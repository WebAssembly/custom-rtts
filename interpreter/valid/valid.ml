--- conflicted
+++ resolved
@@ -32,13 +32,8 @@
 }
 
 let empty_context =
-<<<<<<< HEAD
   { types = []; funcs = []; globals = []; tables = [];
     memories = []; tags = []; elems = []; datas = [];
-=======
-  { types = []; funcs = []; globals = []; tables = []; memories = [];
-    elems = []; datas = [];
->>>>>>> ba81d7a2
     locals = []; results = []; labels = [];
     refs = Free.empty
   }
@@ -113,10 +108,7 @@
   match t with
   | AnyHT | NoneHT | EqHT | I31HT | StructHT | ArrayHT
   | FuncHT | NoFuncHT
-<<<<<<< HEAD
   | ExnHT | NoExnHT
-=======
->>>>>>> ba81d7a2
   | ExternHT | NoExternHT -> ()
   | VarHT (StatX x) -> let _dt = type_ c (x @@ at) in ()
   | VarHT (RecX _) | DefHT _ -> assert false
@@ -236,7 +228,6 @@
 let (-->) ts1 ts2 = {ins = NoEllipses, ts1; outs = NoEllipses, ts2}
 let (-->...) ts1 ts2 = {ins = Ellipses, ts1; outs = Ellipses, ts2}
 
-<<<<<<< HEAD
 let match_resulttype s1 s2 (c : context) ts1 ts2 at =
   require
     ( List.length ts1 = List.length ts2 &&
@@ -246,25 +237,13 @@
 
 let match_stack (c : context) ts1 ts2 at =
   match_resulttype "stack" "instruction" c ts1 ts2 at
-=======
-let check_stack (c : context) ts1 ts2 at =
-  require
-    ( List.length ts1 = List.length ts2 &&
-      List.for_all2 (match_val_type c.types) ts1 ts2 ) at
-    ("type mismatch: instruction requires " ^ string_of_result_type ts2 ^
-     " but stack has " ^ string_of_result_type ts1)
->>>>>>> ba81d7a2
 
 let pop c (ell1, ts1) (ell2, ts2) at =
   let n1 = List.length ts1 in
   let n2 = List.length ts2 in
   let n = min n1 n2 in
   let n3 = if ell2 = Ellipses then (n1 - n) else 0 in
-<<<<<<< HEAD
   match_stack c (Lib.List.make n3 (BotT : val_type) @ Lib.List.drop (n2 - n) ts2) ts1 at;
-=======
-  check_stack c (Lib.List.make n3 (BotT : val_type) @ Lib.List.drop (n2 - n) ts2) ts1 at;
->>>>>>> ba81d7a2
   (ell2, if ell1 = Ellipses then [] else Lib.List.take (n2 - n) ts2)
 
 let push c (ell1, ts1) (ell2, ts2) =
@@ -460,13 +439,8 @@
   | BrTable (xs, x) ->
     let n = List.length (label c x) in
     let ts = List.init n (fun i -> peek (n - i) s) in
-<<<<<<< HEAD
     match_stack c ts (label c x) x.at;
     List.iter (fun x' -> match_stack c ts (label c x') x'.at) xs;
-=======
-    check_stack c ts (label c x) x.at;
-    List.iter (fun x' -> check_stack c ts (label c x') x'.at) xs;
->>>>>>> ba81d7a2
     (ts @ [NumT I32T]) -->... [], []
 
   | BrOnNull x ->
@@ -561,7 +535,6 @@
        string_of_result_type c.results ^
        " but callee returns " ^ string_of_result_type ts2);
     (ts1 @ [NumT I32T]) -->... [], []
-<<<<<<< HEAD
 
   | Throw x ->
     let TagT dt = tag c x in
@@ -577,8 +550,6 @@
     List.iter (fun ct -> check_catch c ct ts2 e.at) cs;
     check_block c' es it e.at;
     ts1 --> ts2, List.map (fun x -> x @@ e.at) xs
-=======
->>>>>>> ba81d7a2
 
   | LocalGet x ->
     let LocalT (init, t) = local c x in
@@ -642,25 +613,6 @@
     ignore (elem c x);
     [] --> [], []
 
-<<<<<<< HEAD
-  | Load memop ->
-    let t = check_memop c memop num_size (Lib.Option.map fst) e.at in
-    [NumT I32T] --> [NumT t], []
-
-  | Store memop ->
-    let t = check_memop c memop num_size (fun sz -> sz) e.at in
-    [NumT I32T; NumT t] --> [], []
-
-  | VecLoad memop ->
-    let t = check_memop c memop vec_size (Lib.Option.map fst) e.at in
-    [NumT I32T] --> [VecT t], []
-
-  | VecStore memop ->
-    let t = check_memop c memop vec_size (fun _ -> None) e.at in
-    [NumT I32T; VecT t] --> [], []
-
-  | VecLoadLane (memop, i) ->
-=======
   | Load (x, memop) ->
     let _mt = memory c x in
     let t = check_memop c memop num_size (Lib.Option.map fst) e.at in
@@ -683,44 +635,18 @@
 
   | VecLoadLane (x, memop, i) ->
     let _mt = memory c x in
->>>>>>> ba81d7a2
     let t = check_memop c memop vec_size (fun sz -> Some sz) e.at in
     require (i < vec_size t / Pack.packed_size memop.pack) e.at
       "invalid lane index";
     [NumT I32T; VecT t] -->  [VecT t], []
 
-<<<<<<< HEAD
-  | VecStoreLane (memop, i) ->
-=======
   | VecStoreLane (x, memop, i) ->
     let _mt = memory c x in
->>>>>>> ba81d7a2
     let t = check_memop c memop vec_size (fun sz -> Some sz) e.at in
     require (i < vec_size t / Pack.packed_size memop.pack) e.at
       "invalid lane index";
     [NumT I32T; VecT t] -->  [], []
 
-<<<<<<< HEAD
-  | MemorySize ->
-    let _mt = memory c (0l @@ e.at) in
-    [] --> [NumT I32T], []
-
-  | MemoryGrow ->
-    let _mt = memory c (0l @@ e.at) in
-    [NumT I32T] --> [NumT I32T], []
-
-  | MemoryFill ->
-    let _mt = memory c (0l @@ e.at) in
-    [NumT I32T; NumT I32T; NumT I32T] --> [], []
-
-  | MemoryCopy ->
-    let _mt = memory c (0l @@ e.at) in
-    [NumT I32T; NumT I32T; NumT I32T] --> [], []
-
-  | MemoryInit x ->
-    let _mt = memory c (0l @@ e.at) in
-    let () = data c x in
-=======
   | MemorySize x ->
     let _mt = memory c x in
     [] --> [NumT I32T], []
@@ -741,7 +667,6 @@
   | MemoryInit (x, y) ->
     let _mt = memory c x in
     let () = data c y in
->>>>>>> ba81d7a2
     [NumT I32T; NumT I32T; NumT I32T] --> [], []
 
   | DataDrop x ->
@@ -1003,7 +928,6 @@
   require (snd s' = []) at
     ("type mismatch: block requires " ^ string_of_result_type ts2 ^
      " but stack has " ^ string_of_result_type (snd s))
-<<<<<<< HEAD
 
 and check_catch (c : context) (cc : catch) (ts : val_type list) at =
   let match_target = match_resulttype "label" "catch handler" in
@@ -1020,8 +944,6 @@
     match_target c [] (label c x) cc.at
   | CatchAllRef x ->
     match_target c [RefT (Null, ExnHT)] (label c x) cc.at
-=======
->>>>>>> ba81d7a2
 
 
 (* Functions & Constants *)
@@ -1044,11 +966,6 @@
   LocalT (init, loc.it.ltype)
 
 let check_func (c : context) (f : func) : context =
-<<<<<<< HEAD
-  let {ftype; locals; body} = f.it in
-  let _ft = func_type c ftype in
-  {c with funcs = c.funcs @ [type_ c ftype]}
-=======
   let {ftype; locals; body} = f.it in
   let _ft = func_type c ftype in
   {c with funcs = c.funcs @ [type_ c ftype]}
@@ -1064,28 +981,12 @@
       labels = [ts2]
     }
   in check_block c' body (InstrT ([], ts2, [])) f.at
->>>>>>> ba81d7a2
-
-let check_func_body (c : context) (f : func) =
-  let {ftype; locals; body} = f.it in
-  let FuncT (ts1, ts2) = func_type c ftype in
-  let lts = List.map (check_local c) locals in
-  let c' =
-    { c with
-      locals = List.map (fun t -> LocalT (Set, t)) ts1 @ lts;
-      results = ts2;
-      labels = [ts2]
-    }
-  in check_block c' body (InstrT ([], ts2, [])) f.at
 
 let is_const (c : context) (e : instr) =
   match e.it with
   | Const _ | VecConst _
-<<<<<<< HEAD
-=======
   | Binary (Value.I32 I32Op.(Add | Sub | Mul))
   | Binary (Value.I64 I64Op.(Add | Sub | Mul))
->>>>>>> ba81d7a2
   | RefNull _ | RefFunc _
   | RefI31 | StructNew _ | ArrayNew _ | ArrayNewFixed _ -> true
   | GlobalGet x -> let GlobalT (mut, _t) = global c x in mut = Cons
@@ -1095,17 +996,10 @@
   require (List.for_all (is_const c) const.it) const.at
     "constant expression required";
   check_block c const.it (InstrT ([], [t], [])) const.at
-<<<<<<< HEAD
 
 
 (* Globals, Tables, Memories, Tags *)
 
-=======
-
-
-(* Globals, Tables, Memories *)
-
->>>>>>> ba81d7a2
 let check_global (c : context) (glob : global) : context =
   let {gtype; ginit} = glob.it in
   let GlobalT (_mut, t) = gtype in
@@ -1124,14 +1018,11 @@
   let {mtype} = mem.it in
   check_memory_type c mtype mem.at;
   {c with memories = c.memories @ [mtype]}
-<<<<<<< HEAD
 
 let check_tag (c : context) (t : tag) : context =
   let FuncT (_, ts2) = func_type c t.it.tgtype in
   require (ts2 = []) t.it.tgtype.at "non-empty tag result type";
   {c with tags = c.tags @ [TagT (type_ c t.it.tgtype)]}
-=======
->>>>>>> ba81d7a2
 
 let check_elem_mode (c : context) (t : ref_type) (mode : segment_mode) =
   match mode.it with
@@ -1155,11 +1046,7 @@
   match mode.it with
   | Passive -> ()
   | Active {index; offset} ->
-<<<<<<< HEAD
-    ignore (memory c index);
-=======
     let _mt = memory c index in
->>>>>>> ba81d7a2
     check_const c offset (NumT I32T)
   | Declarative -> assert false
 
@@ -1192,12 +1079,9 @@
   | MemoryImport mt ->
     check_memory_type c mt idesc.at;
     {c with memories = c.memories @ [mt]}
-<<<<<<< HEAD
   | TagImport x ->
     let _ = func_type c x in
     {c with tags = c.tags @ [TagT (type_ c x)]}
-=======
->>>>>>> ba81d7a2
 
 module NameSet = Set.Make(struct type t = Ast.name let compare = compare end)
 
@@ -1208,10 +1092,7 @@
   | GlobalExport x -> ignore (global c x)
   | TableExport x -> ignore (table c x)
   | MemoryExport x -> ignore (memory c x)
-<<<<<<< HEAD
   | TagExport x -> ignore (tag c x)
-=======
->>>>>>> ba81d7a2
   );
   require (not (NameSet.mem name set)) ex.at "duplicate export name";
   NameSet.add name set
@@ -1230,18 +1111,10 @@
     |> check_list check_table m.it.tables
     |> check_list check_memory m.it.memories
     |> check_list check_global m.it.globals
-<<<<<<< HEAD
     |> check_list check_tag m.it.tags
     |> check_list check_elem m.it.elems
     |> check_list check_data m.it.datas
   in
-  require (List.length c.memories <= 1) m.at
-    "multiple memories are not allowed (yet)";
-=======
-    |> check_list check_elem m.it.elems
-    |> check_list check_data m.it.datas
-  in
->>>>>>> ba81d7a2
   List.iter (check_func_body c) m.it.funcs;
   Option.iter (check_start c) m.it.start;
   ignore (List.fold_left (check_export c) NameSet.empty m.it.exports)