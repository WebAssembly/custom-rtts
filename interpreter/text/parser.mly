%{
open Source
open Types
open Ast
open Operators
open Script


(* Error handling *)

let error at msg = raise (Parse_error.Syntax (at, msg))


(* Position handling *)

let position_to_pos position =
  { file = position.Lexing.pos_fname;
    line = position.Lexing.pos_lnum;
    column = position.Lexing.pos_cnum - position.Lexing.pos_bol
  }

let positions_to_region position1 position2 =
  { left = position_to_pos position1;
    right = position_to_pos position2
  }

let at () =
  positions_to_region (Parsing.symbol_start_pos ()) (Parsing.symbol_end_pos ())
let ati i =
  positions_to_region (Parsing.rhs_start_pos i) (Parsing.rhs_end_pos i)


(* Literals *)

let num f s =
  try f s with Failure _ -> error s.at "constant out of range"

let vec f shape ss at =
  try f shape ss at with
  | Failure _ -> error at "constant out of range"
  | Invalid_argument _ -> error at "wrong number of lane literals"

let vec_lane_nan shape l at =
  let open Value in
  match shape with
  | V128.F32x4 () -> NanPat (F32 l @@ at)
  | V128.F64x2 () -> NanPat (F64 l @@ at)
  | _ -> error at "invalid vector constant"

let vec_lane_lit shape l at =
  let open Value in
  match shape with
  | V128.I8x16 () -> NumPat (I32 (I8.of_string l) @@ at)
  | V128.I16x8 () -> NumPat (I32 (I16.of_string l) @@ at)
  | V128.I32x4 () -> NumPat (I32 (I32.of_string l) @@ at)
  | V128.I64x2 () -> NumPat (I64 (I64.of_string l) @@ at)
  | V128.F32x4 () -> NumPat (F32 (F32.of_string l) @@ at)
  | V128.F64x2 () -> NumPat (F64 (F64.of_string l) @@ at)

let vec_lane_index s at =
  match int_of_string s with
  | n when 0 <= n && n < 256 -> n
  | _ | exception Failure _ -> error at "malformed lane index"

let shuffle_lit ss at =
  if not (List.length ss = 16) then
    error at "invalid lane length";
  List.map (fun s -> vec_lane_index s.it s.at) ss

let nanop f nan =
  let open Source in
  let open Value in
  match snd (f ("0" @@ no_region)) with
  | F32 _ -> F32 nan.it @@ nan.at
  | F64 _ -> F64 nan.it @@ nan.at
  | I32 _ | I64 _ -> error nan.at "NaN pattern with non-float type"

let nat s at =
  try
    let n = int_of_string s in
    if n >= 0 then n else raise (Failure "")
  with Failure _ -> error at "integer constant out of range"

let nat32 s at =
  try I32.of_string_u s with Failure _ -> error at "i32 constant out of range"

let name s at =
  try Utf8.decode s with Utf8.Utf8 -> error at "malformed UTF-8 encoding"


(* Symbolic variables *)

module VarMap = Map.Make(String)

type space = {mutable map : int32 VarMap.t; mutable count : int32}
let empty () = {map = VarMap.empty; count = 0l}

let shift category at n i =
  let i' = Int32.add i n in
  if I32.lt_u i' n then
    error at ("too many " ^ category ^ " bindings");
  i'

let bind category space n at =
  let i = space.count in
  space.count <- shift category at n i;
  i

let scoped category n space at =
  {map = VarMap.map (shift category at n) space.map; count = space.count}


type types =
  { space : space;
    mutable fields : space list;
    mutable list : type_ list;
    mutable ctx : def_type list;
  }
let empty_types () = {space = empty (); fields = []; list = []; ctx = []}

type context =
  { types : types; tables : space; memories : space;
    funcs : space; locals : space; globals : space;
    datas : space; elems : space; labels : space;
    deferred_locals : (unit -> unit) list ref
  }

let empty_context () =
  { types = empty_types (); tables = empty (); memories = empty ();
    funcs = empty (); locals = empty (); globals = empty ();
    datas = empty (); elems = empty (); labels = empty ();
    deferred_locals = ref []
  }

let enter_block (c : context) at = {c with labels = scoped "label" 1l c.labels at}
let enter_let (c : context) at = {c with locals = empty (); deferred_locals = ref []}
let enter_func (c : context) at = {(enter_let c at) with labels = empty ()}

let defer_locals (c : context) f =
  c.deferred_locals := (fun () -> ignore (f ())) :: !(c.deferred_locals)

let force_locals (c : context) =
  List.fold_right Stdlib.(@@) !(c.deferred_locals) ();
  c.deferred_locals := []


let lookup category space x =
  try VarMap.find x.it space.map
  with Not_found -> error x.at ("unknown " ^ category ^ " " ^ x.it)

let type_ (c : context) x = lookup "type" c.types.space x
let func (c : context) x = lookup "function" c.funcs x
let local (c : context) x = lookup "local" c.locals x
let global (c : context) x = lookup "global" c.globals x
let table (c : context) x = lookup "table" c.tables x
let memory (c : context) x = lookup "memory" c.memories x
let elem (c : context) x = lookup "elem segment" c.elems x
let data (c : context) x = lookup "data segment" c.datas x
let label (c : context) x = lookup "label " c.labels x
let field x (c : context) y =
  lookup "field " (Lib.List32.nth c.types.fields x) y

let func_type (c : context) x =
  match expand_def_type (Lib.List32.nth c.types.ctx x.it) with
  | DefFuncT ft -> ft
  | _ -> error x.at ("non-function type " ^ Int32.to_string x.it)
  | exception Failure _ -> error x.at ("unknown type " ^ Int32.to_string x.it)


let bind_abs category space x =
  if VarMap.mem x.it space.map then
    error x.at ("duplicate " ^ category ^ " " ^ x.it);
  let i = bind category space 1l x.at in
  space.map <- VarMap.add x.it i space.map;
  i

let bind_rel category space x =
  ignore (bind category space 1l x.at);
  space.map <- VarMap.add x.it 0l space.map;
  0l

let new_fields (c : context) =
  c.types.fields <- c.types.fields @ [empty ()]

let bind_type (c : context) x = new_fields c; bind_abs "type" c.types.space x
let bind_func (c : context) x = bind_abs "function" c.funcs x
let bind_local (c : context) x = force_locals c; bind_abs "local" c.locals x
let bind_global (c : context) x = bind_abs "global" c.globals x
let bind_table (c : context) x = bind_abs "table" c.tables x
let bind_memory (c : context) x = bind_abs "memory" c.memories x
let bind_elem (c : context) x = bind_abs "elem segment" c.elems x
let bind_data (c : context) x = bind_abs "data segment" c.datas x
let bind_label (c : context) x = bind_rel "label" c.labels x
let bind_field (c : context) x y =
  bind_abs "field" (Lib.List32.nth c.types.fields x) y

let define_type (c : context) (ty : type_) =
  c.types.list <- c.types.list @ [ty]

let define_def_type (c : context) (dt : def_type) =
  assert (c.types.space.count > Lib.List32.length c.types.ctx);
  c.types.ctx <- c.types.ctx @ [dt]

let anon_type (c : context) at = new_fields c; bind "type" c.types.space 1l at
let anon_func (c : context) at = bind "function" c.funcs 1l at
let anon_locals (c : context) n at =
  defer_locals c (fun () -> bind "local" c.locals n at)
let anon_global (c : context) at = bind "global" c.globals 1l at
let anon_table (c : context) at = bind "table" c.tables 1l at
let anon_memory (c : context) at = bind "memory" c.memories 1l at
let anon_elem (c : context) at = bind "elem segment" c.elems 1l at
let anon_data (c : context) at = bind "data segment" c.datas 1l at
let anon_label (c : context) at = bind "label" c.labels 1l at
let anon_fields (c : context) x n at =
  bind "field" (Lib.List32.nth c.types.fields x) n at


let inline_func_type (c : context) ft at =
  let st = SubT (Final, [], DefFuncT ft) in
  match
    Lib.List.index_where (function
      | DefT (RecT [st'], 0l) -> st = st'
      | _ -> false
      ) c.types.ctx
  with
  | Some i -> Int32.of_int i @@ at
  | None ->
    let i = anon_type c at in
    define_type c (RecT [st] @@ at);
    define_def_type c (DefT (RecT [st], 0l));
    i @@ at

let inline_func_type_explicit (c : context) x ft at =
  if ft = FuncT ([], []) then
    (* Deferring ensures that type lookup is only triggered when
       symbolic identifiers are used, and not for desugared functions *)
    defer_locals c (fun () ->
      let FuncT (ts1, _ts2) = func_type c x in
      bind "local" c.locals (Lib.List32.length ts1) at
    )
  else if ft <> func_type c x then
    error at "inline function type does not match explicit type";
  x

%}

%token LPAR RPAR
%token<string> NAT INT FLOAT STRING VAR
%token<Types.num_type> NUM_TYPE
%token<Types.vec_type> VEC_TYPE
%token<Pack.pack_size> PACK_TYPE
%token<V128.shape> VEC_SHAPE
%token ANYREF NULLREF EQREF I31REF STRUCTREF ARRAYREF
%token FUNCREF NULLFUNCREF EXTERNREF NULLEXTERNREF
%token ANY NONE EQ I31 REF NOFUNC EXTERN NOEXTERN NULL
%token MUT FIELD STRUCT ARRAY SUB FINAL REC
%token UNREACHABLE NOP DROP SELECT
%token BLOCK END IF THEN ELSE LOOP
%token BR BR_IF BR_TABLE
%token<Ast.idx -> Ast.instr'> BR_ON_NULL
%token<Ast.idx -> Types.ref_type -> Types.ref_type -> Ast.instr'> BR_ON_CAST
%token CALL CALL_REF CALL_INDIRECT
%token RETURN RETURN_CALL RETURN_CALL_REF RETURN_CALL_INDIRECT
%token LOCAL_GET LOCAL_SET LOCAL_TEE GLOBAL_GET GLOBAL_SET
%token TABLE_GET TABLE_SET
%token TABLE_SIZE TABLE_GROW TABLE_FILL TABLE_COPY TABLE_INIT ELEM_DROP
%token MEMORY_SIZE MEMORY_GROW MEMORY_FILL MEMORY_COPY MEMORY_INIT DATA_DROP
%token<int option -> Memory.offset -> Ast.instr'> LOAD STORE
%token<string> OFFSET_EQ_NAT ALIGN_EQ_NAT
%token<string Source.phrase -> Ast.instr' * Value.num> CONST
%token<Ast.instr'> UNARY BINARY TEST COMPARE CONVERT
%token REF_NULL REF_FUNC REF_I31 REF_STRUCT REF_ARRAY REF_EXTERN REF_HOST
%token REF_EQ REF_IS_NULL REF_AS_NON_NULL REF_TEST REF_CAST
%token<Ast.instr'> I31_GET
%token<Ast.idx -> Ast.instr'> STRUCT_NEW ARRAY_NEW ARRAY_GET
%token STRUCT_SET
%token<Ast.idx -> Ast.idx -> Ast.instr'> STRUCT_GET
%token ARRAY_NEW ARRAY_NEW_FIXED ARRAY_NEW_ELEM ARRAY_NEW_DATA
%token ARRAY_SET ARRAY_LEN
%token ARRAY_COPY ARRAY_FILL ARRAY_INIT_DATA ARRAY_INIT_ELEM
%token<Ast.instr'> EXTERN_CONVERT
%token<int option -> Memory.offset -> Ast.instr'> VEC_LOAD VEC_STORE
%token<int option -> Memory.offset -> int -> Ast.instr'> VEC_LOAD_LANE VEC_STORE_LANE
%token<V128.shape -> string Source.phrase list -> Source.region -> Ast.instr' * Value.vec> VEC_CONST
%token<Ast.instr'> VEC_UNARY VEC_BINARY VEC_TERNARY VEC_TEST
%token<Ast.instr'> VEC_SHIFT VEC_BITMASK VEC_SPLAT
%token VEC_SHUFFLE
%token<int -> Ast.instr'> VEC_EXTRACT VEC_REPLACE
%token FUNC START TYPE PARAM RESULT LOCAL GLOBAL
%token TABLE ELEM MEMORY DATA DECLARE OFFSET ITEM IMPORT EXPORT
%token MODULE BIN QUOTE
%token SCRIPT REGISTER INVOKE GET
%token ASSERT_MALFORMED ASSERT_INVALID ASSERT_UNLINKABLE
%token ASSERT_RETURN ASSERT_TRAP ASSERT_EXHAUSTION
%token<Script.nan> NAN
%token INPUT OUTPUT
%token EOF

%start script script1 module1
%type<Script.script> script
%type<Script.script> script1
%type<Script.var option * Script.definition> module1

%%

/* Auxiliaries */

name :
  | STRING { name $1 (at ()) }

string_list :
  | /* empty */ { "" }
  | string_list STRING { $1 ^ $2 }


/* Types */

null_opt :
  | /* empty */ { NoNull }
  | NULL { Null }

heap_type :
  | ANY { fun c -> AnyHT }
  | NONE { fun c -> NoneHT }
  | EQ { fun c -> EqHT }
  | I31 { fun c -> I31HT }
  | STRUCT { fun c -> StructHT }
  | ARRAY { fun c -> ArrayHT }
  | FUNC { fun c -> FuncHT }
  | NOFUNC { fun c -> NoFuncHT }
  | EXTERN { fun c -> ExternHT }
  | NOEXTERN { fun c -> NoExternHT }
  | var { fun c -> VarHT (StatX ($1 c type_).it) }

ref_type :
  | LPAR REF null_opt heap_type RPAR { fun c -> ($3, $4 c) }
  | ANYREF { fun c -> (Null, AnyHT) }  /* Sugar */
  | NULLREF { fun c -> (Null, NoneHT) }  /* Sugar */
  | EQREF { fun c -> (Null, EqHT) }  /* Sugar */
  | I31REF { fun c -> (Null, I31HT) }  /* Sugar */
  | STRUCTREF { fun c -> (Null, StructHT) }  /* Sugar */
  | ARRAYREF { fun c -> (Null, ArrayHT) }  /* Sugar */
  | FUNCREF { fun c -> (Null, FuncHT) }  /* Sugar */
  | NULLFUNCREF { fun c -> (Null, NoFuncHT) }  /* Sugar */
  | EXTERNREF { fun c -> (Null, ExternHT) }  /* Sugar */
  | NULLEXTERNREF { fun c -> (Null, NoExternHT) }  /* Sugar */

val_type :
  | NUM_TYPE { fun c -> NumT $1 }
  | VEC_TYPE { fun c -> VecT $1 }
  | ref_type { fun c -> RefT ($1 c) }

val_type_list :
  | list(val_type)
    { Lib.List32.length $1, fun c -> List.map (fun f -> f c) $1 }

global_type :
  | val_type { fun c -> GlobalT (Cons, $1 c) }
  | LPAR MUT val_type RPAR { fun c -> GlobalT (Var, $3 c) }

storage_type :
  | val_type { fun c -> ValStorageT ($1 c) }
  | PACK_TYPE { fun c -> PackStorageT $1 }

field_type :
  | storage_type { fun c -> FieldT (Cons, $1 c) }
  | LPAR MUT storage_type RPAR { fun c -> FieldT (Var, $3 c) }

field_type_list :
  | /* empty */ { fun c -> [] }
  | field_type field_type_list { fun c -> $1 c :: $2 c }

struct_field_list :
  | /* empty */ { fun c x -> [] }
  | LPAR FIELD field_type_list RPAR struct_field_list
    { let at3 = ati 3 in
      fun c x -> let fts = $3 c in
      ignore (anon_fields c x (Lib.List32.length fts) at3); fts @ $5 c x }
  | LPAR FIELD bind_var field_type RPAR struct_field_list
    { fun c x -> ignore (bind_field c x $3); $4 c :: $6 c x }

struct_type :
  | struct_field_list { fun c x -> StructT ($1 c x) }

array_type :
  | field_type { fun c -> ArrayT ($1 c) }

func_type :
  | func_type_result
    { fun c -> FuncT ([], $1 c) }
  | LPAR PARAM val_type_list RPAR func_type
    { fun c -> let FuncT (ts1, ts2) = $5 c in
      FuncT (snd $3 c @ ts1, ts2) }
  | LPAR PARAM bind_var val_type RPAR func_type  /* Sugar */
    { fun c -> let FuncT (ts1, ts2) = $6 c in
      FuncT ($4 c :: ts1, ts2) }

func_type_result :
  | /* empty */
    { fun c -> [] }
  | LPAR RESULT val_type_list RPAR func_type_result
    { fun c -> snd $3 c @ $5 c }

str_type :
  | LPAR STRUCT struct_type RPAR { fun c x -> DefStructT ($3 c x) }
  | LPAR ARRAY array_type RPAR { fun c x -> DefArrayT ($3 c) }
  | LPAR FUNC func_type RPAR { fun c x -> DefFuncT ($3 c) }

sub_type :
  | str_type { fun c x -> SubT (Final, [], $1 c x) }
  | LPAR SUB var_list str_type RPAR
    { fun c x -> SubT (NoFinal,
        List.map (fun y -> VarHT (StatX y.it)) ($3 c type_), $4 c x) }
  | LPAR SUB FINAL var_list str_type RPAR
    { fun c x -> SubT (Final,
        List.map (fun y -> VarHT (StatX y.it)) ($4 c type_), $5 c x) }

table_type :
  | limits ref_type { fun c -> TableT ($1, $2 c) }

memory_type :
  | limits { fun c -> MemoryT $1 }

limits :
  | NAT { {min = nat32 $1 (ati 1); max = None} }
  | NAT NAT { {min = nat32 $1 (ati 1); max = Some (nat32 $2 (ati 2))} }

type_use :
  | LPAR TYPE var RPAR { fun c -> $3 c type_ }


/* Immediates */

nat32 :
  | NAT { nat32 $1 (at ()) }

num :
  | NAT { $1 @@ at () }
  | INT { $1 @@ at () }
  | FLOAT { $1 @@ at () }

var :
  | NAT { let at = at () in fun c lookup -> nat32 $1 at @@ at }
  | VAR { let at = at () in fun c lookup -> lookup c ($1 @@ at) @@ at }

var_list :
  | /* empty */ { fun c lookup -> [] }
  | var var_list { fun c lookup -> $1 c lookup :: $2 c lookup }

bind_var_opt :
  | /* empty */ { let at = at () in fun c anon bind -> anon c at }
  | bind_var { fun c anon bind -> bind c $1 }  /* Sugar */

bind_var :
  | VAR { $1 @@ at () }

labeling_opt :
  | /* empty */
    { let at = at () in
      fun c xs ->
      List.iter (fun x -> error x.at "mismatching label") xs;
      let c' = enter_block c at in ignore (anon_label c' at); c' }
  | bind_var
    { let at = at () in
      fun c xs ->
      List.iter
        (fun x -> if x.it <> $1.it then error x.at "mismatching label") xs;
      let c' = enter_block c at in ignore (bind_label c' $1); c' }

labeling_end_opt :
  | /* empty */ { [] }
  | bind_var { [$1] }

offset_opt :
  | /* empty */ { 0l }
  | OFFSET_EQ_NAT { nat32 $1 (at ()) }

align_opt :
  | /* empty */ { None }
  | ALIGN_EQ_NAT
    { let n = nat $1 (at ()) in
      if not (Lib.Int.is_power_of_two n) then
        error (at ()) "alignment must be a power of two";
      Some (Lib.Int.log2 n) }


/* Instructions & Expressions */

instr_list :
  | /* empty */ { fun c -> [] }
  | instr1 instr_list { fun c -> $1 c @ $2 c }
  | select_instr_instr_list { $1 }
  | call_instr_instr_list { $1 }

instr1 :
  | plain_instr { let at = at () in fun c -> [$1 c @@ at] }
  | block_instr { let at = at () in fun c -> [$1 c @@ at] }
  | expr { $1 }  /* Sugar */

plain_instr :
  | UNREACHABLE { fun c -> unreachable }
  | NOP { fun c -> nop }
  | DROP { fun c -> drop }
  | BR var { fun c -> br ($2 c label) }
  | BR_IF var { fun c -> br_if ($2 c label) }
  | BR_TABLE var var_list
    { fun c -> let xs, x = Lib.List.split_last ($2 c label :: $3 c label) in
      br_table xs x }
  | BR_ON_NULL var { fun c -> $1 ($2 c label) }
  | BR_ON_CAST var ref_type ref_type { fun c -> $1 ($2 c label) ($3 c) ($4 c) }
  | RETURN { fun c -> return }
  | CALL var { fun c -> call ($2 c func) }
  | CALL_REF var { fun c -> call_ref ($2 c type_) }
  | RETURN_CALL var { fun c -> return_call ($2 c func) }
  | RETURN_CALL_REF var { fun c -> return_call_ref ($2 c type_) }
  | LOCAL_GET var { fun c -> local_get ($2 c local) }
  | LOCAL_SET var { fun c -> local_set ($2 c local) }
  | LOCAL_TEE var { fun c -> local_tee ($2 c local) }
  | GLOBAL_GET var { fun c -> global_get ($2 c global) }
  | GLOBAL_SET var { fun c -> global_set ($2 c global) }
  | TABLE_GET var { fun c -> table_get ($2 c table) }
  | TABLE_SET var { fun c -> table_set ($2 c table) }
  | TABLE_SIZE var { fun c -> table_size ($2 c table) }
  | TABLE_GROW var { fun c -> table_grow ($2 c table) }
  | TABLE_FILL var { fun c -> table_fill ($2 c table) }
  | TABLE_COPY var var { fun c -> table_copy ($2 c table) ($3 c table) }
  | TABLE_INIT var var { fun c -> table_init ($2 c table) ($3 c elem) }
  | TABLE_GET { let at = at () in fun c -> table_get (0l @@ at) }  /* Sugar */
  | TABLE_SET { let at = at () in fun c -> table_set (0l @@ at) }  /* Sugar */
  | TABLE_SIZE { let at = at () in fun c -> table_size (0l @@ at) }  /* Sugar */
  | TABLE_GROW { let at = at () in fun c -> table_grow (0l @@ at) }  /* Sugar */
  | TABLE_FILL { let at = at () in fun c -> table_fill (0l @@ at) }  /* Sugar */
  | TABLE_COPY  /* Sugar */
    { let at = at () in fun c -> table_copy (0l @@ at) (0l @@ at) }
  | TABLE_INIT var  /* Sugar */
    { let at = at () in fun c -> table_init (0l @@ at) ($2 c elem) }
  | ELEM_DROP var { fun c -> elem_drop ($2 c elem) }
  | LOAD offset_opt align_opt { fun c -> $1 $3 $2 }
  | STORE offset_opt align_opt { fun c -> $1 $3 $2 }
  | VEC_LOAD offset_opt align_opt { fun c -> $1 $3 $2 }
  | VEC_STORE offset_opt align_opt { fun c -> $1 $3 $2 }
  | VEC_LOAD_LANE offset_opt align_opt NAT
    { let at = at () in fun c -> $1 $3 $2 (vec_lane_index $4 at) }
  | VEC_STORE_LANE offset_opt align_opt NAT
    { let at = at () in fun c -> $1 $3 $2 (vec_lane_index $4 at) }
  | MEMORY_SIZE { fun c -> memory_size }
  | MEMORY_GROW { fun c -> memory_grow }
  | MEMORY_FILL { fun c -> memory_fill }
  | MEMORY_COPY { fun c -> memory_copy }
  | MEMORY_INIT var { fun c -> memory_init ($2 c data) }
  | DATA_DROP var { fun c -> data_drop ($2 c data) }
  | REF_NULL heap_type { fun c -> ref_null ($2 c) }
  | REF_FUNC var { fun c -> ref_func ($2 c func) }
  | REF_IS_NULL { fun c -> ref_is_null }
  | REF_AS_NON_NULL { fun c -> ref_as_non_null }
  | REF_TEST ref_type { fun c -> ref_test ($2 c) }
  | REF_CAST ref_type { fun c -> ref_cast ($2 c) }
  | REF_EQ { fun c -> ref_eq }
  | REF_I31 { fun c -> ref_i31 }
  | I31_GET { fun c -> $1 }
  | STRUCT_NEW var { fun c -> $1 ($2 c type_) }
  | STRUCT_GET var var { fun c -> let x = $2 c type_ in $1 x ($3 c (field x.it)) }
  | STRUCT_SET var var { fun c -> let x = $2 c type_ in struct_set x ($3 c (field x.it)) }
  | ARRAY_NEW var { fun c -> $1 ($2 c type_) }
  | ARRAY_NEW_FIXED var nat32 { fun c -> array_new_fixed ($2 c type_) $3 }
  | ARRAY_NEW_ELEM var var { fun c -> array_new_elem ($2 c type_) ($3 c elem) }
  | ARRAY_NEW_DATA var var { fun c -> array_new_data ($2 c type_) ($3 c data) }
  | ARRAY_GET var { fun c -> $1 ($2 c type_) }
  | ARRAY_SET var { fun c -> array_set ($2 c type_) }
  | ARRAY_LEN { fun c -> array_len }
  | ARRAY_COPY var var { fun c -> array_copy ($2 c type_) ($3 c type_) }
  | ARRAY_FILL var { fun c -> array_fill ($2 c type_) }
  | ARRAY_INIT_DATA var var { fun c -> array_init_data ($2 c type_) ($3 c data) }
  | ARRAY_INIT_ELEM var var { fun c -> array_init_elem ($2 c type_) ($3 c elem) }
  | EXTERN_CONVERT { fun c -> $1 }
  | CONST num { fun c -> fst (num $1 $2) }
  | TEST { fun c -> $1 }
  | COMPARE { fun c -> $1 }
  | UNARY { fun c -> $1 }
  | BINARY { fun c -> $1 }
  | CONVERT { fun c -> $1 }
  | VEC_CONST VEC_SHAPE list(num) { let at = at () in fun c -> fst (vec $1 $2 $3 at) }
  | VEC_UNARY { fun c -> $1 }
  | VEC_BINARY { fun c -> $1 }
  | VEC_TERNARY { fun c -> $1 }
  | VEC_TEST { fun c -> $1 }
  | VEC_SHIFT { fun c -> $1 }
  | VEC_BITMASK { fun c -> $1 }
  | VEC_SHUFFLE list(num) { let at = at () in fun c -> i8x16_shuffle (shuffle_lit $2 at) }
  | VEC_SPLAT { fun c -> $1 }
  | VEC_EXTRACT NAT { let at = at () in fun c -> $1 (vec_lane_index $2 at) }
  | VEC_REPLACE NAT { let at = at () in fun c -> $1 (vec_lane_index $2 at) }


select_instr_instr_list :
  | SELECT select_instr_results_instr_list
    { let at1 = ati 1 in
      fun c -> let b, ts, es = $2 c in
      (select (if b then (Some ts) else None) @@ at1) :: es }

select_instr_results_instr_list :
  | LPAR RESULT val_type_list RPAR select_instr_results_instr_list
    { fun c -> let _, ts, es = $5 c in true, snd $3 c @ ts, es }
  | instr_list
    { fun c -> false, [], $1 c }


call_instr_instr_list :
  | CALL_INDIRECT var call_instr_type_instr_list
    { let at1 = ati 1 in
      fun c -> let x, es = $3 c in
      (call_indirect ($2 c table) x @@ at1) :: es }
  | CALL_INDIRECT call_instr_type_instr_list  /* Sugar */
    { let at1 = ati 1 in
      fun c -> let x, es = $2 c in
      (call_indirect (0l @@ at1) x @@ at1) :: es }
  | RETURN_CALL_INDIRECT var call_instr_type_instr_list
    { let at1 = ati 1 in
      fun c -> let x, es = $3 c in
      (return_call_indirect ($2 c table) x @@ at1) :: es }
  | RETURN_CALL_INDIRECT call_instr_type_instr_list  /* Sugar */
    { let at1 = ati 1 in
      fun c -> let x, es = $2 c in
      (return_call_indirect (0l @@ at1) x @@ at1) :: es }

call_instr_type_instr_list :
  | type_use call_instr_params_instr_list
    { let at1 = ati 1 in
      fun c ->
      match $2 c with
      | FuncT ([], []), es -> $1 c, es
      | ft, es -> inline_func_type_explicit c ($1 c) ft at1, es }
  | call_instr_params_instr_list
    { let at = at () in
      fun c -> let ft, es = $1 c in inline_func_type c ft at, es }

call_instr_params_instr_list :
  | LPAR PARAM val_type_list RPAR call_instr_params_instr_list
    { fun c -> let FuncT (ts1, ts2), es = $5 c in
      FuncT (snd $3 c @ ts1, ts2), es }
  | call_instr_results_instr_list
    { fun c -> let ts, es = $1 c in FuncT ([], ts), es }

call_instr_results_instr_list :
  | LPAR RESULT val_type_list RPAR call_instr_results_instr_list
    { fun c -> let ts, es = $5 c in snd $3 c @ ts, es }
  | instr_list
    { fun c -> [], $1 c }


block_instr :
  | BLOCK labeling_opt block END labeling_end_opt
    { fun c -> let c' = $2 c $5 in let bt, es = $3 c' in block bt es }
  | LOOP labeling_opt block END labeling_end_opt
    { fun c -> let c' = $2 c $5 in let bt, es = $3 c' in loop bt es }
  | IF labeling_opt block END labeling_end_opt
    { fun c -> let c' = $2 c $5 in let bt, es = $3 c' in if_ bt es [] }
  | IF labeling_opt block ELSE labeling_end_opt instr_list END labeling_end_opt
    { fun c -> let c' = $2 c ($5 @ $8) in
      let ts, es1 = $3 c' in if_ ts es1 ($6 c') }

block :
  | type_use block_param_body
    { let at1 = ati 1 in
      fun c -> let ft, es = $2 c in
      let x = inline_func_type_explicit c ($1 c) ft at1 in
      VarBlockType x, es }
  | block_param_body  /* Sugar */
    { let at = at () in
      fun c -> let ft, es = $1 c in
      let bt =
        match ft with
        | FuncT ([], []) -> ValBlockType None
        | FuncT ([], [t]) -> ValBlockType (Some t)
        | ft ->  VarBlockType (inline_func_type c ft at)
      in bt, es }

block_param_body :
  | block_result_body { $1 }
  | LPAR PARAM val_type_list RPAR block_param_body
    { fun c -> let FuncT (ts1, ts2), es = $5 c in
      FuncT (snd $3 c @ ts1, ts2), es }

block_result_body :
  | instr_list { fun c -> FuncT ([], []), $1 c }
  | LPAR RESULT val_type_list RPAR block_result_body
    { fun c -> let FuncT (ts1, ts2), es = $5 c in
      FuncT (ts1, snd $3 c @ ts2), es }


expr :  /* Sugar */
  | LPAR expr1 RPAR
    { let at = at () in fun c -> let es, e' = $2 c in es @ [e' @@ at] }

expr1 :  /* Sugar */
  | plain_instr expr_list { fun c -> $2 c, $1 c }
  | SELECT select_expr_results
    { fun c -> let b, ts, es = $2 c in es, select (if b then (Some ts) else None) }
  | CALL_INDIRECT var call_expr_type
    { fun c -> let x, es = $3 c in es, call_indirect ($2 c table) x }
  | CALL_INDIRECT call_expr_type  /* Sugar */
    { let at1 = ati 1 in
      fun c -> let x, es = $2 c in es, call_indirect (0l @@ at1) x }
  | RETURN_CALL_INDIRECT var call_expr_type
    { fun c -> let x, es = $3 c in es, return_call_indirect ($2 c table) x }
  | RETURN_CALL_INDIRECT call_expr_type  /* Sugar */
    { let at1 = ati 1 in
      fun c -> let x, es = $2 c in es, return_call_indirect (0l @@ at1) x }
  | BLOCK labeling_opt block
    { fun c -> let c' = $2 c [] in let bt, es = $3 c' in [], block bt es }
  | LOOP labeling_opt block
    { fun c -> let c' = $2 c [] in let bt, es = $3 c' in [], loop bt es }
  | IF labeling_opt if_block
    { fun c -> let c' = $2 c [] in
      let bt, (es, es1, es2) = $3 c c' in es, if_ bt es1 es2 }

select_expr_results :
  | LPAR RESULT val_type_list RPAR select_expr_results
    { fun c -> let _, ts, es = $5 c in true, snd $3 c @ ts, es }
  | expr_list
    { fun c -> false, [], $1 c }

call_expr_type :
  | type_use call_expr_params
    { let at1 = ati 1 in
      fun c ->
      match $2 c with
      | FuncT ([], []), es -> $1 c, es
      | ft, es -> inline_func_type_explicit c ($1 c) ft at1, es }
  | call_expr_params
    { let at1 = ati 1 in
      fun c -> let ft, es = $1 c in inline_func_type c ft at1, es }

call_expr_params :
  | LPAR PARAM val_type_list RPAR call_expr_params
    { fun c -> let FuncT (ts1, ts2), es = $5 c in
      FuncT (snd $3 c @ ts1, ts2), es }
  | call_expr_results
    { fun c -> let ts, es = $1 c in FuncT ([], ts), es }

call_expr_results :
  | LPAR RESULT val_type_list RPAR call_expr_results
    { fun c -> let ts, es = $5 c in snd $3 c @ ts, es }
  | expr_list
    { fun c -> [], $1 c }


if_block :
  | type_use if_block_param_body
    { let at = at () in
      fun c c' -> let ft, es = $2 c c' in
      let x = inline_func_type_explicit c ($1 c) ft at in
      VarBlockType x, es }
  | if_block_param_body  /* Sugar */
    { let at = at () in
      fun c c' -> let ft, es = $1 c c' in
      let bt =
        match ft with
        | FuncT ([], []) -> ValBlockType None
        | FuncT ([], [t]) -> ValBlockType (Some t)
        | ft ->  VarBlockType (inline_func_type c ft at)
      in bt, es }

if_block_param_body :
  | if_block_result_body { $1 }
  | LPAR PARAM val_type_list RPAR if_block_param_body
    { fun c c' -> let FuncT (ts1, ts2), es = $5 c c' in
      FuncT (snd $3 c @ ts1, ts2), es }

if_block_result_body :
  | if_ { fun c c' -> FuncT ([], []), $1 c c' }
  | LPAR RESULT val_type_list RPAR if_block_result_body
    { fun c c' -> let FuncT (ts1, ts2), es = $5 c c' in
      FuncT (ts1, snd $3 c @ ts2), es }

if_ :
  | expr if_
    { fun c c' -> let es = $1 c in let es0, es1, es2 = $2 c c' in
      es @ es0, es1, es2 }
  | LPAR THEN instr_list RPAR LPAR ELSE instr_list RPAR  /* Sugar */
    { fun c c' -> [], $3 c', $7 c' }
  | LPAR THEN instr_list RPAR  /* Sugar */
    { fun c c' -> [], $3 c', [] }

expr_list :
  | /* empty */ { fun c -> [] }
  | expr expr_list { fun c -> $1 c @ $2 c }

const_expr :
  | instr_list { let at = at () in fun c -> $1 c @@ at }

const_expr1 :
  | instr1 instr_list { let at = at () in fun c -> ($1 c @ $2 c) @@ at }


/* Functions */

func :
  | LPAR FUNC bind_var_opt func_fields RPAR
    { let at = at () in
      fun c -> let x = $3 c anon_func bind_func @@ at in fun () -> $4 c x at }

func_fields :
  | type_use func_fields_body
    { fun c x at ->
      let c' = enter_func c at in
      let y = inline_func_type_explicit c' ($1 c') (fst $2 c') at in
      [{(snd $2 c') with ftype = y} @@ at], [], [] }
  | func_fields_body  /* Sugar */
    { fun c x at ->
      let c' = enter_func c at in
      let y = inline_func_type c' (fst $1 c') at in
      [{(snd $1 c') with ftype = y} @@ at], [], [] }
  | inline_import type_use func_fields_import  /* Sugar */
    { fun c x at ->
      let y = inline_func_type_explicit c ($2 c) ($3 c) at in
      [],
      [{ module_name = fst $1; item_name = snd $1;
         idesc = FuncImport y @@ at } @@ at ], [] }
  | inline_import func_fields_import  /* Sugar */
    { fun c x at ->
      let y = inline_func_type c ($2 c) at in
      [],
      [{ module_name = fst $1; item_name = snd $1;
         idesc = FuncImport y @@ at } @@ at ], [] }
  | inline_export func_fields  /* Sugar */
    { fun c x at ->
      let fns, ims, exs = $2 c x at in fns, ims, $1 (FuncExport x) c :: exs }

func_fields_import :  /* Sugar */
  | func_fields_import_result { $1 }
  | LPAR PARAM val_type_list RPAR func_fields_import
    { fun c -> let FuncT (ts1, ts2) = $5 c in FuncT (snd $3 c @ ts1, ts2) }
  | LPAR PARAM bind_var val_type RPAR func_fields_import  /* Sugar */
    { fun c -> let FuncT (ts1, ts2) = $6 c in FuncT ($4 c :: ts1, ts2) }

func_fields_import_result :  /* Sugar */
  | /* empty */ { fun c -> FuncT ([], []) }
  | LPAR RESULT val_type_list RPAR func_fields_import_result
    { fun c -> let FuncT (ts1, ts2) = $5 c in FuncT (ts1, snd $3 c @ ts2) }

func_fields_body :
  | func_result_body { $1 }
  | LPAR PARAM val_type_list RPAR func_fields_body
    { let at3 = ati 3 in
      (fun c -> let FuncT (ts1, ts2) = fst $5 c in
        FuncT (snd $3 c @ ts1, ts2)),
      (fun c -> anon_locals c (fst $3) at3; snd $5 c) }
  | LPAR PARAM bind_var val_type RPAR func_fields_body  /* Sugar */
    { (fun c -> let FuncT (ts1, ts2) = fst $6 c in
        FuncT ($4 c :: ts1, ts2)),
      (fun c -> ignore (bind_local c $3); snd $6 c) }

func_result_body :
  | func_body { (fun c -> FuncT ([], [])), $1 }
  | LPAR RESULT val_type_list RPAR func_result_body
    { (fun c -> let FuncT (ts1, ts2) = fst $5 c in
        FuncT (ts1, snd $3 c @ ts2)),
      snd $5 }

func_body :
  | instr_list
    { let at = at () in
      fun c -> ignore (anon_label c at);
      {ftype = -1l @@ at; locals = []; body = $1 c} }
  | LPAR LOCAL local_type_list RPAR func_body
    { let at3 = ati 3 in
      fun c -> anon_locals c (fst $3) at3; let f = $5 c in
      {f with locals = snd $3 c @ f.Ast.locals} }
  | LPAR LOCAL bind_var local_type RPAR func_body  /* Sugar */
    { fun c -> ignore (bind_local c $3); let f = $6 c in
      {f with locals = $4 c :: f.Ast.locals} }

local_type :
  | val_type { let at = at () in fun c -> {ltype = $1 c} @@ at }

local_type_list :
  | list(local_type)
    { Lib.List32.length $1, fun c -> List.map (fun f -> f c) $1 }


/* Tables, Memories & Globals */

table_use :
  | LPAR TABLE var RPAR { fun c -> $3 c }

memory_use :
  | LPAR MEMORY var RPAR { fun c -> $3 c }

offset :
  | LPAR OFFSET const_expr RPAR { $3 }
  | expr { let at = at () in fun c -> $1 c @@ at }  /* Sugar */

elem_kind :
  | FUNC { (NoNull, FuncHT) }

elem_expr :
  | LPAR ITEM const_expr RPAR { $3 }
  | expr { let at = at () in fun c -> $1 c @@ at }  /* Sugar */

elem_expr_list :
  | /* empty */ { fun c -> [] }
  | elem_expr elem_expr_list { fun c -> $1 c :: $2 c }

elem_var_list :
  | var_list
    { let f = function {at; _} as x -> [ref_func x @@ at] @@ at in
      fun c -> List.map f ($1 c func) }

elem_list :
  | elem_kind elem_var_list
    { fun c -> $1, $2 c }
  | ref_type elem_expr_list
    { fun c -> $1 c, $2 c }


elem :
  | LPAR ELEM bind_var_opt elem_list RPAR
    { let at = at () in
      fun c -> ignore ($3 c anon_elem bind_elem);
      fun () -> let etype, einit = $4 c in
      { etype; einit; emode = Passive @@ at } @@ at }
  | LPAR ELEM bind_var_opt table_use offset elem_list RPAR
    { let at = at () in
      fun c -> ignore ($3 c anon_elem bind_elem);
      fun () -> let etype, einit = $6 c in
      { etype; einit;
        emode = Active {index = $4 c table; offset = $5 c} @@ at } @@ at }
  | LPAR ELEM bind_var_opt DECLARE elem_list RPAR
    { let at = at () in
      fun c -> ignore ($3 c anon_elem bind_elem);
      fun () -> let etype, einit = $5 c in
      { etype; einit; emode = Declarative @@ at } @@ at }
  | LPAR ELEM bind_var_opt offset elem_list RPAR  /* Sugar */
    { let at = at () in
      fun c -> ignore ($3 c anon_elem bind_elem);
      fun () -> let etype, einit = $5 c in
      { etype; einit;
        emode = Active {index = 0l @@ at; offset = $4 c} @@ at } @@ at }
  | LPAR ELEM bind_var_opt offset elem_var_list RPAR  /* Sugar */
    { let at = at () in
      fun c -> ignore ($3 c anon_elem bind_elem);
      fun () ->
      { etype = (NoNull, FuncHT); einit = $5 c;
        emode = Active {index = 0l @@ at; offset = $4 c} @@ at } @@ at }

table :
  | LPAR TABLE bind_var_opt table_fields RPAR
    { let at = at () in
      fun c -> let x = $3 c anon_table bind_table @@ at in
      fun () -> $4 c x at }

table_fields :
  | table_type const_expr1
    { fun c x at -> [{ttype = $1 c; tinit = $2 c} @@ at], [], [], [] }
  | table_type  /* Sugar */
    { fun c x at -> let TableT (_, (_, ht)) as ttype = $1 c in
      [{ttype; tinit = [RefNull ht @@ at] @@ at} @@ at], [], [], [] }
  | inline_import table_type  /* Sugar */
    { fun c x at ->
      [], [],
      [{ module_name = fst $1; item_name = snd $1;
        idesc = TableImport ($2 c) @@ at } @@ at], [] }
  | inline_export table_fields  /* Sugar */
    { fun c x at -> let tabs, elems, ims, exs = $2 c x at in
      tabs, elems, ims, $1 (TableExport x) c :: exs }
  | ref_type LPAR ELEM elem_expr elem_expr_list RPAR  /* Sugar */
    { fun c x at ->
      let offset = [i32_const (0l @@ at) @@ at] @@ at in
      let einit = $4 c :: $5 c in
      let size = Lib.List32.length einit in
      let emode = Active {index = x; offset} @@ at in
      let (_, ht) as etype = $1 c in
      let tinit = [RefNull ht @@ at] @@ at in
      [{ttype = TableT ({min = size; max = Some size}, etype); tinit} @@ at],
      [{etype; einit; emode} @@ at],
      [], [] }
  | ref_type LPAR ELEM elem_var_list RPAR  /* Sugar */
    { fun c x at ->
      let offset = [i32_const (0l @@ at) @@ at] @@ at in
      let einit = $4 c in
      let size = Lib.List32.length einit in
      let emode = Active {index = x; offset} @@ at in
      let (_, ht) as etype = $1 c in
      let tinit = [RefNull ht @@ at] @@ at in
      [{ttype = TableT ({min = size; max = Some size}, etype); tinit} @@ at],
      [{etype; einit; emode} @@ at],
      [], [] }

data :
  | LPAR DATA bind_var_opt string_list RPAR
    { let at = at () in
      fun c -> ignore ($3 c anon_data bind_data);
      fun () -> {dinit = $4; dmode = Passive @@ at} @@ at }
  | LPAR DATA bind_var_opt memory_use offset string_list RPAR
    { let at = at () in
      fun c -> ignore ($3 c anon_data bind_data);
      fun () ->
      {dinit = $6; dmode = Active {index = $4 c memory; offset = $5 c} @@ at} @@ at }
  | LPAR DATA bind_var_opt offset string_list RPAR  /* Sugar */
    { let at = at () in
      fun c -> ignore ($3 c anon_data bind_data);
      fun () ->
      {dinit = $5; dmode = Active {index = 0l @@ at; offset = $4 c} @@ at} @@ at }

memory :
  | LPAR MEMORY bind_var_opt memory_fields RPAR
    { let at = at () in
      fun c -> let x = $3 c anon_memory bind_memory @@ at in
      fun () -> $4 c x at }

memory_fields :
  | memory_type
    { fun c x at -> [{mtype = $1 c} @@ at], [], [], [] }
  | inline_import memory_type  /* Sugar */
    { fun c x at ->
      [], [],
      [{ module_name = fst $1; item_name = snd $1;
         idesc = MemoryImport ($2 c) @@ at } @@ at], [] }
  | inline_export memory_fields  /* Sugar */
    { fun c x at -> let mems, data, ims, exs = $2 c x at in
      mems, data, ims, $1 (MemoryExport x) c :: exs }
  | LPAR DATA string_list RPAR  /* Sugar */
    { fun c x at ->
      let offset = [i32_const (0l @@ at) @@ at] @@ at in
      let size = Int32.(div (add (of_int (String.length $3)) 65535l) 65536l) in
      [{mtype = MemoryT {min = size; max = Some size}} @@ at],
      [{dinit = $3; dmode = Active {index = x; offset} @@ at} @@ at],
      [], [] }

global :
  | LPAR GLOBAL bind_var_opt global_fields RPAR
    { let at = at () in
      fun c -> let x = $3 c anon_global bind_global @@ at in
      fun () -> $4 c x at }

global_fields :
  | global_type const_expr
    { fun c x at -> [{gtype = $1 c; ginit = $2 c} @@ at], [], [] }
  | inline_import global_type  /* Sugar */
    { fun c x at ->
      [],
      [{ module_name = fst $1; item_name = snd $1;
         idesc = GlobalImport ($2 c) @@ at } @@ at], [] }
  | inline_export global_fields  /* Sugar */
    { fun c x at -> let globs, ims, exs = $2 c x at in
      globs, ims, $1 (GlobalExport x) c :: exs }


/* Imports & Exports */

import_desc :
  | LPAR FUNC bind_var_opt type_use RPAR
    { fun c -> ignore ($3 c anon_func bind_func);
      fun () -> FuncImport ($4 c) }
  | LPAR FUNC bind_var_opt func_type RPAR  /* Sugar */
    { let at4 = ati 4 in
      fun c -> ignore ($3 c anon_func bind_func);
      fun () -> FuncImport (inline_func_type c ($4 c) at4) }
  | LPAR TABLE bind_var_opt table_type RPAR
    { fun c -> ignore ($3 c anon_table bind_table);
      fun () -> TableImport ($4 c) }
  | LPAR MEMORY bind_var_opt memory_type RPAR
    { fun c -> ignore ($3 c anon_memory bind_memory);
      fun () -> MemoryImport ($4 c) }
  | LPAR GLOBAL bind_var_opt global_type RPAR
    { fun c -> ignore ($3 c anon_global bind_global);
      fun () -> GlobalImport ($4 c) }

import :
  | LPAR IMPORT name name import_desc RPAR
    { let at = at () and at5 = ati 5 in
      fun c -> let df = $5 c in
      fun () -> {module_name = $3; item_name = $4; idesc = df () @@ at5} @@ at }

inline_import :
  | LPAR IMPORT name name RPAR { $3, $4 }

export_desc :
  | LPAR FUNC var RPAR { fun c -> FuncExport ($3 c func) }
  | LPAR TABLE var RPAR { fun c -> TableExport ($3 c table) }
  | LPAR MEMORY var RPAR { fun c -> MemoryExport ($3 c memory) }
  | LPAR GLOBAL var RPAR { fun c -> GlobalExport ($3 c global) }

export :
  | LPAR EXPORT name export_desc RPAR
    { let at = at () and at4 = ati 4 in
      fun c -> {name = $3; edesc = $4 c @@ at4} @@ at }

inline_export :
  | LPAR EXPORT name RPAR
    { let at = at () in fun d c -> {name = $3; edesc = d @@ at} @@ at }


/* Modules */

type_def :
  | LPAR TYPE sub_type RPAR
    { let at = at () in
      fun c -> let x = anon_type c at in fun () -> $3 c x }
  | LPAR TYPE bind_var sub_type RPAR  /* Sugar */
    { fun c -> let x = bind_type c $3 in fun () -> $4 c x }

type_def_list :
  | /* empty */ { fun c () -> [] }
  | type_def type_def_list
    { fun c -> let tf = $1 c in let tsf = $2 c in fun () ->
      let st = tf () and sts = tsf () in st::sts }

rec_type :
  | type_def
    { fun c -> let tf = $1 c in fun () ->
      let st = tf () in
      define_def_type c (DefT (RecT [st], 0l));
      RecT [st] }
  | LPAR REC type_def_list RPAR
    { fun c -> let tf = $3 c in fun () ->
      let sts = tf () in
      Lib.List32.iteri (fun i _ -> define_def_type c (DefT (RecT sts, i))) sts;
      RecT sts }

type_ :
  | rec_type
    { let at = at () in
      fun c -> let tf = $1 c in fun () -> define_type c (tf () @@ at) }

start :
  | LPAR START var RPAR
    { let at = at () in fun c -> {sfunc = $3 c func} @@ at }

module_fields :
  | /* empty */
    { fun (c : context) () () -> {empty_module with types = c.types.list} }
  | module_fields1 { $1 }

module_fields1 :
  | type_ module_fields
    { fun c -> let tf = $1 c in let mff = $2 c in
      fun () -> tf (); mff () }
  | global module_fields
    { fun c -> let gf = $1 c in let mff = $2 c in
      fun () -> let mf = mff () in
      fun () -> let globs, ims, exs = gf () in let m = mf () in
      if globs <> [] && m.imports <> [] then
        error (List.hd m.imports).at "import after global definition";
      { m with globals = globs @ m.globals;
        imports = ims @ m.imports; exports = exs @ m.exports } }
  | table module_fields
    { fun c -> let tf = $1 c in let mff = $2 c in
      fun () -> let mf = mff () in
      fun () -> let tabs, elems, ims, exs = tf () in let m = mf () in
      if tabs <> [] && m.imports <> [] then
        error (List.hd m.imports).at "import after table definition";
      { m with tables = tabs @ m.tables; elems = elems @ m.elems;
        imports = ims @ m.imports; exports = exs @ m.exports } }
  | memory module_fields
    { fun c -> let mmf = $1 c in let mff = $2 c in
      fun () -> let mf = mff () in
      fun () -> let mems, data, ims, exs = mmf () in let m = mf () in
      if mems <> [] && m.imports <> [] then
        error (List.hd m.imports).at "import after memory definition";
      { m with memories = mems @ m.memories; datas = data @ m.datas;
        imports = ims @ m.imports; exports = exs @ m.exports } }
  | func module_fields
    { fun c -> let ff = $1 c in let mff = $2 c in
      fun () -> let mf = mff () in
      fun () -> let funcs, ims, exs = ff () in let m = mf () in
      if funcs <> [] && m.imports <> [] then
        error (List.hd m.imports).at "import after function definition";
      { m with funcs = funcs @ m.funcs;
        imports = ims @ m.imports; exports = exs @ m.exports } }
  | elem module_fields
    { fun c -> let ef = $1 c in let mff = $2 c in
      fun () -> let mf = mff () in
      fun () -> let elems = ef () in let m = mf () in
      {m with elems = elems :: m.Ast.elems} }
  | data module_fields
    { fun c -> let df = $1 c in let mff = $2 c in
      fun () -> let mf = mff () in
      fun () -> let data = df () in let m = mf () in
      {m with datas = data :: m.Ast.datas} }
  | start module_fields
    { fun c -> let mff = $2 c in
      fun () -> let mf = mff () in
      fun () -> let m = mf () in
      let x = $1 c in
      match m.start with
      | Some _ -> error x.at "multiple start sections"
      | None -> {m with start = Some x} }
  | import module_fields
    { fun c -> let imf = $1 c in let mff = $2 c in
      fun () -> let mf = mff () in
      fun () -> let im = imf () in let m = mf () in
      {m with imports = im :: m.imports} }
  | export module_fields
    { fun c -> let mff = $2 c in
      fun () -> let mf = mff () in
      fun () -> let m = mf () in
      {m with exports = $1 c :: m.exports} }

module_var :
  | VAR { $1 @@ at () }  /* Sugar */

module_ :
  | LPAR MODULE option(module_var) module_fields RPAR
    { $3, Textual ($4 (empty_context ()) () () @@ at ()) @@ at () }

inline_module :  /* Sugar */
  | module_fields { Textual ($1 (empty_context ()) () () @@ at ()) @@ at () }

inline_module1 :  /* Sugar */
  | module_fields1 { Textual ($1 (empty_context ()) () () @@ at ()) @@ at () }


/* Scripts */

script_var :
  | VAR { $1 @@ at () }  /* Sugar */

script_module :
  | module_ { $1 }
  | LPAR MODULE option(module_var) BIN string_list RPAR
    { $3, Encoded ("binary:" ^ string_of_pos (at()).left, $5) @@ at() }
  | LPAR MODULE option(module_var) QUOTE string_list RPAR
    { $3, Quoted ("quote:" ^ string_of_pos (at()).left, $5) @@ at() }

action :
  | LPAR INVOKE option(module_var) name list(literal) RPAR
    { Invoke ($3, $4, $5) @@ at () }
  | LPAR GET option(module_var) name RPAR
    { Get ($3, $4) @@ at() }

assertion :
  | LPAR ASSERT_MALFORMED script_module STRING RPAR
    { AssertMalformed (snd $3, $4) @@ at () }
  | LPAR ASSERT_INVALID script_module STRING RPAR
    { AssertInvalid (snd $3, $4) @@ at () }
  | LPAR ASSERT_UNLINKABLE script_module STRING RPAR
    { AssertUnlinkable (snd $3, $4) @@ at () }
  | LPAR ASSERT_TRAP script_module STRING RPAR
    { AssertUninstantiable (snd $3, $4) @@ at () }
  | LPAR ASSERT_RETURN action list(result) RPAR { AssertReturn ($3, $4) @@ at () }
  | LPAR ASSERT_TRAP action STRING RPAR { AssertTrap ($3, $4) @@ at () }
  | LPAR ASSERT_EXHAUSTION action STRING RPAR { AssertExhaustion ($3, $4) @@ at () }

cmd :
  | action { Action $1 @@ at () }
  | assertion { Assertion $1 @@ at () }
  | script_module { Module (fst $1, snd $1) @@ at () }
  | LPAR REGISTER name option(module_var) RPAR { Register ($3, $4) @@ at () }
  | meta { Meta $1 @@ at () }

meta :
  | LPAR SCRIPT option(script_var) list(cmd) RPAR { Script ($3, $4) @@ at () }
  | LPAR INPUT option(script_var) STRING RPAR { Input ($3, $4) @@ at () }
  | LPAR OUTPUT option(script_var) STRING RPAR { Output ($3, Some $4) @@ at () }
  | LPAR OUTPUT option(script_var) RPAR { Output ($3, None) @@ at () }

literal_num :
  | LPAR CONST num RPAR { snd (num $2 $3) }

literal_vec :
  | LPAR VEC_CONST VEC_SHAPE list(num) RPAR { snd (vec $2 $3 $4 (at ())) }

literal_ref :
  | LPAR REF_NULL heap_type RPAR { Value.NullRef ($3 (empty_context ())) }
  | LPAR REF_HOST NAT RPAR { Script.HostRef (nat32 $3 (ati 3)) }
  | LPAR REF_EXTERN NAT RPAR { Extern.ExternRef (Script.HostRef (nat32 $3 (ati 3))) }

literal :
  | literal_num { Value.Num $1 @@ at () }
  | literal_vec { Value.Vec $1 @@ at () }
  | literal_ref { Value.Ref $1 @@ at () }

numpat :
  | num { fun sh -> vec_lane_lit sh $1.it $1.at }
  | NAN { fun sh -> vec_lane_nan sh $1 (ati 3) }

result :
  | literal_num { NumResult (NumPat ($1 @@ at())) @@ at () }
  | LPAR CONST NAN RPAR { NumResult (NanPat (nanop $2 ($3 @@ ati 3))) @@ at () }
  | literal_ref { RefResult (RefPat ($1 @@ at ())) @@ at () }
  | LPAR REF RPAR { RefResult (RefTypePat AnyHT) @@ at () }
  | LPAR REF_EQ RPAR { RefResult (RefTypePat EqHT) @@ at () }
  | LPAR REF_I31 RPAR { RefResult (RefTypePat I31HT) @@ at () }
  | LPAR REF_STRUCT RPAR { RefResult (RefTypePat StructHT) @@ at () }
  | LPAR REF_ARRAY RPAR { RefResult (RefTypePat ArrayHT) @@ at () }
  | LPAR REF_NULL RPAR { RefResult NullPat @@ at () }
  | LPAR REF_FUNC RPAR { RefResult (RefTypePat FuncHT) @@ at () }
  | LPAR REF_EXTERN RPAR { RefResult (RefTypePat ExternHT) @@ at () }
<<<<<<< HEAD
  | LPAR VEC_CONST VEC_SHAPE numpat_list RPAR
    { if V128.num_lanes $3 <> List.length $4 then
        error (at ()) "wrong number of lane literals";
      VecResult (VecPat (Value.V128 ($3, List.map (fun lit -> lit $3) $4))) @@ at () }
=======
  | LPAR REF_NULL RPAR { RefResult NullPat @@ at () }
  | LPAR VEC_CONST VEC_SHAPE list(numpat) RPAR {
    if V128.num_lanes $3 <> List.length $4 then
      error (at ()) "wrong number of lane literals";
    VecResult (VecPat (Value.V128 ($3, List.map (fun lit -> lit $3) $4))) @@ at ()
  }
>>>>>>> 4c02753d

script :
  | list(cmd) EOF { $1 }
  | inline_module1 EOF { [Module (None, $1) @@ at ()] }  /* Sugar */

script1 :
  | cmd { [$1] }

module1 :
  | module_ EOF { $1 }
  | inline_module EOF { None, $1 }  /* Sugar */
%%<|MERGE_RESOLUTION|>--- conflicted
+++ resolved
@@ -275,7 +275,7 @@
 %token<Ast.idx -> Ast.instr'> STRUCT_NEW ARRAY_NEW ARRAY_GET
 %token STRUCT_SET
 %token<Ast.idx -> Ast.idx -> Ast.instr'> STRUCT_GET
-%token ARRAY_NEW ARRAY_NEW_FIXED ARRAY_NEW_ELEM ARRAY_NEW_DATA
+%token ARRAY_NEW_FIXED ARRAY_NEW_ELEM ARRAY_NEW_DATA
 %token ARRAY_SET ARRAY_LEN
 %token ARRAY_COPY ARRAY_FILL ARRAY_INIT_DATA ARRAY_INIT_ELEM
 %token<Ast.instr'> EXTERN_CONVERT
@@ -1285,22 +1285,14 @@
   | LPAR REF_I31 RPAR { RefResult (RefTypePat I31HT) @@ at () }
   | LPAR REF_STRUCT RPAR { RefResult (RefTypePat StructHT) @@ at () }
   | LPAR REF_ARRAY RPAR { RefResult (RefTypePat ArrayHT) @@ at () }
-  | LPAR REF_NULL RPAR { RefResult NullPat @@ at () }
   | LPAR REF_FUNC RPAR { RefResult (RefTypePat FuncHT) @@ at () }
   | LPAR REF_EXTERN RPAR { RefResult (RefTypePat ExternHT) @@ at () }
-<<<<<<< HEAD
-  | LPAR VEC_CONST VEC_SHAPE numpat_list RPAR
+  | LPAR REF_NULL RPAR { RefResult NullPat @@ at () }
+  | LPAR VEC_CONST VEC_SHAPE list(numpat) RPAR
     { if V128.num_lanes $3 <> List.length $4 then
         error (at ()) "wrong number of lane literals";
-      VecResult (VecPat (Value.V128 ($3, List.map (fun lit -> lit $3) $4))) @@ at () }
-=======
-  | LPAR REF_NULL RPAR { RefResult NullPat @@ at () }
-  | LPAR VEC_CONST VEC_SHAPE list(numpat) RPAR {
-    if V128.num_lanes $3 <> List.length $4 then
-      error (at ()) "wrong number of lane literals";
-    VecResult (VecPat (Value.V128 ($3, List.map (fun lit -> lit $3) $4))) @@ at ()
-  }
->>>>>>> 4c02753d
+      VecResult (VecPat
+        (Value.V128 ($3, List.map (fun lit -> lit $3) $4))) @@ at () }
 
 script :
   | list(cmd) EOF { $1 }
