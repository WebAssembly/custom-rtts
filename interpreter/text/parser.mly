%{
open Source
open Types
open Ast
open Operators
open Script


(* Error handling *)

let error at msg = raise (Parse_error.Syntax (at, msg))


(* Position handling *)

let position_to_pos position =
  { file = position.Lexing.pos_fname;
    line = position.Lexing.pos_lnum;
    column = position.Lexing.pos_cnum - position.Lexing.pos_bol
  }

let positions_to_region position1 position2 =
  { left = position_to_pos position1;
    right = position_to_pos position2
  }

let at (l, r) = positions_to_region l r

let (@@) x loc = x @@ at loc


(* Literals *)

let num f s =
  try f s with Failure _ -> error s.at "constant out of range"

let vec f shape ss loc =
  try f shape ss (at loc) with
  | Failure _ -> error (at loc) "constant out of range"
  | Invalid_argument _ -> error (at loc) "wrong number of lane literals"

let vec_lane_nan shape l at' =
  let open Values in
  let open Source in
  match shape with
  | V128.F32x4 () -> NanPat (F32 l @@ at')
  | V128.F64x2 () -> NanPat (F64 l @@ at')
  | _ -> error at' "invalid vector constant"

let vec_lane_lit shape l at' =
  let open Values in
  let open Source in
  match shape with
  | V128.I8x16 () -> NumPat (I32 (I8.of_string l) @@ at')
  | V128.I16x8 () -> NumPat (I32 (I16.of_string l) @@ at')
  | V128.I32x4 () -> NumPat (I32 (I32.of_string l) @@ at')
  | V128.I64x2 () -> NumPat (I64 (I64.of_string l) @@ at')
  | V128.F32x4 () -> NumPat (F32 (F32.of_string l) @@ at')
  | V128.F64x2 () -> NumPat (F64 (F64.of_string l) @@ at')

let vec_lane_index s at =
  match int_of_string s with
  | n when 0 <= n && n < 256 -> n
  | _ | exception Failure _ -> error at "malformed lane index"

let shuffle_lit ss loc =
  if not (List.length ss = 16) then
    error (at loc) "invalid lane length";
  List.map (fun s -> vec_lane_index s.it s.at) ss

let nanop f nan =
  let open Source in
  let open Values in
  match snd (f ("0" @@ no_region)) with
  | F32 _ -> F32 nan.it @@ nan.at
  | F64 _ -> F64 nan.it @@ nan.at
  | I32 _ | I64 _ -> error nan.at "NaN pattern with non-float type"

let nat s loc =
  try
    let n = int_of_string s in
    if n >= 0 then n else raise (Failure "")
  with Failure _ -> error (at loc) "integer constant out of range"

let nat32 s loc =
  try I32.of_string_u s with Failure _ -> error (at loc) "i32 constant out of range"

let name s loc =
  try Utf8.decode s with Utf8.Utf8 -> error (at loc) "malformed UTF-8 encoding"


(* Symbolic variables *)

module VarMap = Map.Make(String)

type space = {mutable map : int32 VarMap.t; mutable count : int32}
let empty () = {map = VarMap.empty; count = 0l}

type types = {space : space; mutable list : type_ list}
let empty_types () = {space = empty (); list = []}

type context =
  { types : types; tables : space; memories : space;
    funcs : space; locals : space; globals : space;
    datas : space; elems : space;
    labels : int32 VarMap.t; deferred_locals : (unit -> unit) list ref
  }

let empty_context () =
  { types = empty_types (); tables = empty (); memories = empty ();
    funcs = empty (); locals = empty (); globals = empty ();
    datas = empty (); elems = empty ();
    labels = VarMap.empty; deferred_locals = ref []
  }

let force_locals (c : context) =
  List.fold_right Stdlib.(@@) !(c.deferred_locals) ();
  c.deferred_locals := []

let enter_func (c : context) =
  {c with labels = VarMap.empty; locals = empty ()}

let lookup category space x =
  try VarMap.find x.it space.map
  with Not_found -> error x.at ("unknown " ^ category ^ " " ^ x.it)

let type_ (c : context) x = lookup "type" c.types.space x
let func (c : context) x = lookup "function" c.funcs x
let local (c : context) x = force_locals c; lookup "local" c.locals x
let global (c : context) x = lookup "global" c.globals x
let table (c : context) x = lookup "table" c.tables x
let memory (c : context) x = lookup "memory" c.memories x
let elem (c : context) x = lookup "elem segment" c.elems x
let data (c : context) x = lookup "data segment" c.datas x
let label (c : context) x =
  try VarMap.find x.it c.labels
  with Not_found -> error x.at ("unknown label " ^ x.it)

let func_type (c : context) x =
  try (Lib.List32.nth c.types.list x.it).it
  with Failure _ -> error x.at ("unknown type " ^ Int32.to_string x.it)


let anon category space n =
  let i = space.count in
  space.count <- Int32.add i n;
  if I32.lt_u space.count n then
    error no_region ("too many " ^ category ^ " bindings");
  i

let bind category space x =
  let i = anon category space 1l in
  if VarMap.mem x.it space.map then
    error x.at ("duplicate " ^ category ^ " " ^ x.it);
  space.map <- VarMap.add x.it i space.map;
  i

let bind_type (c : context) x ty =
  c.types.list <- c.types.list @ [ty];
  bind "type" c.types.space x
let bind_func (c : context) x = bind "function" c.funcs x
let bind_local (c : context) x = force_locals c; bind "local" c.locals x
let bind_global (c : context) x = bind "global" c.globals x
let bind_table (c : context) x = bind "table" c.tables x
let bind_memory (c : context) x = bind "memory" c.memories x
let bind_elem (c : context) x = bind "elem segment" c.elems x
let bind_data (c : context) x = bind "data segment" c.datas x
let bind_label (c : context) x =
  {c with labels = VarMap.add x.it 0l (VarMap.map (Int32.add 1l) c.labels)}

let anon_type (c : context) ty =
  c.types.list <- c.types.list @ [ty];
  anon "type" c.types.space 1l
let anon_func (c : context) = anon "function" c.funcs 1l
let anon_locals (c : context) lazy_ts =
  let f () =
    ignore (anon "local" c.locals (Lib.List32.length (Lazy.force lazy_ts)))
  in c.deferred_locals := f :: !(c.deferred_locals)
let anon_global (c : context) = anon "global" c.globals 1l
let anon_table (c : context) = anon "table" c.tables 1l
let anon_memory (c : context) = anon "memory" c.memories 1l
let anon_elem (c : context) = anon "elem segment" c.elems 1l
let anon_data (c : context) = anon "data segment" c.datas 1l
let anon_label (c : context) =
  {c with labels = VarMap.map (Int32.add 1l) c.labels}


let inline_type (c : context) ft loc =
  match Lib.List.index_where (fun ty -> ty.it = ft) c.types.list with
  | Some i -> Int32.of_int i @@ loc
  | None -> anon_type c (ft @@ loc) @@ loc

let inline_type_explicit (c : context) x ft loc =
  if ft = FuncType ([], []) then
    (* Laziness ensures that type lookup is only triggered when
       symbolic identifiers are used, and not for desugared functions *)
    anon_locals c (lazy (let FuncType (ts, _) = func_type c x in ts))
  else if ft <> func_type c x then
    error (at loc) "inline function type does not match explicit type";
  x

%}

%token LPAR RPAR
%token<string> NAT INT FLOAT STRING VAR
%token<Types.num_type> NUM_TYPE
%token<Types.vec_type> VEC_TYPE
%token<V128.shape> VEC_SHAPE
%token FUNCREF EXTERNREF EXTERN MUT
%token UNREACHABLE NOP DROP SELECT
%token BLOCK END IF THEN ELSE LOOP BR BR_IF BR_TABLE
%token CALL CALL_INDIRECT RETURN
%token LOCAL_GET LOCAL_SET LOCAL_TEE GLOBAL_GET GLOBAL_SET
%token TABLE_GET TABLE_SET
%token TABLE_SIZE TABLE_GROW TABLE_FILL TABLE_COPY TABLE_INIT ELEM_DROP
%token MEMORY_SIZE MEMORY_GROW MEMORY_FILL MEMORY_COPY MEMORY_INIT DATA_DROP
%token<Ast.var -> int option -> Memory.offset -> Ast.instr'> LOAD STORE
%token<string> OFFSET_EQ_NAT ALIGN_EQ_NAT
%token<string Source.phrase -> Ast.instr' * Values.num> CONST
%token<Ast.instr'> UNARY BINARY TEST COMPARE CONVERT
%token REF_NULL REF_FUNC REF_EXTERN REF_IS_NULL
%token<Ast.var -> int option -> Memory.offset -> Ast.instr'> VEC_LOAD VEC_STORE
%token<Ast.var -> int option -> Memory.offset -> int -> Ast.instr'> VEC_LOAD_LANE VEC_STORE_LANE
%token<V128.shape -> string Source.phrase list -> Source.region -> Ast.instr' * Values.vec> VEC_CONST
%token<Ast.instr'> VEC_UNARY VEC_BINARY VEC_TERNARY VEC_TEST
%token<Ast.instr'> VEC_SHIFT VEC_BITMASK VEC_SPLAT
%token VEC_SHUFFLE
%token<int -> Ast.instr'> VEC_EXTRACT VEC_REPLACE
%token FUNC START TYPE PARAM RESULT LOCAL GLOBAL
%token TABLE ELEM MEMORY DATA DECLARE OFFSET ITEM IMPORT EXPORT
%token MODULE BIN QUOTE
%token SCRIPT REGISTER INVOKE GET
%token ASSERT_MALFORMED ASSERT_INVALID ASSERT_UNLINKABLE
%token ASSERT_RETURN ASSERT_TRAP ASSERT_EXHAUSTION
%token<Script.nan> NAN
%token INPUT OUTPUT
%token EOF

%start script script1 module1
%type<Script.script> script
%type<Script.script> script1
%type<Script.var option * Script.definition> module1

%%

/* Auxiliaries */

name :
  | STRING { name $1 $sloc }

string_list :
  | /* empty */ { "" }
  | string_list STRING { $1 ^ $2 }


/* Types */

ref_kind :
  | FUNC { FuncRefType }
  | EXTERN { ExternRefType }

ref_type :
  | FUNCREF { FuncRefType }
  | EXTERNREF { ExternRefType }

value_type :
  | NUM_TYPE { NumType $1 }
  | VEC_TYPE { VecType $1 }
  | ref_type { RefType $1 }

global_type :
  | value_type { GlobalType ($1, Immutable) }
  | LPAR MUT value_type RPAR { GlobalType ($3, Mutable) }

def_type :
  | LPAR FUNC func_type RPAR { $3 }

func_type :
  | func_type_result
    { FuncType ([], $1) }
  | LPAR PARAM list(value_type) RPAR func_type
    { let FuncType (ins, out) = $5 in FuncType ($3 @ ins, out) }
  | LPAR PARAM bind_var value_type RPAR func_type  /* Sugar */
    { let FuncType (ins, out) = $6 in FuncType ($4 :: ins, out) }

func_type_result :
  | /* empty */
    { [] }
  | LPAR RESULT list(value_type) RPAR func_type_result
    { $3 @ $5 }

table_type :
  | limits ref_type { TableType ($1, $2) }

memory_type :
  | limits { MemoryType $1 }

limits :
  | NAT { {min = nat32 $1 $loc($1); max = None} }
  | NAT NAT { {min = nat32 $1 $loc($1); max = Some (nat32 $2 $loc($2))} }

type_use :
  | LPAR TYPE var RPAR { $3 }


/* Immediates */

num :
  | NAT { $1 @@ $sloc }
  | INT { $1 @@ $sloc }
  | FLOAT { $1 @@ $sloc }

var :
  | NAT { let at = $sloc in fun c lookup -> nat32 $1 at @@ at }
  | VAR { let at = $sloc in fun c lookup -> lookup c ($1 @@ at) @@ at }

var_opt :
  | /* empty */ { fun c lookup at -> 0l @@ at }
  | var { fun c lookup at -> $1 c lookup }

var_var_opt :
  | /* empty */ { fun c lookup at -> 0l @@ at, 0l @@ at }
  | var var { fun c lookup at -> $1 c lookup, $2 c lookup }

var_list :
  | /* empty */ { fun c lookup -> [] }
  | var var_list { fun c lookup -> $1 c lookup :: $2 c lookup }

bind_var_opt :
  | /* empty */ { fun c anon bind -> anon c }
  | bind_var { fun c anon bind -> bind c $1 }  /* Sugar */

bind_var :
  | VAR { $1 @@ $sloc }

labeling_opt :
  | /* empty */
    { fun c xs ->
      List.iter (fun x -> error x.at "mismatching label") xs;
      anon_label c }
  | bind_var
    { fun c xs ->
      List.iter
        (fun x -> if x.it <> $1.it then error x.at "mismatching label") xs;
      bind_label c $1 }

labeling_end_opt :
  | /* empty */ { [] }
  | bind_var { [$1] }

offset_ :
  | OFFSET_EQ_NAT { nat32 $1 (at ()) }

offset_opt :
  | /* empty */ { 0l }
<<<<<<< HEAD
  | offset_ { $1 }
=======
  | OFFSET_EQ_NAT { nat32 $1 $sloc }
>>>>>>> 71755b3f

align :
  | ALIGN_EQ_NAT
    { let n = nat $1 $sloc in
      if not (Lib.Int.is_power_of_two n) then
        error (at $sloc) "alignment must be a power of two";
      Some (Lib.Int.log2 n) }

align_opt :
  | /* empty */ { None }
  | align { $1 }


/* Instructions & Expressions */

instr_list :
  | /* empty */ { fun c -> [] }
  | instr1 instr_list { fun c -> $1 c @ $2 c }
  | select_instr_instr_list { $1 }
  | call_instr_instr_list { $1 }

instr1 :
  | plain_instr { let at = $sloc in fun c -> [$1 c @@ at] }
  | block_instr { let at = $sloc in fun c -> [$1 c @@ at] }
  | expr { $1 }  /* Sugar */

plain_instr :
  | UNREACHABLE { fun c -> unreachable }
  | NOP { fun c -> nop }
  | DROP { fun c -> drop }
  | BR var { fun c -> br ($2 c label) }
  | BR_IF var { fun c -> br_if ($2 c label) }
  | BR_TABLE var var_list
    { fun c -> let xs, x = Lib.List.split_last ($2 c label :: $3 c label) in
      br_table xs x }
  | RETURN { fun c -> return }
  | CALL var { fun c -> call ($2 c func) }
  | LOCAL_GET var { fun c -> local_get ($2 c local) }
  | LOCAL_SET var { fun c -> local_set ($2 c local) }
  | LOCAL_TEE var { fun c -> local_tee ($2 c local) }
  | GLOBAL_GET var { fun c -> global_get ($2 c global) }
  | GLOBAL_SET var { fun c -> global_set ($2 c global) }
<<<<<<< HEAD
  | TABLE_GET var_opt
    { let at1 = ati 1 in fun c -> table_get ($2 c table at1) }
  | TABLE_SET var_opt
    { let at1 = ati 1 in fun c -> table_set ($2 c table at1) }
  | TABLE_SIZE var_opt
    { let at1 = ati 1 in fun c -> table_size ($2 c table at1) }
  | TABLE_GROW var_opt
    { let at1 = ati 1 in fun c -> table_grow ($2 c table at1) }
  | TABLE_FILL var_opt
    { let at1 = ati 1 in fun c -> table_fill ($2 c table at1) }
  | TABLE_COPY var_var_opt
    { let at1 = ati 1 in fun c -> let x, y = $2 c table at1 in table_copy x y }
  | TABLE_INIT var var
    { fun c -> table_init ($2 c table) ($3 c elem) }
  | TABLE_INIT var  /* Sugar */
    { let at1 = ati 1 in fun c -> table_init (0l @@ at1) ($2 c elem) }
  | ELEM_DROP var { fun c -> elem_drop ($2 c elem) }
  | LOAD var_opt offset_opt align_opt
    { let at1 = ati 1 in fun c -> $1 ($2 c memory at1) $4 $3 }
  | STORE var_opt offset_opt align_opt
    { let at1 = ati 1 in fun c -> $1 ($2 c memory at1) $4 $3 }
  | VEC_LOAD var_opt offset_opt align_opt
    { let at1 = ati 1 in fun c -> $1 ($2 c memory at1) $4 $3 }
  | VEC_STORE var_opt offset_opt align_opt
    { let at1 = ati 1 in fun c -> $1 ($2 c memory at1) $4 $3 }
  | VEC_LOAD_LANE lane_imms
    { let at1 = ati 1 in fun c -> $2 $1 at1 c }
  | VEC_STORE_LANE lane_imms
    { let at1 = ati 1 in fun c -> $2 $1 at1 c }
  | MEMORY_SIZE var_opt
    { let at1 = ati 1 in fun c -> memory_size ($2 c memory at1) }
  | MEMORY_GROW var_opt
    { let at1 = ati 1 in fun c -> memory_grow ($2 c memory at1) }
  | MEMORY_FILL var_opt
    { let at1 = ati 1 in fun c -> memory_fill ($2 c memory at1) }
  | MEMORY_COPY var_var_opt
    { let at1 = ati 1 in fun c -> let x, y = $2 c memory at1 in memory_copy x y }
  | MEMORY_INIT var var
    { fun c -> memory_init ($2 c memory) ($3 c data) }
  | MEMORY_INIT var  /* Sugar */
    { let at1 = ati 1 in fun c -> memory_init (0l @@ at1) ($2 c data) }
=======
  | TABLE_GET var { fun c -> table_get ($2 c table) }
  | TABLE_SET var { fun c -> table_set ($2 c table) }
  | TABLE_SIZE var { fun c -> table_size ($2 c table) }
  | TABLE_GROW var { fun c -> table_grow ($2 c table) }
  | TABLE_FILL var { fun c -> table_fill ($2 c table) }
  | TABLE_COPY var var { fun c -> table_copy ($2 c table) ($3 c table) }
  | TABLE_INIT var var { fun c -> table_init ($2 c table) ($3 c elem) }
  | TABLE_GET { let at = $sloc in fun c -> table_get (0l @@ at) }  /* Sugar */
  | TABLE_SET { let at = $sloc in fun c -> table_set (0l @@ at) }  /* Sugar */
  | TABLE_SIZE { let at = $sloc in fun c -> table_size (0l @@ at) }  /* Sugar */
  | TABLE_GROW { let at = $sloc in fun c -> table_grow (0l @@ at) }  /* Sugar */
  | TABLE_FILL { let at = $sloc in fun c -> table_fill (0l @@ at) }  /* Sugar */
  | TABLE_COPY  /* Sugar */
    { let at = $sloc in fun c -> table_copy (0l @@ at) (0l @@ at) }
  | TABLE_INIT var  /* Sugar */
    { let at = $sloc in fun c -> table_init (0l @@ at) ($2 c elem) }
  | ELEM_DROP var { fun c -> elem_drop ($2 c elem) }
  | LOAD offset_opt align_opt { fun c -> $1 $3 $2 }
  | STORE offset_opt align_opt { fun c -> $1 $3 $2 }
  | VEC_LOAD offset_opt align_opt { fun c -> $1 $3 $2 }
  | VEC_STORE offset_opt align_opt { fun c -> $1 $3 $2 }
  | VEC_LOAD_LANE offset_opt align_opt NAT
    { let at = at $sloc in fun c -> $1 $3 $2 (vec_lane_index $4 at) }
  | VEC_STORE_LANE offset_opt align_opt NAT
    { let at = at $sloc in fun c -> $1 $3 $2 (vec_lane_index $4 at) }
  | MEMORY_SIZE { fun c -> memory_size }
  | MEMORY_GROW { fun c -> memory_grow }
  | MEMORY_FILL { fun c -> memory_fill }
  | MEMORY_COPY { fun c -> memory_copy }
  | MEMORY_INIT var { fun c -> memory_init ($2 c data) }
>>>>>>> 71755b3f
  | DATA_DROP var { fun c -> data_drop ($2 c data) }
  | REF_NULL ref_kind { fun c -> ref_null $2 }
  | REF_IS_NULL { fun c -> ref_is_null }
  | REF_FUNC var { fun c -> ref_func ($2 c func) }
  | CONST num { fun c -> fst (num $1 $2) }
  | TEST { fun c -> $1 }
  | COMPARE { fun c -> $1 }
  | UNARY { fun c -> $1 }
  | BINARY { fun c -> $1 }
  | CONVERT { fun c -> $1 }
  | VEC_CONST VEC_SHAPE list(num) { let at = $sloc in fun c -> fst (vec $1 $2 $3 at) }
  | VEC_UNARY { fun c -> $1 }
  | VEC_BINARY { fun c -> $1 }
  | VEC_TERNARY { fun c -> $1 }
  | VEC_TEST { fun c -> $1 }
  | VEC_SHIFT { fun c -> $1 }
  | VEC_BITMASK { fun c -> $1 }
  | VEC_SHUFFLE list(num) { let at = $sloc in fun c -> i8x16_shuffle (shuffle_lit $2 at) }
  | VEC_SPLAT { fun c -> $1 }
  | VEC_EXTRACT NAT { let at = at $sloc in fun c -> $1 (vec_lane_index $2 at) }
  | VEC_REPLACE NAT { let at = at $sloc in fun c -> $1 (vec_lane_index $2 at) }


lane_imms :
  /* Need to multiply out options and var to avoid spurious conflicts */
  | NAT offset_opt align_opt NAT
    { let at1 = ati 1 in let at4 = ati 4 in
      fun instr at0 c -> instr (nat32 $1 at1 @@ at1) $3 $2 (vec_lane_index $4 at4) }
  | VAR offset_opt align_opt NAT  /* Sugar */
    { let at1 = ati 1 in let at4 = ati 4 in
      fun instr at0 c -> instr (memory c ($1 @@ at1) @@ at1) $3 $2 (vec_lane_index $4 at4) }
  | offset_ align_opt NAT  /* Sugar */
    { let at3 = ati 3 in
      fun instr at0 c -> instr (0l @@ at0) $2 $1 (vec_lane_index $3 at3) }
  | align NAT  /* Sugar */
    { let at2 = ati 2 in
      fun instr at0 c -> instr (0l @@ at0) $1 0l (vec_lane_index $2 at2) }
  | NAT  /* Sugar */
    { let at1 = ati 1 in
      fun instr at0 c -> instr (0l @@ at0) None 0l (vec_lane_index $1 at1) }


select_instr_instr_list :
  | SELECT select_instr_results_instr_list
    { let at1 = $loc($1) in
      fun c -> let b, ts, es = $2 c in
      (select (if b then (Some ts) else None) @@ at1) :: es }

select_instr_results_instr_list :
  | LPAR RESULT list(value_type) RPAR select_instr_results_instr_list
    { fun c -> let _, ts, es = $5 c in true, $3 @ ts, es }
  | instr_list
    { fun c -> false, [], $1 c }


call_instr_instr_list :
  | CALL_INDIRECT var call_instr_type_instr_list
    { let at1 = $loc($1) in
      fun c -> let x, es = $3 c in
      (call_indirect ($2 c table) x @@ at1) :: es }
  | CALL_INDIRECT call_instr_type_instr_list  /* Sugar */
    { let at1 = $loc($1) in
      fun c -> let x, es = $2 c in
      (call_indirect (0l @@ at1) x @@ at1) :: es }

call_instr_type_instr_list :
  | type_use call_instr_params_instr_list
    { let at1 = $loc($1) in
      fun c ->
      match $2 c with
      | FuncType ([], []), es -> $1 c type_, es
      | ft, es -> inline_type_explicit c ($1 c type_) ft at1, es }
  | call_instr_params_instr_list
    { let at = $sloc in
      fun c -> let ft, es = $1 c in inline_type c ft at, es }

call_instr_params_instr_list :
  | LPAR PARAM list(value_type) RPAR call_instr_params_instr_list
    { fun c ->
      let FuncType (ts1, ts2), es = $5 c in FuncType ($3 @ ts1, ts2), es }
  | call_instr_results_instr_list
    { fun c -> let ts, es = $1 c in FuncType ([], ts), es }

call_instr_results_instr_list :
  | LPAR RESULT list(value_type) RPAR call_instr_results_instr_list
    { fun c -> let ts, es = $5 c in $3 @ ts, es }
  | instr_list
    { fun c -> [], $1 c }


block_instr :
  | BLOCK labeling_opt block END labeling_end_opt
    { fun c -> let c' = $2 c $5 in let bt, es = $3 c' in block bt es }
  | LOOP labeling_opt block END labeling_end_opt
    { fun c -> let c' = $2 c $5 in let bt, es = $3 c' in loop bt es }
  | IF labeling_opt block END labeling_end_opt
    { fun c -> let c' = $2 c $5 in let bt, es = $3 c' in if_ bt es [] }
  | IF labeling_opt block ELSE labeling_end_opt instr_list END labeling_end_opt
    { fun c -> let c' = $2 c ($5 @ $8) in
      let ts, es1 = $3 c' in if_ ts es1 ($6 c') }

block :
  | type_use block_param_body
    { let at1 = $loc($1) in
      fun c ->
      VarBlockType (inline_type_explicit c ($1 c type_) (fst $2) at1),
      snd $2 c }
  | block_param_body  /* Sugar */
    { let at = $sloc in
      fun c ->
      let bt =
        match fst $1 with
        | FuncType ([], []) -> ValBlockType None
        | FuncType ([], [t]) -> ValBlockType (Some t)
        | ft ->  VarBlockType (inline_type c ft at)
      in bt, snd $1 c }

block_param_body :
  | block_result_body { $1 }
  | LPAR PARAM list(value_type) RPAR block_param_body
    { let FuncType (ins, out) = fst $5 in
      FuncType ($3 @ ins, out), snd $5 }

block_result_body :
  | instr_list { FuncType ([], []), $1 }
  | LPAR RESULT list(value_type) RPAR block_result_body
    { let FuncType (ins, out) = fst $5 in
      FuncType (ins, $3 @ out), snd $5 }


expr :  /* Sugar */
  | LPAR expr1 RPAR
    { let at = $sloc in fun c -> let es, e' = $2 c in es @ [e' @@ at] }

expr1 :  /* Sugar */
  | plain_instr expr_list { fun c -> $2 c, $1 c }
  | SELECT select_expr_results
    { fun c -> let b, ts, es = $2 c in es, select (if b then (Some ts) else None) }
  | CALL_INDIRECT var call_expr_type
    { fun c -> let x, es = $3 c in es, call_indirect ($2 c table) x }
  | CALL_INDIRECT call_expr_type  /* Sugar */
    { let at1 = $loc($1) in
      fun c -> let x, es = $2 c in es, call_indirect (0l @@ at1) x }
  | BLOCK labeling_opt block
    { fun c -> let c' = $2 c [] in let bt, es = $3 c' in [], block bt es }
  | LOOP labeling_opt block
    { fun c -> let c' = $2 c [] in let bt, es = $3 c' in [], loop bt es }
  | IF labeling_opt if_block
    { fun c -> let c' = $2 c [] in
      let bt, (es, es1, es2) = $3 c c' in es, if_ bt es1 es2 }

select_expr_results :
  | LPAR RESULT list(value_type) RPAR select_expr_results
    { fun c -> let _, ts, es = $5 c in true, $3 @ ts, es }
  | expr_list
    { fun c -> false, [], $1 c }

call_expr_type :
  | type_use call_expr_params
    { let at1 = $loc($1) in
      fun c ->
      match $2 c with
      | FuncType ([], []), es -> $1 c type_, es
      | ft, es -> inline_type_explicit c ($1 c type_) ft at1, es }
  | call_expr_params
    { let at1 = $loc($1) in
      fun c -> let ft, es = $1 c in inline_type c ft at1, es }

call_expr_params :
  | LPAR PARAM list(value_type) RPAR call_expr_params
    { fun c ->
      let FuncType (ts1, ts2), es = $5 c in FuncType ($3 @ ts1, ts2), es }
  | call_expr_results
    { fun c -> let ts, es = $1 c in FuncType ([], ts), es }

call_expr_results :
  | LPAR RESULT list(value_type) RPAR call_expr_results
    { fun c -> let ts, es = $5 c in $3 @ ts, es }
  | expr_list
    { fun c -> [], $1 c }


if_block :
  | type_use if_block_param_body
    { let at = $sloc in
      fun c c' ->
      VarBlockType (inline_type_explicit c ($1 c type_) (fst $2) at),
      snd $2 c c' }
  | if_block_param_body  /* Sugar */
    { let at = $sloc in
      fun c c' ->
      let bt =
        match fst $1 with
        | FuncType ([], []) -> ValBlockType None
        | FuncType ([], [t]) -> ValBlockType (Some t)
        | ft ->  VarBlockType (inline_type c ft at)
      in bt, snd $1 c c' }

if_block_param_body :
  | if_block_result_body { $1 }
  | LPAR PARAM list(value_type) RPAR if_block_param_body
    { let FuncType (ins, out) = fst $5 in
      FuncType ($3 @ ins, out), snd $5 }

if_block_result_body :
  | if_ { FuncType ([], []), $1 }
  | LPAR RESULT list(value_type) RPAR if_block_result_body
    { let FuncType (ins, out) = fst $5 in
      FuncType (ins, $3 @ out), snd $5 }

if_ :
  | expr if_
    { fun c c' -> let es = $1 c in let es0, es1, es2 = $2 c c' in
      es @ es0, es1, es2 }
  | LPAR THEN instr_list RPAR LPAR ELSE instr_list RPAR  /* Sugar */
    { fun c c' -> [], $3 c', $7 c' }
  | LPAR THEN instr_list RPAR  /* Sugar */
    { fun c c' -> [], $3 c', [] }

expr_list :
  | /* empty */ { fun c -> [] }
  | expr expr_list { fun c -> $1 c @ $2 c }

const_expr :
  | instr_list { let at = $sloc in fun c -> $1 c @@ at }


/* Functions */

func :
  | LPAR FUNC bind_var_opt func_fields RPAR
    { let at = $sloc in
      fun c -> let x = $3 c anon_func bind_func @@ at in fun () -> $4 c x at }

func_fields :
  | type_use func_fields_body
    { fun c x at ->
      let c' = enter_func c in
      let y = inline_type_explicit c' ($1 c' type_) (fst $2) at in
      [{(snd $2 c') with ftype = y} @@ at], [], [] }
  | func_fields_body  /* Sugar */
    { fun c x at ->
      let c' = enter_func c in
      let y = inline_type c' (fst $1) at in
      [{(snd $1 c') with ftype = y} @@ at], [], [] }
  | inline_import type_use func_fields_import  /* Sugar */
    { fun c x at ->
      let y = inline_type_explicit c ($2 c type_) $3 at in
      [],
      [{ module_name = fst $1; item_name = snd $1;
         idesc = FuncImport y @@ at } @@ at ], [] }
  | inline_import func_fields_import  /* Sugar */
    { fun c x at ->
      let y = inline_type c $2 at in
      [],
      [{ module_name = fst $1; item_name = snd $1;
         idesc = FuncImport y @@ at } @@ at ], [] }
  | inline_export func_fields  /* Sugar */
    { fun c x at ->
      let fns, ims, exs = $2 c x at in fns, ims, $1 (FuncExport x) c :: exs }

func_fields_import :  /* Sugar */
  | func_fields_import_result { $1 }
  | LPAR PARAM list(value_type) RPAR func_fields_import
    { let FuncType (ins, out) = $5 in FuncType ($3 @ ins, out) }
  | LPAR PARAM bind_var value_type RPAR func_fields_import  /* Sugar */
    { let FuncType (ins, out) = $6 in FuncType ($4 :: ins, out) }

func_fields_import_result :  /* Sugar */
  | /* empty */ { FuncType ([], []) }
  | LPAR RESULT list(value_type) RPAR func_fields_import_result
    { let FuncType (ins, out) = $5 in FuncType (ins, $3 @ out) }

func_fields_body :
  | func_result_body { $1 }
  | LPAR PARAM list(value_type) RPAR func_fields_body
    { let FuncType (ins, out) = fst $5 in
      FuncType ($3 @ ins, out),
      fun c -> anon_locals c (lazy $3); snd $5 c }
  | LPAR PARAM bind_var value_type RPAR func_fields_body  /* Sugar */
    { let FuncType (ins, out) = fst $6 in
      FuncType ($4 :: ins, out),
      fun c -> ignore (bind_local c $3); snd $6 c }

func_result_body :
  | func_body { FuncType ([], []), $1 }
  | LPAR RESULT list(value_type) RPAR func_result_body
    { let FuncType (ins, out) = fst $5 in
      FuncType (ins, $3 @ out), snd $5 }

func_body :
  | instr_list
    { fun c -> let c' = anon_label c in
      {ftype = -1l @@ $sloc; locals = []; body = $1 c'} }
  | LPAR LOCAL list(value_type) RPAR func_body
    { fun c -> anon_locals c (lazy $3); let f = $5 c in
      {f with locals = $3 @ f.Ast.locals} }
  | LPAR LOCAL bind_var value_type RPAR func_body  /* Sugar */
    { fun c -> ignore (bind_local c $3); let f = $6 c in
      {f with locals = $4 :: f.Ast.locals} }


/* Tables, Memories & Globals */

table_use :
  | LPAR TABLE var RPAR { fun c -> $3 c }

memory_use :
  | LPAR MEMORY var RPAR { fun c -> $3 c }

offset :
  | LPAR OFFSET const_expr RPAR { $3 }
  | expr { let at = $sloc in fun c -> $1 c @@ at }  /* Sugar */

elem_kind :
  | FUNC { FuncRefType }

elem_expr :
  | LPAR ITEM const_expr RPAR { $3 }
  | expr { let at = $sloc in fun c -> $1 c @@ at }  /* Sugar */

elem_expr_list :
  | /* empty */ { fun c -> [] }
  | elem_expr elem_expr_list { fun c -> $1 c :: $2 c }

elem_var_list :
  | var_list
    { let f = function {at = at'; _} as x -> Source.([ref_func x @@ at'] @@ at') in
      fun c -> List.map f ($1 c func) }

elem_list :
  | elem_kind elem_var_list
    { ($1, fun c -> $2 c) }
  | ref_type elem_expr_list
    { ($1, fun c -> $2 c) }


elem :
  | LPAR ELEM bind_var_opt elem_list RPAR
    { let at = $sloc in
      fun c -> ignore ($3 c anon_elem bind_elem);
      fun () ->
      { etype = (fst $4); einit = (snd $4) c; emode = Passive @@ at } @@ at }
  | LPAR ELEM bind_var_opt table_use offset elem_list RPAR
    { let at = $sloc in
      fun c -> ignore ($3 c anon_elem bind_elem);
      fun () ->
      { etype = (fst $6); einit = (snd $6) c;
        emode = Active {index = $4 c table; offset = $5 c} @@ at } @@ at }
  | LPAR ELEM bind_var_opt DECLARE elem_list RPAR
    { let at = $sloc in
      fun c -> ignore ($3 c anon_elem bind_elem);
      fun () ->
      { etype = (fst $5); einit = (snd $5) c; emode = Declarative @@ at } @@ at }
  | LPAR ELEM bind_var_opt offset elem_list RPAR  /* Sugar */
    { let at = $sloc in
      fun c -> ignore ($3 c anon_elem bind_elem);
      fun () ->
      { etype = (fst $5); einit = (snd $5) c;
        emode = Active {index = 0l @@ at; offset = $4 c} @@ at } @@ at }
  | LPAR ELEM bind_var_opt offset elem_var_list RPAR  /* Sugar */
    { let at = $sloc in
      fun c -> ignore ($3 c anon_elem bind_elem);
      fun () ->
      { etype = FuncRefType; einit = $5 c;
        emode = Active {index = 0l @@ at; offset = $4 c} @@ at } @@ at }

table :
  | LPAR TABLE bind_var_opt table_fields RPAR
    { let at = $sloc in
      fun c -> let x = $3 c anon_table bind_table @@ at in
      fun () -> $4 c x at }

table_fields :
  | table_type
    { fun c x at -> [{ttype = $1} @@ at], [], [], [] }
  | inline_import table_type  /* Sugar */
    { fun c x at ->
      [], [],
      [{ module_name = fst $1; item_name = snd $1;
        idesc = TableImport $2 @@ at } @@ at], [] }
  | inline_export table_fields  /* Sugar */
    { fun c x at -> let tabs, elems, ims, exs = $2 c x at in
      tabs, elems, ims, $1 (TableExport x) c :: exs }
  | ref_type LPAR ELEM elem_expr elem_expr_list RPAR  /* Sugar */
    { fun c x at ->
      let offset = [i32_const (0l @@ at) @@ at] @@ at in
      let einit = $4 c :: $5 c in
      let size = Lib.List32.length einit in
      let emode = Active {index = x; offset} @@ at in
      [{ttype = TableType ({min = size; max = Some size}, $1)} @@ at],
      [{etype = $1; einit; emode} @@ at],
      [], [] }
  | ref_type LPAR ELEM elem_var_list RPAR  /* Sugar */
    { fun c x at ->
      let offset = [i32_const (0l @@ at) @@ at] @@ at in
      let einit = $4 c in
      let size = Lib.List32.length einit in
      let emode = Active {index = x; offset} @@ at in
      [{ttype = TableType ({min = size; max = Some size}, $1)} @@ at],
      [{etype = FuncRefType; einit; emode} @@ at],
      [], [] }

data :
  | LPAR DATA bind_var_opt string_list RPAR
    { let at = $sloc in
      fun c -> ignore ($3 c anon_data bind_data);
      fun () -> {dinit = $4; dmode = Passive @@ at} @@ at }
  | LPAR DATA bind_var_opt memory_use offset string_list RPAR
    { let at = $sloc in
      fun c -> ignore ($3 c anon_data bind_data);
      fun () ->
      {dinit = $6; dmode = Active {index = $4 c memory; offset = $5 c} @@ at} @@ at }
  | LPAR DATA bind_var_opt offset string_list RPAR  /* Sugar */
    { let at = $sloc in
      fun c -> ignore ($3 c anon_data bind_data);
      fun () ->
      {dinit = $5; dmode = Active {index = 0l @@ at; offset = $4 c} @@ at} @@ at }

memory :
  | LPAR MEMORY bind_var_opt memory_fields RPAR
    { let at = $sloc in
      fun c -> let x = $3 c anon_memory bind_memory @@ at in
      fun () -> $4 c x at }

memory_fields :
  | memory_type
    { fun c x at -> [{mtype = $1} @@ at], [], [], [] }
  | inline_import memory_type  /* Sugar */
    { fun c x at ->
      [], [],
      [{ module_name = fst $1; item_name = snd $1;
         idesc = MemoryImport $2 @@ at } @@ at], [] }
  | inline_export memory_fields  /* Sugar */
    { fun c x at -> let mems, data, ims, exs = $2 c x at in
      mems, data, ims, $1 (MemoryExport x) c :: exs }
  | LPAR DATA string_list RPAR  /* Sugar */
    { fun c x at ->
      let offset = [i32_const (0l @@ at) @@ at] @@ at in
      let size = Int32.(div (add (of_int (String.length $3)) 65535l) 65536l) in
      [{mtype = MemoryType {min = size; max = Some size}} @@ at],
      [{dinit = $3; dmode = Active {index = x; offset} @@ at} @@ at],
      [], [] }

global :
  | LPAR GLOBAL bind_var_opt global_fields RPAR
    { let at = $sloc in
      fun c -> let x = $3 c anon_global bind_global @@ at in
      fun () -> $4 c x at }

global_fields :
  | global_type const_expr
    { fun c x at -> [{gtype = $1; ginit = $2 c} @@ at], [], [] }
  | inline_import global_type  /* Sugar */
    { fun c x at ->
      [],
      [{ module_name = fst $1; item_name = snd $1;
         idesc = GlobalImport $2 @@ at } @@ at], [] }
  | inline_export global_fields  /* Sugar */
    { fun c x at -> let globs, ims, exs = $2 c x at in
      globs, ims, $1 (GlobalExport x) c :: exs }


/* Imports & Exports */

import_desc :
  | LPAR FUNC bind_var_opt type_use RPAR
    { fun c -> ignore ($3 c anon_func bind_func);
      fun () -> FuncImport ($4 c type_) }
  | LPAR FUNC bind_var_opt func_type RPAR  /* Sugar */
    { let at4 = $loc($4) in
      fun c -> ignore ($3 c anon_func bind_func);
      fun () -> FuncImport (inline_type c $4 at4) }
  | LPAR TABLE bind_var_opt table_type RPAR
    { fun c -> ignore ($3 c anon_table bind_table);
      fun () -> TableImport $4 }
  | LPAR MEMORY bind_var_opt memory_type RPAR
    { fun c -> ignore ($3 c anon_memory bind_memory);
      fun () -> MemoryImport $4 }
  | LPAR GLOBAL bind_var_opt global_type RPAR
    { fun c -> ignore ($3 c anon_global bind_global);
      fun () -> GlobalImport $4 }

import :
  | LPAR IMPORT name name import_desc RPAR
    { let at = $sloc and at5 = $loc($5) in
      fun c -> let df = $5 c in
      fun () -> {module_name = $3; item_name = $4; idesc = df () @@ at5} @@ at }

inline_import :
  | LPAR IMPORT name name RPAR { $3, $4 }

export_desc :
  | LPAR FUNC var RPAR { fun c -> FuncExport ($3 c func) }
  | LPAR TABLE var RPAR { fun c -> TableExport ($3 c table) }
  | LPAR MEMORY var RPAR { fun c -> MemoryExport ($3 c memory) }
  | LPAR GLOBAL var RPAR { fun c -> GlobalExport ($3 c global) }

export :
  | LPAR EXPORT name export_desc RPAR
    { let at = $sloc and at4 = $loc($4) in
      fun c -> {name = $3; edesc = $4 c @@ at4} @@ at }

inline_export :
  | LPAR EXPORT name RPAR
    { let at = $sloc in fun d c -> {name = $3; edesc = d @@ at} @@ at }


/* Modules */

type_ :
  | def_type { $1 @@ $sloc }

type_def :
  | LPAR TYPE type_ RPAR
    { fun c -> anon_type c $3 }
  | LPAR TYPE bind_var type_ RPAR  /* Sugar */
    { fun c -> bind_type c $3 $4 }

start :
  | LPAR START var RPAR
    { let at = $sloc in fun c -> {sfunc = $3 c func} @@ at }

module_fields :
  | /* empty */
    { fun (c : context) () -> {empty_module with types = c.types.list} }
  | module_fields1 { $1 }

module_fields1 :
  | type_def module_fields
    { fun c -> ignore ($1 c); $2 c }
  | global module_fields
    { fun c -> let gf = $1 c in let mf = $2 c in
      fun () -> let globs, ims, exs = gf () in let m = mf () in
      if globs <> [] && m.imports <> [] then
        error (List.hd m.imports).at "import after global definition";
      { m with globals = globs @ m.globals;
        imports = ims @ m.imports; exports = exs @ m.exports } }
  | table module_fields
    { fun c -> let tf = $1 c in let mf = $2 c in
      fun () -> let tabs, elems, ims, exs = tf () in let m = mf () in
      if tabs <> [] && m.imports <> [] then
        error (List.hd m.imports).at "import after table definition";
      { m with tables = tabs @ m.tables; elems = elems @ m.elems;
        imports = ims @ m.imports; exports = exs @ m.exports } }
  | memory module_fields
    { fun c -> let mmf = $1 c in let mf = $2 c in
      fun () -> let mems, data, ims, exs = mmf () in let m = mf () in
      if mems <> [] && m.imports <> [] then
        error (List.hd m.imports).at "import after memory definition";
      { m with memories = mems @ m.memories; datas = data @ m.datas;
        imports = ims @ m.imports; exports = exs @ m.exports } }
  | func module_fields
    { fun c -> let ff = $1 c in let mf = $2 c in
      fun () -> let funcs, ims, exs = ff () in let m = mf () in
      if funcs <> [] && m.imports <> [] then
        error (List.hd m.imports).at "import after function definition";
      { m with funcs = funcs @ m.funcs;
        imports = ims @ m.imports; exports = exs @ m.exports } }
  | elem module_fields
    { fun c -> let ef = $1 c in let mf = $2 c in
      fun () -> let elems = ef () in let m = mf () in
      {m with elems = elems :: m.Ast.elems} }
  | data module_fields
    { fun c -> let df = $1 c in let mf = $2 c in
      fun () -> let data = df () in let m = mf () in
      {m with datas = data :: m.Ast.datas} }
  | start module_fields
    { fun c -> let mf = $2 c in
      fun () -> let m = mf () in let x = $1 c in
      match m.start with
      | Some _ -> error x.at "multiple start sections"
      | None -> {m with start = Some x} }
  | import module_fields
    { fun c -> let imf = $1 c in let mf = $2 c in
      fun () -> let im = imf () in let m = mf () in
      {m with imports = im :: m.imports} }
  | export module_fields
    { fun c -> let mf = $2 c in
      fun () -> let m = mf () in
      {m with exports = $1 c :: m.exports} }

module_var :
  | VAR { $1 @@ $sloc }  /* Sugar */

module_ :
  | LPAR MODULE option(module_var) module_fields RPAR
    { $3, Textual ($4 (empty_context ()) () @@ $sloc) @@ $sloc }

inline_module :  /* Sugar */
  | module_fields { Textual ($1 (empty_context ()) () @@ $sloc) @@ $sloc }

inline_module1 :  /* Sugar */
  | module_fields1 { Textual ($1 (empty_context ()) () @@ $sloc) @@ $sloc }


/* Scripts */

script_var :
  | VAR { $1 @@ $sloc }  /* Sugar */

script_module :
  | module_ { $1 }
  | LPAR MODULE option(module_var) BIN string_list RPAR
    { $3, Encoded ("binary:" ^ string_of_pos (at $sloc).left, $5) @@ $sloc }
  | LPAR MODULE option(module_var) QUOTE string_list RPAR
    { $3, Quoted ("quote:" ^ string_of_pos (at $sloc).left, $5) @@ $sloc }

action :
  | LPAR INVOKE option(module_var) name list(literal) RPAR
    { Invoke ($3, $4, $5) @@ $sloc }
  | LPAR GET option(module_var) name RPAR
    { Get ($3, $4) @@ $sloc }

assertion :
  | LPAR ASSERT_MALFORMED script_module STRING RPAR
    { AssertMalformed (snd $3, $4) @@ $sloc }
  | LPAR ASSERT_INVALID script_module STRING RPAR
    { AssertInvalid (snd $3, $4) @@ $sloc }
  | LPAR ASSERT_UNLINKABLE script_module STRING RPAR
    { AssertUnlinkable (snd $3, $4) @@ $sloc }
  | LPAR ASSERT_TRAP script_module STRING RPAR
    { AssertUninstantiable (snd $3, $4) @@ $sloc }
  | LPAR ASSERT_RETURN action list(result) RPAR { AssertReturn ($3, $4) @@ $sloc }
  | LPAR ASSERT_TRAP action STRING RPAR { AssertTrap ($3, $4) @@ $sloc }
  | LPAR ASSERT_EXHAUSTION action STRING RPAR { AssertExhaustion ($3, $4) @@ $sloc }

cmd :
  | action { Action $1 @@ $sloc }
  | assertion { Assertion $1 @@ $sloc }
  | script_module { Module (fst $1, snd $1) @@ $sloc }
  | LPAR REGISTER name option(module_var) RPAR { Register ($3, $4) @@ $sloc }
  | meta { Meta $1 @@ $sloc }

meta :
  | LPAR SCRIPT option(script_var) list(cmd) RPAR { Script ($3, $4) @@ $sloc }
  | LPAR INPUT option(script_var) STRING RPAR { Input ($3, $4) @@ $sloc }
  | LPAR OUTPUT option(script_var) STRING RPAR { Output ($3, Some $4) @@ $sloc }
  | LPAR OUTPUT option(script_var) RPAR { Output ($3, None) @@ $sloc }

literal_num :
  | LPAR CONST num RPAR { snd (num $2 $3) }

literal_vec :
  | LPAR VEC_CONST VEC_SHAPE list(num) RPAR { snd (vec $2 $3 $4 $sloc) }

literal_ref :
  | LPAR REF_NULL ref_kind RPAR { Values.NullRef $3 }
  | LPAR REF_EXTERN NAT RPAR { ExternRef (nat32 $3 $loc($3)) }

literal :
  | literal_num { Values.Num $1 @@ $sloc }
  | literal_vec { Values.Vec $1 @@ $sloc }
  | literal_ref { Values.Ref $1 @@ $sloc }

numpat :
  | num { fun sh -> vec_lane_lit sh $1.it $1.at }
  | NAN { fun sh -> vec_lane_nan sh $1 (at $sloc) }

result :
  | literal_num { NumResult (NumPat ($1 @@ $sloc)) @@ $sloc }
  | LPAR CONST NAN RPAR { NumResult (NanPat (nanop $2 ($3 @@ $loc($3)))) @@ $sloc }
  | literal_ref { RefResult (RefPat ($1 @@ $sloc)) @@ $sloc }
  | LPAR REF_FUNC RPAR { RefResult (RefTypePat FuncRefType) @@ $sloc }
  | LPAR REF_EXTERN RPAR { RefResult (RefTypePat ExternRefType) @@ $sloc }
  | LPAR VEC_CONST VEC_SHAPE list(numpat) RPAR {
    if V128.num_lanes $3 <> List.length $4 then
      error (at $sloc) "wrong number of lane literals";
    VecResult (VecPat (Values.V128 ($3, List.map (fun lit -> lit $3) $4))) @@ $sloc
  }

script :
  | list(cmd) EOF { $1 }
  | inline_module1 EOF { [Module (None, $1) @@ $sloc] }  /* Sugar */

script1 :
  | cmd { [$1] }

module1 :
  | module_ EOF { $1 }
  | inline_module EOF { None, $1 }  /* Sugar */
%%<|MERGE_RESOLUTION|>--- conflicted
+++ resolved
@@ -76,14 +76,11 @@
   | F64 _ -> F64 nan.it @@ nan.at
   | I32 _ | I64 _ -> error nan.at "NaN pattern with non-float type"
 
-let nat s loc =
-  try
-    let n = int_of_string s in
-    if n >= 0 then n else raise (Failure "")
-  with Failure _ -> error (at loc) "integer constant out of range"
-
 let nat32 s loc =
   try I32.of_string_u s with Failure _ -> error (at loc) "i32 constant out of range"
+
+let nat64 s loc =
+  try I64.of_string_u s with Failure _ -> error (at loc) "i64 constant out of range"
 
 let name s loc =
   try Utf8.decode s with Utf8.Utf8 -> error (at loc) "malformed UTF-8 encoding"
@@ -349,22 +346,18 @@
   | bind_var { [$1] }
 
 offset_ :
-  | OFFSET_EQ_NAT { nat32 $1 (at ()) }
+  | OFFSET_EQ_NAT { nat32 $1 $sloc }
 
 offset_opt :
   | /* empty */ { 0l }
-<<<<<<< HEAD
   | offset_ { $1 }
-=======
-  | OFFSET_EQ_NAT { nat32 $1 $sloc }
->>>>>>> 71755b3f
 
 align :
   | ALIGN_EQ_NAT
-    { let n = nat $1 $sloc in
-      if not (Lib.Int.is_power_of_two n) then
+    { let n = nat64 $1 $sloc in
+      if not (Lib.Int64.is_power_of_two_unsigned n) then
         error (at $sloc) "alignment must be a power of two";
-      Some (Lib.Int.log2 n) }
+      Some (Int64.to_int (Lib.Int64.log2_unsigned n)) }
 
 align_opt :
   | /* empty */ { None }
@@ -400,80 +393,36 @@
   | LOCAL_TEE var { fun c -> local_tee ($2 c local) }
   | GLOBAL_GET var { fun c -> global_get ($2 c global) }
   | GLOBAL_SET var { fun c -> global_set ($2 c global) }
-<<<<<<< HEAD
-  | TABLE_GET var_opt
-    { let at1 = ati 1 in fun c -> table_get ($2 c table at1) }
-  | TABLE_SET var_opt
-    { let at1 = ati 1 in fun c -> table_set ($2 c table at1) }
-  | TABLE_SIZE var_opt
-    { let at1 = ati 1 in fun c -> table_size ($2 c table at1) }
-  | TABLE_GROW var_opt
-    { let at1 = ati 1 in fun c -> table_grow ($2 c table at1) }
-  | TABLE_FILL var_opt
-    { let at1 = ati 1 in fun c -> table_fill ($2 c table at1) }
+  | TABLE_GET var_opt { fun c -> table_get ($2 c table $loc($1)) }
+  | TABLE_SET var_opt { fun c -> table_set ($2 c table $loc($1)) }
+  | TABLE_SIZE var_opt { fun c -> table_size ($2 c table $loc($1)) }
+  | TABLE_GROW var_opt { fun c -> table_grow ($2 c table $loc($1)) }
+  | TABLE_FILL var_opt { fun c -> table_fill ($2 c table $loc($1)) }
   | TABLE_COPY var_var_opt
-    { let at1 = ati 1 in fun c -> let x, y = $2 c table at1 in table_copy x y }
-  | TABLE_INIT var var
-    { fun c -> table_init ($2 c table) ($3 c elem) }
+    { fun c -> let x, y = $2 c table $loc($1) in table_copy x y }
+  | TABLE_INIT var var { fun c -> table_init ($2 c table) ($3 c elem) }
   | TABLE_INIT var  /* Sugar */
-    { let at1 = ati 1 in fun c -> table_init (0l @@ at1) ($2 c elem) }
+    { fun c -> table_init (0l @@ $loc($1)) ($2 c elem) }
   | ELEM_DROP var { fun c -> elem_drop ($2 c elem) }
   | LOAD var_opt offset_opt align_opt
-    { let at1 = ati 1 in fun c -> $1 ($2 c memory at1) $4 $3 }
+    { fun c -> $1 ($2 c memory $loc($1)) $4 $3 }
   | STORE var_opt offset_opt align_opt
-    { let at1 = ati 1 in fun c -> $1 ($2 c memory at1) $4 $3 }
+    { fun c -> $1 ($2 c memory $loc($1)) $4 $3 }
   | VEC_LOAD var_opt offset_opt align_opt
-    { let at1 = ati 1 in fun c -> $1 ($2 c memory at1) $4 $3 }
+    { fun c -> $1 ($2 c memory $loc($1)) $4 $3 }
   | VEC_STORE var_opt offset_opt align_opt
-    { let at1 = ati 1 in fun c -> $1 ($2 c memory at1) $4 $3 }
-  | VEC_LOAD_LANE lane_imms
-    { let at1 = ati 1 in fun c -> $2 $1 at1 c }
-  | VEC_STORE_LANE lane_imms
-    { let at1 = ati 1 in fun c -> $2 $1 at1 c }
-  | MEMORY_SIZE var_opt
-    { let at1 = ati 1 in fun c -> memory_size ($2 c memory at1) }
-  | MEMORY_GROW var_opt
-    { let at1 = ati 1 in fun c -> memory_grow ($2 c memory at1) }
-  | MEMORY_FILL var_opt
-    { let at1 = ati 1 in fun c -> memory_fill ($2 c memory at1) }
+    { fun c -> $1 ($2 c memory $loc($1)) $4 $3 }
+  | VEC_LOAD_LANE lane_imms { fun c -> $2 $1 $loc($1) c }
+  | VEC_STORE_LANE lane_imms { fun c -> $2 $1 $loc($1) c }
+  | MEMORY_SIZE var_opt { fun c -> memory_size ($2 c memory $loc($1)) }
+  | MEMORY_GROW var_opt { fun c -> memory_grow ($2 c memory $loc($1)) }
+  | MEMORY_FILL var_opt { fun c -> memory_fill ($2 c memory $loc($1)) }
   | MEMORY_COPY var_var_opt
-    { let at1 = ati 1 in fun c -> let x, y = $2 c memory at1 in memory_copy x y }
+    { fun c -> let x, y = $2 c memory $loc($1) in memory_copy x y }
   | MEMORY_INIT var var
     { fun c -> memory_init ($2 c memory) ($3 c data) }
   | MEMORY_INIT var  /* Sugar */
-    { let at1 = ati 1 in fun c -> memory_init (0l @@ at1) ($2 c data) }
-=======
-  | TABLE_GET var { fun c -> table_get ($2 c table) }
-  | TABLE_SET var { fun c -> table_set ($2 c table) }
-  | TABLE_SIZE var { fun c -> table_size ($2 c table) }
-  | TABLE_GROW var { fun c -> table_grow ($2 c table) }
-  | TABLE_FILL var { fun c -> table_fill ($2 c table) }
-  | TABLE_COPY var var { fun c -> table_copy ($2 c table) ($3 c table) }
-  | TABLE_INIT var var { fun c -> table_init ($2 c table) ($3 c elem) }
-  | TABLE_GET { let at = $sloc in fun c -> table_get (0l @@ at) }  /* Sugar */
-  | TABLE_SET { let at = $sloc in fun c -> table_set (0l @@ at) }  /* Sugar */
-  | TABLE_SIZE { let at = $sloc in fun c -> table_size (0l @@ at) }  /* Sugar */
-  | TABLE_GROW { let at = $sloc in fun c -> table_grow (0l @@ at) }  /* Sugar */
-  | TABLE_FILL { let at = $sloc in fun c -> table_fill (0l @@ at) }  /* Sugar */
-  | TABLE_COPY  /* Sugar */
-    { let at = $sloc in fun c -> table_copy (0l @@ at) (0l @@ at) }
-  | TABLE_INIT var  /* Sugar */
-    { let at = $sloc in fun c -> table_init (0l @@ at) ($2 c elem) }
-  | ELEM_DROP var { fun c -> elem_drop ($2 c elem) }
-  | LOAD offset_opt align_opt { fun c -> $1 $3 $2 }
-  | STORE offset_opt align_opt { fun c -> $1 $3 $2 }
-  | VEC_LOAD offset_opt align_opt { fun c -> $1 $3 $2 }
-  | VEC_STORE offset_opt align_opt { fun c -> $1 $3 $2 }
-  | VEC_LOAD_LANE offset_opt align_opt NAT
-    { let at = at $sloc in fun c -> $1 $3 $2 (vec_lane_index $4 at) }
-  | VEC_STORE_LANE offset_opt align_opt NAT
-    { let at = at $sloc in fun c -> $1 $3 $2 (vec_lane_index $4 at) }
-  | MEMORY_SIZE { fun c -> memory_size }
-  | MEMORY_GROW { fun c -> memory_grow }
-  | MEMORY_FILL { fun c -> memory_fill }
-  | MEMORY_COPY { fun c -> memory_copy }
-  | MEMORY_INIT var { fun c -> memory_init ($2 c data) }
->>>>>>> 71755b3f
+    { fun c -> memory_init (0l @@ $loc($1)) ($2 c data) }
   | DATA_DROP var { fun c -> data_drop ($2 c data) }
   | REF_NULL ref_kind { fun c -> ref_null $2 }
   | REF_IS_NULL { fun c -> ref_is_null }
@@ -500,19 +449,19 @@
 lane_imms :
   /* Need to multiply out options and var to avoid spurious conflicts */
   | NAT offset_opt align_opt NAT
-    { let at1 = ati 1 in let at4 = ati 4 in
-      fun instr at0 c -> instr (nat32 $1 at1 @@ at1) $3 $2 (vec_lane_index $4 at4) }
+    { let at4 = at $loc($4) in
+      fun instr at0 c -> instr (nat32 $1 $loc($1) @@ $loc($1)) $3 $2 (vec_lane_index $4 at4) }
   | VAR offset_opt align_opt NAT  /* Sugar */
-    { let at1 = ati 1 in let at4 = ati 4 in
-      fun instr at0 c -> instr (memory c ($1 @@ at1) @@ at1) $3 $2 (vec_lane_index $4 at4) }
+    { let at4 = at $loc($4) in
+      fun instr at0 c -> instr (memory c ($1 @@ $loc($1)) @@ $loc($1)) $3 $2 (vec_lane_index $4 at4) }
   | offset_ align_opt NAT  /* Sugar */
-    { let at3 = ati 3 in
+    { let at3 = at $loc($3) in
       fun instr at0 c -> instr (0l @@ at0) $2 $1 (vec_lane_index $3 at3) }
   | align NAT  /* Sugar */
-    { let at2 = ati 2 in
+    { let at2 = at $loc($2) in
       fun instr at0 c -> instr (0l @@ at0) $1 0l (vec_lane_index $2 at2) }
   | NAT  /* Sugar */
-    { let at1 = ati 1 in
+    { let at1 = at $loc($1) in
       fun instr at0 c -> instr (0l @@ at0) None 0l (vec_lane_index $1 at1) }
 
 
