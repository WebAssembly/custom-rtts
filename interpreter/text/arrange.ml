open Source
open Ast
open Pack
open Script
open Value
open Types
open Sexpr


(* Generic formatting *)

let nat n = I32.to_string_u (I32.of_int_u n)
let nat32 = I32.to_string_u
let nat64 = I64.to_string_u

let add_hex_char buf c = Printf.bprintf buf "\\%02x" (Char.code c)
let add_char buf = function
  | '\n' -> Buffer.add_string buf "\\n"
  | '\r' -> Buffer.add_string buf "\\r"
  | '\t' -> Buffer.add_string buf "\\t"
  | '\'' -> Buffer.add_string buf "\\'"
  | '\"' -> Buffer.add_string buf "\\\""
  | '\\' -> Buffer.add_string buf "\\\\"
  | c when '\x20' <= c && c < '\x7f' -> Buffer.add_char buf c
  | c -> add_hex_char buf c
let add_unicode_char buf = function
  | (0x09 | 0x0a) as uc -> add_char buf (Char.chr uc)
  | uc when 0x20 <= uc && uc < 0x7f -> add_char buf (Char.chr uc)
  | uc -> Printf.bprintf buf "\\u{%02x}" uc

let string_with iter add_char s =
  let buf = Buffer.create 256 in
  Buffer.add_char buf '\"';
  iter (add_char buf) s;
  Buffer.add_char buf '\"';
  Buffer.contents buf

let bytes = string_with String.iter add_hex_char
let string = string_with String.iter add_char
let name = string_with List.iter add_unicode_char

let list_of_opt = function None -> [] | Some x -> [x]

let list f xs = List.map f xs
let listi f xs = List.mapi f xs
let opt f xo = list f (list_of_opt xo)
let opt_s f xo = Lib.Option.get (Lib.Option.map f xo) ""

let tab head f xs = if xs = [] then [] else [Node (head, list f xs)]
let atom f x = Atom (f x)

let break_bytes s =
  let ss = Lib.String.breakup s 16 in
  list (atom bytes) ss

let break_string s =
  let ss, s' = Lib.List.split_last (Lib.String.split s '\n') in
  list (atom string) (List.map (fun s -> s ^ "\n") ss @ [s'])


(* Types *)

let mutability node = function
  | Cons -> node
  | Var -> Node ("mut", [node])

let num_type t = string_of_num_type t
let vec_type t = string_of_vec_type t
<<<<<<< HEAD
let ref_type t = string_of_ref_type t
let refed_type t = string_of_refed_type t
let value_type t = string_of_value_type t

let index_type t = string_of_value_type (value_type_of_index_type t)

let decls kind ts = tab kind (atom value_type) ts

let func_type (FuncType (ins, out)) =
  Node ("func", decls "param" ins @ decls "result" out)

let struct_type = func_type
=======
let ref_type t =
  match t with
  | (Null, AnyHT) -> "anyref"
  | (Null, EqHT) -> "eqref"
  | (Null, I31HT) -> "i31ref"
  | (Null, StructHT) -> "structref"
  | (Null, ArrayHT) -> "arrayref"
  | (Null, FuncHT) -> "funcref"
  | (Null, ExnHT) -> "exnref"
  | t -> string_of_ref_type t

let index_type t = string_of_val_type (value_type_of_index_type t)
let heap_type t = string_of_heap_type t
let val_type t = string_of_val_type t
let storage_type t = string_of_storage_type t

let final = function
  | NoFinal -> ""
  | Final -> " final"

let decls kind ts = tab kind (atom val_type) ts

let field_type (FieldT (mut, t)) =
  mutability (atom storage_type t) mut

let struct_type (StructT fts) =
  Node ("struct", list (fun ft -> Node ("field", [field_type ft])) fts)

let array_type (ArrayT ft) =
  Node ("array", [field_type ft])

let func_type (FuncT (ts1, ts2)) =
  Node ("func", decls "param" ts1 @ decls "result" ts2)

let str_type st =
  match st with
  | DefStructT st -> struct_type st
  | DefArrayT at -> array_type at
  | DefFuncT ft -> func_type ft

let sub_type = function
  | SubT (Final, [], st) -> str_type st
  | SubT (fin, xs, st) ->
    Node (String.concat " "
      (("sub" ^ final fin ):: List.map heap_type xs), [str_type st])

let rec_type i j st =
  Node ("type $" ^ nat (i + j), [sub_type st])
>>>>>>> fddf6982

let limits nat {min; max} =
  String.concat " " (nat min :: opt nat max)

let global_type (GlobalT (mut, t)) =
  mutability (atom string_of_val_type t) mut

let pack_size = function
  | Pack8 -> "8"
  | Pack16 -> "16"
  | Pack32 -> "32"
  | Pack64 -> "64"

let extension = function
  | SX -> "_s"
  | ZX -> "_u"

let pack_shape = function
  | Pack8x8 -> "8x8"
  | Pack16x4 -> "16x4"
  | Pack32x2 -> "32x2"

let vec_extension sz = function
  | ExtLane (sh, ext) -> pack_shape sh ^ extension ext
  | ExtSplat -> pack_size sz ^ "_splat"
  | ExtZero -> pack_size sz ^ "_zero"


(* Operators *)

module IntOp =
struct
  open Ast.IntOp

  let testop xx = function
    | Eqz -> "eqz"

  let relop xx = function
    | Eq -> "eq"
    | Ne -> "ne"
    | LtS -> "lt_s"
    | LtU -> "lt_u"
    | GtS -> "gt_s"
    | GtU -> "gt_u"
    | LeS -> "le_s"
    | LeU -> "le_u"
    | GeS -> "ge_s"
    | GeU -> "ge_u"

  let unop xx = function
    | Clz -> "clz"
    | Ctz -> "ctz"
    | Popcnt -> "popcnt"
    | ExtendS sz -> "extend" ^ pack_size sz ^ "_s"

  let binop xx = function
    | Add -> "add"
    | Sub -> "sub"
    | Mul -> "mul"
    | DivS -> "div_s"
    | DivU -> "div_u"
    | RemS -> "rem_s"
    | RemU -> "rem_u"
    | And -> "and"
    | Or -> "or"
    | Xor -> "xor"
    | Shl -> "shl"
    | ShrS -> "shr_s"
    | ShrU -> "shr_u"
    | Rotl -> "rotl"
    | Rotr -> "rotr"

  let cvtop xx = function
    | ExtendSI32 -> "extend_i32_s"
    | ExtendUI32 -> "extend_i32_u"
    | WrapI64 -> "wrap_i64"
    | TruncSF32 -> "trunc_f32_s"
    | TruncUF32 -> "trunc_f32_u"
    | TruncSF64 -> "trunc_f64_s"
    | TruncUF64 -> "trunc_f64_u"
    | TruncSatSF32 -> "trunc_sat_f32_s"
    | TruncSatUF32 -> "trunc_sat_f32_u"
    | TruncSatSF64 -> "trunc_sat_f64_s"
    | TruncSatUF64 -> "trunc_sat_f64_u"
    | ReinterpretFloat -> "reinterpret_f" ^ xx
end

module FloatOp =
struct
  open Ast.FloatOp

  let testop xx = function (_ : testop) -> .

  let relop xx = function
    | Eq -> "eq"
    | Ne -> "ne"
    | Lt -> "lt"
    | Gt -> "gt"
    | Le -> "le"
    | Ge -> "ge"

  let unop xx = function
    | Neg -> "neg"
    | Abs -> "abs"
    | Ceil -> "ceil"
    | Floor -> "floor"
    | Trunc -> "trunc"
    | Nearest -> "nearest"
    | Sqrt -> "sqrt"

  let binop xx = function
    | Add -> "add"
    | Sub -> "sub"
    | Mul -> "mul"
    | Div -> "div"
    | Min -> "min"
    | Max -> "max"
    | CopySign -> "copysign"

  let cvtop xx = function
    | ConvertSI32 -> "convert_i32_s"
    | ConvertUI32 -> "convert_i32_u"
    | ConvertSI64 -> "convert_i64_s"
    | ConvertUI64 -> "convert_i64_u"
    | PromoteF32 -> "promote_f32"
    | DemoteF64 -> "demote_f64"
    | ReinterpretInt -> "reinterpret_i" ^ xx
end

module V128Op =
struct
  open Ast.V128Op

  let half = function
    | "16x8" -> "8x16"
    | "32x4" -> "16x8"
    | "64x2" -> "32x4"
    | _ -> assert false

  let double = function
    | "8x16" -> "16x8"
    | "16x8" -> "32x4"
    | "32x4" -> "64x2"
    | _ -> assert false

  let voidop xxxx = function (_ : void) -> .

  let itestop xxxx (op : itestop) = match op with
    | AllTrue -> "all_true"

  let iunop xxxx (op : iunop) = match op with
    | Neg -> "neg"
    | Abs -> "abs"
    | Popcnt -> "popcnt"

  let funop xxxx (op : funop) = match op with
    | Neg -> "neg"
    | Abs -> "abs"
    | Sqrt -> "sqrt"
    | Ceil -> "ceil"
    | Floor -> "floor"
    | Trunc -> "trunc"
    | Nearest -> "nearest"

  let ibinop xxxx (op : ibinop) = match op with
    | Add -> "add"
    | AddSatS -> "add_sat_s"
    | AddSatU -> "add_sat_u"
    | Sub -> "sub"
    | SubSatS -> "sub_sat_s"
    | SubSatU -> "sub_sat_u"
    | Mul -> "mul"
    | DotS -> "dot_i" ^ half xxxx ^ "_s"
    | ExtMulLowS -> "extmul_low_i" ^ half xxxx ^ "_s"
    | ExtMulHighS -> "extmul_high_i" ^ half xxxx ^ "_s"
    | ExtMulLowU -> "extmul_low_i" ^ half xxxx ^ "_u"
    | ExtMulHighU -> "extmul_high_i" ^ half xxxx ^ "_u"
    | Q15MulRSatS -> "q15mulr_sat_s"
    | MinS -> "min_s"
    | MinU -> "min_u"
    | MaxS -> "max_s"
    | MaxU -> "max_u"
    | AvgrU -> "avgr_u"
    | NarrowS -> "narrow_i" ^ double xxxx ^ "_s"
    | NarrowU -> "narrow_i" ^ double xxxx ^ "_u"
    | Shuffle is -> "shuffle " ^ String.concat " " (List.map nat is)
    | Swizzle -> "swizzle"

  let fbinop xxxx (op : fbinop) = match op with
    | Add -> "add"
    | Sub -> "sub"
    | Mul -> "mul"
    | Div -> "div"
    | Min -> "min"
    | Max -> "max"
    | Pmin -> "pmin"
    | Pmax -> "pmax"

  let irelop xxxx (op : irelop) = match op with
    | Eq -> "eq"
    | Ne -> "ne"
    | LtS -> "lt_s"
    | LtU -> "lt_u"
    | GtS -> "gt_s"
    | GtU -> "gt_u"
    | LeS -> "le_s"
    | LeU -> "le_u"
    | GeS -> "ge_s"
    | GeU -> "ge_u"

  let frelop xxxx (op : frelop) = match op with
    | Eq -> "eq"
    | Ne -> "ne"
    | Lt -> "lt"
    | Le -> "le"
    | Gt -> "gt"
    | Ge -> "ge"

  let icvtop xxxx (op : icvtop) = match op with
    | ExtendLowS -> "extend_low_i" ^ half xxxx ^ "_s"
    | ExtendLowU -> "extend_low_i" ^ half xxxx ^ "_u"
    | ExtendHighS -> "extend_high_i" ^ half xxxx ^ "_s"
    | ExtendHighU -> "extend_high_i" ^ half xxxx ^ "_u"
    | ExtAddPairwiseS -> "extadd_pairwise_i" ^ half xxxx ^ "_s"
    | ExtAddPairwiseU -> "extadd_pairwise_i" ^ half xxxx ^ "_u"
    | TruncSatSF32x4 -> "trunc_sat_f32x4_s"
    | TruncSatUF32x4 -> "trunc_sat_f32x4_u"
    | TruncSatSZeroF64x2 -> "trunc_sat_f64x2_s_zero"
    | TruncSatUZeroF64x2 -> "trunc_sat_f64x2_u_zero"

  let fcvtop xxxx (op : fcvtop) = match op with
    | DemoteZeroF64x2  -> "demote_f64x2_zero"
    | PromoteLowF32x4  -> "promote_low_f32x4"
    | ConvertSI32x4 ->
      "convert_" ^ (if xxxx = "32x4" then "" else "low_") ^ "i32x4_s"
    | ConvertUI32x4 ->
      "convert_" ^ (if xxxx = "32x4" then "" else "low_") ^ "i32x4_u"

  let ishiftop xxxx (op : ishiftop) = match op with
    | Shl -> "shl"
    | ShrS -> "shr_s"
    | ShrU -> "shr_u"

  let ibitmaskop xxxx (op : ibitmaskop) = match op with
    | Bitmask -> "bitmask"

  let vtestop (op : vtestop) = match op with
    | AnyTrue -> "any_true"

  let vunop (op : vunop) = match op with
    | Not -> "not"

  let vbinop (op : vbinop) = match op with
    | And -> "and"
    | AndNot -> "andnot"
    | Or -> "or"
    | Xor -> "xor"

  let vternop (op : vternop) = match op with
    | Bitselect -> "bitselect"

  let splatop xxxx (op : nsplatop) = match op with
    | Splat -> "splat"

  let pextractop xxxx (op : extension nextractop) = match op with
    | Extract (i, ext) -> "extract_lane" ^ extension ext ^ " " ^ nat i

  let extractop xxxx (op : unit nextractop) = match op with
    | Extract (i, ()) -> "extract_lane " ^ nat i

  let replaceop xxxx (op : nreplaceop) = match op with
    | Replace i -> "replace_lane " ^ nat i

  let lane_oper (pop, iop, fop) op =
    match op with
    | V128.I8x16 o -> pop "8x16" o
    | V128.I16x8 o -> pop "16x8" o
    | V128.I32x4 o -> iop "32x4" o
    | V128.I64x2 o -> iop "64x2" o
    | V128.F32x4 o -> fop "32x4" o
    | V128.F64x2 o -> fop "64x2" o
end

let oper (iop, fop) op =
  string_of_num_type (type_of_num op) ^ "." ^
  (match op with
  | I32 o -> iop "32" o
  | I64 o -> iop "64" o
  | F32 o -> fop "32" o
  | F64 o -> fop "64" o
  )

let vec_oper (vop) op =
  match op with
  | V128 o -> "v128." ^ vop o

let vec_shape_oper (pop, iop, fop) op =
  match op with
  | V128 o -> V128.string_of_shape o ^ "." ^ V128Op.lane_oper (pop, iop, fop) o

let unop = oper (IntOp.unop, FloatOp.unop)
let binop = oper (IntOp.binop, FloatOp.binop)
let testop = oper (IntOp.testop, FloatOp.testop)
let relop = oper (IntOp.relop, FloatOp.relop)
let cvtop = oper (IntOp.cvtop, FloatOp.cvtop)

let vec_unop = vec_shape_oper (V128Op.iunop, V128Op.iunop, V128Op.funop)
let vec_binop = vec_shape_oper (V128Op.ibinop, V128Op.ibinop, V128Op.fbinop)
let vec_testop = vec_shape_oper (V128Op.itestop, V128Op.itestop, V128Op.voidop)
let vec_relop = vec_shape_oper (V128Op.irelop, V128Op.irelop, V128Op.frelop)
let vec_cvtop = vec_shape_oper (V128Op.icvtop, V128Op.icvtop, V128Op.fcvtop)
let vec_shiftop = vec_shape_oper (V128Op.ishiftop, V128Op.ishiftop, V128Op.voidop)
let vec_bitmaskop = vec_shape_oper (V128Op.ibitmaskop, V128Op.ibitmaskop, V128Op.voidop)
let vec_vunop = vec_oper (V128Op.vunop)
let vec_vbinop = vec_oper (V128Op.vbinop)
let vec_vternop = vec_oper (V128Op.vternop)
let vec_vtestop = vec_oper (V128Op.vtestop)
let vec_splatop = vec_shape_oper (V128Op.splatop, V128Op.splatop, V128Op.splatop)
let vec_extractop = vec_shape_oper (V128Op.pextractop, V128Op.extractop, V128Op.extractop)
let vec_replaceop = vec_shape_oper (V128Op.replaceop, V128Op.replaceop, V128Op.replaceop)

<<<<<<< HEAD
let memop name typ {ty; align; offset; _} sz =
  typ ty ^ "." ^ name ^
=======
let var x = nat32 x.it
let num v = string_of_num v.it
let vec v = string_of_vec v.it

let memop name x typ {ty; align; offset; _} sz =
  typ ty ^ "." ^ name ^ " " ^ var x ^
>>>>>>> fddf6982
  (if offset = 0L then "" else " offset=" ^ nat64 offset) ^
  (if 1 lsl align = sz then "" else " align=" ^ nat (1 lsl align))

let loadop x op =
  match op.pack with
  | None -> memop "load" x num_type op (num_size op.ty)
  | Some (sz, ext) ->
    memop ("load" ^ pack_size sz ^ extension ext) x num_type op (packed_size sz)

let storeop x op =
  match op.pack with
  | None -> memop "store" x num_type op (num_size op.ty)
  | Some sz -> memop ("store" ^ pack_size sz) x num_type op (packed_size sz)

let vec_loadop x (op : vec_loadop) =
  match op.pack with
  | None -> memop "load" x vec_type op (vec_size op.ty)
  | Some (sz, ext) ->
    memop ("load" ^ vec_extension sz ext) x vec_type op (packed_size sz)

let vec_storeop x op =
  memop "store" x vec_type op (vec_size op.ty)

let vec_laneop instr x op i =
  memop (instr ^ pack_size op.pack ^ "_lane") x vec_type op
    (packed_size op.pack) ^ " " ^ nat i

let initop = function
  | Explicit -> ""
  | Implicit -> "_default"

let constop v = string_of_num_type (type_of_num v) ^ ".const"
let vec_constop v = string_of_vec_type (type_of_vec v) ^ ".const i32x4"

let externop = function
  | Internalize -> "any.convert_extern"
  | Externalize -> "extern.convert_any"


(* Expressions *)

let block_type = function
  | VarBlockType x -> [Node ("type " ^ var x, [])]
  | ValBlockType ts -> decls "result" (list_of_opt ts)

let rec instr e =
  let head, inner =
    match e.it with
    | Unreachable -> "unreachable", []
    | Nop -> "nop", []
    | Drop -> "drop", []
    | Select None -> "select", []
    | Select (Some []) -> "select", [Node ("result", [])]
    | Select (Some ts) -> "select", decls "result" ts
    | Block (bt, es) -> "block", block_type bt @ list instr es
    | Loop (bt, es) -> "loop", block_type bt @ list instr es
    | If (bt, es1, es2) ->
      "if", block_type bt @
        [Node ("then", list instr es1); Node ("else", list instr es2)]
    | Br x -> "br " ^ var x, []
    | BrIf x -> "br_if " ^ var x, []
    | BrTable (xs, x) ->
      "br_table " ^ String.concat " " (list var (xs @ [x])), []
    | BrOnNull x -> "br_on_null " ^ var x, []
    | BrOnNonNull x -> "br_on_non_null " ^ var x, []
    | BrOnCast (x, t1, t2) ->
      "br_on_cast " ^ var x, [Atom (ref_type t1); Atom (ref_type t2)]
    | BrOnCastFail (x, t1, t2) ->
      "br_on_cast_fail " ^ var x, [Atom (ref_type t1); Atom (ref_type t2)]
    | Return -> "return", []
    | Call x -> "call " ^ var x, []
    | CallRef x -> "call_ref " ^ var x, []
    | CallIndirect (x, y) ->
      "call_indirect " ^ var x, [Node ("type " ^ var y, [])]
    | ReturnCall x -> "return_call " ^ var x, []
    | ReturnCallRef x -> "return_call_ref " ^ var x, []
    | ReturnCallIndirect (x, y) ->
      "return_call_indirect " ^ var x, [Node ("type " ^ var y, [])]
    | Throw x -> "throw " ^ var x, []
    | ThrowRef -> "throw_ref", []
    | TryTable (bt, cs, es) ->
      "try_table", block_type bt @ list catch cs @ list instr es
    | LocalGet x -> "local.get " ^ var x, []
    | LocalSet x -> "local.set " ^ var x, []
    | LocalTee x -> "local.tee " ^ var x, []
    | GlobalGet x -> "global.get " ^ var x, []
    | GlobalSet x -> "global.set " ^ var x, []
    | TableGet x -> "table.get " ^ var x, []
    | TableSet x -> "table.set " ^ var x, []
    | TableSize x -> "table.size " ^ var x, []
    | TableGrow x -> "table.grow " ^ var x, []
    | TableFill x -> "table.fill " ^ var x, []
    | TableCopy (x, y) -> "table.copy " ^ var x ^ " " ^ var y, []
    | TableInit (x, y) -> "table.init " ^ var x ^ " " ^ var y, []
    | ElemDrop x -> "elem.drop " ^ var x, []
    | Load (x, op) -> loadop x op, []
    | Store (x, op) -> storeop x op, []
    | VecLoad (x, op) -> vec_loadop x op, []
    | VecStore (x, op) -> vec_storeop x op, []
    | VecLoadLane (x, op, i) -> vec_laneop "load" x op i, []
    | VecStoreLane (x, op, i) -> vec_laneop "store" x op i, []
    | MemorySize x -> "memory.size " ^ var x, []
    | MemoryGrow x -> "memory.grow " ^ var x, []
    | MemoryFill x -> "memory.fill " ^ var x, []
    | MemoryCopy (x, y) -> "memory.copy " ^ var x ^ " " ^ var y, []
    | MemoryInit (x, y) -> "memory.init " ^ var x ^ " " ^ var y, []
    | DataDrop x -> "data.drop " ^ var x, []
    | RefNull t -> "ref.null", [Atom (heap_type t)]
    | RefFunc x -> "ref.func " ^ var x, []
    | RefIsNull -> "ref.is_null", []
    | RefAsNonNull -> "ref.as_non_null", []
    | RefTest t -> "ref.test", [Atom (ref_type t)]
    | RefCast t -> "ref.cast", [Atom (ref_type t)]
    | RefEq -> "ref.eq", []
    | RefI31 -> "ref.i31", []
    | I31Get ext -> "i31.get" ^ extension ext, []
    | StructNew (x, op) -> "struct.new" ^ initop op ^ " " ^ var x, []
    | StructGet (x, y, exto) ->
      "struct.get" ^ opt_s extension exto ^ " " ^ var x ^ " " ^ var y, []
    | StructSet (x, y) -> "struct.set " ^ var x ^ " " ^ var y, []
    | ArrayNew (x, op) -> "array.new" ^ initop op ^ " " ^ var x, []
    | ArrayNewFixed (x, n) -> "array.new_fixed " ^ var x ^ " " ^ nat32 n, []
    | ArrayNewElem (x, y) -> "array.new_elem " ^ var x ^ " " ^ var y, []
    | ArrayNewData (x, y) -> "array.new_data " ^ var x ^ " " ^ var y, []
    | ArrayGet (x, exto) -> "array.get" ^ opt_s extension exto ^ " " ^ var x, []
    | ArraySet x -> "array.set " ^ var x, []
    | ArrayLen -> "array.len", []
    | ArrayCopy (x, y) -> "array.copy " ^ var x ^ " " ^ var y, []
    | ArrayFill x -> "array.fill " ^ var x, []
    | ArrayInitData (x, y) -> "array.init_data " ^ var x ^ " " ^ var y, []
    | ArrayInitElem (x, y) -> "array.init_elem " ^ var x ^ " " ^ var y, []
    | ExternConvert op -> externop op, []
    | Const n -> constop n.it ^ " " ^ num n, []
    | Test op -> testop op, []
    | Compare op -> relop op, []
    | Unary op -> unop op, []
    | Binary op -> binop op, []
    | Convert op -> cvtop op, []
    | VecConst v -> vec_constop v.it ^ " " ^ vec v, []
    | VecTest op -> vec_testop op, []
    | VecUnary op -> vec_unop op, []
    | VecBinary op -> vec_binop op, []
    | VecCompare op -> vec_relop op, []
    | VecConvert op -> vec_cvtop op, []
    | VecShift op -> vec_shiftop op, []
    | VecBitmask op -> vec_bitmaskop op, []
    | VecTestBits op -> vec_vtestop op, []
    | VecUnaryBits op -> vec_vunop op, []
    | VecBinaryBits op -> vec_vbinop op, []
    | VecTernaryBits op -> vec_vternop op, []
    | VecSplat op -> vec_splatop op, []
    | VecExtract op -> vec_extractop op, []
    | VecReplace op -> vec_replaceop op, []
  in Node (head, inner)

and catch c =
  match c.it with
  | Catch (x1, x2) -> Node ("catch " ^ var x1 ^ " " ^ var x2, [])
  | CatchRef (x1, x2) -> Node ("catch_ref " ^ var x1 ^ " " ^ var x2, [])
  | CatchAll x -> Node ("catch_all " ^ var x, [])
  | CatchAllRef x -> Node ("catch_all_ref " ^ var x, [])

let const head c =
  match c.it with
  | [e] -> instr e
  | es -> Node (head, list instr c.it)


(* Functions *)

let func_with_name name f =
  let {ftype; locals; body} = f.it in
  Node ("func" ^ name,
    [Node ("type " ^ var ftype, [])] @
    decls "local" (List.map (fun loc -> loc.it.ltype) locals) @
    list instr body
  )

let func_with_index off i f =
  func_with_name (" $" ^ nat (off + i)) f

let func f =
  func_with_name "" f


(* Tags, tables, memories *)

let tag off i tag =
  Node ("tag $" ^ nat (off + i),
    [Node ("type " ^ var (tag.it.tgtype), [])]
  )

let table off i tab =
<<<<<<< HEAD
  let {ttype = TableType (lim, it, t)} = tab.it in
  Node ("table $" ^ nat (off + i) ^ " " ^ index_type it ^ " " ^
        limits nat64 lim, [atom ref_type t]
  )

let memory off i mem =
  let {mtype = MemoryType (lim, it)} = mem.it in
  Node ("memory $" ^ nat (off + i) ^  " " ^ index_type it ^ " " ^
        limits nat64 lim, [])
=======
  let {ttype = TableT (lim, it, t); tinit} = tab.it in
  Node ("table $" ^ nat (off + i) ^ " " ^ index_type it ^ " " ^ limits nat64 lim,
    atom ref_type t :: list instr tinit.it
  )

let memory off i mem =
  let {mtype = MemoryT (lim, it)} = mem.it in
  Node ("memory $" ^ nat (off + i) ^ " " ^ index_type it ^ " " ^ limits nat64 lim, [])
>>>>>>> fddf6982

let is_elem_kind = function
  | (NoNull, FuncHT) -> true
  | _ -> false

let elem_kind = function
  | (NoNull, FuncHT) -> "func"
  | _ -> assert false

let is_elem_index e =
  match e.it with
  | [{it = RefFunc _; _}] -> true
  | _ -> false

let elem_index e =
  match e.it with
  | [{it = RefFunc x; _}] -> atom var x
  | _ -> assert false

let segment_mode category mode =
  match mode.it with
  | Passive -> []
  | Active {index; offset} ->
    (if index.it = 0l then [] else [Node (category, [atom var index])]) @
    [const "offset" offset]
  | Declarative -> [Atom "declare"]

let elem i seg =
  let {etype; einit; emode} = seg.it in
  Node ("elem $" ^ nat i,
    segment_mode "table" emode @
    if is_elem_kind etype && List.for_all is_elem_index einit then
      atom elem_kind etype :: list elem_index einit
    else
      atom ref_type etype :: list (const "item") einit
  )

let data i seg =
  let {dinit; dmode} = seg.it in
  Node ("data $" ^ nat i, segment_mode "memory" dmode @ break_bytes dinit)


(* Modules *)

let type_ (ns, i) ty =
  match ty.it with
  | RecT [st] when not Free.(Set.mem (Int32.of_int i) (type_ ty).types) ->
    rec_type i 0 st :: ns, i + 1
  | RecT sts ->
    Node ("rec", List.mapi (rec_type i) sts) :: ns, i + List.length sts

let import_desc fx tx mx tgx gx d =
  match d.it with
  | FuncImport x ->
    incr fx; Node ("func $" ^ nat (!fx - 1), [Node ("type", [atom var x])])
  | TableImport t ->
    incr tx; table 0 (!tx - 1) ({ttype = t; tinit = [] @@ d.at} @@ d.at)
  | MemoryImport t ->
    incr mx; memory 0 (!mx - 1) ({mtype = t} @@ d.at)
  | GlobalImport t ->
    incr gx; Node ("global $" ^ nat (!gx - 1), [global_type t])
  | TagImport x ->
    incr tgx; Node ("tag $" ^ nat (!tgx - 1), [Node ("type", [atom var x])])

let import fx tx mx ex gx im =
  let {module_name; item_name; idesc} = im.it in
  Node ("import",
    [atom name module_name; atom name item_name; import_desc fx tx mx ex gx idesc]
  )

let export_desc d =
  match d.it with
  | FuncExport x -> Node ("func", [atom var x])
  | TableExport x -> Node ("table", [atom var x])
  | MemoryExport x -> Node ("memory", [atom var x])
  | TagExport x -> Node ("tag", [atom var x])
  | GlobalExport x -> Node ("global", [atom var x])

let export ex =
  let {name = n; edesc} = ex.it in
  Node ("export", [atom name n; export_desc edesc])

let global off i g =
  let {gtype; ginit} = g.it in
  Node ("global $" ^ nat (off + i), global_type gtype :: list instr ginit.it)

let start s =
  Node ("start " ^ var s.it.sfunc, [])

let custom m mnode (module S : Custom.Section) =
  S.Handler.arrange m mnode S.it


let var_opt = function
  | None -> ""
  | Some x when
    String.for_all (fun c -> Lib.Char.is_alphanum_ascii c || c = '_') x.it ->
    " $" ^ x.it
  | Some x -> " $" ^ name (Utf8.decode x.it)

let module_with_var_opt x_opt (m, cs) =
  let fx = ref 0 in
  let tx = ref 0 in
  let mx = ref 0 in
  let tgx = ref 0 in
  let gx = ref 0 in
  let imports = list (import fx tx mx tgx gx) m.it.imports in
  let ret = Node ("module" ^ var_opt x_opt,
    List.rev (fst (List.fold_left type_ ([], 0) m.it.types)) @
    imports @
    listi (table !tx) m.it.tables @
    listi (memory !mx) m.it.memories @
    listi (tag !tgx) m.it.tags @
    listi (global !gx) m.it.globals @
    list export m.it.exports @
    opt start m.it.start @
    listi elem m.it.elems @
    listi (func_with_index !fx) m.it.funcs @
    listi data m.it.datas
  ) in
  List.fold_left (custom m) ret cs


let binary_module_with_var_opt x_opt bs =
  Node ("module" ^ var_opt x_opt ^ " binary", break_bytes bs)

let quoted_module_with_var_opt x_opt s =
  Node ("module" ^ var_opt x_opt ^ " quote", break_string s)

let module_with_custom = module_with_var_opt None
let module_ m = module_with_custom (m, [])


(* Scripts *)

let num mode = if mode = `Binary then hex_string_of_num else string_of_num
let vec mode = if mode = `Binary then hex_string_of_vec else string_of_vec

let ref_ = function
  | NullRef t -> Node ("ref.null " ^ heap_type t, [])
  | Script.HostRef n -> Node ("ref.host " ^ nat32 n, [])
  | Extern.ExternRef (Script.HostRef n) -> Node ("ref.extern " ^ nat32 n, [])
  | _ -> assert false

let literal mode lit =
  match lit.it with
  | Num n -> Node (constop n ^ " " ^ num mode n, [])
  | Vec v -> Node (vec_constop v ^ " " ^ vec mode v, [])
  | Ref r -> ref_ r

let definition mode x_opt def =
  try
    match mode with
    | `Textual ->
      let rec unquote def =
        match def.it with
        | Textual (m, cs) -> m, cs
        | Encoded (name, bs) -> Decode.decode_with_custom name bs.it
        | Quoted (_, s) ->
          unquote (snd (Parse.Module.parse_string ~offset:s.at s.it))
      in module_with_var_opt x_opt (unquote def)
    | `Binary ->
      let rec unquote def =
        match def.it with
        | Textual (m, cs) -> Encode.encode_with_custom (m, cs)
        | Encoded (name, bs) ->
          Encode.encode_with_custom (Decode.decode_with_custom name bs.it)
        | Quoted (_, s) ->
          unquote (snd (Parse.Module.parse_string ~offset:s.at s.it))
      in binary_module_with_var_opt x_opt (unquote def)
    | `Original ->
      match def.it with
      | Textual (m, cs) -> module_with_var_opt x_opt (m, cs)
      | Encoded (_, bs) -> binary_module_with_var_opt x_opt bs.it
      | Quoted (_, s) -> quoted_module_with_var_opt x_opt s.it
  with Parse.Syntax _ ->
    quoted_module_with_var_opt x_opt "<invalid module>"

let access x_opt n =
  String.concat " " [var_opt x_opt; name n]

let action mode act =
  match act.it with
  | Invoke (x_opt, name, lits) ->
    Node ("invoke" ^ access x_opt name, List.map (literal mode) lits)
  | Get (x_opt, name) ->
    Node ("get" ^ access x_opt name, [])

let nan = function
  | CanonicalNan -> "nan:canonical"
  | ArithmeticNan -> "nan:arithmetic"

let nanop (n : nanop) =
  match n.it with
  | F32 n' | F64 n' -> nan n'
  | _ -> .

let num_pat mode = function
  | NumPat n -> literal mode (Value.Num n.it @@ n.at)
  | NanPat nan -> Node (constop nan.it ^ " " ^ nanop nan, [])

let lane_pat mode pat shape =
  let choose fb ft = if mode = `Binary then fb else ft in
  match pat, shape with
  | NumPat {it = Value.I32 i; _}, V128.I8x16 () ->
    choose I8.to_hex_string I8.to_string_s i
  | NumPat {it = Value.I32 i; _}, V128.I16x8 () ->
    choose I16.to_hex_string I16.to_string_s i
  | NumPat n, _ -> num mode n.it
  | NanPat nan, _ -> nanop nan

let vec_pat mode = function
  | VecPat (V128 (shape, pats)) ->
    let lanes = List.map (fun p -> Atom (lane_pat mode p shape)) pats in
    Node ("v128.const " ^ V128.string_of_shape shape, lanes)

let ref_pat = function
  | RefPat r -> ref_ r.it
  | RefTypePat t -> Node ("ref." ^ heap_type t, [])
  | NullPat -> Node ("ref.null", [])

let result mode res =
  match res.it with
  | NumResult np -> num_pat mode np
  | VecResult vp -> vec_pat mode vp
  | RefResult rp -> ref_pat rp

let assertion mode ass =
  match ass.it with
  | AssertMalformed (def, re) ->
    (match mode, def.it with
    | `Binary, Quoted _ -> []
    | _ ->
      [Node ("assert_malformed", [definition `Original None def; Atom (string re)])]
    )
  | AssertMalformedCustom (def, re) ->
    (match mode, def.it with
    | `Binary, Quoted _ -> []
    | _ ->
      [Node ("assert_malformed_custom", [definition `Original None def; Atom (string re)])]
    )
  | AssertInvalid (def, re) ->
    [Node ("assert_invalid", [definition mode None def; Atom (string re)])]
  | AssertInvalidCustom (def, re) ->
    [Node ("assert_invalid_custom", [definition mode None def; Atom (string re)])]
  | AssertUnlinkable (def, re) ->
    [Node ("assert_unlinkable", [definition mode None def; Atom (string re)])]
  | AssertUninstantiable (def, re) ->
    [Node ("assert_trap", [definition mode None def; Atom (string re)])]
  | AssertReturn (act, results) ->
    [Node ("assert_return", action mode act :: List.map (result mode) results)]
  | AssertTrap (act, re) ->
    [Node ("assert_trap", [action mode act; Atom (string re)])]
  | AssertException act ->
    [Node ("assert_exception", [action mode act])]
  | AssertExhaustion (act, re) ->
    [Node ("assert_exhaustion", [action mode act; Atom (string re)])]

let command mode cmd =
  match cmd.it with
  | Module (x_opt, def) -> [definition mode x_opt def]
  | Register (n, x_opt) -> [Node ("register " ^ name n ^ var_opt x_opt, [])]
  | Action act -> [action mode act]
  | Assertion ass -> assertion mode ass
  | Meta _ -> assert false

let script mode scr = List.concat_map (command mode) scr<|MERGE_RESOLUTION|>--- conflicted
+++ resolved
@@ -66,20 +66,6 @@
 
 let num_type t = string_of_num_type t
 let vec_type t = string_of_vec_type t
-<<<<<<< HEAD
-let ref_type t = string_of_ref_type t
-let refed_type t = string_of_refed_type t
-let value_type t = string_of_value_type t
-
-let index_type t = string_of_value_type (value_type_of_index_type t)
-
-let decls kind ts = tab kind (atom value_type) ts
-
-let func_type (FuncType (ins, out)) =
-  Node ("func", decls "param" ins @ decls "result" out)
-
-let struct_type = func_type
-=======
 let ref_type t =
   match t with
   | (Null, AnyHT) -> "anyref"
@@ -128,7 +114,6 @@
 
 let rec_type i j st =
   Node ("type $" ^ nat (i + j), [sub_type st])
->>>>>>> fddf6982
 
 let limits nat {min; max} =
   String.concat " " (nat min :: opt nat max)
@@ -450,17 +435,12 @@
 let vec_extractop = vec_shape_oper (V128Op.pextractop, V128Op.extractop, V128Op.extractop)
 let vec_replaceop = vec_shape_oper (V128Op.replaceop, V128Op.replaceop, V128Op.replaceop)
 
-<<<<<<< HEAD
-let memop name typ {ty; align; offset; _} sz =
-  typ ty ^ "." ^ name ^
-=======
 let var x = nat32 x.it
 let num v = string_of_num v.it
 let vec v = string_of_vec v.it
 
 let memop name x typ {ty; align; offset; _} sz =
   typ ty ^ "." ^ name ^ " " ^ var x ^
->>>>>>> fddf6982
   (if offset = 0L then "" else " offset=" ^ nat64 offset) ^
   (if 1 lsl align = sz then "" else " align=" ^ nat (1 lsl align))
 
@@ -654,17 +634,6 @@
   )
 
 let table off i tab =
-<<<<<<< HEAD
-  let {ttype = TableType (lim, it, t)} = tab.it in
-  Node ("table $" ^ nat (off + i) ^ " " ^ index_type it ^ " " ^
-        limits nat64 lim, [atom ref_type t]
-  )
-
-let memory off i mem =
-  let {mtype = MemoryType (lim, it)} = mem.it in
-  Node ("memory $" ^ nat (off + i) ^  " " ^ index_type it ^ " " ^
-        limits nat64 lim, [])
-=======
   let {ttype = TableT (lim, it, t); tinit} = tab.it in
   Node ("table $" ^ nat (off + i) ^ " " ^ index_type it ^ " " ^ limits nat64 lim,
     atom ref_type t :: list instr tinit.it
@@ -673,7 +642,6 @@
 let memory off i mem =
   let {mtype = MemoryT (lim, it)} = mem.it in
   Node ("memory $" ^ nat (off + i) ^ " " ^ index_type it ^ " " ^ limits nat64 lim, [])
->>>>>>> fddf6982
 
 let is_elem_kind = function
   | (NoNull, FuncHT) -> true
