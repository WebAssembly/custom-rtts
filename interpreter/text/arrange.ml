--- conflicted
+++ resolved
@@ -74,6 +74,7 @@
   | (Null, FuncHT) -> "funcref"
   | t -> string_of_ref_type t
 
+let index_type t = string_of_val_type (value_type_of_index_type t)
 let heap_type t = string_of_heap_type t
 let val_type t = string_of_val_type t
 let storage_type t = string_of_storage_type t
@@ -90,14 +91,8 @@
 let struct_type (StructT fts) =
   Node ("struct", list (fun ft -> Node ("field", [field_type ft])) fts)
 
-<<<<<<< HEAD
-let index_type t = string_of_value_type (value_type_of_index_type t)
-
-let decls kind ts = tab kind (atom value_type) ts
-=======
 let array_type (ArrayT ft) =
   Node ("array", [field_type ft])
->>>>>>> f4a77ff1
 
 let func_type (FuncT (ts1, ts2)) =
   Node ("func", decls "param" ts1 @ decls "result" ts2)
@@ -437,20 +432,13 @@
 let vec_extractop = vec_shape_oper (V128Op.pextractop, V128Op.extractop, V128Op.extractop)
 let vec_replaceop = vec_shape_oper (V128Op.replaceop, V128Op.replaceop, V128Op.replaceop)
 
-<<<<<<< HEAD
-let memop name typ {ty; align; offset; _} sz =
-  typ ty ^ "." ^ name ^
-  (if offset = 0L then "" else " offset=" ^ nat64 offset) ^
-=======
-
 let var x = nat32 x.it
 let num v = string_of_num v.it
 let vec v = string_of_vec v.it
 
 let memop name x typ {ty; align; offset; _} sz =
   typ ty ^ "." ^ name ^ " " ^ var x ^
-  (if offset = 0l then "" else " offset=" ^ nat32 offset) ^
->>>>>>> f4a77ff1
+  (if offset = 0L then "" else " offset=" ^ nat64 offset) ^
   (if 1 lsl align = sz then "" else " align=" ^ nat (1 lsl align))
 
 let loadop x op =
@@ -627,26 +615,14 @@
 (* Tables & memories *)
 
 let table off i tab =
-<<<<<<< HEAD
-  let {ttype = TableType (lim, it, t)} = tab.it in
-  Node ("table $" ^ nat (off + i) ^ " " ^ index_type it ^ " " ^
-        limits nat64 lim, [atom ref_type t]
-  )
-
-let memory off i mem =
-  let {mtype = MemoryType (lim, it)} = mem.it in
-  Node ("memory $" ^ nat (off + i) ^  " " ^ index_type it ^ " " ^
-        limits nat64 lim, [])
-=======
-  let {ttype = TableT (lim, t); tinit} = tab.it in
-  Node ("table $" ^ nat (off + i) ^ " " ^ limits nat32 lim,
+  let {ttype = TableT (lim, it, t); tinit} = tab.it in
+  Node ("table $" ^ nat (off + i) ^ " " ^ index_type it ^ " " ^ limits nat64 lim,
     atom ref_type t :: list instr tinit.it
   )
 
 let memory off i mem =
-  let {mtype = MemoryT lim} = mem.it in
-  Node ("memory $" ^ nat (off + i) ^ " " ^ limits nat32 lim, [])
->>>>>>> f4a77ff1
+  let {mtype = MemoryT (lim, it)} = mem.it in
+  Node ("memory $" ^ nat (off + i) ^ " " ^ index_type it ^ " " ^ limits nat64 lim, [])
 
 let is_elem_kind = function
   | (NoNull, FuncHT) -> true
