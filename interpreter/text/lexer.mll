{
open Parser
open Operators
open Source

let convert_pos pos =
  { file = pos.Lexing.pos_fname;
    line = pos.Lexing.pos_lnum;
    column = pos.Lexing.pos_cnum - pos.Lexing.pos_bol
  }

let region lexbuf =
  let left = convert_pos (Lexing.lexeme_start_p lexbuf) in
  let right = convert_pos (Lexing.lexeme_end_p lexbuf) in
  {left = left; right = right}

let error lexbuf msg = raise (Script.Syntax (region lexbuf, msg))
let error_nest start lexbuf msg =
  lexbuf.Lexing.lex_start_p <- start;
  error lexbuf msg

let unknown lexbuf = error lexbuf ("unknown operator " ^ Lexing.lexeme lexbuf)

let string s =
  let b = Buffer.create (String.length s) in
  let i = ref 1 in
  while !i < String.length s - 1 do
    let c = if s.[!i] <> '\\' then s.[!i] else
      match (incr i; s.[!i]) with
      | 'n' -> '\n'
      | 'r' -> '\r'
      | 't' -> '\t'
      | '\\' -> '\\'
      | '\'' -> '\''
      | '\"' -> '\"'
      | 'u' ->
        let j = !i + 2 in
        i := String.index_from s j '}';
        let n = int_of_string ("0x" ^ String.sub s j (!i - j)) in
        let bs = Utf8.encode [n] in
        Buffer.add_substring b bs 0 (String.length bs - 1);
        bs.[String.length bs - 1]
      | h ->
        incr i;
        Char.chr (int_of_string ("0x" ^ String.make 1 h ^ String.make 1 s.[!i]))
    in Buffer.add_char b c;
    incr i
  done;
  Buffer.contents b

let opt = Lib.Option.get
}

let sign = '+' | '-'
let digit = ['0'-'9']
let hexdigit = ['0'-'9''a'-'f''A'-'F']
let num = digit ('_'? digit)*
let hexnum = hexdigit ('_'? hexdigit)*

let letter = ['a'-'z''A'-'Z']
let symbol =
  ['+''-''*''/''\\''^''~''=''<''>''!''?''@''#''$''%''&''|'':''`''.''\'']

let space = [' ''\t''\n''\r']
let control = ['\x00'-'\x1f'] # space
let ascii = ['\x00'-'\x7f']
let ascii_no_nl = ascii # '\x0a'
let utf8cont = ['\x80'-'\xbf']
let utf8enc =
    ['\xc2'-'\xdf'] utf8cont
  | ['\xe0'] ['\xa0'-'\xbf'] utf8cont
  | ['\xed'] ['\x80'-'\x9f'] utf8cont
  | ['\xe1'-'\xec''\xee'-'\xef'] utf8cont utf8cont
  | ['\xf0'] ['\x90'-'\xbf'] utf8cont utf8cont
  | ['\xf4'] ['\x80'-'\x8f'] utf8cont utf8cont
  | ['\xf1'-'\xf3'] utf8cont utf8cont utf8cont
let utf8 = ascii | utf8enc
let utf8_no_nl = ascii_no_nl | utf8enc

let escape = ['n''r''t''\\''\'''\"']
let character =
    [^'"''\\''\x00'-'\x1f''\x7f'-'\xff']
  | utf8enc
  | '\\'escape
  | '\\'hexdigit hexdigit 
  | "\\u{" hexnum '}'

let nat = num | "0x" hexnum
let int = sign nat
let frac = num
let hexfrac = hexnum
let float =
    sign? num '.' frac?
  | sign? num ('.' frac?)? ('e' | 'E') sign? num
  | sign? "0x" hexnum '.' hexfrac?
  | sign? "0x" hexnum ('.' hexfrac?)? ('p' | 'P') sign? num
  | sign? "inf"
  | sign? "nan"
  | sign? "nan:" "0x" hexnum
let string = '"' character* '"'

let idchar = letter | digit | '_' | symbol
let name = idchar+
let id = '$' name

let keyword = ['a'-'z'] (letter | digit | '_' | '.' | ':')+
let reserved = (idchar | string)+ | ',' | ';' | '[' | ']' | '{' | '}'

let ixx = "i" ("32" | "64")
let fxx = "f" ("32" | "64")
let nxx = ixx | fxx
let vxxx = "v128"
let mixx = "i" ("8" | "16" | "32" | "64")
let mfxx = "f" ("32" | "64")
let sign = "s" | "u"
let mem_size = "8" | "16" | "32"
let v128_int_shape = "i8x16" | "i16x8" | "i32x4" | "i64x2"
let v128_float_shape = "f32x4" | "f64x2"
let v128_shape = v128_int_shape | v128_float_shape

rule token = parse
  | "(" { LPAR }
  | ")" { RPAR }

  | nat as s { NAT s }
  | int as s { INT s }
  | float as s { FLOAT s }

  | string as s { STRING (string s) }
  | '"'character*('\n'|eof) { error lexbuf "unclosed string literal" }
  | '"'character*['\x00'-'\x09''\x0b'-'\x1f''\x7f']
    { error lexbuf "illegal control character in string literal" }
  | '"'character*'\\'_
    { error_nest (Lexing.lexeme_end_p lexbuf) lexbuf "illegal escape" }

  | keyword as s
    { match s with
      | "i32" -> NUM_TYPE Types.I32Type
      | "i64" -> NUM_TYPE Types.I64Type
      | "f32" -> NUM_TYPE Types.F32Type
      | "f64" -> NUM_TYPE Types.F64Type
      | "v128" -> VEC_TYPE Types.V128Type
      | "i8x16" -> VEC_SHAPE (V128.I8x16 ())
      | "i16x8" -> VEC_SHAPE (V128.I16x8 ())
      | "i32x4" -> VEC_SHAPE (V128.I32x4 ())
      | "i64x2" -> VEC_SHAPE (V128.I64x2 ())
      | "f32x4" -> VEC_SHAPE (V128.F32x4 ())
      | "f64x2" -> VEC_SHAPE (V128.F64x2 ())

      | "extern" -> EXTERN
      | "externref" -> EXTERNREF
      | "funcref" -> FUNCREF
      | "mut" -> MUT

      | "nop" -> NOP
      | "unreachable" -> UNREACHABLE
      | "drop" -> DROP
      | "block" -> BLOCK
      | "loop" -> LOOP
      | "end" -> END
      | "br" -> BR
      | "br_if" -> BR_IF
      | "br_table" -> BR_TABLE
      | "return" -> RETURN
      | "if" -> IF
      | "then" -> THEN
      | "else" -> ELSE
      | "select" -> SELECT
      | "call" -> CALL
      | "call_indirect" -> CALL_INDIRECT

      | "local.get" -> LOCAL_GET
      | "local.set" -> LOCAL_SET
      | "local.tee" -> LOCAL_TEE
      | "global.get" -> GLOBAL_GET
      | "global.set" -> GLOBAL_SET

      | "table.get" -> TABLE_GET
      | "table.set" -> TABLE_SET
      | "table.size" -> TABLE_SIZE
      | "table.grow" -> TABLE_GROW
      | "table.fill" -> TABLE_FILL
      | "table.copy" -> TABLE_COPY
      | "table.init" -> TABLE_INIT
      | "elem.drop" -> ELEM_DROP

      | "memory.size" -> MEMORY_SIZE
      | "memory.grow" -> MEMORY_GROW
      | "memory.fill" -> MEMORY_FILL
      | "memory.copy" -> MEMORY_COPY
      | "memory.init" -> MEMORY_INIT
      | "data.drop" -> DATA_DROP

      | "i32.load" -> LOAD (fun a o -> i32_load (opt a 2) o)
      | "i64.load" -> LOAD (fun a o -> i64_load (opt a 3) o)
      | "f32.load" -> LOAD (fun a o -> f32_load (opt a 2) o)
      | "f64.load" -> LOAD (fun a o -> f64_load (opt a 3) o)
      | "i32.store" -> STORE (fun a o -> i32_store (opt a 2) o)
      | "i64.store" -> STORE (fun a o -> i64_store (opt a 3) o)
      | "f32.store" -> STORE (fun a o -> f32_store (opt a 2) o)
      | "f64.store" -> STORE (fun a o -> f64_store (opt a 3) o)

      | "i32.load8_u" -> LOAD (fun a o -> i32_load8_u (opt a 0) o)
      | "i32.load8_s" -> LOAD (fun a o -> i32_load8_s (opt a 0) o)
      | "i32.load16_u" -> LOAD (fun a o -> i32_load16_u (opt a 1) o)
      | "i32.load16_s" -> LOAD (fun a o -> i32_load16_s (opt a 1) o)
      | "i64.load8_u" -> LOAD (fun a o -> i64_load8_u (opt a 0) o)
      | "i64.load8_s" -> LOAD (fun a o -> i64_load8_s (opt a 0) o)
      | "i64.load16_u" -> LOAD (fun a o -> i64_load16_u (opt a 1) o)
      | "i64.load16_s" -> LOAD (fun a o -> i64_load16_s (opt a 1) o)
      | "i64.load32_u" -> LOAD (fun a o -> i64_load32_u (opt a 2) o)
      | "i64.load32_s" -> LOAD (fun a o -> i64_load32_s (opt a 2) o)

      | "i32.store8" -> LOAD (fun a o -> i32_store8 (opt a 0) o)
      | "i32.store16" -> LOAD (fun a o -> i32_store16 (opt a 1) o)
      | "i64.store8" -> LOAD (fun a o -> i64_store8 (opt a 0) o)
      | "i64.store16" -> LOAD (fun a o -> i64_store16 (opt a 1) o)
      | "i64.store32" -> LOAD (fun a o -> i64_store32 (opt a 2) o)

      | "v128.load" -> VEC_LOAD (fun a o -> v128_load (opt a 4) o)
      | "v128.store" -> VEC_STORE (fun a o -> v128_store (opt a 4) o)
      | "v128.load8x8_u" -> VEC_LOAD (fun a o -> v128_load8x8_u (opt a 3) o)
      | "v128.load8x8_s" -> VEC_LOAD (fun a o -> v128_load8x8_s (opt a 3) o)
      | "v128.load16x4_u" -> VEC_LOAD (fun a o -> v128_load16x4_u (opt a 3) o)
      | "v128.load16x4_s" -> VEC_LOAD (fun a o -> v128_load16x4_s (opt a 3) o)
      | "v128.load32x2_u" -> VEC_LOAD (fun a o -> v128_load32x2_u (opt a 3) o)
      | "v128.load32x2_s" -> VEC_LOAD (fun a o -> v128_load32x2_s (opt a 3) o)
      | "v128.load8_splat" ->
        VEC_LOAD (fun a o -> v128_load8_splat (opt a 0) o)
      | "v128.load16_splat" ->
        VEC_LOAD (fun a o -> v128_load16_splat (opt a 1) o)
      | "v128.load32_splat" ->
        VEC_LOAD (fun a o -> v128_load32_splat (opt a 2) o)
      | "v128.load64_splat" ->
        VEC_LOAD (fun a o -> v128_load64_splat (opt a 3) o)
      | "v128.load32_zero" ->
        VEC_LOAD (fun a o -> v128_load32_zero (opt a 2) o)
      | "v128.load64_zero" ->
        VEC_LOAD (fun a o -> v128_load64_zero (opt a 3) o)
      | "v128.load8_lane" ->
        VEC_LOAD_LANE (fun a o i -> v128_load8_lane (opt a 0) o i)
      | "v128.load16_lane" ->
        VEC_LOAD_LANE (fun a o i -> v128_load16_lane (opt a 1) o i)
      | "v128.load32_lane" ->
        VEC_LOAD_LANE (fun a o i -> v128_load32_lane (opt a 2) o i)
      | "v128.load64_lane" ->
        VEC_LOAD_LANE (fun a o i -> v128_load64_lane (opt a 3) o i)
      | "v128.store8_lane" ->
        VEC_STORE_LANE (fun a o i -> v128_store8_lane (opt a 0) o i)
      | "v128.store16_lane" ->
        VEC_STORE_LANE (fun a o i -> v128_store16_lane (opt a 1) o i)
      | "v128.store32_lane" ->
        VEC_STORE_LANE (fun a o i -> v128_store32_lane (opt a 2) o i)
      | "v128.store64_lane" ->
        VEC_STORE_LANE (fun a o i -> v128_store64_lane (opt a 3) o i)

      | "i32.const" ->
        CONST (fun s ->
          let n = I32.of_string s.it in i32_const (n @@ s.at), Values.I32 n)
      | "i64.const" ->
        CONST (fun s ->
          let n = I64.of_string s.it in i64_const (n @@ s.at), Values.I64 n)
      | "f32.const" ->
        CONST (fun s ->
          let n = F32.of_string s.it in f32_const (n @@ s.at), Values.F32 n)
      | "f64.const" ->
        CONST (fun s ->
          let n = F64.of_string s.it in f64_const (n @@ s.at), Values.F64 n)
      | "v128.const" ->
        VEC_CONST
          (fun shape ss at ->
            let v = V128.of_strings shape (List.map (fun s -> s.it) ss) in
            (v128_const (v @@ at), Values.V128 v))

      | "ref.null" -> REF_NULL
      | "ref.func" -> REF_FUNC
      | "ref.extern" -> REF_EXTERN
      | "ref.is_null" -> REF_IS_NULL

      | "i32.clz" -> UNARY i32_clz
      | "i32.ctz" -> UNARY i32_ctz
      | "i32.popcnt" -> UNARY i32_popcnt
      | "i32.extend8_s" -> UNARY i32_extend8_s
      | "i32.extend16_s" -> UNARY i32_extend16_s
      | "i64.clz" -> UNARY i64_clz
      | "i64.ctz" -> UNARY i64_ctz
      | "i64.popcnt" -> UNARY i64_popcnt
      | "i64.extend8_s" -> UNARY i64_extend8_s
      | "i64.extend16_s" -> UNARY i64_extend16_s
      | "i64.extend32_s" -> UNARY i64_extend32_s

      | "f32.neg" -> UNARY f32_neg
      | "f32.abs" -> UNARY f32_abs
      | "f32.sqrt" -> UNARY f32_sqrt
      | "f32.ceil" -> UNARY f32_ceil
      | "f32.floor" -> UNARY f32_floor
      | "f32.trunc" -> UNARY f32_trunc
      | "f32.nearest" -> UNARY f32_nearest
      | "f64.neg" -> UNARY f64_neg
      | "f64.abs" -> UNARY f64_abs
      | "f64.sqrt" -> UNARY f64_sqrt
      | "f64.ceil" -> UNARY f64_ceil
      | "f64.floor" -> UNARY f64_floor
      | "f64.trunc" -> UNARY f64_trunc
      | "f64.nearest" -> UNARY f64_nearest

      | "i32.add" -> BINARY i32_add
      | "i32.sub" -> BINARY i32_sub
      | "i32.mul" -> BINARY i32_mul
      | "i32.div_u" -> BINARY i32_div_u
      | "i32.div_s" -> BINARY i32_div_s
      | "i32.rem_u" -> BINARY i32_rem_u
      | "i32.rem_s" -> BINARY i32_rem_s
      | "i32.and" -> BINARY i32_and
      | "i32.or" -> BINARY i32_or
      | "i32.xor" -> BINARY i32_xor
      | "i32.shl" -> BINARY i32_shl
      | "i32.shr_u" -> BINARY i32_shr_u
      | "i32.shr_s" -> BINARY i32_shr_s
      | "i32.rotl" -> BINARY i32_rotl
      | "i32.rotr" -> BINARY i32_rotr
      | "i64.add" -> BINARY i64_add
      | "i64.sub" -> BINARY i64_sub
      | "i64.mul" -> BINARY i64_mul
      | "i64.div_u" -> BINARY i64_div_u
      | "i64.div_s" -> BINARY i64_div_s
      | "i64.rem_u" -> BINARY i64_rem_u
      | "i64.rem_s" -> BINARY i64_rem_s
      | "i64.and" -> BINARY i64_and
      | "i64.or" -> BINARY i64_or
      | "i64.xor" -> BINARY i64_xor
      | "i64.shl" -> BINARY i64_shl
      | "i64.shr_u" -> BINARY i64_shr_u
      | "i64.shr_s" -> BINARY i64_shr_s
      | "i64.rotl" -> BINARY i64_rotl
      | "i64.rotr" -> BINARY i64_rotr

      | "f32.add" -> BINARY f32_add
      | "f32.sub" -> BINARY f32_sub
      | "f32.mul" -> BINARY f32_mul
      | "f32.div" -> BINARY f32_div
      | "f32.min" -> BINARY f32_min
      | "f32.max" -> BINARY f32_max
      | "f32.copysign" -> BINARY f32_copysign
      | "f64.add" -> BINARY f64_add
      | "f64.sub" -> BINARY f64_sub
      | "f64.mul" -> BINARY f64_mul
      | "f64.div" -> BINARY f64_div
      | "f64.min" -> BINARY f64_min
      | "f64.max" -> BINARY f64_max
      | "f64.copysign" -> BINARY f64_copysign

      | "i32.eqz" -> TEST i32_eqz
      | "i64.eqz" -> TEST i64_eqz

      | "i32.eq" -> COMPARE i32_eq
      | "i32.ne" -> COMPARE i32_ne
      | "i32.lt_u" -> COMPARE i32_lt_u
      | "i32.lt_s" -> COMPARE i32_lt_s
      | "i32.le_u" -> COMPARE i32_le_u
      | "i32.le_s" -> COMPARE i32_le_s
      | "i32.gt_u" -> COMPARE i32_gt_u
      | "i32.gt_s" -> COMPARE i32_gt_s
      | "i32.ge_u" -> COMPARE i32_ge_u
      | "i32.ge_s" -> COMPARE i32_ge_s
      | "i64.eq" -> COMPARE i64_eq
      | "i64.ne" -> COMPARE i64_ne
      | "i64.lt_u" -> COMPARE i64_lt_u
      | "i64.lt_s" -> COMPARE i64_lt_s
      | "i64.le_u" -> COMPARE i64_le_u
      | "i64.le_s" -> COMPARE i64_le_s
      | "i64.gt_u" -> COMPARE i64_gt_u
      | "i64.gt_s" -> COMPARE i64_gt_s
      | "i64.ge_u" -> COMPARE i64_ge_u
      | "i64.ge_s" -> COMPARE i64_ge_s

      | "f32.eq" -> COMPARE f32_eq
      | "f32.ne" -> COMPARE f32_ne
      | "f32.lt" -> COMPARE f32_lt
      | "f32.le" -> COMPARE f32_le
      | "f32.gt" -> COMPARE f32_gt
      | "f32.ge" -> COMPARE f32_ge
      | "f64.eq" -> COMPARE f64_eq
      | "f64.ne" -> COMPARE f64_ne
      | "f64.lt" -> COMPARE f64_lt
      | "f64.le" -> COMPARE f64_le
      | "f64.gt" -> COMPARE f64_gt
      | "f64.ge" -> COMPARE f64_ge

      | "i32.wrap_i64" -> CONVERT i32_wrap_i64
      | "i64.extend_i32_s" -> CONVERT i64_extend_i32_s
      | "i64.extend_i32_u" -> CONVERT i64_extend_i32_u
      | "f32.demote_f64" -> CONVERT f32_demote_f64
      | "f64.promote_f32" -> CONVERT f64_promote_f32
      | "i32.trunc_f32_u" -> CONVERT i32_trunc_f32_u
      | "i32.trunc_f32_s" -> CONVERT i32_trunc_f32_s
      | "i64.trunc_f32_u" -> CONVERT i64_trunc_f32_u
      | "i64.trunc_f32_s" -> CONVERT i64_trunc_f32_s
      | "i32.trunc_f64_u" -> CONVERT i32_trunc_f64_u
      | "i32.trunc_f64_s" -> CONVERT i32_trunc_f64_s
      | "i64.trunc_f64_u" -> CONVERT i64_trunc_f64_u
      | "i64.trunc_f64_s" -> CONVERT i64_trunc_f64_s
      | "i32.trunc_sat_f32_u" -> CONVERT i32_trunc_sat_f32_u
      | "i32.trunc_sat_f32_s" -> CONVERT i32_trunc_sat_f32_s
      | "i64.trunc_sat_f32_u" -> CONVERT i64_trunc_sat_f32_u
      | "i64.trunc_sat_f32_s" -> CONVERT i64_trunc_sat_f32_s
      | "i32.trunc_sat_f64_u" -> CONVERT i32_trunc_sat_f64_u
      | "i32.trunc_sat_f64_s" -> CONVERT i32_trunc_sat_f64_s
      | "i64.trunc_sat_f64_u" -> CONVERT i64_trunc_sat_f64_u
      | "i64.trunc_sat_f64_s" -> CONVERT i64_trunc_sat_f64_s
      | "f32.convert_i32_u" -> CONVERT f32_convert_i32_u
      | "f32.convert_i32_s" -> CONVERT f32_convert_i32_s
      | "f64.convert_i32_u" -> CONVERT f64_convert_i32_u
      | "f64.convert_i32_s" -> CONVERT f64_convert_i32_s
      | "f32.convert_i64_u" -> CONVERT f32_convert_i64_u
      | "f32.convert_i64_s" -> CONVERT f32_convert_i64_s
      | "f64.convert_i64_u" -> CONVERT f64_convert_i64_u
      | "f64.convert_i64_s" -> CONVERT f64_convert_i64_s
      | "f32.reinterpret_i32" -> CONVERT f32_reinterpret_i32
      | "f64.reinterpret_i64" -> CONVERT f64_reinterpret_i64
      | "i32.reinterpret_f32" -> CONVERT i32_reinterpret_f32
      | "i64.reinterpret_f64" -> CONVERT i64_reinterpret_f64

      | "v128.not" -> VEC_UNARY v128_not
      | "v128.and" -> VEC_UNARY v128_and
      | "v128.andnot" -> VEC_UNARY v128_andnot
      | "v128.or" -> VEC_UNARY v128_or
      | "v128.xor" -> VEC_UNARY v128_xor
      | "v128.bitselect" -> VEC_TERNARY v128_bitselect
      | "v128.any_true" -> VEC_TEST v128_any_true

      | "i8x16.neg" -> VEC_UNARY i8x16_neg
      | "i16x8.neg" -> VEC_UNARY i16x8_neg
      | "i32x4.neg" -> VEC_UNARY i32x4_neg
      | "i64x2.neg" -> VEC_UNARY i64x2_neg
      | "i8x16.abs" -> VEC_UNARY i8x16_abs
      | "i16x8.abs" -> VEC_UNARY i16x8_abs
      | "i32x4.abs" -> VEC_UNARY i32x4_abs
      | "i64x2.abs" -> VEC_UNARY i64x2_abs
      | "i8x16.popcnt" -> VEC_UNARY i8x16_popcnt
      | "i8x16.avgr_u" -> VEC_UNARY i8x16_avgr_u
      | "i16x8.avgr_u" -> VEC_UNARY i16x8_avgr_u

      | "f32x4.neg" -> VEC_UNARY f32x4_neg
      | "f64x2.neg" -> VEC_UNARY f64x2_neg
      | "f32x4.abs" -> VEC_UNARY f32x4_abs
      | "f64x2.abs" -> VEC_UNARY f64x2_abs
      | "f32x4.sqrt" -> VEC_UNARY f32x4_sqrt
      | "f64x2.sqrt" -> VEC_UNARY f64x2_sqrt
      | "f32x4.ceil" -> VEC_UNARY f32x4_ceil
      | "f64x2.ceil" -> VEC_UNARY f64x2_ceil
      | "f32x4.floor" -> VEC_UNARY f32x4_floor
      | "f64x2.floor" -> VEC_UNARY f64x2_floor
      | "f32x4.trunc" -> VEC_UNARY f32x4_trunc
      | "f64x2.trunc" -> VEC_UNARY f64x2_trunc
      | "f32x4.nearest" -> VEC_UNARY f32x4_nearest
      | "f64x2.nearest" -> VEC_UNARY f64x2_nearest

      | "i32x4.trunc_sat_f32x4_u" -> VEC_UNARY i32x4_trunc_sat_f32x4_u
      | "i32x4.trunc_sat_f32x4_s" -> VEC_UNARY i32x4_trunc_sat_f32x4_s
      | "i32x4.trunc_sat_f64x2_u_zero" ->
        VEC_UNARY i32x4_trunc_sat_f64x2_u_zero
      | "i32x4.trunc_sat_f64x2_s_zero" ->
        VEC_UNARY i32x4_trunc_sat_f64x2_s_zero
      | "f64x2.promote_low_f32x4" -> VEC_UNARY f64x2_promote_low_f32x4
      | "f32x4.demote_f64x2_zero" -> VEC_UNARY f32x4_demote_f64x2_zero
      | "f32x4.convert_i32x4_u" -> VEC_UNARY f32x4_convert_i32x4_u
      | "f32x4.convert_i32x4_s" -> VEC_UNARY f32x4_convert_i32x4_s
      | "f64x2.convert_low_i32x4_u" -> VEC_UNARY f64x2_convert_low_i32x4_u
      | "f64x2.convert_low_i32x4_s" -> VEC_UNARY f64x2_convert_low_i32x4_s
      | "i16x8.extadd_pairwise_i8x16_u" ->
        VEC_UNARY i16x8_extadd_pairwise_i8x16_u
      | "i16x8.extadd_pairwise_i8x16_s" ->
        VEC_UNARY i16x8_extadd_pairwise_i8x16_s
      | "i32x4.extadd_pairwise_i16x8_u" ->
        VEC_UNARY i32x4_extadd_pairwise_i16x8_u
      | "i32x4.extadd_pairwise_i16x8_s" ->
        VEC_UNARY i32x4_extadd_pairwise_i16x8_s

      | "i8x16.eq" -> VEC_BINARY i8x16_eq
      | "i16x8.eq" -> VEC_BINARY i16x8_eq
      | "i32x4.eq" -> VEC_BINARY i32x4_eq
      | "i64x2.eq" -> VEC_BINARY i64x2_eq
      | "i8x16.ne" -> VEC_BINARY i8x16_ne
      | "i16x8.ne" -> VEC_BINARY i16x8_ne
      | "i32x4.ne" -> VEC_BINARY i32x4_ne
      | "i64x2.ne" -> VEC_BINARY i64x2_ne
      | "i8x16.lt_u" -> VEC_BINARY i8x16_lt_u
      | "i8x16.lt_s" -> VEC_BINARY i8x16_lt_s
      | "i16x8.lt_u" -> VEC_BINARY i16x8_lt_u
      | "i16x8.lt_s" -> VEC_BINARY i16x8_lt_s
      | "i32x4.lt_u" -> VEC_BINARY i32x4_lt_u
      | "i32x4.lt_s" -> VEC_BINARY i32x4_lt_s
      | "i64x2.lt_s" -> VEC_BINARY i64x2_lt_s
      | "i8x16.le_u" -> VEC_BINARY i8x16_le_u
      | "i8x16.le_s" -> VEC_BINARY i8x16_le_s
      | "i16x8.le_u" -> VEC_BINARY i16x8_le_u
      | "i16x8.le_s" -> VEC_BINARY i16x8_le_s
      | "i32x4.le_u" -> VEC_BINARY i32x4_le_u
      | "i32x4.le_s" -> VEC_BINARY i32x4_le_s
      | "i64x2.le_s" -> VEC_BINARY i64x2_le_s
      | "i8x16.gt_u" -> VEC_BINARY i8x16_gt_u
      | "i8x16.gt_s" -> VEC_BINARY i8x16_gt_s
      | "i16x8.gt_u" -> VEC_BINARY i16x8_gt_u
      | "i16x8.gt_s" -> VEC_BINARY i16x8_gt_s
      | "i32x4.gt_u" -> VEC_BINARY i32x4_gt_u
      | "i32x4.gt_s" -> VEC_BINARY i32x4_gt_s
      | "i64x2.gt_s" -> VEC_BINARY i64x2_gt_s
      | "i8x16.ge_u" -> VEC_BINARY i8x16_ge_u
      | "i8x16.ge_s" -> VEC_BINARY i8x16_ge_s
      | "i16x8.ge_u" -> VEC_BINARY i16x8_ge_u
      | "i16x8.ge_s" -> VEC_BINARY i16x8_ge_s
      | "i32x4.ge_u" -> VEC_BINARY i32x4_ge_u
      | "i32x4.ge_s" -> VEC_BINARY i32x4_ge_s
      | "i64x2.ge_s" -> VEC_BINARY i64x2_ge_s

      | "f32x4.eq" -> VEC_BINARY f32x4_eq
      | "f64x2.eq" -> VEC_BINARY f64x2_eq
      | "f32x4.ne" -> VEC_BINARY f32x4_ne
      | "f64x2.ne" -> VEC_BINARY f64x2_ne
      | "f32x4.lt" -> VEC_BINARY f32x4_lt
      | "f64x2.lt" -> VEC_BINARY f64x2_lt
      | "f32x4.le" -> VEC_BINARY f32x4_le
      | "f64x2.le" -> VEC_BINARY f64x2_le
      | "f32x4.gt" -> VEC_BINARY f32x4_gt
      | "f64x2.gt" -> VEC_BINARY f64x2_gt
      | "f32x4.ge" -> VEC_BINARY f32x4_ge
      | "f64x2.ge" -> VEC_BINARY f64x2_ge
      | "i8x16.swizzle" -> VEC_BINARY i8x16_swizzle

      | "i8x16.add" -> VEC_BINARY i8x16_add
      | "i16x8.add" -> VEC_BINARY i16x8_add
      | "i32x4.add" -> VEC_BINARY i32x4_add
      | "i64x2.add" -> VEC_BINARY i64x2_add
      | "i8x16.sub" -> VEC_BINARY i8x16_sub
      | "i16x8.sub" -> VEC_BINARY i16x8_sub
      | "i32x4.sub" -> VEC_BINARY i32x4_sub
      | "i64x2.sub" -> VEC_BINARY i64x2_sub
      | "i16x8.mul" -> VEC_BINARY i16x8_mul
      | "i32x4.mul" -> VEC_BINARY i32x4_mul
      | "i64x2.mul" -> VEC_BINARY i64x2_mul
      | "i8x16.add_sat_u" -> VEC_BINARY i8x16_add_sat_u
      | "i8x16.add_sat_s" -> VEC_BINARY i8x16_add_sat_s
      | "i16x8.add_sat_u" -> VEC_BINARY i16x8_add_sat_u
      | "i16x8.add_sat_s" -> VEC_BINARY i16x8_add_sat_s
      | "i8x16.sub_sat_u" -> VEC_BINARY i8x16_sub_sat_u
      | "i8x16.sub_sat_s" -> VEC_BINARY i8x16_sub_sat_s
      | "i16x8.sub_sat_u" -> VEC_BINARY i16x8_sub_sat_u
      | "i16x8.sub_sat_s" -> VEC_BINARY i16x8_sub_sat_s
      | "i32x4.dot_i16x8_s" -> VEC_BINARY i32x4_dot_i16x8_s

      | "i8x16.min_u" -> VEC_BINARY i8x16_min_u
      | "i16x8.min_u" -> VEC_BINARY i16x8_min_u
      | "i32x4.min_u" -> VEC_BINARY i32x4_min_u
      | "i8x16.min_s" -> VEC_BINARY i8x16_min_s
      | "i16x8.min_s" -> VEC_BINARY i16x8_min_s
      | "i32x4.min_s" -> VEC_BINARY i32x4_min_s
      | "i8x16.max_u" -> VEC_BINARY i8x16_max_u
      | "i16x8.max_u" -> VEC_BINARY i16x8_max_u
      | "i32x4.max_u" -> VEC_BINARY i32x4_max_u
      | "i8x16.max_s" -> VEC_BINARY i8x16_max_s
      | "i16x8.max_s" -> VEC_BINARY i16x8_max_s
      | "i32x4.max_s" -> VEC_BINARY i32x4_max_s

      | "f32x4.add" -> VEC_BINARY f32x4_add
      | "f64x2.add" -> VEC_BINARY f64x2_add
      | "f32x4.sub" -> VEC_BINARY f32x4_sub
      | "f64x2.sub" -> VEC_BINARY f64x2_sub
      | "f32x4.mul" -> VEC_BINARY f32x4_mul
      | "f64x2.mul" -> VEC_BINARY f64x2_mul
      | "f32x4.div" -> VEC_BINARY f32x4_div
      | "f64x2.div" -> VEC_BINARY f64x2_div

      | "f32x4.min" -> VEC_BINARY f32x4_min
      | "f64x2.min" -> VEC_BINARY f64x2_min
      | "f32x4.max" -> VEC_BINARY f32x4_max
      | "f64x2.max" -> VEC_BINARY f64x2_max
      | "f32x4.pmin" -> VEC_BINARY f32x4_pmin
      | "f64x2.pmin" -> VEC_BINARY f64x2_pmin
      | "f32x4.pmax" -> VEC_BINARY f32x4_pmax
      | "f64x2.pmax" -> VEC_BINARY f64x2_pmax

      | "i16x8.q15mulr_sat_s" -> VEC_BINARY i16x8_q15mulr_sat_s
      | "i8x16.narrow_i16x8_u" -> VEC_BINARY i8x16_narrow_i16x8_u
      | "i8x16.narrow_i16x8_s" -> VEC_BINARY i8x16_narrow_i16x8_s
      | "i16x8.narrow_i32x4_u" -> VEC_BINARY i16x8_narrow_i32x4_u
      | "i16x8.narrow_i32x4_s" -> VEC_BINARY i16x8_narrow_i32x4_s
      | "i16x8.extend_low_i8x16_u" -> VEC_UNARY i16x8_extend_low_i8x16_u
      | "i16x8.extend_low_i8x16_s" -> VEC_UNARY i16x8_extend_low_i8x16_s
      | "i16x8.extend_high_i8x16_u" -> VEC_UNARY i16x8_extend_high_i8x16_u
      | "i16x8.extend_high_i8x16_s" -> VEC_UNARY i16x8_extend_high_i8x16_s
      | "i32x4.extend_low_i16x8_u" -> VEC_UNARY i32x4_extend_low_i16x8_u
      | "i32x4.extend_low_i16x8_s" -> VEC_UNARY i32x4_extend_low_i16x8_s
      | "i32x4.extend_high_i16x8_u" -> VEC_UNARY i32x4_extend_high_i16x8_u
      | "i32x4.extend_high_i16x8_s" -> VEC_UNARY i32x4_extend_high_i16x8_s
      | "i64x2.extend_low_i32x4_u" -> VEC_UNARY i64x2_extend_low_i32x4_u
      | "i64x2.extend_low_i32x4_s" -> VEC_UNARY i64x2_extend_low_i32x4_s
      | "i64x2.extend_high_i32x4_u" -> VEC_UNARY i64x2_extend_high_i32x4_u
      | "i64x2.extend_high_i32x4_s" -> VEC_UNARY i64x2_extend_high_i32x4_s
      | "i16x8.extmul_low_i8x16_u" -> VEC_UNARY i16x8_extmul_low_i8x16_u
      | "i16x8.extmul_low_i8x16_s" -> VEC_UNARY i16x8_extmul_low_i8x16_s
      | "i16x8.extmul_high_i8x16_u" -> VEC_UNARY i16x8_extmul_high_i8x16_u
      | "i16x8.extmul_high_i8x16_s" -> VEC_UNARY i16x8_extmul_high_i8x16_s
      | "i32x4.extmul_low_i16x8_u" -> VEC_UNARY i32x4_extmul_low_i16x8_u
      | "i32x4.extmul_low_i16x8_s" -> VEC_UNARY i32x4_extmul_low_i16x8_s
      | "i32x4.extmul_high_i16x8_u" -> VEC_UNARY i32x4_extmul_high_i16x8_u
      | "i32x4.extmul_high_i16x8_s" -> VEC_UNARY i32x4_extmul_high_i16x8_s
      | "i64x2.extmul_low_i32x4_u" -> VEC_UNARY i64x2_extmul_low_i32x4_u
      | "i64x2.extmul_low_i32x4_s" -> VEC_UNARY i64x2_extmul_low_i32x4_s
      | "i64x2.extmul_high_i32x4_u" -> VEC_UNARY i64x2_extmul_high_i32x4_u
      | "i64x2.extmul_high_i32x4_s" -> VEC_UNARY i64x2_extmul_high_i32x4_s

      | "i8x16.all_true" -> VEC_TEST i8x16_all_true
      | "i16x8.all_true" -> VEC_TEST i16x8_all_true
      | "i32x4.all_true" -> VEC_TEST i32x4_all_true
      | "i64x2.all_true" -> VEC_TEST i64x2_all_true
      | "i8x16.bitmask" -> VEC_BITMASK i8x16_bitmask
      | "i16x8.bitmask" -> VEC_BITMASK i16x8_bitmask
      | "i32x4.bitmask" -> VEC_BITMASK i32x4_bitmask
      | "i64x2.bitmask" -> VEC_BITMASK i64x2_bitmask
      | "i8x16.shl" -> VEC_SHIFT i8x16_shl
      | "i16x8.shl" -> VEC_SHIFT i16x8_shl
      | "i32x4.shl" -> VEC_SHIFT i32x4_shl
      | "i64x2.shl" -> VEC_SHIFT i64x2_shl
      | "i8x16.shr_u" -> VEC_SHIFT i8x16_shr_u
      | "i8x16.shr_s" -> VEC_SHIFT i8x16_shr_s
      | "i16x8.shr_u" -> VEC_SHIFT i16x8_shr_u
      | "i16x8.shr_s" -> VEC_SHIFT i16x8_shr_s
      | "i32x4.shr_u" -> VEC_SHIFT i32x4_shr_u
      | "i32x4.shr_s" -> VEC_SHIFT i32x4_shr_s
      | "i64x2.shr_u" -> VEC_SHIFT i64x2_shr_u
      | "i64x2.shr_s" -> VEC_SHIFT i64x2_shr_s
      | "i8x16.shuffle" -> VEC_SHUFFLE

      | "i8x16.splat" -> VEC_SPLAT i8x16_splat
      | "i16x8.splat" -> VEC_SPLAT i16x8_splat
      | "i32x4.splat" -> VEC_SPLAT i32x4_splat
      | "i64x2.splat" -> VEC_SPLAT i64x2_splat
      | "f32x4.splat" -> VEC_SPLAT f32x4_splat
      | "f64x2.splat" -> VEC_SPLAT f64x2_splat
      | "i8x16.extract_lane_u" -> VEC_EXTRACT i8x16_extract_lane_u
      | "i8x16.extract_lane_s" -> VEC_EXTRACT i8x16_extract_lane_s
      | "i16x8.extract_lane_u" -> VEC_EXTRACT i16x8_extract_lane_u
      | "i16x8.extract_lane_s" -> VEC_EXTRACT i16x8_extract_lane_s
      | "i32x4.extract_lane" -> VEC_EXTRACT i32x4_extract_lane
      | "i64x2.extract_lane" -> VEC_EXTRACT i64x2_extract_lane
      | "f32x4.extract_lane" -> VEC_EXTRACT f32x4_extract_lane
      | "f64x2.extract_lane" -> VEC_EXTRACT f64x2_extract_lane
      | "i8x16.replace_lane" -> VEC_REPLACE i8x16_replace_lane
      | "i16x8.replace_lane" -> VEC_REPLACE i16x8_replace_lane
      | "i32x4.replace_lane" -> VEC_REPLACE i32x4_replace_lane
      | "i64x2.replace_lane" -> VEC_REPLACE i64x2_replace_lane
      | "f32x4.replace_lane" -> VEC_REPLACE f32x4_replace_lane
      | "f64x2.replace_lane" -> VEC_REPLACE f64x2_replace_lane

      | "type" -> TYPE
      | "func" -> FUNC
      | "param" -> PARAM
      | "result" -> RESULT
      | "start" -> START
      | "local" -> LOCAL
      | "global" -> GLOBAL
      | "table" -> TABLE
      | "memory" -> MEMORY
      | "elem" -> ELEM
      | "data" -> DATA
      | "declare" -> DECLARE
      | "offset" -> OFFSET
      | "item" -> ITEM
      | "import" -> IMPORT
      | "export" -> EXPORT

      | "module" -> MODULE
      | "binary" -> BIN
      | "quote" -> QUOTE

      | "script" -> SCRIPT
      | "register" -> REGISTER
      | "invoke" -> INVOKE
      | "get" -> GET
      | "assert_malformed" -> ASSERT_MALFORMED
      | "assert_invalid" -> ASSERT_INVALID
      | "assert_unlinkable" -> ASSERT_UNLINKABLE
      | "assert_return" -> ASSERT_RETURN
      | "assert_trap" -> ASSERT_TRAP
      | "assert_exhaustion" -> ASSERT_EXHAUSTION
      | "nan:canonical" -> NAN Script.CanonicalNan
      | "nan:arithmetic" -> NAN Script.ArithmeticNan
      | "input" -> INPUT
      | "output" -> OUTPUT

      | _ -> unknown lexbuf
    }

  | "offset="(nat as s) { OFFSET_EQ_NAT s }
  | "align="(nat as s) { ALIGN_EQ_NAT s }

<<<<<<< HEAD
  | (ixx as t)".clz" { UNARY (intop t i32_clz i64_clz) }
  | (ixx as t)".ctz" { UNARY (intop t i32_ctz i64_ctz) }
  | (ixx as t)".popcnt" { UNARY (intop t i32_popcnt i64_popcnt) }
  | (ixx as t)".extend8_s" { UNARY (intop t i32_extend8_s i64_extend8_s) }
  | (ixx as t)".extend16_s" { UNARY (intop t i32_extend16_s i64_extend16_s) }
  | "i64.extend32_s" { UNARY i64_extend32_s }
  | (fxx as t)".neg" { UNARY (floatop t f32_neg f64_neg) }
  | (fxx as t)".abs" { UNARY (floatop t f32_abs f64_abs) }
  | (fxx as t)".sqrt" { UNARY (floatop t f32_sqrt f64_sqrt) }
  | (fxx as t)".ceil" { UNARY (floatop t f32_ceil f64_ceil) }
  | (fxx as t)".floor" { UNARY (floatop t f32_floor f64_floor) }
  | (fxx as t)".trunc" { UNARY (floatop t f32_trunc f64_trunc) }
  | (fxx as t)".nearest" { UNARY (floatop t f32_nearest f64_nearest) }

  | (ixx as t)".add" { BINARY (intop t i32_add i64_add) }
  | (ixx as t)".sub" { BINARY (intop t i32_sub i64_sub) }
  | (ixx as t)".mul" { BINARY (intop t i32_mul i64_mul) }
  | (ixx as t)".div_s" { BINARY (intop t i32_div_s i64_div_s) }
  | (ixx as t)".div_u" { BINARY (intop t i32_div_u i64_div_u) }
  | (ixx as t)".rem_s" { BINARY (intop t i32_rem_s i64_rem_s) }
  | (ixx as t)".rem_u" { BINARY (intop t i32_rem_u i64_rem_u) }
  | (ixx as t)".and" { BINARY (intop t i32_and i64_and) }
  | (ixx as t)".or" { BINARY (intop t i32_or i64_or) }
  | (ixx as t)".xor" { BINARY (intop t i32_xor i64_xor) }
  | (ixx as t)".shl" { BINARY (intop t i32_shl i64_shl) }
  | (ixx as t)".shr_s" { BINARY (intop t i32_shr_s i64_shr_s) }
  | (ixx as t)".shr_u" { BINARY (intop t i32_shr_u i64_shr_u) }
  | (ixx as t)".rotl" { BINARY (intop t i32_rotl i64_rotl) }
  | (ixx as t)".rotr" { BINARY (intop t i32_rotr i64_rotr) }
  | (fxx as t)".add" { BINARY (floatop t f32_add f64_add) }
  | (fxx as t)".sub" { BINARY (floatop t f32_sub f64_sub) }
  | (fxx as t)".mul" { BINARY (floatop t f32_mul f64_mul) }
  | (fxx as t)".div" { BINARY (floatop t f32_div f64_div) }
  | (fxx as t)".min" { BINARY (floatop t f32_min f64_min) }
  | (fxx as t)".max" { BINARY (floatop t f32_max f64_max) }
  | (fxx as t)".copysign" { BINARY (floatop t f32_copysign f64_copysign) }

  | (ixx as t)".eqz" { TEST (intop t i32_eqz i64_eqz) }

  | (ixx as t)".eq" { COMPARE (intop t i32_eq i64_eq) }
  | (ixx as t)".ne" { COMPARE (intop t i32_ne i64_ne) }
  | (ixx as t)".lt_s" { COMPARE (intop t i32_lt_s i64_lt_s) }
  | (ixx as t)".lt_u" { COMPARE (intop t i32_lt_u i64_lt_u) }
  | (ixx as t)".le_s" { COMPARE (intop t i32_le_s i64_le_s) }
  | (ixx as t)".le_u" { COMPARE (intop t i32_le_u i64_le_u) }
  | (ixx as t)".gt_s" { COMPARE (intop t i32_gt_s i64_gt_s) }
  | (ixx as t)".gt_u" { COMPARE (intop t i32_gt_u i64_gt_u) }
  | (ixx as t)".ge_s" { COMPARE (intop t i32_ge_s i64_ge_s) }
  | (ixx as t)".ge_u" { COMPARE (intop t i32_ge_u i64_ge_u) }
  | (fxx as t)".eq" { COMPARE (floatop t f32_eq f64_eq) }
  | (fxx as t)".ne" { COMPARE (floatop t f32_ne f64_ne) }
  | (fxx as t)".lt" { COMPARE (floatop t f32_lt f64_lt) }
  | (fxx as t)".le" { COMPARE (floatop t f32_le f64_le) }
  | (fxx as t)".gt" { COMPARE (floatop t f32_gt f64_gt) }
  | (fxx as t)".ge" { COMPARE (floatop t f32_ge f64_ge) }

  | "i32.wrap_i64" { CONVERT i32_wrap_i64 }
  | "i64.extend_i32_s" { CONVERT i64_extend_i32_s }
  | "i64.extend_i32_u" { CONVERT i64_extend_i32_u }
  | "f32.demote_f64" { CONVERT f32_demote_f64 }
  | "f64.promote_f32" { CONVERT f64_promote_f32 }
  | (ixx as t)".trunc_f32_s"
    { CONVERT (intop t i32_trunc_f32_s i64_trunc_f32_s) }
  | (ixx as t)".trunc_f32_u"
    { CONVERT (intop t i32_trunc_f32_u i64_trunc_f32_u) }
  | (ixx as t)".trunc_f64_s"
    { CONVERT (intop t i32_trunc_f64_s i64_trunc_f64_s) }
  | (ixx as t)".trunc_f64_u"
    { CONVERT (intop t i32_trunc_f64_u i64_trunc_f64_u) }
  | (ixx as t)".trunc_sat_f32_s"
    { CONVERT (intop t i32_trunc_sat_f32_s i64_trunc_sat_f32_s) }
  | (ixx as t)".trunc_sat_f32_u"
    { CONVERT (intop t i32_trunc_sat_f32_u i64_trunc_sat_f32_u) }
  | (ixx as t)".trunc_sat_f64_s"
    { CONVERT (intop t i32_trunc_sat_f64_s i64_trunc_sat_f64_s) }
  | (ixx as t)".trunc_sat_f64_u"
    { CONVERT (intop t i32_trunc_sat_f64_u i64_trunc_sat_f64_u) }
  | (fxx as t)".convert_i32_s"
    { CONVERT (floatop t f32_convert_i32_s f64_convert_i32_s) }
  | (fxx as t)".convert_i32_u"
    { CONVERT (floatop t f32_convert_i32_u f64_convert_i32_u) }
  | (fxx as t)".convert_i64_s"
    { CONVERT (floatop t f32_convert_i64_s f64_convert_i64_s) }
  | (fxx as t)".convert_i64_u"
    { CONVERT (floatop t f32_convert_i64_u f64_convert_i64_u) }
  | "f32.reinterpret_i32" { CONVERT f32_reinterpret_i32 }
  | "f64.reinterpret_i64" { CONVERT f64_reinterpret_i64 }
  | "i32.reinterpret_f32" { CONVERT i32_reinterpret_f32 }
  | "i64.reinterpret_f64" { CONVERT i64_reinterpret_f64 }

  | "type" { TYPE }
  | "func" { FUNC }
  | "start" { START }
  | "param" { PARAM }
  | "result" { RESULT }
  | "local" { LOCAL }
  | "global" { GLOBAL }
  | "table" { TABLE }
  | "memory" { MEMORY }
  | "elem" { ELEM }
  | "data" { DATA }
  | "declare" { DECLARE }
  | "offset" { OFFSET }
  | "item" { ITEM }
  | "import" { IMPORT }
  | "export" { EXPORT }

  | "module" { MODULE }
  | "binary" { BIN }
  | "quote" { QUOTE }

  | "script" { SCRIPT }
  | "register" { REGISTER }
  | "invoke" { INVOKE }
  | "get" { GET }
  | "assert_malformed" { ASSERT_MALFORMED }
  | "assert_invalid" { ASSERT_INVALID }
  | "assert_unlinkable" { ASSERT_UNLINKABLE }
  | "assert_return" { ASSERT_RETURN }
  | "assert_trap" { ASSERT_TRAP }
  | "assert_exhaustion" { ASSERT_EXHAUSTION }
  | "nan:canonical" { NAN Script.CanonicalNan }
  | "nan:arithmetic" { NAN Script.ArithmeticNan }
  | "either" { EITHER }
  | "input" { INPUT }
  | "output" { OUTPUT }

  | vxxx".not" { VEC_UNARY v128_not }
  | vxxx".and" { VEC_UNARY v128_and }
  | vxxx".andnot" { VEC_UNARY v128_andnot }
  | vxxx".or" { VEC_UNARY v128_or }
  | vxxx".xor" { VEC_UNARY v128_xor }
  | vxxx".bitselect" { VEC_TERNARY v128_bitselect }
  | vxxx".any_true" { VEC_TEST (v128_any_true) }

  | (v128_shape as s)".neg"
    { VEC_UNARY
        (v128op s i8x16_neg i16x8_neg i32x4_neg i64x2_neg f32x4_neg f64x2_neg) }
  | (v128_float_shape as s)".sqrt"
    { VEC_UNARY (v128floatop s f32x4_sqrt f64x2_sqrt) }
  | (v128_float_shape as s)".ceil"
    { VEC_UNARY (v128floatop s f32x4_ceil f64x2_ceil) }
  | (v128_float_shape as s)".floor"
    { VEC_UNARY (v128floatop s f32x4_floor f64x2_floor) }
  | (v128_float_shape as s)".trunc"
    { VEC_UNARY (v128floatop s f32x4_trunc f64x2_trunc) }
  | (v128_float_shape as s)".nearest"
    { VEC_UNARY (v128floatop s f32x4_nearest f64x2_nearest) }
  | (v128_shape as s)".abs"
    { VEC_UNARY
        (v128op s i8x16_abs i16x8_abs i32x4_abs i64x2_abs f32x4_abs f64x2_abs) }
  | "i8x16.popcnt" { VEC_UNARY i8x16_popcnt }
  | (v128_int_shape as s)".avgr_u"
    { only ["i8x16"; "i16x8"] s lexbuf;
      VEC_UNARY (v128intop s i8x16_avgr_u i16x8_avgr_u unreachable unreachable) }
  | "i32x4.trunc_sat_f32x4_"(sign as s)
    { VEC_UNARY (ext s i32x4_trunc_sat_f32x4_s i32x4_trunc_sat_f32x4_u) }
  | "i32x4.trunc_sat_f64x2_"(sign as s)"_zero"
    { VEC_UNARY (ext s i32x4_trunc_sat_f64x2_s_zero i32x4_trunc_sat_f64x2_u_zero) }
  | "f64x2.promote_low_f32x4"
    { VEC_UNARY f64x2_promote_low_f32x4 }
  | "f32x4.demote_f64x2_zero"
    { VEC_UNARY f32x4_demote_f64x2_zero }
  | "f32x4.convert_i32x4_"(sign as s)
    { VEC_UNARY (ext s f32x4_convert_i32x4_s f32x4_convert_i32x4_u) }
  | "f64x2.convert_low_i32x4_"(sign as s)
    { VEC_UNARY (ext s f64x2_convert_low_i32x4_s f64x2_convert_low_i32x4_u) }
  | "i16x8.extadd_pairwise_i8x16_"(sign as s)
    { VEC_UNARY (ext s i16x8_extadd_pairwise_i8x16_s i16x8_extadd_pairwise_i8x16_u) }
  | "i32x4.extadd_pairwise_i16x8_"(sign as s)
    { VEC_UNARY (ext s i32x4_extadd_pairwise_i16x8_s i32x4_extadd_pairwise_i16x8_u) }

  | (v128_shape as s)".eq"
    { VEC_BINARY (v128op s i8x16_eq i16x8_eq i32x4_eq i64x2_eq f32x4_eq f64x2_eq) }
  | (v128_shape as s)".ne"
    { VEC_BINARY (v128op s i8x16_ne i16x8_ne i32x4_ne i64x2_ne f32x4_ne f64x2_ne) }
  | (v128_int_shape as s)".lt_s"
    { VEC_BINARY (v128intop s i8x16_lt_s i16x8_lt_s i32x4_lt_s i64x2_lt_s) }
  | (v128_int_shape as s)".lt_u"
    { except ["i64x2"] s lexbuf;
      VEC_BINARY (v128intop s i8x16_lt_u i16x8_lt_u i32x4_lt_u unreachable) }
  | (v128_int_shape as s)".le_s"
    { VEC_BINARY (v128intop s i8x16_le_s i16x8_le_s i32x4_le_s i64x2_le_s) }
  | (v128_int_shape as s)".le_u"
    { except ["i64x2"] s lexbuf;
      VEC_BINARY (v128intop s i8x16_le_u i16x8_le_u i32x4_le_u unreachable) }
  | (v128_int_shape as s)".gt_s"
    { VEC_BINARY (v128intop s i8x16_gt_s i16x8_gt_s i32x4_gt_s i64x2_gt_s) }
  | (v128_int_shape as s)".gt_u"
    { except ["i64x2"] s lexbuf;
      VEC_BINARY (v128intop s i8x16_gt_u i16x8_gt_u i32x4_gt_u unreachable) }
  | (v128_int_shape as s)".ge_s"
    { VEC_BINARY (v128intop s i8x16_ge_s i16x8_ge_s i32x4_ge_s i64x2_ge_s) }
  | (v128_int_shape as s)".ge_u"
    { except ["i64x2"] s lexbuf;
      VEC_BINARY (v128intop s i8x16_ge_u i16x8_ge_u i32x4_ge_u unreachable) }
  | (v128_float_shape as s)".lt" { VEC_BINARY (v128floatop s f32x4_lt f64x2_lt) }
  | (v128_float_shape as s)".le" { VEC_BINARY (v128floatop s f32x4_le f64x2_le) }
  | (v128_float_shape as s)".gt" { VEC_BINARY (v128floatop s f32x4_gt f64x2_gt) }
  | (v128_float_shape as s)".ge" { VEC_BINARY (v128floatop s f32x4_ge f64x2_ge) }
  | "i8x16.swizzle" { VEC_BINARY i8x16_swizzle }

  | (v128_shape as s)".add"
    { VEC_BINARY
        (v128op s i8x16_add i16x8_add i32x4_add i64x2_add f32x4_add f64x2_add) }
  | (v128_shape as s)".sub"
    { VEC_BINARY
        (v128op s i8x16_sub i16x8_sub i32x4_sub i64x2_sub f32x4_sub f64x2_sub) }
  | (v128_shape as s)".min_s"
    { only ["i8x16"; "i16x8"; "i32x4"] s lexbuf;
      VEC_BINARY
        (v128op s i8x16_min_s i16x8_min_s i32x4_min_s unreachable
                  unreachable unreachable) }
  | (v128_shape as s)".min_u"
    { only ["i8x16"; "i16x8"; "i32x4"] s lexbuf;
      VEC_BINARY
        (v128op s i8x16_min_u i16x8_min_u i32x4_min_u unreachable
                  unreachable unreachable) }
  | (v128_shape as s)".max_s"
    { only ["i8x16"; "i16x8"; "i32x4"] s lexbuf;
      VEC_BINARY
        (v128op s i8x16_max_s i16x8_max_s i32x4_max_s unreachable
                  unreachable unreachable) }
  | (v128_shape as s)".max_u"
    { only ["i8x16"; "i16x8"; "i32x4"] s lexbuf;
      VEC_BINARY
        (v128op s i8x16_max_u i16x8_max_u i32x4_max_u unreachable
                  unreachable unreachable) }
  | (v128_shape as s)".mul"
    { only ["i16x8"; "i32x4"; "i64x2"; "f32x4"; "f64x2"] s lexbuf;
      VEC_BINARY
        (v128op s unreachable i16x8_mul i32x4_mul i64x2_mul f32x4_mul f64x2_mul) }
  | (v128_float_shape as s)".div"
    { VEC_BINARY (v128floatop s f32x4_div f64x2_div) }
  | (v128_float_shape as s)".min"
    { VEC_BINARY (v128floatop s f32x4_min f64x2_min) }
  | (v128_float_shape as s)".max"
    { VEC_BINARY (v128floatop s f32x4_max f64x2_max) }
  | (v128_float_shape as s)".pmin"
    { VEC_BINARY (v128floatop s f32x4_pmin f64x2_pmin) }
  | (v128_float_shape as s)".pmax"
    { VEC_BINARY (v128floatop s f32x4_pmax f64x2_pmax) }
  | "i8x16.add_sat_"(sign as s)
    { VEC_BINARY (ext s i8x16_add_sat_s i8x16_add_sat_u) }
  | "i8x16.sub_sat_"(sign as s)
    { VEC_BINARY (ext s i8x16_sub_sat_s i8x16_sub_sat_u) }
  | "i16x8.add_sat_"(sign as s)
    { VEC_BINARY (ext s i16x8_add_sat_s i16x8_add_sat_u) }
  | "i16x8.sub_sat_"(sign as s)
    { VEC_BINARY (ext s i16x8_sub_sat_s i16x8_sub_sat_u) }
  | "i32x4.dot_i16x8_s"
    { VEC_BINARY i32x4_dot_i16x8_s }
  | "i8x16.narrow_i16x8_"(sign as s)
    { VEC_BINARY (ext s i8x16_narrow_i16x8_s i8x16_narrow_i16x8_u) }
  | "i16x8.narrow_i32x4_"(sign as s)
    { VEC_BINARY (ext s i16x8_narrow_i32x4_s i16x8_narrow_i32x4_u) }
  | "i16x8.extend_low_i8x16_"(sign as s)
    { VEC_UNARY (ext s i16x8_extend_low_i8x16_s i16x8_extend_low_i8x16_u) }
  | "i16x8.extend_high_i8x16_"(sign as s)
    { VEC_UNARY (ext s i16x8_extend_high_i8x16_s i16x8_extend_high_i8x16_u) }
  | "i32x4.extend_low_i16x8_"(sign as s)
    { VEC_UNARY (ext s i32x4_extend_low_i16x8_s i32x4_extend_low_i16x8_u) }
  | "i32x4.extend_high_i16x8_"(sign as s)
    { VEC_UNARY (ext s i32x4_extend_high_i16x8_s i32x4_extend_high_i16x8_u) }
  | "i64x2.extend_low_i32x4_"(sign as s)
    { VEC_UNARY (ext s i64x2_extend_low_i32x4_s i64x2_extend_low_i32x4_u) }
  | "i64x2.extend_high_i32x4_"(sign as s)
    { VEC_UNARY (ext s i64x2_extend_high_i32x4_s i64x2_extend_high_i32x4_u) }
  | "i16x8.extmul_low_i8x16_"(sign as s)
    { VEC_BINARY (ext s i16x8_extmul_low_i8x16_s i16x8_extmul_low_i8x16_u) }
  | "i16x8.extmul_high_i8x16_"(sign as s)
    { VEC_BINARY (ext s i16x8_extmul_high_i8x16_s i16x8_extmul_high_i8x16_u) }
  | "i32x4.extmul_low_i16x8_"(sign as s)
    { VEC_BINARY (ext s i32x4_extmul_low_i16x8_s i32x4_extmul_low_i16x8_u) }
  | "i32x4.extmul_high_i16x8_"(sign as s)
    { VEC_BINARY (ext s i32x4_extmul_high_i16x8_s i32x4_extmul_high_i16x8_u) }
  | "i64x2.extmul_low_i32x4_"(sign as s)
    { VEC_BINARY (ext s i64x2_extmul_low_i32x4_s i64x2_extmul_low_i32x4_u) }
  | "i64x2.extmul_high_i32x4_"(sign as s)
    { VEC_BINARY (ext s i64x2_extmul_high_i32x4_s i64x2_extmul_high_i32x4_u) }
  | "i16x8.q15mulr_sat_s"
    { VEC_BINARY i16x8_q15mulr_sat_s }

  | (v128_int_shape as s)".all_true"
    { VEC_TEST
        (v128intop s i8x16_all_true i16x8_all_true i32x4_all_true i64x2_all_true) }
  | (v128_int_shape as s)".bitmask"
    { VEC_BITMASK
        (v128intop s i8x16_bitmask i16x8_bitmask i32x4_bitmask i64x2_bitmask) }
  | (v128_int_shape as s)".shl"
    { VEC_SHIFT (v128intop s i8x16_shl i16x8_shl i32x4_shl i64x2_shl) }
  | (v128_int_shape as s)".shr_s"
    { VEC_SHIFT (v128intop s i8x16_shr_s i16x8_shr_s i32x4_shr_s i64x2_shr_s) }
  | (v128_int_shape as s)".shr_u"
    { VEC_SHIFT (v128intop s i8x16_shr_u i16x8_shr_u i32x4_shr_u i64x2_shr_u) }
  | "i8x16.shuffle" { VEC_SHUFFLE }

  | (v128_shape as s)".splat"
    { VEC_SPLAT (v128op s i8x16_splat i16x8_splat i32x4_splat
                           i64x2_splat f32x4_splat f64x2_splat) }
  | (v128_shape as s)".extract_lane"
    { except ["i8x16"; "i16x8"] s lexbuf;
      VEC_EXTRACT (fun i ->
        v128op s
          (fun _ -> unreachable) (fun _ -> unreachable)
          i32x4_extract_lane i64x2_extract_lane
          f32x4_extract_lane f64x2_extract_lane i) }
  | (("i8x16"|"i16x8") as t)".extract_lane_"(sign as s)
    { VEC_EXTRACT (fun i ->
        if t = "i8x16"
        then ext s i8x16_extract_lane_s i8x16_extract_lane_u i
        else ext s i16x8_extract_lane_s i16x8_extract_lane_u i )}
  | (v128_shape as s)".replace_lane"
    { VEC_REPLACE
        (v128op s i8x16_replace_lane i16x8_replace_lane i32x4_replace_lane
                  i64x2_replace_lane f32x4_replace_lane f64x2_replace_lane) }

  | "i8x16.relaxed_swizzle" { VEC_BINARY i8x16_relaxed_swizzle }
  | "i8x16.relaxed_swizzle" { VEC_BINARY i8x16_relaxed_swizzle }
  | "i32x4.relaxed_trunc_f32x4_"(sign as s)
    { VEC_UNARY (ext s i32x4_relaxed_trunc_f32x4_s i32x4_relaxed_trunc_f32x4_u) }
  | "i32x4.relaxed_trunc_f64x2_"(sign as s)"_zero"
    { VEC_UNARY (ext s i32x4_relaxed_trunc_f64x2_s_zero i32x4_relaxed_trunc_f64x2_u_zero) }
  | (v128_float_shape as s)".relaxed_fma"
    { VEC_UNARY (v128floatop s f32x4_relaxed_fma f64x2_relaxed_fma) }
  | (v128_float_shape as s)".relaxed_fms"
    { VEC_UNARY (v128floatop s f32x4_relaxed_fms f64x2_relaxed_fms) }
  | (v128_int_shape as s)".relaxed_laneselect"
    { VEC_TERNARY
        (v128intop s i8x16_relaxed_laneselect i16x8_relaxed_laneselect
                     i32x4_relaxed_laneselect i64x2_relaxed_laneselect)}
  | (v128_float_shape as s)".relaxed_min"
    { VEC_UNARY (v128floatop s f32x4_relaxed_min f64x2_relaxed_min) }
  | (v128_float_shape as s)".relaxed_max"
    { VEC_UNARY (v128floatop s f32x4_relaxed_max f64x2_relaxed_max) }
  | "i16x8.relaxed_q15mulr_s" { VEC_BINARY i16x8_relaxed_q15mulr_s }

  | name as s { VAR s }
=======
  | id as s { VAR s }
>>>>>>> e0a6a312

  | ";;"utf8_no_nl*eof { EOF }
  | ";;"utf8_no_nl*'\n' { Lexing.new_line lexbuf; token lexbuf }
  | ";;"utf8_no_nl* { token lexbuf (* causes error on following position *) }
  | "(;" { comment (Lexing.lexeme_start_p lexbuf) lexbuf; token lexbuf }
  | space#'\n' { token lexbuf }
  | '\n' { Lexing.new_line lexbuf; token lexbuf }
  | eof { EOF }

  | reserved { unknown lexbuf }
  | control { error lexbuf "misplaced control character" }
  | utf8enc { error lexbuf "misplaced unicode character" }
  | _ { error lexbuf "malformed UTF-8 encoding" }

and comment start = parse
  | ";)" { () }
  | "(;" { comment (Lexing.lexeme_start_p lexbuf) lexbuf; comment start lexbuf }
  | '\n' { Lexing.new_line lexbuf; comment start lexbuf }
  | utf8_no_nl { comment start lexbuf }
  | eof { error_nest start lexbuf "unclosed comment" }
  | _ { error lexbuf "malformed UTF-8 encoding" }<|MERGE_RESOLUTION|>--- conflicted
+++ resolved
@@ -653,6 +653,26 @@
       | "f32x4.replace_lane" -> VEC_REPLACE f32x4_replace_lane
       | "f64x2.replace_lane" -> VEC_REPLACE f64x2_replace_lane
 
+      | "i8x16.relaxed_swizzle" { VEC_BINARY i8x16_relaxed_swizzle }
+      | "i8x16.relaxed_swizzle" { VEC_BINARY i8x16_relaxed_swizzle }
+      | "i32x4.relaxed_trunc_f32x4_"(sign as s)
+        { VEC_UNARY (ext s i32x4_relaxed_trunc_f32x4_s i32x4_relaxed_trunc_f32x4_u) }
+      | "i32x4.relaxed_trunc_f64x2_"(sign as s)"_zero"
+        { VEC_UNARY (ext s i32x4_relaxed_trunc_f64x2_s_zero i32x4_relaxed_trunc_f64x2_u_zero) }
+      | (v128_float_shape as s)".relaxed_fma"
+        { VEC_UNARY (v128floatop s f32x4_relaxed_fma f64x2_relaxed_fma) }
+      | (v128_float_shape as s)".relaxed_fms"
+        { VEC_UNARY (v128floatop s f32x4_relaxed_fms f64x2_relaxed_fms) }
+      | (v128_int_shape as s)".relaxed_laneselect"
+        { VEC_TERNARY
+            (v128intop s i8x16_relaxed_laneselect i16x8_relaxed_laneselect
+                         i32x4_relaxed_laneselect i64x2_relaxed_laneselect)}
+      | (v128_float_shape as s)".relaxed_min"
+        { VEC_UNARY (v128floatop s f32x4_relaxed_min f64x2_relaxed_min) }
+      | (v128_float_shape as s)".relaxed_max"
+        { VEC_UNARY (v128floatop s f32x4_relaxed_max f64x2_relaxed_max) }
+      | "i16x8.relaxed_q15mulr_s" { VEC_BINARY i16x8_relaxed_q15mulr_s }
+
       | "type" -> TYPE
       | "func" -> FUNC
       | "param" -> PARAM
@@ -695,348 +715,7 @@
   | "offset="(nat as s) { OFFSET_EQ_NAT s }
   | "align="(nat as s) { ALIGN_EQ_NAT s }
 
-<<<<<<< HEAD
-  | (ixx as t)".clz" { UNARY (intop t i32_clz i64_clz) }
-  | (ixx as t)".ctz" { UNARY (intop t i32_ctz i64_ctz) }
-  | (ixx as t)".popcnt" { UNARY (intop t i32_popcnt i64_popcnt) }
-  | (ixx as t)".extend8_s" { UNARY (intop t i32_extend8_s i64_extend8_s) }
-  | (ixx as t)".extend16_s" { UNARY (intop t i32_extend16_s i64_extend16_s) }
-  | "i64.extend32_s" { UNARY i64_extend32_s }
-  | (fxx as t)".neg" { UNARY (floatop t f32_neg f64_neg) }
-  | (fxx as t)".abs" { UNARY (floatop t f32_abs f64_abs) }
-  | (fxx as t)".sqrt" { UNARY (floatop t f32_sqrt f64_sqrt) }
-  | (fxx as t)".ceil" { UNARY (floatop t f32_ceil f64_ceil) }
-  | (fxx as t)".floor" { UNARY (floatop t f32_floor f64_floor) }
-  | (fxx as t)".trunc" { UNARY (floatop t f32_trunc f64_trunc) }
-  | (fxx as t)".nearest" { UNARY (floatop t f32_nearest f64_nearest) }
-
-  | (ixx as t)".add" { BINARY (intop t i32_add i64_add) }
-  | (ixx as t)".sub" { BINARY (intop t i32_sub i64_sub) }
-  | (ixx as t)".mul" { BINARY (intop t i32_mul i64_mul) }
-  | (ixx as t)".div_s" { BINARY (intop t i32_div_s i64_div_s) }
-  | (ixx as t)".div_u" { BINARY (intop t i32_div_u i64_div_u) }
-  | (ixx as t)".rem_s" { BINARY (intop t i32_rem_s i64_rem_s) }
-  | (ixx as t)".rem_u" { BINARY (intop t i32_rem_u i64_rem_u) }
-  | (ixx as t)".and" { BINARY (intop t i32_and i64_and) }
-  | (ixx as t)".or" { BINARY (intop t i32_or i64_or) }
-  | (ixx as t)".xor" { BINARY (intop t i32_xor i64_xor) }
-  | (ixx as t)".shl" { BINARY (intop t i32_shl i64_shl) }
-  | (ixx as t)".shr_s" { BINARY (intop t i32_shr_s i64_shr_s) }
-  | (ixx as t)".shr_u" { BINARY (intop t i32_shr_u i64_shr_u) }
-  | (ixx as t)".rotl" { BINARY (intop t i32_rotl i64_rotl) }
-  | (ixx as t)".rotr" { BINARY (intop t i32_rotr i64_rotr) }
-  | (fxx as t)".add" { BINARY (floatop t f32_add f64_add) }
-  | (fxx as t)".sub" { BINARY (floatop t f32_sub f64_sub) }
-  | (fxx as t)".mul" { BINARY (floatop t f32_mul f64_mul) }
-  | (fxx as t)".div" { BINARY (floatop t f32_div f64_div) }
-  | (fxx as t)".min" { BINARY (floatop t f32_min f64_min) }
-  | (fxx as t)".max" { BINARY (floatop t f32_max f64_max) }
-  | (fxx as t)".copysign" { BINARY (floatop t f32_copysign f64_copysign) }
-
-  | (ixx as t)".eqz" { TEST (intop t i32_eqz i64_eqz) }
-
-  | (ixx as t)".eq" { COMPARE (intop t i32_eq i64_eq) }
-  | (ixx as t)".ne" { COMPARE (intop t i32_ne i64_ne) }
-  | (ixx as t)".lt_s" { COMPARE (intop t i32_lt_s i64_lt_s) }
-  | (ixx as t)".lt_u" { COMPARE (intop t i32_lt_u i64_lt_u) }
-  | (ixx as t)".le_s" { COMPARE (intop t i32_le_s i64_le_s) }
-  | (ixx as t)".le_u" { COMPARE (intop t i32_le_u i64_le_u) }
-  | (ixx as t)".gt_s" { COMPARE (intop t i32_gt_s i64_gt_s) }
-  | (ixx as t)".gt_u" { COMPARE (intop t i32_gt_u i64_gt_u) }
-  | (ixx as t)".ge_s" { COMPARE (intop t i32_ge_s i64_ge_s) }
-  | (ixx as t)".ge_u" { COMPARE (intop t i32_ge_u i64_ge_u) }
-  | (fxx as t)".eq" { COMPARE (floatop t f32_eq f64_eq) }
-  | (fxx as t)".ne" { COMPARE (floatop t f32_ne f64_ne) }
-  | (fxx as t)".lt" { COMPARE (floatop t f32_lt f64_lt) }
-  | (fxx as t)".le" { COMPARE (floatop t f32_le f64_le) }
-  | (fxx as t)".gt" { COMPARE (floatop t f32_gt f64_gt) }
-  | (fxx as t)".ge" { COMPARE (floatop t f32_ge f64_ge) }
-
-  | "i32.wrap_i64" { CONVERT i32_wrap_i64 }
-  | "i64.extend_i32_s" { CONVERT i64_extend_i32_s }
-  | "i64.extend_i32_u" { CONVERT i64_extend_i32_u }
-  | "f32.demote_f64" { CONVERT f32_demote_f64 }
-  | "f64.promote_f32" { CONVERT f64_promote_f32 }
-  | (ixx as t)".trunc_f32_s"
-    { CONVERT (intop t i32_trunc_f32_s i64_trunc_f32_s) }
-  | (ixx as t)".trunc_f32_u"
-    { CONVERT (intop t i32_trunc_f32_u i64_trunc_f32_u) }
-  | (ixx as t)".trunc_f64_s"
-    { CONVERT (intop t i32_trunc_f64_s i64_trunc_f64_s) }
-  | (ixx as t)".trunc_f64_u"
-    { CONVERT (intop t i32_trunc_f64_u i64_trunc_f64_u) }
-  | (ixx as t)".trunc_sat_f32_s"
-    { CONVERT (intop t i32_trunc_sat_f32_s i64_trunc_sat_f32_s) }
-  | (ixx as t)".trunc_sat_f32_u"
-    { CONVERT (intop t i32_trunc_sat_f32_u i64_trunc_sat_f32_u) }
-  | (ixx as t)".trunc_sat_f64_s"
-    { CONVERT (intop t i32_trunc_sat_f64_s i64_trunc_sat_f64_s) }
-  | (ixx as t)".trunc_sat_f64_u"
-    { CONVERT (intop t i32_trunc_sat_f64_u i64_trunc_sat_f64_u) }
-  | (fxx as t)".convert_i32_s"
-    { CONVERT (floatop t f32_convert_i32_s f64_convert_i32_s) }
-  | (fxx as t)".convert_i32_u"
-    { CONVERT (floatop t f32_convert_i32_u f64_convert_i32_u) }
-  | (fxx as t)".convert_i64_s"
-    { CONVERT (floatop t f32_convert_i64_s f64_convert_i64_s) }
-  | (fxx as t)".convert_i64_u"
-    { CONVERT (floatop t f32_convert_i64_u f64_convert_i64_u) }
-  | "f32.reinterpret_i32" { CONVERT f32_reinterpret_i32 }
-  | "f64.reinterpret_i64" { CONVERT f64_reinterpret_i64 }
-  | "i32.reinterpret_f32" { CONVERT i32_reinterpret_f32 }
-  | "i64.reinterpret_f64" { CONVERT i64_reinterpret_f64 }
-
-  | "type" { TYPE }
-  | "func" { FUNC }
-  | "start" { START }
-  | "param" { PARAM }
-  | "result" { RESULT }
-  | "local" { LOCAL }
-  | "global" { GLOBAL }
-  | "table" { TABLE }
-  | "memory" { MEMORY }
-  | "elem" { ELEM }
-  | "data" { DATA }
-  | "declare" { DECLARE }
-  | "offset" { OFFSET }
-  | "item" { ITEM }
-  | "import" { IMPORT }
-  | "export" { EXPORT }
-
-  | "module" { MODULE }
-  | "binary" { BIN }
-  | "quote" { QUOTE }
-
-  | "script" { SCRIPT }
-  | "register" { REGISTER }
-  | "invoke" { INVOKE }
-  | "get" { GET }
-  | "assert_malformed" { ASSERT_MALFORMED }
-  | "assert_invalid" { ASSERT_INVALID }
-  | "assert_unlinkable" { ASSERT_UNLINKABLE }
-  | "assert_return" { ASSERT_RETURN }
-  | "assert_trap" { ASSERT_TRAP }
-  | "assert_exhaustion" { ASSERT_EXHAUSTION }
-  | "nan:canonical" { NAN Script.CanonicalNan }
-  | "nan:arithmetic" { NAN Script.ArithmeticNan }
-  | "either" { EITHER }
-  | "input" { INPUT }
-  | "output" { OUTPUT }
-
-  | vxxx".not" { VEC_UNARY v128_not }
-  | vxxx".and" { VEC_UNARY v128_and }
-  | vxxx".andnot" { VEC_UNARY v128_andnot }
-  | vxxx".or" { VEC_UNARY v128_or }
-  | vxxx".xor" { VEC_UNARY v128_xor }
-  | vxxx".bitselect" { VEC_TERNARY v128_bitselect }
-  | vxxx".any_true" { VEC_TEST (v128_any_true) }
-
-  | (v128_shape as s)".neg"
-    { VEC_UNARY
-        (v128op s i8x16_neg i16x8_neg i32x4_neg i64x2_neg f32x4_neg f64x2_neg) }
-  | (v128_float_shape as s)".sqrt"
-    { VEC_UNARY (v128floatop s f32x4_sqrt f64x2_sqrt) }
-  | (v128_float_shape as s)".ceil"
-    { VEC_UNARY (v128floatop s f32x4_ceil f64x2_ceil) }
-  | (v128_float_shape as s)".floor"
-    { VEC_UNARY (v128floatop s f32x4_floor f64x2_floor) }
-  | (v128_float_shape as s)".trunc"
-    { VEC_UNARY (v128floatop s f32x4_trunc f64x2_trunc) }
-  | (v128_float_shape as s)".nearest"
-    { VEC_UNARY (v128floatop s f32x4_nearest f64x2_nearest) }
-  | (v128_shape as s)".abs"
-    { VEC_UNARY
-        (v128op s i8x16_abs i16x8_abs i32x4_abs i64x2_abs f32x4_abs f64x2_abs) }
-  | "i8x16.popcnt" { VEC_UNARY i8x16_popcnt }
-  | (v128_int_shape as s)".avgr_u"
-    { only ["i8x16"; "i16x8"] s lexbuf;
-      VEC_UNARY (v128intop s i8x16_avgr_u i16x8_avgr_u unreachable unreachable) }
-  | "i32x4.trunc_sat_f32x4_"(sign as s)
-    { VEC_UNARY (ext s i32x4_trunc_sat_f32x4_s i32x4_trunc_sat_f32x4_u) }
-  | "i32x4.trunc_sat_f64x2_"(sign as s)"_zero"
-    { VEC_UNARY (ext s i32x4_trunc_sat_f64x2_s_zero i32x4_trunc_sat_f64x2_u_zero) }
-  | "f64x2.promote_low_f32x4"
-    { VEC_UNARY f64x2_promote_low_f32x4 }
-  | "f32x4.demote_f64x2_zero"
-    { VEC_UNARY f32x4_demote_f64x2_zero }
-  | "f32x4.convert_i32x4_"(sign as s)
-    { VEC_UNARY (ext s f32x4_convert_i32x4_s f32x4_convert_i32x4_u) }
-  | "f64x2.convert_low_i32x4_"(sign as s)
-    { VEC_UNARY (ext s f64x2_convert_low_i32x4_s f64x2_convert_low_i32x4_u) }
-  | "i16x8.extadd_pairwise_i8x16_"(sign as s)
-    { VEC_UNARY (ext s i16x8_extadd_pairwise_i8x16_s i16x8_extadd_pairwise_i8x16_u) }
-  | "i32x4.extadd_pairwise_i16x8_"(sign as s)
-    { VEC_UNARY (ext s i32x4_extadd_pairwise_i16x8_s i32x4_extadd_pairwise_i16x8_u) }
-
-  | (v128_shape as s)".eq"
-    { VEC_BINARY (v128op s i8x16_eq i16x8_eq i32x4_eq i64x2_eq f32x4_eq f64x2_eq) }
-  | (v128_shape as s)".ne"
-    { VEC_BINARY (v128op s i8x16_ne i16x8_ne i32x4_ne i64x2_ne f32x4_ne f64x2_ne) }
-  | (v128_int_shape as s)".lt_s"
-    { VEC_BINARY (v128intop s i8x16_lt_s i16x8_lt_s i32x4_lt_s i64x2_lt_s) }
-  | (v128_int_shape as s)".lt_u"
-    { except ["i64x2"] s lexbuf;
-      VEC_BINARY (v128intop s i8x16_lt_u i16x8_lt_u i32x4_lt_u unreachable) }
-  | (v128_int_shape as s)".le_s"
-    { VEC_BINARY (v128intop s i8x16_le_s i16x8_le_s i32x4_le_s i64x2_le_s) }
-  | (v128_int_shape as s)".le_u"
-    { except ["i64x2"] s lexbuf;
-      VEC_BINARY (v128intop s i8x16_le_u i16x8_le_u i32x4_le_u unreachable) }
-  | (v128_int_shape as s)".gt_s"
-    { VEC_BINARY (v128intop s i8x16_gt_s i16x8_gt_s i32x4_gt_s i64x2_gt_s) }
-  | (v128_int_shape as s)".gt_u"
-    { except ["i64x2"] s lexbuf;
-      VEC_BINARY (v128intop s i8x16_gt_u i16x8_gt_u i32x4_gt_u unreachable) }
-  | (v128_int_shape as s)".ge_s"
-    { VEC_BINARY (v128intop s i8x16_ge_s i16x8_ge_s i32x4_ge_s i64x2_ge_s) }
-  | (v128_int_shape as s)".ge_u"
-    { except ["i64x2"] s lexbuf;
-      VEC_BINARY (v128intop s i8x16_ge_u i16x8_ge_u i32x4_ge_u unreachable) }
-  | (v128_float_shape as s)".lt" { VEC_BINARY (v128floatop s f32x4_lt f64x2_lt) }
-  | (v128_float_shape as s)".le" { VEC_BINARY (v128floatop s f32x4_le f64x2_le) }
-  | (v128_float_shape as s)".gt" { VEC_BINARY (v128floatop s f32x4_gt f64x2_gt) }
-  | (v128_float_shape as s)".ge" { VEC_BINARY (v128floatop s f32x4_ge f64x2_ge) }
-  | "i8x16.swizzle" { VEC_BINARY i8x16_swizzle }
-
-  | (v128_shape as s)".add"
-    { VEC_BINARY
-        (v128op s i8x16_add i16x8_add i32x4_add i64x2_add f32x4_add f64x2_add) }
-  | (v128_shape as s)".sub"
-    { VEC_BINARY
-        (v128op s i8x16_sub i16x8_sub i32x4_sub i64x2_sub f32x4_sub f64x2_sub) }
-  | (v128_shape as s)".min_s"
-    { only ["i8x16"; "i16x8"; "i32x4"] s lexbuf;
-      VEC_BINARY
-        (v128op s i8x16_min_s i16x8_min_s i32x4_min_s unreachable
-                  unreachable unreachable) }
-  | (v128_shape as s)".min_u"
-    { only ["i8x16"; "i16x8"; "i32x4"] s lexbuf;
-      VEC_BINARY
-        (v128op s i8x16_min_u i16x8_min_u i32x4_min_u unreachable
-                  unreachable unreachable) }
-  | (v128_shape as s)".max_s"
-    { only ["i8x16"; "i16x8"; "i32x4"] s lexbuf;
-      VEC_BINARY
-        (v128op s i8x16_max_s i16x8_max_s i32x4_max_s unreachable
-                  unreachable unreachable) }
-  | (v128_shape as s)".max_u"
-    { only ["i8x16"; "i16x8"; "i32x4"] s lexbuf;
-      VEC_BINARY
-        (v128op s i8x16_max_u i16x8_max_u i32x4_max_u unreachable
-                  unreachable unreachable) }
-  | (v128_shape as s)".mul"
-    { only ["i16x8"; "i32x4"; "i64x2"; "f32x4"; "f64x2"] s lexbuf;
-      VEC_BINARY
-        (v128op s unreachable i16x8_mul i32x4_mul i64x2_mul f32x4_mul f64x2_mul) }
-  | (v128_float_shape as s)".div"
-    { VEC_BINARY (v128floatop s f32x4_div f64x2_div) }
-  | (v128_float_shape as s)".min"
-    { VEC_BINARY (v128floatop s f32x4_min f64x2_min) }
-  | (v128_float_shape as s)".max"
-    { VEC_BINARY (v128floatop s f32x4_max f64x2_max) }
-  | (v128_float_shape as s)".pmin"
-    { VEC_BINARY (v128floatop s f32x4_pmin f64x2_pmin) }
-  | (v128_float_shape as s)".pmax"
-    { VEC_BINARY (v128floatop s f32x4_pmax f64x2_pmax) }
-  | "i8x16.add_sat_"(sign as s)
-    { VEC_BINARY (ext s i8x16_add_sat_s i8x16_add_sat_u) }
-  | "i8x16.sub_sat_"(sign as s)
-    { VEC_BINARY (ext s i8x16_sub_sat_s i8x16_sub_sat_u) }
-  | "i16x8.add_sat_"(sign as s)
-    { VEC_BINARY (ext s i16x8_add_sat_s i16x8_add_sat_u) }
-  | "i16x8.sub_sat_"(sign as s)
-    { VEC_BINARY (ext s i16x8_sub_sat_s i16x8_sub_sat_u) }
-  | "i32x4.dot_i16x8_s"
-    { VEC_BINARY i32x4_dot_i16x8_s }
-  | "i8x16.narrow_i16x8_"(sign as s)
-    { VEC_BINARY (ext s i8x16_narrow_i16x8_s i8x16_narrow_i16x8_u) }
-  | "i16x8.narrow_i32x4_"(sign as s)
-    { VEC_BINARY (ext s i16x8_narrow_i32x4_s i16x8_narrow_i32x4_u) }
-  | "i16x8.extend_low_i8x16_"(sign as s)
-    { VEC_UNARY (ext s i16x8_extend_low_i8x16_s i16x8_extend_low_i8x16_u) }
-  | "i16x8.extend_high_i8x16_"(sign as s)
-    { VEC_UNARY (ext s i16x8_extend_high_i8x16_s i16x8_extend_high_i8x16_u) }
-  | "i32x4.extend_low_i16x8_"(sign as s)
-    { VEC_UNARY (ext s i32x4_extend_low_i16x8_s i32x4_extend_low_i16x8_u) }
-  | "i32x4.extend_high_i16x8_"(sign as s)
-    { VEC_UNARY (ext s i32x4_extend_high_i16x8_s i32x4_extend_high_i16x8_u) }
-  | "i64x2.extend_low_i32x4_"(sign as s)
-    { VEC_UNARY (ext s i64x2_extend_low_i32x4_s i64x2_extend_low_i32x4_u) }
-  | "i64x2.extend_high_i32x4_"(sign as s)
-    { VEC_UNARY (ext s i64x2_extend_high_i32x4_s i64x2_extend_high_i32x4_u) }
-  | "i16x8.extmul_low_i8x16_"(sign as s)
-    { VEC_BINARY (ext s i16x8_extmul_low_i8x16_s i16x8_extmul_low_i8x16_u) }
-  | "i16x8.extmul_high_i8x16_"(sign as s)
-    { VEC_BINARY (ext s i16x8_extmul_high_i8x16_s i16x8_extmul_high_i8x16_u) }
-  | "i32x4.extmul_low_i16x8_"(sign as s)
-    { VEC_BINARY (ext s i32x4_extmul_low_i16x8_s i32x4_extmul_low_i16x8_u) }
-  | "i32x4.extmul_high_i16x8_"(sign as s)
-    { VEC_BINARY (ext s i32x4_extmul_high_i16x8_s i32x4_extmul_high_i16x8_u) }
-  | "i64x2.extmul_low_i32x4_"(sign as s)
-    { VEC_BINARY (ext s i64x2_extmul_low_i32x4_s i64x2_extmul_low_i32x4_u) }
-  | "i64x2.extmul_high_i32x4_"(sign as s)
-    { VEC_BINARY (ext s i64x2_extmul_high_i32x4_s i64x2_extmul_high_i32x4_u) }
-  | "i16x8.q15mulr_sat_s"
-    { VEC_BINARY i16x8_q15mulr_sat_s }
-
-  | (v128_int_shape as s)".all_true"
-    { VEC_TEST
-        (v128intop s i8x16_all_true i16x8_all_true i32x4_all_true i64x2_all_true) }
-  | (v128_int_shape as s)".bitmask"
-    { VEC_BITMASK
-        (v128intop s i8x16_bitmask i16x8_bitmask i32x4_bitmask i64x2_bitmask) }
-  | (v128_int_shape as s)".shl"
-    { VEC_SHIFT (v128intop s i8x16_shl i16x8_shl i32x4_shl i64x2_shl) }
-  | (v128_int_shape as s)".shr_s"
-    { VEC_SHIFT (v128intop s i8x16_shr_s i16x8_shr_s i32x4_shr_s i64x2_shr_s) }
-  | (v128_int_shape as s)".shr_u"
-    { VEC_SHIFT (v128intop s i8x16_shr_u i16x8_shr_u i32x4_shr_u i64x2_shr_u) }
-  | "i8x16.shuffle" { VEC_SHUFFLE }
-
-  | (v128_shape as s)".splat"
-    { VEC_SPLAT (v128op s i8x16_splat i16x8_splat i32x4_splat
-                           i64x2_splat f32x4_splat f64x2_splat) }
-  | (v128_shape as s)".extract_lane"
-    { except ["i8x16"; "i16x8"] s lexbuf;
-      VEC_EXTRACT (fun i ->
-        v128op s
-          (fun _ -> unreachable) (fun _ -> unreachable)
-          i32x4_extract_lane i64x2_extract_lane
-          f32x4_extract_lane f64x2_extract_lane i) }
-  | (("i8x16"|"i16x8") as t)".extract_lane_"(sign as s)
-    { VEC_EXTRACT (fun i ->
-        if t = "i8x16"
-        then ext s i8x16_extract_lane_s i8x16_extract_lane_u i
-        else ext s i16x8_extract_lane_s i16x8_extract_lane_u i )}
-  | (v128_shape as s)".replace_lane"
-    { VEC_REPLACE
-        (v128op s i8x16_replace_lane i16x8_replace_lane i32x4_replace_lane
-                  i64x2_replace_lane f32x4_replace_lane f64x2_replace_lane) }
-
-  | "i8x16.relaxed_swizzle" { VEC_BINARY i8x16_relaxed_swizzle }
-  | "i8x16.relaxed_swizzle" { VEC_BINARY i8x16_relaxed_swizzle }
-  | "i32x4.relaxed_trunc_f32x4_"(sign as s)
-    { VEC_UNARY (ext s i32x4_relaxed_trunc_f32x4_s i32x4_relaxed_trunc_f32x4_u) }
-  | "i32x4.relaxed_trunc_f64x2_"(sign as s)"_zero"
-    { VEC_UNARY (ext s i32x4_relaxed_trunc_f64x2_s_zero i32x4_relaxed_trunc_f64x2_u_zero) }
-  | (v128_float_shape as s)".relaxed_fma"
-    { VEC_UNARY (v128floatop s f32x4_relaxed_fma f64x2_relaxed_fma) }
-  | (v128_float_shape as s)".relaxed_fms"
-    { VEC_UNARY (v128floatop s f32x4_relaxed_fms f64x2_relaxed_fms) }
-  | (v128_int_shape as s)".relaxed_laneselect"
-    { VEC_TERNARY
-        (v128intop s i8x16_relaxed_laneselect i16x8_relaxed_laneselect
-                     i32x4_relaxed_laneselect i64x2_relaxed_laneselect)}
-  | (v128_float_shape as s)".relaxed_min"
-    { VEC_UNARY (v128floatop s f32x4_relaxed_min f64x2_relaxed_min) }
-  | (v128_float_shape as s)".relaxed_max"
-    { VEC_UNARY (v128floatop s f32x4_relaxed_max f64x2_relaxed_max) }
-  | "i16x8.relaxed_q15mulr_s" { VEC_BINARY i16x8_relaxed_q15mulr_s }
-
-  | name as s { VAR s }
-=======
   | id as s { VAR s }
->>>>>>> e0a6a312
 
   | ";;"utf8_no_nl*eof { EOF }
   | ";;"utf8_no_nl*'\n' { Lexing.new_line lexbuf; token lexbuf }
