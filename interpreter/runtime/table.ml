--- conflicted
+++ resolved
@@ -28,12 +28,8 @@
   try Lib.Array64.make size r
   with Out_of_memory | Invalid_argument _ -> raise OutOfMemory
 
-<<<<<<< HEAD
-let alloc (TableType (lim, it, _) as ty) r =
-=======
-let alloc (TableT (lim, t) as ty) r =
+let alloc (TableT (lim, it, t) as ty) r =
   assert Free.((ref_type t).types = Set.empty);
->>>>>>> f4a77ff1
   if not (valid_limits lim) then raise Type;
   {ty; content = create lim.min r}
 
@@ -44,7 +40,7 @@
   tab.ty
 
 let index_type_of tab =
-  let (TableType (_, it, _)) = type_of tab in it
+  let (TableT (_, it, _)) = type_of tab in it
 
 let index_of_num x =
   match x with
@@ -53,11 +49,7 @@
   | _ -> raise Type
 
 let grow tab delta r =
-<<<<<<< HEAD
-  let TableType (lim, it, t) = tab.ty in
-=======
-  let TableT (lim, t) = tab.ty in
->>>>>>> f4a77ff1
+  let TableT (lim, it, t) = tab.ty in
   assert (lim.min = size tab);
   let old_size = lim.min in
   let new_size = Int64.add old_size delta in
@@ -67,11 +59,7 @@
   if not (valid_limits lim') then raise SizeLimit else
   let after = create new_size r in
   Array.blit tab.content 0 after 0 (Array.length tab.content);
-<<<<<<< HEAD
-  tab.ty <- TableType (lim', it, t);
-=======
-  tab.ty <- TableT (lim', t);
->>>>>>> f4a77ff1
+  tab.ty <- TableT (lim', it, t);
   tab.content <- after
 
 let load tab i =
@@ -79,17 +67,10 @@
   Lib.Array64.get tab.content i
 
 let store tab i r =
-<<<<<<< HEAD
-  let TableType (_lim, _it, t) = tab.ty in
-  if type_of_ref r <> t then raise Type;
+  let TableT (_lim, _it, t) = tab.ty in
+  if not (Match.match_ref_type [] (type_of_ref r) t) then raise Type;
   if i < 0L || i >= Lib.Array64.length tab.content then raise Bounds;
   Lib.Array64.set tab.content i r
-=======
-  let TableT (lim, t) = tab.ty in
-  if not (Match.match_ref_type [] (type_of_ref r) t) then raise Type;
-  if i < 0l || i >= Lib.Array32.length tab.content then raise Bounds;
-  Lib.Array32.set tab.content i r
->>>>>>> f4a77ff1
 
 let blit tab offset rs =
   let data = Array.of_list rs in
