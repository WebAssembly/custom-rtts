open Types
open Value

type 'inst t = 'inst func
and 'inst func =
  | AstFunc of func_type * 'inst * Ast.func
  | HostFunc of func_type * (value list -> value list)

let alloc ft inst f = AstFunc (ft, inst, f)
let alloc_host ft f = HostFunc (ft, f)

<<<<<<< HEAD
let type_inst_of = function
  | AstFunc (x, _, _) -> x
  | HostFunc (x, _) -> x

let type_of f = as_func_str_type (expand_ctx_type (def_of (type_inst_of f)))
=======
let type_of = function
  | AstFunc (ft, _, _) -> ft
  | HostFunc (ft, _) -> ft
>>>>>>> 43727015
<|MERGE_RESOLUTION|>--- conflicted
+++ resolved
@@ -3,20 +3,17 @@
 
 type 'inst t = 'inst func
 and 'inst func =
-  | AstFunc of func_type * 'inst * Ast.func
-  | HostFunc of func_type * (value list -> value list)
+  | AstFunc of def_type * 'inst * Ast.func
+  | HostFunc of def_type * (value list -> value list)
 
-let alloc ft inst f = AstFunc (ft, inst, f)
-let alloc_host ft f = HostFunc (ft, f)
+let alloc dt inst f =
+  ignore (as_func_str_type (expand_def_type dt));
+  AstFunc (dt, inst, f)
 
-<<<<<<< HEAD
-let type_inst_of = function
-  | AstFunc (x, _, _) -> x
-  | HostFunc (x, _) -> x
+let alloc_host dt f =
+  ignore (as_func_str_type (expand_def_type dt));
+  HostFunc (dt, f)
 
-let type_of f = as_func_str_type (expand_ctx_type (def_of (type_inst_of f)))
-=======
 let type_of = function
-  | AstFunc (ft, _, _) -> ft
-  | HostFunc (ft, _) -> ft
->>>>>>> 43727015
+  | AstFunc (dt, _, _) -> dt
+  | HostFunc (dt, _) -> dt