open Types
open Values

type memory
type t = memory

type size = int32  (* number of pages *)
type address = int64
type offset = int32

type pack_size = Pack8 | Pack16 | Pack32
type extension = SX | ZX

exception Type
exception Bounds
exception SizeOverflow
exception SizeLimit
exception OutOfMemory

val page_size : int64
val packed_size : pack_size -> int

val alloc : memory_type -> memory (* raises SizeOverflow, OutOfMemory *)
val type_of : memory -> memory_type
val size : memory -> size
val bound : memory -> address
val grow : memory -> size -> unit
  (* raises SizeLimit, SizeOverflow, OutOfMemory *)

val load_byte : memory -> address -> int (* raises Bounds *)
val store_byte : memory -> address -> int -> unit (* raises Bounds *)
val load_bytes : memory -> address -> int -> string (* raises Bounds *)
val store_bytes : memory -> address -> string -> unit (* raises Bounds *)

val load_num :
  memory -> address -> offset -> num_type -> num (* raises Bounds *)
val store_num :
  memory -> address -> offset -> num -> unit (* raises Bounds *)
val load_packed :
<<<<<<< HEAD
  mem_size -> extension -> memory -> address -> offset -> num_type -> num
    (* raises Type, Bounds *)
val store_packed :
  mem_size -> memory -> address -> offset -> num -> unit
=======
  pack_size -> extension -> memory -> address -> offset -> value_type -> value
    (* raises Type, Bounds *)
val store_packed :
  pack_size -> memory -> address -> offset -> value -> unit
>>>>>>> 6fdf92b8
    (* raises Type, Bounds *)<|MERGE_RESOLUTION|>--- conflicted
+++ resolved
@@ -37,15 +37,8 @@
 val store_num :
   memory -> address -> offset -> num -> unit (* raises Bounds *)
 val load_packed :
-<<<<<<< HEAD
-  mem_size -> extension -> memory -> address -> offset -> num_type -> num
+  pack_size -> extension -> memory -> address -> offset -> num_type -> num
     (* raises Type, Bounds *)
 val store_packed :
-  mem_size -> memory -> address -> offset -> num -> unit
-=======
-  pack_size -> extension -> memory -> address -> offset -> value_type -> value
-    (* raises Type, Bounds *)
-val store_packed :
-  pack_size -> memory -> address -> offset -> value -> unit
->>>>>>> 6fdf92b8
+  pack_size -> memory -> address -> offset -> num -> unit
     (* raises Type, Bounds *)