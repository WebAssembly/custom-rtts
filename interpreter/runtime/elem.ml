type elem = Value.ref_ list ref
type t = elem

exception Bounds

let alloc rs = ref rs
let size seg = Lib.List32.length !seg
<<<<<<< HEAD
let load seg i = try Lib.List32.nth !seg i with Failure _ -> raise Bounds
=======

let load seg i =
  if i < 0l || i >= Lib.List32.length !seg then raise Bounds;
  Lib.List32.nth !seg i

>>>>>>> 6315e125
let drop seg = seg := []<|MERGE_RESOLUTION|>--- conflicted
+++ resolved
@@ -5,13 +5,9 @@
 
 let alloc rs = ref rs
 let size seg = Lib.List32.length !seg
-<<<<<<< HEAD
-let load seg i = try Lib.List32.nth !seg i with Failure _ -> raise Bounds
-=======
 
 let load seg i =
   if i < 0l || i >= Lib.List32.length !seg then raise Bounds;
   Lib.List32.nth !seg i
 
->>>>>>> 6315e125
 let drop seg = seg := []