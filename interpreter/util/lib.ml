type void = |

module Fun =
struct
  let id x = x
  let flip f x y = f y x
  let curry f x y = f (x, y)
  let uncurry f (x, y) = f x y

  let rec repeat n f x =
    if n = 0 then x else repeat (n - 1) f (f x)
end

module Int =
struct
  let log2 n =
    if n <= 0 then failwith "log2";
    let rec loop acc n = if n = 1 then acc else loop (acc + 1) (n lsr 1) in
    loop 0 n

  let is_power_of_two n =
    if n < 0 then failwith "is_power_of_two";
    n <> 0 && n land (n - 1) = 0
end

module Char =
struct
  let is_digit_ascii c = '0' <= c && c <= '9'
  let is_uppercase_ascii c = 'A' <= c && c <= 'Z'
  let is_lowercase_ascii c = 'a' <= c && c <= 'z'
  let is_letter_ascii c = is_uppercase_ascii c || is_lowercase_ascii c
  let is_alphanum_ascii c = is_digit_ascii c || is_letter_ascii c
end

module String =
struct
  let implode cs =
    let buf = Buffer.create 80 in
    List.iter (Buffer.add_char buf) cs;
    Buffer.contents buf

  let explode s =
    let cs = ref [] in
    for i = String.length s - 1 downto 0 do cs := s.[i] :: !cs done;
    !cs

  let split s c =
    let len = String.length s in
    let rec loop i =
      if i > len then [] else
      let j = try String.index_from s i c with Not_found -> len in
      String.sub s i (j - i) :: loop (j + 1)
    in loop 0

  let breakup s n =
    let rec loop i =
      let len = min n (String.length s - i) in
      if len = 0 then [] else String.sub s i len :: loop (i + len)
    in loop 0

  let rec find_from_opt f s i =
    if i = String.length s then
      None
    else if f s.[i] then
      Some i
    else
      find_from_opt f s (i + 1)
end

module List =
struct
  let rec make n x = make' n x []
  and make' n x xs =
    if n = 0 then xs else make' (n - 1) x (x::xs)

  let rec take n xs =
    match n, xs with
    | 0, _ -> []
    | n, x::xs' when n > 0 -> x :: take (n - 1) xs'
    | _ -> failwith "take"

  let rec drop n xs =
    match n, xs with
    | 0, _ -> xs
    | n, _::xs' when n > 0 -> drop (n - 1) xs'
    | _ -> failwith "drop"

  let rec split n xs = split' n [] xs
  and split' n xs ys =
    match n, ys with
    | 0, _ -> List.rev xs, ys
    | n, y::ys' when n > 0 -> split' (n - 1) (y::xs) ys'
    | _ -> failwith "split"

  let rec lead = function
    | x::[] -> []
    | x::xs -> x :: lead xs
    | [] -> failwith "last"

  let rec last = function
    | x::[] -> x
    | _::xs -> last xs
    | [] -> failwith "last"

  let rec split_last = function
    | x::[] -> [], x
    | x::xs -> let ys, y = split_last xs in x::ys, y
    | [] -> failwith "split_last"

  let rec index_where p xs = index_where' p xs 0
  and index_where' p xs i =
    match xs with
    | [] -> None
    | x::xs' when p x -> Some i
    | x::xs' -> index_where' p xs' (i+1)

  let index_of x = index_where ((=) x)

  let rec pairwise f = function
    | [] -> []
    | x1::x2::xs -> f x1 x2 :: pairwise f xs
    | _ -> failwith "pairwise"
end

module List32 =
struct
  let rec init n f = init' n f []
  and init' n f xs =
    if n = 0l then xs else init' (Int32.sub n 1l) f (f (Int32.sub n 1l) :: xs)

  let rec make n x = make' n x []
  and make' n x xs =
    if n = 0l then xs else make' (Int32.sub n 1l) x (x::xs)

  let rec length xs = length' xs 0l
  and length' xs n =
    match xs with
    | [] -> n
    | _::xs' when n < Int32.max_int -> length' xs' (Int32.add n 1l)
    | _ -> failwith "length"

  let rec nth xs n =
    match n, xs with
    | 0l, x::_ -> x
    | n, _::xs' when n > 0l -> nth xs' (Int32.sub n 1l)
    | _ -> failwith "nth"

  let rec replace xs n y =
    match n, xs with
    | 0l, _::xs' -> y::xs'
    | n, x::xs' when n > 0l -> x :: replace xs' (Int32.sub n 1l) y
    | _ -> failwith "replace"

  let rec take n xs =
    match n, xs with
    | 0l, _ -> []
    | n, x::xs' when n > 0l -> x :: take (Int32.sub n 1l) xs'
    | _ -> failwith "take"

  let rec drop n xs =
    match n, xs with
    | 0l, _ -> xs
    | n, _::xs' when n > 0l -> drop (Int32.sub n 1l) xs'
    | _ -> failwith "drop"

  let rec iteri f xs = iteri' f 0l xs
  and iteri' f i = function
    | [] -> ()
    | x::xs -> f i x; iteri' f (Int32.add i 1l) xs

  let rec mapi f xs = mapi' f 0l xs
  and mapi' f i = function
    | [] -> []
    | x::xs -> f i x :: mapi' f (Int32.add i 1l) xs

  let rec index_where p xs = index_where' p xs 0l
  and index_where' p xs i =
    match xs with
    | [] -> None
    | x::xs' when p x -> Some i
    | x::xs' -> index_where' p xs' (Int32.add i 1l)

  let index_of x = index_where ((=) x)
end

module List64 =
struct
<<<<<<< HEAD
=======
  let rec init n f = init' n f []
  and init' n f xs =
    if n = 0L then xs else init' (Int64.sub n 1L) f (f (Int64.sub n 1L) :: xs)

>>>>>>> fddf6982
  let rec make n x = make' n x []
  and make' n x xs =
    if n = 0L then xs else make' (Int64.sub n 1L) x (x::xs)

  let rec length xs = length' xs 0L
  and length' xs n =
    match xs with
    | [] -> n
    | _::xs' when n < Int64.max_int -> length' xs' (Int64.add n 1L)
    | _ -> failwith "length"

  let rec nth xs n =
    match n, xs with
    | 0L, x::_ -> x
    | n, _::xs' when n > 0L -> nth xs' (Int64.sub n 1L)
    | _ -> failwith "nth"

  let rec take n xs =
    match n, xs with
    | 0L, _ -> []
    | n, x::xs' when n > 0L -> x :: take (Int64.sub n 1L) xs'
    | _ -> failwith "take"

  let rec drop n xs =
    match n, xs with
    | 0L, _ -> xs
    | n, _::xs' when n > 0L -> drop (Int64.sub n 1L) xs'
    | _ -> failwith "drop"

  let rec mapi f xs = mapi' f 0L xs
  and mapi' f i = function
    | [] -> []
    | x::xs -> f i x :: mapi' f (Int64.add i 1L) xs
end

module Array64 =
struct
  let make n x =
    if n < 0L || n > Int64.of_int max_int then
      invalid_arg "Array64.make";
    Array.make (Int64.to_int n) x

  let length a = Int64.of_int (Array.length a)

  let index_of_int64 i =
    if i < 0L || i > Int64.of_int max_int then -1 else
    Int64.to_int i

  let get a i = Array.get a (index_of_int64 i)
  let set a i x = Array.set a (index_of_int64 i) x
  let blit a1 i1 a2 i2 n =
    Array.blit a1 (index_of_int64 i1) a2 (index_of_int64 i2) (index_of_int64 n)
end

module Bigarray =
struct
  open Bigarray

  module Array1_64 =
  struct
    let create kind layout n =
      if n < 0L || n > Int64.of_int max_int then
        invalid_arg "Bigarray.Array1_64.create";
      Array1.create kind layout (Int64.to_int n)

    let dim a = Int64.of_int (Array1.dim a)

    let index_of_int64 i =
      if i < 0L || i > Int64.of_int max_int then -1 else
      Int64.to_int i

    let get a i = Array1.get a (index_of_int64 i)
    let set a i x = Array1.set a (index_of_int64 i) x
    let sub a i n = Array1.sub a (index_of_int64 i) (index_of_int64 n)
  end
end

module Option =
struct
  let get o x =
    match o with
    | Some y -> y
    | None -> x

  let force o =
    match o with
    | Some y -> y
    | None -> invalid_arg "Option.force"

  let map f = function
    | Some x -> Some (f x)
    | None -> None

  let app f = function
    | Some x -> f x
    | None -> ()
end

module Promise =
struct
  type 'a t = 'a option ref

  exception Promise

  let make () = ref None
  let fulfill p x = if !p = None then p := Some x else raise Promise
  let value_opt p = !p
  let value p = match !p with Some x -> x | None -> raise Promise
end<|MERGE_RESOLUTION|>--- conflicted
+++ resolved
@@ -185,13 +185,10 @@
 
 module List64 =
 struct
-<<<<<<< HEAD
-=======
   let rec init n f = init' n f []
   and init' n f xs =
     if n = 0L then xs else init' (Int64.sub n 1L) f (f (Int64.sub n 1L) :: xs)
 
->>>>>>> fddf6982
   let rec make n x = make' n x []
   and make' n x xs =
     if n = 0L then xs else make' (Int64.sub n 1L) x (x::xs)
