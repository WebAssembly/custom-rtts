--- conflicted
+++ resolved
@@ -104,29 +104,15 @@
 
   let index_of x = index_where ((=) x)
 
-<<<<<<< HEAD
-=======
-  let rec map_filter f = function
-    | [] -> []
-    | x::xs ->
-      match f x with
-      | None -> map_filter f xs
-      | Some y -> y :: map_filter f xs
-
   let rec map3 f xs ys zs =
     match xs, ys, zs with
     | [], [], [] -> []
     | x::xs', y::ys', z::zs' -> f x y z :: map3 f xs' ys' zs'
     | _ -> raise (Invalid_argument "Lib.List.map3")
 
-  let rec concat_map f = function
+  let rec map_pairwise f = function
     | [] -> []
-    | x::xs -> f x @ concat_map f xs
-
->>>>>>> c3f9359a
-  let rec pairwise f = function
-    | [] -> []
-    | x1::x2::xs -> f x1 x2 :: pairwise f xs
+    | x1::x2::xs -> f x1 x2 :: map_pairwise f xs
     | _ -> failwith "pairwise"
 end
 
