(* Binary format version *)

let version = 1l


(* Errors *)

module Code = Error.Make ()
exception Code = Code.Error

let error = Code.error


(* Encoding stream *)

type stream =
{
  buf : Buffer.t;
  patches : (int * char) list ref
}

let stream () = {buf = Buffer.create 8192; patches = ref []}
let pos s = Buffer.length s.buf
let put s b = Buffer.add_char s.buf b
let put_string s bs = Buffer.add_string s.buf bs
let patch s pos b = s.patches := (pos, b) :: !(s.patches)

let to_string s =
  let bs = Buffer.to_bytes s.buf in
  List.iter (fun (pos, b) -> Bytes.set bs pos b) !(s.patches);
  Bytes.to_string bs


(* Encoding *)

module E (S : sig val stream : stream end) =
struct
  let s = S.stream


  (* Generic values *)

  let byte i = put s (Char.chr (i land 0xff))
  let word16 i = byte (i land 0xff); byte (i lsr 8)
  let word32 i =
    Int32.(word16 (to_int (logand i 0xffffl));
           word16 (to_int (shift_right i 16)))
  let word64 i =
    Int64.(word32 (to_int32 (logand i 0xffffffffL));
           word32 (to_int32 (shift_right i 32)))

  let rec u64 i =
    let b = Int64.(to_int (logand i 0x7fL)) in
    if 0L <= i && i < 128L then byte b
    else (byte (b lor 0x80); u64 (Int64.shift_right_logical i 7))

  let rec s64 i =
    let b = Int64.(to_int (logand i 0x7fL)) in
    if -64L <= i && i < 64L then byte b
    else (byte (b lor 0x80); s64 (Int64.shift_right i 7))

  let u1 i = u64 Int64.(logand (of_int i) 1L)
  let u32 i = u64 Int64.(logand (of_int32 i) 0xffffffffL)
  let s7 i = s64 (Int64.of_int i)
  let s32 i = s64 (Int64.of_int32 i)
  let s33 i = s64 (I64_convert.extend_i32_s i)
  let f32 x = word32 (F32.to_bits x)
  let f64 x = word64 (F64.to_bits x)
  let v128 v = String.iter (put s) (V128.to_bits v)

  let len i =
    if Int32.to_int (Int32.of_int i) <> i then
      Code.error Source.no_region "length out of bounds";
    u32 (Int32.of_int i)

  let bool b = u1 (if b then 1 else 0)
  let string bs = len (String.length bs); put_string s bs
  let name n = string (Utf8.encode n)
  let list f xs = List.iter f xs
  let opt f xo = Lib.Option.app f xo
  let vec f xs = len (List.length xs); list f xs

  let gap32 () = let p = pos s in word32 0l; byte 0; p
  let patch_gap32 p n =
    assert (n <= 0x0fff_ffff); (* Strings cannot excess 2G anyway *)
    let lsb i = Char.chr (i land 0xff) in
    patch s p (lsb (n lor 0x80));
    patch s (p + 1) (lsb ((n lsr 7) lor 0x80));
    patch s (p + 2) (lsb ((n lsr 14) lor 0x80));
    patch s (p + 3) (lsb ((n lsr 21) lor 0x80));
    patch s (p + 4) (lsb (n lsr 28))


  (* Types *)

  open Types

<<<<<<< HEAD
  let mutability = function
    | Immutable -> u8 0
    | Mutable -> u8 1

  let var_type var = function
    | SynVar x -> var x
    | _ -> assert false
=======
  let var_type = function
    | SynVar x -> s33 x
    | SemVar _ -> assert false
>>>>>>> 1ddc1180

  let num_type = function
    | I32Type -> s7 (-0x01)
    | I64Type -> s7 (-0x02)
    | F32Type -> s7 (-0x03)
    | F64Type -> s7 (-0x04)

  let vec_type = function
    | V128Type -> s7 (-0x05)

  let heap_type = function
<<<<<<< HEAD
    | NoneHeapType -> vs7 (-0x1b)
    | AnyHeapType -> vs7 (-0x11)
    | EqHeapType -> vs7 (-0x13)
    | I31HeapType -> vs7 (-0x16)
    | DataHeapType -> vs7 (-0x19)
    | ArrayHeapType -> vs7 (-0x1a)
    | FuncHeapType -> vs7 (-0x10)
    | DefHeapType x -> var_type vs33 x
    | RttHeapType x -> vs7 (-0x18); var_type vu32 x

  let ref_type = function
    | (Nullable, NoneHeapType) -> vs7 (-0x1b)
    | (Nullable, AnyHeapType) -> vs7 (-0x11)
    | (Nullable, EqHeapType) -> vs7 (-0x13)
    | (Nullable, I31HeapType) -> vs7 (-0x16)
    | (Nullable, DataHeapType) -> vs7 (-0x19)
    | (Nullable, ArrayHeapType) -> vs7 (-0x1a)
    | (Nullable, FuncHeapType) -> vs7 (-0x10)
    | (Nullable, t) -> vs7 (-0x14); heap_type t
    | (NonNullable, t) -> vs7 (-0x15); heap_type t
=======
    | FuncHeapType -> s7 (-0x10)
    | ExternHeapType -> s7 (-0x11)
    | DefHeapType x -> var_type x
    | BotHeapType -> assert false

  let ref_type = function
    | (Nullable, FuncHeapType) -> s7 (-0x10)
    | (Nullable, ExternHeapType) -> s7 (-0x11)
    | (Nullable, t) -> s7 (-0x14); heap_type t
    | (NonNullable, t) -> s7 (-0x15); heap_type t
>>>>>>> 1ddc1180

  let value_type = function
    | NumType t -> num_type t
    | VecType t -> vec_type t
    | RefType t -> ref_type t
    | BotType -> assert false

  let packed_type = function
    | Pack8 -> vs7 (-0x06)
    | Pack16 -> vs7 (-0x07)
    | Pack32 | Pack64 -> assert false

  let storage_type = function
    | ValueStorageType t -> value_type t
    | PackedStorageType t -> packed_type t

  let field_type = function
    | FieldType (t, mut) -> storage_type t; mutability mut

  let struct_type = function
    | StructType fts -> vec field_type fts

  let array_type = function
    | ArrayType ft -> field_type ft

  let func_type = function
    | FuncType (ts1, ts2) -> vec value_type ts1; vec value_type ts2

<<<<<<< HEAD
  let str_type = function
    | StructDefType st -> vs7 (-0x21); struct_type st
    | ArrayDefType at -> vs7 (-0x22); array_type at
    | FuncDefType ft -> vs7 (-0x20); func_type ft
=======
  let def_type = function
    | FuncDefType ft -> s7 (-0x20); func_type ft
>>>>>>> 1ddc1180

  let sub_type = function
    | SubType ([], st) -> str_type st
    | SubType (xs, st) -> vs7 (-0x30); vec (var_type vu32) xs; str_type st

  let def_type = function
    | RecDefType [st] -> sub_type st
    | RecDefType sts -> vs7 (-0x31); vec sub_type sts

  let limits vu {min; max} =
    bool (max <> None); vu min; opt vu max

  let table_type = function
    | TableType (lim, t) -> ref_type t; limits u32 lim

  let memory_type = function
    | MemoryType lim -> limits u32 lim

<<<<<<< HEAD
=======
  let mutability = function
    | Immutable -> byte 0
    | Mutable -> byte 1

>>>>>>> 1ddc1180
  let global_type = function
    | GlobalType (t, mut) -> value_type t; mutability mut


  (* Instructions *)

  open Source
  open Ast
  open Value
  open V128

  let op n = byte n
  let vecop n = op 0xfd; u32 n
  let end_ () = op 0x0b

  let memop {align; offset; _} = u32 (Int32.of_int align); u32 offset

  let var x = u32 x.it

  let block_type = function
    | ValBlockType None -> s33 (-0x40l)
    | ValBlockType (Some t) -> value_type t
<<<<<<< HEAD
    | VarBlockType (SynVar x) -> vs33 x
    | VarBlockType _ -> assert false
=======
    | VarBlockType (SynVar x) -> s33 x
    | VarBlockType (SemVar _) -> assert false
>>>>>>> 1ddc1180

  let local (t, n) = len n; value_type t.it

  let locals locs =
    let combine t = function
      | (t', n) :: ts when t.it = t'.it -> (t, n + 1) :: ts
      | ts -> (t, 1) :: ts
    in vec local (List.fold_right combine locs [])

  let rec instr e =
    match e.it with
    | Unreachable -> op 0x00
    | Nop -> op 0x01

    | Block (bt, es) -> op 0x02; block_type bt; list instr es; end_ ()
    | Loop (bt, es) -> op 0x03; block_type bt; list instr es; end_ ()
    | If (bt, es1, es2) ->
      op 0x04; block_type bt; list instr es1;
      if es2 <> [] then op 0x05;
      list instr es2; end_ ()
    | Let (bt, locs, es) ->
      op 0x17; block_type bt; locals locs; list instr es; end_ ()

    | Br x -> op 0x0c; var x
    | BrIf x -> op 0x0d; var x
    | BrTable (xs, x) -> op 0x0e; vec var xs; var x
    | BrCast (x, NullOp) -> op 0xd4; var x
    | BrCast (x, I31Op) -> op 0xfb; op 0x62; var x
    | BrCast (x, DataOp) -> op 0xfb; op 0x61; var x
    | BrCast (x, ArrayOp) -> op 0xfb; op 0x66; var x
    | BrCast (x, FuncOp) -> op 0xfb; op 0x60; var x
    | BrCast (x, RttOp) -> op 0xfb; op 0x42; var x
    | BrCastFail (x, NullOp) -> op 0xd6; var x
    | BrCastFail (x, I31Op) -> op 0xfb; op 0x65; var x
    | BrCastFail (x, DataOp) -> op 0xfb; op 0x64; var x
    | BrCastFail (x, ArrayOp) -> op 0xfb; op 0x67; var x
    | BrCastFail (x, FuncOp) -> op 0xfb; op 0x63; var x
    | BrCastFail (x, RttOp) -> op 0xfb; op 0x43; var x
    | Return -> op 0x0f
    | Call x -> op 0x10; var x
    | CallRef -> op 0x14
    | CallIndirect (x, y) -> op 0x11; var y; var x
    | ReturnCallRef -> op 0x15
    | FuncBind x -> op 0x16; var x

    | Drop -> op 0x1a
    | Select None -> op 0x1b
    | Select (Some ts) -> op 0x1c; vec value_type ts

    | LocalGet x -> op 0x20; var x
    | LocalSet x -> op 0x21; var x
    | LocalTee x -> op 0x22; var x
    | GlobalGet x -> op 0x23; var x
    | GlobalSet x -> op 0x24; var x

    | TableGet x -> op 0x25; var x
    | TableSet x -> op 0x26; var x
    | TableSize x -> op 0xfc; u32 0x10l; var x
    | TableGrow x -> op 0xfc; u32 0x0fl; var x
    | TableFill x -> op 0xfc; u32 0x11l; var x
    | TableCopy (x, y) -> op 0xfc; u32 0x0el; var x; var y
    | TableInit (x, y) -> op 0xfc; u32 0x0cl; var y; var x
    | ElemDrop x -> op 0xfc; u32 0x0dl; var x

    | Load ({ty = I32Type; pack = None; _} as mo) -> op 0x28; memop mo
    | Load ({ty = I64Type; pack = None; _} as mo) -> op 0x29; memop mo
    | Load ({ty = F32Type; pack = None; _} as mo) -> op 0x2a; memop mo
    | Load ({ty = F64Type; pack = None; _} as mo) -> op 0x2b; memop mo
    | Load ({ty = I32Type; pack = Some (Pack8, SX); _} as mo) ->
      op 0x2c; memop mo
    | Load ({ty = I32Type; pack = Some (Pack8, ZX); _} as mo) ->
      op 0x2d; memop mo
    | Load ({ty = I32Type; pack = Some (Pack16, SX); _} as mo) ->
      op 0x2e; memop mo
    | Load ({ty = I32Type; pack = Some (Pack16, ZX); _} as mo) ->
      op 0x2f; memop mo
    | Load {ty = I32Type; pack = Some (Pack32, _); _} ->
      error e.at "illegal instruction i32.load32"
    | Load ({ty = I64Type; pack = Some (Pack8, SX); _} as mo) ->
      op 0x30; memop mo
    | Load ({ty = I64Type; pack = Some (Pack8, ZX); _} as mo) ->
      op 0x31; memop mo
    | Load ({ty = I64Type; pack = Some (Pack16, SX); _} as mo) ->
      op 0x32; memop mo
    | Load ({ty = I64Type; pack = Some (Pack16, ZX); _} as mo) ->
      op 0x33; memop mo
    | Load ({ty = I64Type; pack = Some (Pack32, SX); _} as mo) ->
      op 0x34; memop mo
    | Load ({ty = I64Type; pack = Some (Pack32, ZX); _} as mo) ->
      op 0x35; memop mo
    | Load {ty = F32Type | F64Type; pack = Some _; _} ->
      error e.at "illegal instruction fxx.loadN"
    | Load {ty = I32Type | I64Type; pack = Some (Pack64, _); _} ->
      error e.at "illegal instruction ixx.load64"

    | Store ({ty = I32Type; pack = None; _} as mo) -> op 0x36; memop mo
    | Store ({ty = I64Type; pack = None; _} as mo) -> op 0x37; memop mo
    | Store ({ty = F32Type; pack = None; _} as mo) -> op 0x38; memop mo
    | Store ({ty = F64Type; pack = None; _} as mo) -> op 0x39; memop mo
    | Store ({ty = I32Type; pack = Some Pack8; _} as mo) -> op 0x3a; memop mo
    | Store ({ty = I32Type; pack = Some Pack16; _} as mo) -> op 0x3b; memop mo
    | Store {ty = I32Type; pack = Some Pack32; _} ->
      error e.at "illegal instruction i32.store32"
    | Store ({ty = I64Type; pack = Some Pack8; _} as mo) -> op 0x3c; memop mo
    | Store ({ty = I64Type; pack = Some Pack16; _} as mo) -> op 0x3d; memop mo
    | Store ({ty = I64Type; pack = Some Pack32; _} as mo) -> op 0x3e; memop mo
    | Store {ty = F32Type | F64Type; pack = Some _; _} ->
      error e.at "illegal instruction fxx.storeN"
    | Store {ty = (I32Type | I64Type); pack = Some Pack64; _} ->
      error e.at "illegal instruction ixx.store64"

    | VecLoad ({ty = V128Type; pack = None; _} as mo) ->
      vecop 0x00l; memop mo
    | VecLoad ({ty = V128Type; pack = Some (Pack64, ExtLane (Pack8x8, SX)); _} as mo) ->
      vecop 0x01l; memop mo
    | VecLoad ({ty = V128Type; pack = Some (Pack64, ExtLane (Pack8x8, ZX)); _} as mo) ->
      vecop 0x02l; memop mo
    | VecLoad ({ty = V128Type; pack = Some (Pack64, ExtLane (Pack16x4, SX)); _} as mo) ->
      vecop 0x03l; memop mo
    | VecLoad ({ty = V128Type; pack = Some (Pack64, ExtLane (Pack16x4, ZX)); _} as mo) ->
      vecop 0x04l; memop mo
    | VecLoad ({ty = V128Type; pack = Some (Pack64, ExtLane (Pack32x2, SX)); _} as mo) ->
      vecop 0x05l; memop mo
    | VecLoad ({ty = V128Type; pack = Some (Pack64, ExtLane (Pack32x2, ZX)); _} as mo) ->
      vecop 0x06l; memop mo
    | VecLoad ({ty = V128Type; pack = Some (Pack8, ExtSplat); _} as mo) ->
      vecop 0x07l; memop mo
    | VecLoad ({ty = V128Type; pack = Some (Pack16, ExtSplat); _} as mo) ->
      vecop 0x08l; memop mo
    | VecLoad ({ty = V128Type; pack = Some (Pack32, ExtSplat); _} as mo) ->
      vecop 0x09l; memop mo
    | VecLoad ({ty = V128Type; pack = Some (Pack64, ExtSplat); _} as mo) ->
      vecop 0x0al; memop mo
    | VecLoad ({ty = V128Type; pack = Some (Pack32, ExtZero); _} as mo) ->
      vecop 0x5cl; memop mo
    | VecLoad ({ty = V128Type; pack = Some (Pack64, ExtZero); _} as mo) ->
      vecop 0x5dl; memop mo
    | VecLoad _ ->
      error e.at "illegal instruction v128.loadNxM_<ext>"

    | VecLoadLane ({ty = V128Type; pack = Pack8; _} as mo, i) ->
      vecop 0x54l; memop mo; byte i;
    | VecLoadLane ({ty = V128Type; pack = Pack16; _} as mo, i) ->
      vecop 0x55l; memop mo; byte i;
    | VecLoadLane ({ty = V128Type; pack = Pack32; _} as mo, i) ->
      vecop 0x56l; memop mo; byte i;
    | VecLoadLane ({ty = V128Type; pack = Pack64; _} as mo, i) ->
      vecop 0x57l; memop mo; byte i;

    | VecStore ({ty = V128Type; _} as mo) -> vecop 0x0bl; memop mo

    | VecStoreLane ({ty = V128Type; pack = Pack8; _} as mo, i) ->
      vecop 0x58l; memop mo; byte i;
    | VecStoreLane ({ty = V128Type; pack = Pack16; _} as mo, i) ->
      vecop 0x59l; memop mo; byte i;
    | VecStoreLane ({ty = V128Type; pack = Pack32; _} as mo, i) ->
      vecop 0x5al; memop mo; byte i;
    | VecStoreLane ({ty = V128Type; pack = Pack64; _} as mo, i) ->
      vecop 0x5bl; memop mo; byte i;

    | MemorySize -> op 0x3f; byte 0x00
    | MemoryGrow -> op 0x40; byte 0x00
    | MemoryFill -> op 0xfc; u32 0x0bl; byte 0x00
    | MemoryCopy -> op 0xfc; u32 0x0al; byte 0x00; byte 0x00
    | MemoryInit x -> op 0xfc; u32 0x08l; var x; byte 0x00
    | DataDrop x -> op 0xfc; u32 0x09l; var x

    | RefNull t -> op 0xd0; heap_type t
    | RefFunc x -> op 0xd2; var x

    | RefTest NullOp -> op 0xd1
    | RefTest I31Op -> op 0xfb; op 0x52
    | RefTest DataOp -> op 0xfb; op 0x51
    | RefTest ArrayOp -> op 0xfb; op 0x53
    | RefTest FuncOp -> op 0xfb; op 0x50
    | RefTest RttOp -> op 0xfb; op 0x40

    | RefCast NullOp -> op 0xd3
    | RefCast I31Op -> op 0xfb; op 0x5a
    | RefCast DataOp -> op 0xfb; op 0x59
    | RefCast ArrayOp -> op 0xfb; op 0x5b
    | RefCast FuncOp -> op 0xfb; op 0x58
    | RefCast RttOp -> op 0xfb; op 0x41

    | RefEq -> op 0xd5

    | I31New -> op 0xfb; op 0x20
    | I31Get SX -> op 0xfb; op 0x21
    | I31Get ZX -> op 0xfb; op 0x22

    | StructNew (x, Explicit) -> op 0xfb; op 0x01; var x
    | StructNew (x, Implicit) -> op 0xfb; op 0x02; var x
    | StructGet (x, y, None) -> op 0xfb; op 0x03; var x; var y
    | StructGet (x, y, Some SX) -> op 0xfb; op 0x04; var x; var y
    | StructGet (x, y, Some ZX) -> op 0xfb; op 0x05; var x; var y
    | StructSet (x, y) -> op 0xfb; op 0x06; var x; var y

    | ArrayNew (x, Explicit) -> op 0xfb; op 0x11; var x
    | ArrayNew (x, Implicit) -> op 0xfb; op 0x12; var x
    | ArrayNewFixed (x, n) -> op 0xfb; op 0x19; var x; vu32 n
    | ArrayNewElem (x, y) -> op 0xfb; op 0x1c; var x; var y
    | ArrayNewData (x, y) -> op 0xfb; op 0x1b; var x; var y
    | ArrayGet (x, None) -> op 0xfb; op 0x13; var x
    | ArrayGet (x, Some SX) -> op 0xfb; op 0x14; var x
    | ArrayGet (x, Some ZX) -> op 0xfb; op 0x15; var x
    | ArraySet x -> op 0xfb; op 0x16; var x
    | ArrayLen -> op 0xfb; op 0x17; op 0  (* TODO: remove 0 *)

    | RttCanon x -> op 0xfb; op 0x30; var x

    | Const {it = I32 c; _} -> op 0x41; s32 c
    | Const {it = I64 c; _} -> op 0x42; s64 c
    | Const {it = F32 c; _} -> op 0x43; f32 c
    | Const {it = F64 c; _} -> op 0x44; f64 c

    | Test (I32 I32Op.Eqz) -> op 0x45
    | Test (I64 I64Op.Eqz) -> op 0x50
    | Test (F32 _ | F64 _) -> .

    | Compare (I32 I32Op.Eq) -> op 0x46
    | Compare (I32 I32Op.Ne) -> op 0x47
    | Compare (I32 I32Op.LtS) -> op 0x48
    | Compare (I32 I32Op.LtU) -> op 0x49
    | Compare (I32 I32Op.GtS) -> op 0x4a
    | Compare (I32 I32Op.GtU) -> op 0x4b
    | Compare (I32 I32Op.LeS) -> op 0x4c
    | Compare (I32 I32Op.LeU) -> op 0x4d
    | Compare (I32 I32Op.GeS) -> op 0x4e
    | Compare (I32 I32Op.GeU) -> op 0x4f

    | Compare (I64 I64Op.Eq) -> op 0x51
    | Compare (I64 I64Op.Ne) -> op 0x52
    | Compare (I64 I64Op.LtS) -> op 0x53
    | Compare (I64 I64Op.LtU) -> op 0x54
    | Compare (I64 I64Op.GtS) -> op 0x55
    | Compare (I64 I64Op.GtU) -> op 0x56
    | Compare (I64 I64Op.LeS) -> op 0x57
    | Compare (I64 I64Op.LeU) -> op 0x58
    | Compare (I64 I64Op.GeS) -> op 0x59
    | Compare (I64 I64Op.GeU) -> op 0x5a

    | Compare (F32 F32Op.Eq) -> op 0x5b
    | Compare (F32 F32Op.Ne) -> op 0x5c
    | Compare (F32 F32Op.Lt) -> op 0x5d
    | Compare (F32 F32Op.Gt) -> op 0x5e
    | Compare (F32 F32Op.Le) -> op 0x5f
    | Compare (F32 F32Op.Ge) -> op 0x60

    | Compare (F64 F64Op.Eq) -> op 0x61
    | Compare (F64 F64Op.Ne) -> op 0x62
    | Compare (F64 F64Op.Lt) -> op 0x63
    | Compare (F64 F64Op.Gt) -> op 0x64
    | Compare (F64 F64Op.Le) -> op 0x65
    | Compare (F64 F64Op.Ge) -> op 0x66

    | Unary (I32 I32Op.Clz) -> op 0x67
    | Unary (I32 I32Op.Ctz) -> op 0x68
    | Unary (I32 I32Op.Popcnt) -> op 0x69
    | Unary (I32 (I32Op.ExtendS Pack8)) -> op 0xc0
    | Unary (I32 (I32Op.ExtendS Pack16)) -> op 0xc1
    | Unary (I32 (I32Op.ExtendS (Pack32 | Pack64))) ->
      error e.at "illegal instruction i32.extendN_s"

    | Unary (I64 I64Op.Clz) -> op 0x79
    | Unary (I64 I64Op.Ctz) -> op 0x7a
    | Unary (I64 I64Op.Popcnt) -> op 0x7b
    | Unary (I64 (I64Op.ExtendS Pack8)) -> op 0xc2
    | Unary (I64 (I64Op.ExtendS Pack16)) -> op 0xc3
    | Unary (I64 (I64Op.ExtendS Pack32)) -> op 0xc4
    | Unary (I64 (I64Op.ExtendS Pack64)) ->
      error e.at "illegal instruction i64.extend64_s"

    | Unary (F32 F32Op.Abs) -> op 0x8b
    | Unary (F32 F32Op.Neg) -> op 0x8c
    | Unary (F32 F32Op.Ceil) -> op 0x8d
    | Unary (F32 F32Op.Floor) -> op 0x8e
    | Unary (F32 F32Op.Trunc) -> op 0x8f
    | Unary (F32 F32Op.Nearest) -> op 0x90
    | Unary (F32 F32Op.Sqrt) -> op 0x91

    | Unary (F64 F64Op.Abs) -> op 0x99
    | Unary (F64 F64Op.Neg) -> op 0x9a
    | Unary (F64 F64Op.Ceil) -> op 0x9b
    | Unary (F64 F64Op.Floor) -> op 0x9c
    | Unary (F64 F64Op.Trunc) -> op 0x9d
    | Unary (F64 F64Op.Nearest) -> op 0x9e
    | Unary (F64 F64Op.Sqrt) -> op 0x9f

    | Binary (I32 I32Op.Add) -> op 0x6a
    | Binary (I32 I32Op.Sub) -> op 0x6b
    | Binary (I32 I32Op.Mul) -> op 0x6c
    | Binary (I32 I32Op.DivS) -> op 0x6d
    | Binary (I32 I32Op.DivU) -> op 0x6e
    | Binary (I32 I32Op.RemS) -> op 0x6f
    | Binary (I32 I32Op.RemU) -> op 0x70
    | Binary (I32 I32Op.And) -> op 0x71
    | Binary (I32 I32Op.Or) -> op 0x72
    | Binary (I32 I32Op.Xor) -> op 0x73
    | Binary (I32 I32Op.Shl) -> op 0x74
    | Binary (I32 I32Op.ShrS) -> op 0x75
    | Binary (I32 I32Op.ShrU) -> op 0x76
    | Binary (I32 I32Op.Rotl) -> op 0x77
    | Binary (I32 I32Op.Rotr) -> op 0x78

    | Binary (I64 I64Op.Add) -> op 0x7c
    | Binary (I64 I64Op.Sub) -> op 0x7d
    | Binary (I64 I64Op.Mul) -> op 0x7e
    | Binary (I64 I64Op.DivS) -> op 0x7f
    | Binary (I64 I64Op.DivU) -> op 0x80
    | Binary (I64 I64Op.RemS) -> op 0x81
    | Binary (I64 I64Op.RemU) -> op 0x82
    | Binary (I64 I64Op.And) -> op 0x83
    | Binary (I64 I64Op.Or) -> op 0x84
    | Binary (I64 I64Op.Xor) -> op 0x85
    | Binary (I64 I64Op.Shl) -> op 0x86
    | Binary (I64 I64Op.ShrS) -> op 0x87
    | Binary (I64 I64Op.ShrU) -> op 0x88
    | Binary (I64 I64Op.Rotl) -> op 0x89
    | Binary (I64 I64Op.Rotr) -> op 0x8a

    | Binary (F32 F32Op.Add) -> op 0x92
    | Binary (F32 F32Op.Sub) -> op 0x93
    | Binary (F32 F32Op.Mul) -> op 0x94
    | Binary (F32 F32Op.Div) -> op 0x95
    | Binary (F32 F32Op.Min) -> op 0x96
    | Binary (F32 F32Op.Max) -> op 0x97
    | Binary (F32 F32Op.CopySign) -> op 0x98

    | Binary (F64 F64Op.Add) -> op 0xa0
    | Binary (F64 F64Op.Sub) -> op 0xa1
    | Binary (F64 F64Op.Mul) -> op 0xa2
    | Binary (F64 F64Op.Div) -> op 0xa3
    | Binary (F64 F64Op.Min) -> op 0xa4
    | Binary (F64 F64Op.Max) -> op 0xa5
    | Binary (F64 F64Op.CopySign) -> op 0xa6

    | Convert (I32 I32Op.ExtendSI32) ->
      error e.at "illegal instruction i32.extend_i32_s"
    | Convert (I32 I32Op.ExtendUI32) ->
      error e.at "illegal instruction i32.extend_i32_u"
    | Convert (I32 I32Op.WrapI64) -> op 0xa7
    | Convert (I32 I32Op.TruncSF32) -> op 0xa8
    | Convert (I32 I32Op.TruncUF32) -> op 0xa9
    | Convert (I32 I32Op.TruncSF64) -> op 0xaa
    | Convert (I32 I32Op.TruncUF64) -> op 0xab
    | Convert (I32 I32Op.TruncSatSF32) -> op 0xfc; u32 0x00l
    | Convert (I32 I32Op.TruncSatUF32) -> op 0xfc; u32 0x01l
    | Convert (I32 I32Op.TruncSatSF64) -> op 0xfc; u32 0x02l
    | Convert (I32 I32Op.TruncSatUF64) -> op 0xfc; u32 0x03l
    | Convert (I32 I32Op.ReinterpretFloat) -> op 0xbc

    | Convert (I64 I64Op.ExtendSI32) -> op 0xac
    | Convert (I64 I64Op.ExtendUI32) -> op 0xad
    | Convert (I64 I64Op.WrapI64) ->
      error e.at "illegal instruction i64.wrap_i64"
    | Convert (I64 I64Op.TruncSF32) -> op 0xae
    | Convert (I64 I64Op.TruncUF32) -> op 0xaf
    | Convert (I64 I64Op.TruncSF64) -> op 0xb0
    | Convert (I64 I64Op.TruncUF64) -> op 0xb1
    | Convert (I64 I64Op.TruncSatSF32) -> op 0xfc; u32 0x04l
    | Convert (I64 I64Op.TruncSatUF32) -> op 0xfc; u32 0x05l
    | Convert (I64 I64Op.TruncSatSF64) -> op 0xfc; u32 0x06l
    | Convert (I64 I64Op.TruncSatUF64) -> op 0xfc; u32 0x07l
    | Convert (I64 I64Op.ReinterpretFloat) -> op 0xbd

    | Convert (F32 F32Op.ConvertSI32) -> op 0xb2
    | Convert (F32 F32Op.ConvertUI32) -> op 0xb3
    | Convert (F32 F32Op.ConvertSI64) -> op 0xb4
    | Convert (F32 F32Op.ConvertUI64) -> op 0xb5
    | Convert (F32 F32Op.PromoteF32) ->
      error e.at "illegal instruction f32.promote_f32"
    | Convert (F32 F32Op.DemoteF64) -> op 0xb6
    | Convert (F32 F32Op.ReinterpretInt) -> op 0xbe

    | Convert (F64 F64Op.ConvertSI32) -> op 0xb7
    | Convert (F64 F64Op.ConvertUI32) -> op 0xb8
    | Convert (F64 F64Op.ConvertSI64) -> op 0xb9
    | Convert (F64 F64Op.ConvertUI64) -> op 0xba
    | Convert (F64 F64Op.PromoteF32) -> op 0xbb
    | Convert (F64 F64Op.DemoteF64) ->
      error e.at "illegal instruction f64.demote_f64"
    | Convert (F64 F64Op.ReinterpretInt) -> op 0xbf

    | VecConst {it = V128 c; _} -> vecop 0x0cl; v128 c

    | VecTest (V128 (I8x16 V128Op.AllTrue)) -> vecop 0x63l
    | VecTest (V128 (I16x8 V128Op.AllTrue)) -> vecop 0x83l
    | VecTest (V128 (I32x4 V128Op.AllTrue)) -> vecop 0xa3l
    | VecTest (V128 (I64x2 V128Op.AllTrue)) -> vecop 0xc3l
    | VecTest (V128 _) -> .

    | VecUnary (V128 (I8x16 V128Op.Abs)) -> vecop 0x60l
    | VecUnary (V128 (I8x16 V128Op.Neg)) -> vecop 0x61l
    | VecUnary (V128 (I8x16 V128Op.Popcnt)) -> vecop 0x62l
    | VecUnary (V128 (I16x8 V128Op.Abs)) -> vecop 0x80l
    | VecUnary (V128 (I16x8 V128Op.Neg)) -> vecop 0x81l
    | VecUnary (V128 (I16x8 V128Op.Popcnt)) ->
      error e.at "illegal instruction i16x8.popcnt"
    | VecUnary (V128 (I32x4 V128Op.Abs)) -> vecop 0xa0l
    | VecUnary (V128 (I32x4 V128Op.Neg)) -> vecop 0xa1l
    | VecUnary (V128 (I32x4 V128Op.Popcnt)) ->
      error e.at "illegal instruction i32x4.popcnt"
    | VecUnary (V128 (I64x2 V128Op.Abs)) -> vecop 0xc0l
    | VecUnary (V128 (I64x2 V128Op.Neg)) -> vecop 0xc1l
    | VecUnary (V128 (I64x2 V128Op.Popcnt)) ->
      error e.at "illegal instruction i64x2.popcnt"
    | VecUnary (V128 (F32x4 V128Op.Ceil)) -> vecop 0x67l
    | VecUnary (V128 (F32x4 V128Op.Floor)) -> vecop 0x68l
    | VecUnary (V128 (F32x4 V128Op.Trunc)) -> vecop 0x69l
    | VecUnary (V128 (F32x4 V128Op.Nearest)) -> vecop 0x6al
    | VecUnary (V128 (F64x2 V128Op.Ceil)) -> vecop 0x74l
    | VecUnary (V128 (F64x2 V128Op.Floor)) -> vecop 0x75l
    | VecUnary (V128 (F64x2 V128Op.Trunc)) -> vecop 0x7al
    | VecUnary (V128 (F64x2 V128Op.Nearest)) -> vecop 0x94l
    | VecUnary (V128 (F32x4 V128Op.Abs)) -> vecop 0xe0l
    | VecUnary (V128 (F32x4 V128Op.Neg)) -> vecop 0xe1l
    | VecUnary (V128 (F32x4 V128Op.Sqrt)) -> vecop 0xe3l
    | VecUnary (V128 (F64x2 V128Op.Abs)) -> vecop 0xecl
    | VecUnary (V128 (F64x2 V128Op.Neg)) -> vecop 0xedl
    | VecUnary (V128 (F64x2 V128Op.Sqrt)) -> vecop 0xefl

    | VecCompare (V128 (I8x16 V128Op.Eq)) -> vecop 0x23l
    | VecCompare (V128 (I8x16 V128Op.Ne)) -> vecop 0x24l
    | VecCompare (V128 (I8x16 V128Op.LtS)) -> vecop 0x25l
    | VecCompare (V128 (I8x16 V128Op.LtU)) -> vecop 0x26l
    | VecCompare (V128 (I8x16 V128Op.GtS)) -> vecop 0x27l
    | VecCompare (V128 (I8x16 V128Op.GtU)) -> vecop 0x28l
    | VecCompare (V128 (I8x16 V128Op.LeS)) -> vecop 0x29l
    | VecCompare (V128 (I8x16 V128Op.LeU)) -> vecop 0x2al
    | VecCompare (V128 (I8x16 V128Op.GeS)) -> vecop 0x2bl
    | VecCompare (V128 (I8x16 V128Op.GeU)) -> vecop 0x2cl
    | VecCompare (V128 (I16x8 V128Op.Eq)) -> vecop 0x2dl
    | VecCompare (V128 (I16x8 V128Op.Ne)) -> vecop 0x2el
    | VecCompare (V128 (I16x8 V128Op.LtS)) -> vecop 0x2fl
    | VecCompare (V128 (I16x8 V128Op.LtU)) -> vecop 0x30l
    | VecCompare (V128 (I16x8 V128Op.GtS)) -> vecop 0x31l
    | VecCompare (V128 (I16x8 V128Op.GtU)) -> vecop 0x32l
    | VecCompare (V128 (I16x8 V128Op.LeS)) -> vecop 0x33l
    | VecCompare (V128 (I16x8 V128Op.LeU)) -> vecop 0x34l
    | VecCompare (V128 (I16x8 V128Op.GeS)) -> vecop 0x35l
    | VecCompare (V128 (I16x8 V128Op.GeU)) -> vecop 0x36l
    | VecCompare (V128 (I32x4 V128Op.Eq)) -> vecop 0x37l
    | VecCompare (V128 (I32x4 V128Op.Ne)) -> vecop 0x38l
    | VecCompare (V128 (I32x4 V128Op.LtS)) -> vecop 0x39l
    | VecCompare (V128 (I32x4 V128Op.LtU)) -> vecop 0x3al
    | VecCompare (V128 (I32x4 V128Op.GtS)) -> vecop 0x3bl
    | VecCompare (V128 (I32x4 V128Op.GtU)) -> vecop 0x3cl
    | VecCompare (V128 (I32x4 V128Op.LeS)) -> vecop 0x3dl
    | VecCompare (V128 (I32x4 V128Op.LeU)) -> vecop 0x3el
    | VecCompare (V128 (I32x4 V128Op.GeS)) -> vecop 0x3fl
    | VecCompare (V128 (I32x4 V128Op.GeU)) -> vecop 0x40l
    | VecCompare (V128 (I64x2 V128Op.Eq)) -> vecop 0xd6l
    | VecCompare (V128 (I64x2 V128Op.Ne)) -> vecop 0xd7l
    | VecCompare (V128 (I64x2 V128Op.LtS)) -> vecop 0xd8l
    | VecCompare (V128 (I64x2 V128Op.LtU)) ->
      error e.at "illegal instruction i64x2.lt_u"
    | VecCompare (V128 (I64x2 V128Op.GtS)) -> vecop 0xd9l
    | VecCompare (V128 (I64x2 V128Op.GtU)) ->
      error e.at "illegal instruction i64x2.gt_u"
    | VecCompare (V128 (I64x2 V128Op.LeS)) -> vecop 0xdal
    | VecCompare (V128 (I64x2 V128Op.LeU)) ->
      error e.at "illegal instruction i64x2.le_u"
    | VecCompare (V128 (I64x2 V128Op.GeS)) -> vecop 0xdbl
    | VecCompare (V128 (I64x2 V128Op.GeU)) ->
      error e.at "illegal instruction i64x2.ge_u"
    | VecCompare (V128 (F32x4 V128Op.Eq)) -> vecop 0x41l
    | VecCompare (V128 (F32x4 V128Op.Ne)) -> vecop 0x42l
    | VecCompare (V128 (F32x4 V128Op.Lt)) -> vecop 0x43l
    | VecCompare (V128 (F32x4 V128Op.Gt)) -> vecop 0x44l
    | VecCompare (V128 (F32x4 V128Op.Le)) -> vecop 0x45l
    | VecCompare (V128 (F32x4 V128Op.Ge)) -> vecop 0x46l
    | VecCompare (V128 (F64x2 V128Op.Eq)) -> vecop 0x47l
    | VecCompare (V128 (F64x2 V128Op.Ne)) -> vecop 0x48l
    | VecCompare (V128 (F64x2 V128Op.Lt)) -> vecop 0x49l
    | VecCompare (V128 (F64x2 V128Op.Gt)) -> vecop 0x4al
    | VecCompare (V128 (F64x2 V128Op.Le)) -> vecop 0x4bl
    | VecCompare (V128 (F64x2 V128Op.Ge)) -> vecop 0x4cl

    | VecBinary (V128 (I8x16 (V128Op.Shuffle is))) -> vecop 0x0dl; List.iter byte is
    | VecBinary (V128 (I8x16 V128Op.Swizzle)) -> vecop 0x0el
    | VecBinary (V128 (I8x16 V128Op.NarrowS)) -> vecop 0x65l
    | VecBinary (V128 (I8x16 V128Op.NarrowU)) -> vecop 0x66l
    | VecBinary (V128 (I8x16 V128Op.Add)) -> vecop 0x6el
    | VecBinary (V128 (I8x16 V128Op.AddSatS)) -> vecop 0x6fl
    | VecBinary (V128 (I8x16 V128Op.AddSatU)) -> vecop 0x70l
    | VecBinary (V128 (I8x16 V128Op.Sub)) -> vecop 0x71l
    | VecBinary (V128 (I8x16 V128Op.SubSatS)) -> vecop 0x72l
    | VecBinary (V128 (I8x16 V128Op.SubSatU)) -> vecop 0x73l
    | VecBinary (V128 (I8x16 V128Op.MinS)) -> vecop 0x76l
    | VecBinary (V128 (I8x16 V128Op.MinU)) -> vecop 0x77l
    | VecBinary (V128 (I8x16 V128Op.MaxS)) -> vecop 0x78l
    | VecBinary (V128 (I8x16 V128Op.MaxU)) -> vecop 0x79l
    | VecBinary (V128 (I8x16 V128Op.AvgrU)) -> vecop 0x7bl
    | VecBinary (V128 (I16x8 V128Op.NarrowS)) -> vecop 0x85l
    | VecBinary (V128 (I16x8 V128Op.NarrowU)) -> vecop 0x86l
    | VecBinary (V128 (I16x8 V128Op.Add)) -> vecop 0x8el
    | VecBinary (V128 (I16x8 V128Op.AddSatS)) -> vecop 0x8fl
    | VecBinary (V128 (I16x8 V128Op.AddSatU)) -> vecop 0x90l
    | VecBinary (V128 (I16x8 V128Op.Sub)) -> vecop 0x91l
    | VecBinary (V128 (I16x8 V128Op.SubSatS)) -> vecop 0x92l
    | VecBinary (V128 (I16x8 V128Op.SubSatU)) -> vecop 0x93l
    | VecBinary (V128 (I16x8 V128Op.Mul)) -> vecop 0x95l
    | VecBinary (V128 (I16x8 V128Op.MinS)) -> vecop 0x96l
    | VecBinary (V128 (I16x8 V128Op.MinU)) -> vecop 0x97l
    | VecBinary (V128 (I16x8 V128Op.MaxS)) -> vecop 0x98l
    | VecBinary (V128 (I16x8 V128Op.MaxU)) -> vecop 0x99l
    | VecBinary (V128 (I16x8 V128Op.AvgrU)) -> vecop 0x9bl
    | VecBinary (V128 (I16x8 V128Op.ExtMulLowS)) -> vecop 0x9cl
    | VecBinary (V128 (I16x8 V128Op.ExtMulHighS)) -> vecop 0x9dl
    | VecBinary (V128 (I16x8 V128Op.ExtMulLowU)) -> vecop 0x9el
    | VecBinary (V128 (I16x8 V128Op.ExtMulHighU)) -> vecop 0x9fl
    | VecBinary (V128 (I16x8 V128Op.Q15MulRSatS)) -> vecop 0x82l
    | VecBinary (V128 (I32x4 V128Op.Add)) -> vecop 0xael
    | VecBinary (V128 (I32x4 V128Op.Sub)) -> vecop 0xb1l
    | VecBinary (V128 (I32x4 V128Op.MinS)) -> vecop 0xb6l
    | VecBinary (V128 (I32x4 V128Op.MinU)) -> vecop 0xb7l
    | VecBinary (V128 (I32x4 V128Op.MaxS)) -> vecop 0xb8l
    | VecBinary (V128 (I32x4 V128Op.MaxU)) -> vecop 0xb9l
    | VecBinary (V128 (I32x4 V128Op.DotS)) -> vecop 0xbal
    | VecBinary (V128 (I32x4 V128Op.Mul)) -> vecop 0xb5l
    | VecBinary (V128 (I32x4 V128Op.ExtMulLowS)) -> vecop 0xbcl
    | VecBinary (V128 (I32x4 V128Op.ExtMulHighS)) -> vecop 0xbdl
    | VecBinary (V128 (I32x4 V128Op.ExtMulLowU)) -> vecop 0xbel
    | VecBinary (V128 (I32x4 V128Op.ExtMulHighU)) -> vecop 0xbfl
    | VecBinary (V128 (I64x2 V128Op.Add)) -> vecop 0xcel
    | VecBinary (V128 (I64x2 V128Op.Sub)) -> vecop 0xd1l
    | VecBinary (V128 (I64x2 V128Op.Mul)) -> vecop 0xd5l
    | VecBinary (V128 (I64x2 V128Op.ExtMulLowS)) -> vecop 0xdcl
    | VecBinary (V128 (I64x2 V128Op.ExtMulHighS)) -> vecop 0xddl
    | VecBinary (V128 (I64x2 V128Op.ExtMulLowU)) -> vecop 0xdel
    | VecBinary (V128 (I64x2 V128Op.ExtMulHighU)) -> vecop 0xdfl
    | VecBinary (V128 (F32x4 V128Op.Add)) -> vecop 0xe4l
    | VecBinary (V128 (F32x4 V128Op.Sub)) -> vecop 0xe5l
    | VecBinary (V128 (F32x4 V128Op.Mul)) -> vecop 0xe6l
    | VecBinary (V128 (F32x4 V128Op.Div)) -> vecop 0xe7l
    | VecBinary (V128 (F32x4 V128Op.Min)) -> vecop 0xe8l
    | VecBinary (V128 (F32x4 V128Op.Max)) -> vecop 0xe9l
    | VecBinary (V128 (F32x4 V128Op.Pmin)) -> vecop 0xeal
    | VecBinary (V128 (F32x4 V128Op.Pmax)) -> vecop 0xebl
    | VecBinary (V128 (F64x2 V128Op.Add)) -> vecop 0xf0l
    | VecBinary (V128 (F64x2 V128Op.Sub)) -> vecop 0xf1l
    | VecBinary (V128 (F64x2 V128Op.Mul)) -> vecop 0xf2l
    | VecBinary (V128 (F64x2 V128Op.Div)) -> vecop 0xf3l
    | VecBinary (V128 (F64x2 V128Op.Min)) -> vecop 0xf4l
    | VecBinary (V128 (F64x2 V128Op.Max)) -> vecop 0xf5l
    | VecBinary (V128 (F64x2 V128Op.Pmin)) -> vecop 0xf6l
    | VecBinary (V128 (F64x2 V128Op.Pmax)) -> vecop 0xf7l
    | VecBinary (V128 _) ->
      error e.at "illegal binary vector instruction"

    | VecConvert (V128 (I8x16 _)) ->
      error e.at "illegal i8x16 conversion instruction"
    | VecConvert (V128 (I16x8 V128Op.ExtendLowS)) -> vecop 0x87l
    | VecConvert (V128 (I16x8 V128Op.ExtendHighS)) -> vecop 0x88l
    | VecConvert (V128 (I16x8 V128Op.ExtendLowU)) -> vecop 0x89l
    | VecConvert (V128 (I16x8 V128Op.ExtendHighU)) -> vecop 0x8al
    | VecConvert (V128 (I16x8 V128Op.ExtAddPairwiseS)) -> vecop 0x7cl
    | VecConvert (V128 (I16x8 V128Op.ExtAddPairwiseU)) -> vecop 0x7dl
    | VecConvert (V128 (I16x8 _)) ->
      error e.at "illegal i16x8 conversion instruction"
    | VecConvert (V128 (I32x4 V128Op.ExtendLowS)) -> vecop 0xa7l
    | VecConvert (V128 (I32x4 V128Op.ExtendHighS)) -> vecop 0xa8l
    | VecConvert (V128 (I32x4 V128Op.ExtendLowU)) -> vecop 0xa9l
    | VecConvert (V128 (I32x4 V128Op.ExtendHighU)) -> vecop 0xaal
    | VecConvert (V128 (I32x4 V128Op.ExtAddPairwiseS)) -> vecop 0x7el
    | VecConvert (V128 (I32x4 V128Op.ExtAddPairwiseU)) -> vecop 0x7fl
    | VecConvert (V128 (I32x4 V128Op.TruncSatSF32x4)) -> vecop 0xf8l
    | VecConvert (V128 (I32x4 V128Op.TruncSatUF32x4)) -> vecop 0xf9l
    | VecConvert (V128 (I32x4 V128Op.TruncSatSZeroF64x2)) -> vecop 0xfcl
    | VecConvert (V128 (I32x4 V128Op.TruncSatUZeroF64x2)) -> vecop 0xfdl
    | VecConvert (V128 (I64x2 V128Op.ExtendLowS)) -> vecop 0xc7l
    | VecConvert (V128 (I64x2 V128Op.ExtendHighS)) -> vecop 0xc8l
    | VecConvert (V128 (I64x2 V128Op.ExtendLowU)) -> vecop 0xc9l
    | VecConvert (V128 (I64x2 V128Op.ExtendHighU)) -> vecop 0xcal
    | VecConvert (V128 (I64x2 _)) ->
      error e.at "illegal i64x2 conversion instruction"
    | VecConvert (V128 (F32x4 V128Op.DemoteZeroF64x2)) -> vecop 0x5el
    | VecConvert (V128 (F32x4 V128Op.PromoteLowF32x4)) ->
      error e.at "illegal instruction f32x4.promote_low_f32x4"
    | VecConvert (V128 (F32x4 V128Op.ConvertSI32x4)) -> vecop 0xfal
    | VecConvert (V128 (F32x4 V128Op.ConvertUI32x4)) -> vecop 0xfbl
    | VecConvert (V128 (F64x2 V128Op.DemoteZeroF64x2)) ->
      error e.at "illegal instruction f64x2.demote_zero_f64x2"
    | VecConvert (V128 (F64x2 V128Op.PromoteLowF32x4)) -> vecop 0x5fl
    | VecConvert (V128 (F64x2 V128Op.ConvertSI32x4)) -> vecop 0xfel
    | VecConvert (V128 (F64x2 V128Op.ConvertUI32x4)) -> vecop 0xffl

    | VecShift (V128 (I8x16 V128Op.Shl)) -> vecop 0x6bl
    | VecShift (V128 (I8x16 V128Op.ShrS)) -> vecop 0x6cl
    | VecShift (V128 (I8x16 V128Op.ShrU)) -> vecop 0x6dl
    | VecShift (V128 (I16x8 V128Op.Shl)) -> vecop 0x8bl
    | VecShift (V128 (I16x8 V128Op.ShrS)) -> vecop 0x8cl
    | VecShift (V128 (I16x8 V128Op.ShrU)) -> vecop 0x8dl
    | VecShift (V128 (I32x4 V128Op.Shl)) -> vecop 0xabl
    | VecShift (V128 (I32x4 V128Op.ShrS)) -> vecop 0xacl
    | VecShift (V128 (I32x4 V128Op.ShrU)) -> vecop 0xadl
    | VecShift (V128 (I64x2 V128Op.Shl)) -> vecop 0xcbl
    | VecShift (V128 (I64x2 V128Op.ShrS)) -> vecop 0xccl
    | VecShift (V128 (I64x2 V128Op.ShrU)) -> vecop 0xcdl
    | VecShift (V128 _) -> .

    | VecBitmask (V128 (I8x16 V128Op.Bitmask)) -> vecop 0x64l
    | VecBitmask (V128 (I16x8 V128Op.Bitmask)) -> vecop 0x84l
    | VecBitmask (V128 (I32x4 V128Op.Bitmask)) -> vecop 0xa4l
    | VecBitmask (V128 (I64x2 V128Op.Bitmask)) -> vecop 0xc4l
    | VecBitmask (V128 _) -> .

    | VecTestBits (V128 V128Op.AnyTrue) -> vecop 0x53l
    | VecUnaryBits (V128 V128Op.Not) -> vecop 0x4dl
    | VecBinaryBits (V128 V128Op.And) -> vecop 0x4el
    | VecBinaryBits (V128 V128Op.AndNot) -> vecop 0x4fl
    | VecBinaryBits (V128 V128Op.Or) -> vecop 0x50l
    | VecBinaryBits (V128 V128Op.Xor) -> vecop 0x51l
    | VecTernaryBits (V128 V128Op.Bitselect) -> vecop 0x52l

    | VecSplat (V128 ((I8x16 V128Op.Splat))) -> vecop 0x0fl
    | VecSplat (V128 ((I16x8 V128Op.Splat))) -> vecop 0x10l
    | VecSplat (V128 ((I32x4 V128Op.Splat))) -> vecop 0x11l
    | VecSplat (V128 ((I64x2 V128Op.Splat))) -> vecop 0x12l
    | VecSplat (V128 ((F32x4 V128Op.Splat))) -> vecop 0x13l
    | VecSplat (V128 ((F64x2 V128Op.Splat))) -> vecop 0x14l

    | VecExtract (V128 (I8x16 (V128Op.Extract (i, SX)))) -> vecop 0x15l; byte i
    | VecExtract (V128 (I8x16 (V128Op.Extract (i, ZX)))) -> vecop 0x16l; byte i
    | VecExtract (V128 (I16x8 (V128Op.Extract (i, SX)))) -> vecop 0x18l; byte i
    | VecExtract (V128 (I16x8 (V128Op.Extract (i, ZX)))) -> vecop 0x19l; byte i
    | VecExtract (V128 (I32x4 (V128Op.Extract (i, ())))) -> vecop 0x1bl; byte i
    | VecExtract (V128 (I64x2 (V128Op.Extract (i, ())))) -> vecop 0x1dl; byte i
    | VecExtract (V128 (F32x4 (V128Op.Extract (i, ())))) -> vecop 0x1fl; byte i
    | VecExtract (V128 (F64x2 (V128Op.Extract (i, ())))) -> vecop 0x21l; byte i

    | VecReplace (V128 (I8x16 (V128Op.Replace i))) -> vecop 0x17l; byte i
    | VecReplace (V128 (I16x8 (V128Op.Replace i))) -> vecop 0x1al; byte i
    | VecReplace (V128 (I32x4 (V128Op.Replace i))) -> vecop 0x1cl; byte i
    | VecReplace (V128 (I64x2 (V128Op.Replace i))) -> vecop 0x1el; byte i
    | VecReplace (V128 (F32x4 (V128Op.Replace i))) -> vecop 0x20l; byte i
    | VecReplace (V128 (F64x2 (V128Op.Replace i))) -> vecop 0x22l; byte i

  let const c =
    list instr c.it; end_ ()


  (* Sections *)

  let section id f x needed =
    if needed then begin
      byte id;
      let g = gap32 () in
      let p = pos s in
      f x;
      patch_gap32 g (pos s - p)
    end


  (* Type section *)

  let type_ t = def_type t.it

  let type_section ts =
    section 1 (vec type_) ts (ts <> [])


  (* Import section *)

  let import_desc d =
    match d.it with
    | FuncImport x -> byte 0x00; var x
    | TableImport t -> byte 0x01; table_type t
    | MemoryImport t -> byte 0x02; memory_type t
    | GlobalImport t -> byte 0x03; global_type t

  let import im =
    let {module_name; item_name; idesc} = im.it in
    name module_name; name item_name; import_desc idesc

  let import_section ims =
    section 2 (vec import) ims (ims <> [])


  (* Function section *)

  let func f = var f.it.ftype

  let func_section fs =
    section 3 (vec func) fs (fs <> [])


  (* Table section *)

  let table tab =
    let {ttype} = tab.it in
    table_type ttype

  let table_section tabs =
    section 4 (vec table) tabs (tabs <> [])


  (* Memory section *)

  let memory mem =
    let {mtype} = mem.it in
    memory_type mtype

  let memory_section mems =
    section 5 (vec memory) mems (mems <> [])


  (* Global section *)

  let global g =
    let {gtype; ginit} = g.it in
    global_type gtype; const ginit

  let global_section gs =
    section 6 (vec global) gs (gs <> [])


  (* Export section *)

  let export_desc d =
    match d.it with
    | FuncExport x -> byte 0; var x
    | TableExport x -> byte 1; var x
    | MemoryExport x -> byte 2; var x
    | GlobalExport x -> byte 3; var x

  let export ex =
    let {name = n; edesc} = ex.it in
    name n; export_desc edesc

  let export_section exs =
    section 7 (vec export) exs (exs <> [])


  (* Start section *)

  let start st =
    let {sfunc} = st.it in
    var sfunc

  let start_section xo =
    section 8 (opt start) xo (xo <> None)


  (* Code section *)

  let code f =
    let {locals = locs; body; _} = f.it in
    let g = gap32 () in
    let p = pos s in
    locals locs;
    list instr body;
    end_ ();
    patch_gap32 g (pos s - p)

  let code_section fs =
    section 10 (vec code) fs (fs <> [])


  (* Element section *)

  let is_elem_kind = function
    | (NonNullable, FuncHeapType) -> true
    | _ -> false

  let elem_kind = function
    | (NonNullable, FuncHeapType) -> byte 0x00
    | _ -> assert false

  let is_elem_index e =
    match e.it with
    | [{it = RefFunc _; _}] -> true
    | _ -> false

  let elem_index e =
    match e.it with
    | [{it = RefFunc x; _}] -> var x
    | _ -> assert false

  let elem seg =
    let {etype; einit; emode} = seg.it in
    if is_elem_kind etype && List.for_all is_elem_index einit then
      match emode.it with
      | Passive ->
        u32 0x01l; elem_kind etype; vec elem_index einit
      | Active {index; offset} when index.it = 0l && is_elem_kind etype ->
        u32 0x00l; const offset; vec elem_index einit
      | Active {index; offset} ->
        u32 0x02l;
        var index; const offset; elem_kind etype; vec elem_index einit
      | Declarative ->
        u32 0x03l; elem_kind etype; vec elem_index einit
    else
      match emode.it with
      | Passive ->
        u32 0x05l; ref_type etype; vec const einit
      | Active {index; offset} when index.it = 0l && is_elem_kind etype ->
        u32 0x04l; const offset; vec const einit
      | Active {index; offset} ->
        u32 0x06l; var index; const offset; ref_type etype; vec const einit
      | Declarative ->
        u32 0x07l; ref_type etype; vec const einit

  let elem_section elems =
    section 9 (vec elem) elems (elems <> [])


  (* Data section *)

  let data seg =
    let {dinit; dmode} = seg.it in
    match dmode.it with
    | Passive ->
      u32 0x01l; string dinit
    | Active {index; offset} when index.it = 0l ->
      u32 0x00l; const offset; string dinit
    | Active {index; offset} ->
      u32 0x02l; var index; const offset; string dinit
    | Declarative ->
      error dmode.at "illegal declarative data segment"

  let data_section datas =
    section 11 (vec data) datas (datas <> [])


  (* Data count section *)

  let data_count_section datas m =
    section 12 len (List.length datas) Free.((module_ m).datas <> Set.empty)


  (* Custom section *)

  let custom (n, bs) =
    name n;
    put_string s bs

  let custom_section n bs =
    section 0 custom (n, bs) true


  (* Module *)

  let module_ m =
    word32 0x6d736100l;
    word32 version;
    type_section m.it.types;
    import_section m.it.imports;
    func_section m.it.funcs;
    table_section m.it.tables;
    memory_section m.it.memories;
    global_section m.it.globals;
    export_section m.it.exports;
    start_section m.it.start;
    elem_section m.it.elems;
    data_count_section m.it.datas m;
    code_section m.it.funcs;
    data_section m.it.datas
end


let encode m =
  let module E = E (struct let stream = stream () end) in
  E.module_ m; to_string E.s

let encode_custom name content =
  let module E = E (struct let stream = stream () end) in
  E.custom_section name content; to_string E.s<|MERGE_RESOLUTION|>--- conflicted
+++ resolved
@@ -95,19 +95,13 @@
 
   open Types
 
-<<<<<<< HEAD
   let mutability = function
-    | Immutable -> u8 0
-    | Mutable -> u8 1
+    | Immutable -> byte 0
+    | Mutable -> byte 1
 
   let var_type var = function
     | SynVar x -> var x
     | _ -> assert false
-=======
-  let var_type = function
-    | SynVar x -> s33 x
-    | SemVar _ -> assert false
->>>>>>> 1ddc1180
 
   let num_type = function
     | I32Type -> s7 (-0x01)
@@ -119,39 +113,26 @@
     | V128Type -> s7 (-0x05)
 
   let heap_type = function
-<<<<<<< HEAD
-    | NoneHeapType -> vs7 (-0x1b)
-    | AnyHeapType -> vs7 (-0x11)
-    | EqHeapType -> vs7 (-0x13)
-    | I31HeapType -> vs7 (-0x16)
-    | DataHeapType -> vs7 (-0x19)
-    | ArrayHeapType -> vs7 (-0x1a)
-    | FuncHeapType -> vs7 (-0x10)
-    | DefHeapType x -> var_type vs33 x
-    | RttHeapType x -> vs7 (-0x18); var_type vu32 x
+    | NoneHeapType -> s7 (-0x1b)
+    | AnyHeapType -> s7 (-0x11)
+    | EqHeapType -> s7 (-0x13)
+    | I31HeapType -> s7 (-0x16)
+    | DataHeapType -> s7 (-0x19)
+    | ArrayHeapType -> s7 (-0x1a)
+    | FuncHeapType -> s7 (-0x10)
+    | DefHeapType x -> var_type s33 x
+    | RttHeapType x -> s7 (-0x18); var_type u32 x
 
   let ref_type = function
-    | (Nullable, NoneHeapType) -> vs7 (-0x1b)
-    | (Nullable, AnyHeapType) -> vs7 (-0x11)
-    | (Nullable, EqHeapType) -> vs7 (-0x13)
-    | (Nullable, I31HeapType) -> vs7 (-0x16)
-    | (Nullable, DataHeapType) -> vs7 (-0x19)
-    | (Nullable, ArrayHeapType) -> vs7 (-0x1a)
-    | (Nullable, FuncHeapType) -> vs7 (-0x10)
-    | (Nullable, t) -> vs7 (-0x14); heap_type t
-    | (NonNullable, t) -> vs7 (-0x15); heap_type t
-=======
-    | FuncHeapType -> s7 (-0x10)
-    | ExternHeapType -> s7 (-0x11)
-    | DefHeapType x -> var_type x
-    | BotHeapType -> assert false
-
-  let ref_type = function
+    | (Nullable, NoneHeapType) -> s7 (-0x1b)
+    | (Nullable, AnyHeapType) -> s7 (-0x11)
+    | (Nullable, EqHeapType) -> s7 (-0x13)
+    | (Nullable, I31HeapType) -> s7 (-0x16)
+    | (Nullable, DataHeapType) -> s7 (-0x19)
+    | (Nullable, ArrayHeapType) -> s7 (-0x1a)
     | (Nullable, FuncHeapType) -> s7 (-0x10)
-    | (Nullable, ExternHeapType) -> s7 (-0x11)
     | (Nullable, t) -> s7 (-0x14); heap_type t
     | (NonNullable, t) -> s7 (-0x15); heap_type t
->>>>>>> 1ddc1180
 
   let value_type = function
     | NumType t -> num_type t
@@ -160,8 +141,8 @@
     | BotType -> assert false
 
   let packed_type = function
-    | Pack8 -> vs7 (-0x06)
-    | Pack16 -> vs7 (-0x07)
+    | Pack8 -> s7 (-0x06)
+    | Pack16 -> s7 (-0x07)
     | Pack32 | Pack64 -> assert false
 
   let storage_type = function
@@ -180,26 +161,21 @@
   let func_type = function
     | FuncType (ts1, ts2) -> vec value_type ts1; vec value_type ts2
 
-<<<<<<< HEAD
   let str_type = function
-    | StructDefType st -> vs7 (-0x21); struct_type st
-    | ArrayDefType at -> vs7 (-0x22); array_type at
-    | FuncDefType ft -> vs7 (-0x20); func_type ft
-=======
-  let def_type = function
+    | StructDefType st -> s7 (-0x21); struct_type st
+    | ArrayDefType at -> s7 (-0x22); array_type at
     | FuncDefType ft -> s7 (-0x20); func_type ft
->>>>>>> 1ddc1180
 
   let sub_type = function
     | SubType ([], st) -> str_type st
-    | SubType (xs, st) -> vs7 (-0x30); vec (var_type vu32) xs; str_type st
+    | SubType (xs, st) -> s7 (-0x30); vec (var_type u32) xs; str_type st
 
   let def_type = function
     | RecDefType [st] -> sub_type st
-    | RecDefType sts -> vs7 (-0x31); vec sub_type sts
-
-  let limits vu {min; max} =
-    bool (max <> None); vu min; opt vu max
+    | RecDefType sts -> s7 (-0x31); vec sub_type sts
+
+  let limits uN {min; max} =
+    bool (max <> None); uN min; opt uN max
 
   let table_type = function
     | TableType (lim, t) -> ref_type t; limits u32 lim
@@ -207,13 +183,6 @@
   let memory_type = function
     | MemoryType lim -> limits u32 lim
 
-<<<<<<< HEAD
-=======
-  let mutability = function
-    | Immutable -> byte 0
-    | Mutable -> byte 1
-
->>>>>>> 1ddc1180
   let global_type = function
     | GlobalType (t, mut) -> value_type t; mutability mut
 
@@ -236,13 +205,8 @@
   let block_type = function
     | ValBlockType None -> s33 (-0x40l)
     | ValBlockType (Some t) -> value_type t
-<<<<<<< HEAD
-    | VarBlockType (SynVar x) -> vs33 x
+    | VarBlockType (SynVar x) -> s33 x
     | VarBlockType _ -> assert false
-=======
-    | VarBlockType (SynVar x) -> s33 x
-    | VarBlockType (SemVar _) -> assert false
->>>>>>> 1ddc1180
 
   let local (t, n) = len n; value_type t.it
 
@@ -442,7 +406,7 @@
 
     | ArrayNew (x, Explicit) -> op 0xfb; op 0x11; var x
     | ArrayNew (x, Implicit) -> op 0xfb; op 0x12; var x
-    | ArrayNewFixed (x, n) -> op 0xfb; op 0x19; var x; vu32 n
+    | ArrayNewFixed (x, n) -> op 0xfb; op 0x19; var x; u32 n
     | ArrayNewElem (x, y) -> op 0xfb; op 0x1c; var x; var y
     | ArrayNewData (x, y) -> op 0xfb; op 0x1b; var x; var y
     | ArrayGet (x, None) -> op 0xfb; op 0x13; var x
