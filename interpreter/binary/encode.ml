(* Version *)

let version = 1l


(* Errors *)

module Code = Error.Make ()
exception Code = Code.Error


(* Encoding stream *)

type stream =
{
  buf : Buffer.t;
  patches : (int * char) list ref
}

let stream () = {buf = Buffer.create 8192; patches = ref []}
let pos s = Buffer.length s.buf
let put s b = Buffer.add_char s.buf b
let put_string s bs = Buffer.add_string s.buf bs
let patch s pos b = s.patches := (pos, b) :: !(s.patches)

let to_string s =
  let bs = Buffer.to_bytes s.buf in
  List.iter (fun (pos, b) -> Bytes.set bs pos b) !(s.patches);
  Bytes.to_string bs


(* Encoding *)

let encode m =
  let s = stream () in

  let module E = struct
    (* Generic values *)

    let u8 i = put s (Char.chr (i land 0xff))
    let u16 i = u8 (i land 0xff); u8 (i lsr 8)
    let u32 i =
      Int32.(u16 (to_int (logand i 0xffffl));
             u16 (to_int (shift_right i 16)))
    let u64 i =
      Int64.(u32 (to_int32 (logand i 0xffffffffL));
             u32 (to_int32 (shift_right i 32)))

    let rec vu64 i =
      let b = Int64.(to_int (logand i 0x7fL)) in
      if 0L <= i && i < 128L then u8 b
      else (u8 (b lor 0x80); vu64 (Int64.shift_right_logical i 7))

    let rec vs64 i =
      let b = Int64.(to_int (logand i 0x7fL)) in
      if -64L <= i && i < 64L then u8 b
      else (u8 (b lor 0x80); vs64 (Int64.shift_right i 7))

    let vu1 i = vu64 Int64.(logand (of_int i) 1L)
    let vu32 i = vu64 Int64.(logand (of_int32 i) 0xffffffffL)
    let vs7 i = vs64 (Int64.of_int i)
    let vs32 i = vs64 (Int64.of_int32 i)
    let vs33 i = vs64 (I64_convert.extend_i32_s i)
    let f32 x = u32 (F32.to_bits x)
    let f64 x = u64 (F64.to_bits x)

    let len i =
      if Int32.to_int (Int32.of_int i) <> i then
        Code.error Source.no_region
          "cannot encode length with more than 32 bit";
      vu32 (Int32.of_int i)

    let bool b = vu1 (if b then 1 else 0)
    let string bs = len (String.length bs); put_string s bs
    let name n = string (Utf8.encode n)
    let list f xs = List.iter f xs
    let opt f xo = Lib.Option.app f xo
    let vec f xs = len (List.length xs); list f xs

    let gap32 () = let p = pos s in u32 0l; u8 0; p
    let patch_gap32 p n =
      assert (n <= 0x0fff_ffff); (* Strings cannot excess 2G anyway *)
      let lsb i = Char.chr (i land 0xff) in
      patch s p (lsb (n lor 0x80));
      patch s (p + 1) (lsb ((n lsr 7) lor 0x80));
      patch s (p + 2) (lsb ((n lsr 14) lor 0x80));
      patch s (p + 3) (lsb ((n lsr 21) lor 0x80));
      patch s (p + 4) (lsb (n lsr 28))

    (* Types *)

    open Types

    let value_type = function
      | I32Type -> vs7 (-0x01)
      | I64Type -> vs7 (-0x02)
      | F32Type -> vs7 (-0x03)
      | F64Type -> vs7 (-0x04)

    let elem_type = function
      | FuncRefType -> vs7 (-0x10)

    let stack_type = vec value_type
    let func_type = function
      | FuncType (ins, out) -> vs7 (-0x20); stack_type ins; stack_type out

    let limits vu {min; max} =
      bool (max <> None); vu min; opt vu max

    let table_type = function
      | TableType (lim, t) -> elem_type t; limits vu32 lim

    let memory_type = function
      | MemoryType lim -> limits vu32 lim

    let mutability = function
      | Immutable -> u8 0
      | Mutable -> u8 1

    let global_type = function
      | GlobalType (t, mut) -> value_type t; mutability mut

    (* Expressions *)

    open Source
    open Ast
    open Values

    let op n = u8 n
    let end_ () = op 0x0b

    let var x = vu32 x.it

<<<<<<< HEAD
    let memop x {align; offset; _} =
      let has_var = x.it <> 0l in
      let flags =
        Int32.(logor (of_int align) (if has_var then 0x40l else 0x00l)) in
      vu32 flags;
      vu32 offset;
      if has_var then var x
=======
    let block_type = function
      | VarBlockType x -> vs33 x.it
      | ValBlockType None -> vs7 (-0x40)
      | ValBlockType (Some t) -> value_type t
>>>>>>> 068147e1

    let rec instr e =
      match e.it with
      | Unreachable -> op 0x00
      | Nop -> op 0x01

      | Block (bt, es) -> op 0x02; block_type bt; list instr es; end_ ()
      | Loop (bt, es) -> op 0x03; block_type bt; list instr es; end_ ()
      | If (bt, es1, es2) ->
        op 0x04; block_type bt; list instr es1;
        if es2 <> [] then op 0x05;
        list instr es2; end_ ()

      | Br x -> op 0x0c; var x
      | BrIf x -> op 0x0d; var x
      | BrTable (xs, x) -> op 0x0e; vec var xs; var x
      | Return -> op 0x0f
      | Call x -> op 0x10; var x
      | CallIndirect x -> op 0x11; var x; u8 0x00

      | Drop -> op 0x1a
      | Select -> op 0x1b

      | LocalGet x -> op 0x20; var x
      | LocalSet x -> op 0x21; var x
      | LocalTee x -> op 0x22; var x
      | GlobalGet x -> op 0x23; var x
      | GlobalSet x -> op 0x24; var x

      | Load (x, ({ty = I32Type; sz = None; _} as mo)) ->
        op 0x28; memop x mo
      | Load (x, ({ty = I64Type; sz = None; _} as mo)) ->
        op 0x29; memop x mo
      | Load (x, ({ty = F32Type; sz = None; _} as mo)) ->
        op 0x2a; memop x mo
      | Load (x, ({ty = F64Type; sz = None; _} as mo)) ->
        op 0x2b; memop x mo
      | Load (x, ({ty = I32Type; sz = Some (Pack8, SX); _} as mo)) ->
        op 0x2c; memop x mo
      | Load (x, ({ty = I32Type; sz = Some (Pack8, ZX); _} as mo)) ->
        op 0x2d; memop x mo
      | Load (x, ({ty = I32Type; sz = Some (Pack16, SX); _} as mo)) ->
        op 0x2e; memop x mo
      | Load (x, ({ty = I32Type; sz = Some (Pack16, ZX); _} as mo)) ->
        op 0x2f; memop x mo
      | Load (x, {ty = I32Type; sz = Some (Pack32, _); _}) ->
        assert false
      | Load (x, ({ty = I64Type; sz = Some (Pack8, SX); _} as mo)) ->
        op 0x30; memop x mo
      | Load (x, ({ty = I64Type; sz = Some (Pack8, ZX); _} as mo)) ->
        op 0x31; memop x mo
      | Load (x, ({ty = I64Type; sz = Some (Pack16, SX); _} as mo)) ->
        op 0x32; memop x mo
      | Load (x, ({ty = I64Type; sz = Some (Pack16, ZX); _} as mo)) ->
        op 0x33; memop x mo
      | Load (x, ({ty = I64Type; sz = Some (Pack32, SX); _} as mo)) ->
        op 0x34; memop x mo
      | Load (x, ({ty = I64Type; sz = Some (Pack32, ZX); _} as mo)) ->
        op 0x35; memop x mo
      | Load (x, {ty = F32Type | F64Type; sz = Some _; _}) ->
        assert false

      | Store (x, ({ty = I32Type; sz = None; _} as mo)) ->
        op 0x36; memop x mo
      | Store (x, ({ty = I64Type; sz = None; _} as mo)) ->
        op 0x37; memop x mo
      | Store (x, ({ty = F32Type; sz = None; _} as mo)) ->
        op 0x38; memop x mo
      | Store (x, ({ty = F64Type; sz = None; _} as mo)) ->
        op 0x39; memop x mo
      | Store (x, ({ty = I32Type; sz = Some Pack8; _} as mo)) ->
        op 0x3a; memop x mo
      | Store (x, ({ty = I32Type; sz = Some Pack16; _} as mo)) ->
        op 0x3b; memop x mo
      | Store (x, {ty = I32Type; sz = Some Pack32; _}) ->
        assert false
      | Store (x, ({ty = I64Type; sz = Some Pack8; _} as mo)) ->
        op 0x3c; memop x mo
      | Store (x, ({ty = I64Type; sz = Some Pack16; _} as mo)) ->
        op 0x3d; memop x mo
      | Store (x, ({ty = I64Type; sz = Some Pack32; _} as mo)) ->
        op 0x3e; memop x mo
      | Store (x, {ty = F32Type | F64Type; sz = Some _; _}) ->
        assert false

      | MemorySize x -> op 0x3f; var x
      | MemoryGrow x -> op 0x40; var x

      | Const {it = I32 c; _} -> op 0x41; vs32 c
      | Const {it = I64 c; _} -> op 0x42; vs64 c
      | Const {it = F32 c; _} -> op 0x43; f32 c
      | Const {it = F64 c; _} -> op 0x44; f64 c

      | Test (I32 I32Op.Eqz) -> op 0x45
      | Test (I64 I64Op.Eqz) -> op 0x50
      | Test (F32 _) -> assert false
      | Test (F64 _) -> assert false

      | Compare (I32 I32Op.Eq) -> op 0x46
      | Compare (I32 I32Op.Ne) -> op 0x47
      | Compare (I32 I32Op.LtS) -> op 0x48
      | Compare (I32 I32Op.LtU) -> op 0x49
      | Compare (I32 I32Op.GtS) -> op 0x4a
      | Compare (I32 I32Op.GtU) -> op 0x4b
      | Compare (I32 I32Op.LeS) -> op 0x4c
      | Compare (I32 I32Op.LeU) -> op 0x4d
      | Compare (I32 I32Op.GeS) -> op 0x4e
      | Compare (I32 I32Op.GeU) -> op 0x4f

      | Compare (I64 I64Op.Eq) -> op 0x51
      | Compare (I64 I64Op.Ne) -> op 0x52
      | Compare (I64 I64Op.LtS) -> op 0x53
      | Compare (I64 I64Op.LtU) -> op 0x54
      | Compare (I64 I64Op.GtS) -> op 0x55
      | Compare (I64 I64Op.GtU) -> op 0x56
      | Compare (I64 I64Op.LeS) -> op 0x57
      | Compare (I64 I64Op.LeU) -> op 0x58
      | Compare (I64 I64Op.GeS) -> op 0x59
      | Compare (I64 I64Op.GeU) -> op 0x5a

      | Compare (F32 F32Op.Eq) -> op 0x5b
      | Compare (F32 F32Op.Ne) -> op 0x5c
      | Compare (F32 F32Op.Lt) -> op 0x5d
      | Compare (F32 F32Op.Gt) -> op 0x5e
      | Compare (F32 F32Op.Le) -> op 0x5f
      | Compare (F32 F32Op.Ge) -> op 0x60

      | Compare (F64 F64Op.Eq) -> op 0x61
      | Compare (F64 F64Op.Ne) -> op 0x62
      | Compare (F64 F64Op.Lt) -> op 0x63
      | Compare (F64 F64Op.Gt) -> op 0x64
      | Compare (F64 F64Op.Le) -> op 0x65
      | Compare (F64 F64Op.Ge) -> op 0x66

      | Unary (I32 I32Op.Clz) -> op 0x67
      | Unary (I32 I32Op.Ctz) -> op 0x68
      | Unary (I32 I32Op.Popcnt) -> op 0x69
      | Unary (I32 (I32Op.ExtendS Pack8)) -> op 0xc0
      | Unary (I32 (I32Op.ExtendS Pack16)) -> op 0xc1
      | Unary (I32 (I32Op.ExtendS Pack32)) -> assert false

      | Unary (I64 I64Op.Clz) -> op 0x79
      | Unary (I64 I64Op.Ctz) -> op 0x7a
      | Unary (I64 I64Op.Popcnt) -> op 0x7b
      | Unary (I64 (I64Op.ExtendS Pack8)) -> op 0xc2
      | Unary (I64 (I64Op.ExtendS Pack16)) -> op 0xc3
      | Unary (I64 (I64Op.ExtendS Pack32)) -> op 0xc4

      | Unary (F32 F32Op.Abs) -> op 0x8b
      | Unary (F32 F32Op.Neg) -> op 0x8c
      | Unary (F32 F32Op.Ceil) -> op 0x8d
      | Unary (F32 F32Op.Floor) -> op 0x8e
      | Unary (F32 F32Op.Trunc) -> op 0x8f
      | Unary (F32 F32Op.Nearest) -> op 0x90
      | Unary (F32 F32Op.Sqrt) -> op 0x91

      | Unary (F64 F64Op.Abs) -> op 0x99
      | Unary (F64 F64Op.Neg) -> op 0x9a
      | Unary (F64 F64Op.Ceil) -> op 0x9b
      | Unary (F64 F64Op.Floor) -> op 0x9c
      | Unary (F64 F64Op.Trunc) -> op 0x9d
      | Unary (F64 F64Op.Nearest) -> op 0x9e
      | Unary (F64 F64Op.Sqrt) -> op 0x9f

      | Binary (I32 I32Op.Add) -> op 0x6a
      | Binary (I32 I32Op.Sub) -> op 0x6b
      | Binary (I32 I32Op.Mul) -> op 0x6c
      | Binary (I32 I32Op.DivS) -> op 0x6d
      | Binary (I32 I32Op.DivU) -> op 0x6e
      | Binary (I32 I32Op.RemS) -> op 0x6f
      | Binary (I32 I32Op.RemU) -> op 0x70
      | Binary (I32 I32Op.And) -> op 0x71
      | Binary (I32 I32Op.Or) -> op 0x72
      | Binary (I32 I32Op.Xor) -> op 0x73
      | Binary (I32 I32Op.Shl) -> op 0x74
      | Binary (I32 I32Op.ShrS) -> op 0x75
      | Binary (I32 I32Op.ShrU) -> op 0x76
      | Binary (I32 I32Op.Rotl) -> op 0x77
      | Binary (I32 I32Op.Rotr) -> op 0x78

      | Binary (I64 I64Op.Add) -> op 0x7c
      | Binary (I64 I64Op.Sub) -> op 0x7d
      | Binary (I64 I64Op.Mul) -> op 0x7e
      | Binary (I64 I64Op.DivS) -> op 0x7f
      | Binary (I64 I64Op.DivU) -> op 0x80
      | Binary (I64 I64Op.RemS) -> op 0x81
      | Binary (I64 I64Op.RemU) -> op 0x82
      | Binary (I64 I64Op.And) -> op 0x83
      | Binary (I64 I64Op.Or) -> op 0x84
      | Binary (I64 I64Op.Xor) -> op 0x85
      | Binary (I64 I64Op.Shl) -> op 0x86
      | Binary (I64 I64Op.ShrS) -> op 0x87
      | Binary (I64 I64Op.ShrU) -> op 0x88
      | Binary (I64 I64Op.Rotl) -> op 0x89
      | Binary (I64 I64Op.Rotr) -> op 0x8a

      | Binary (F32 F32Op.Add) -> op 0x92
      | Binary (F32 F32Op.Sub) -> op 0x93
      | Binary (F32 F32Op.Mul) -> op 0x94
      | Binary (F32 F32Op.Div) -> op 0x95
      | Binary (F32 F32Op.Min) -> op 0x96
      | Binary (F32 F32Op.Max) -> op 0x97
      | Binary (F32 F32Op.CopySign) -> op 0x98

      | Binary (F64 F64Op.Add) -> op 0xa0
      | Binary (F64 F64Op.Sub) -> op 0xa1
      | Binary (F64 F64Op.Mul) -> op 0xa2
      | Binary (F64 F64Op.Div) -> op 0xa3
      | Binary (F64 F64Op.Min) -> op 0xa4
      | Binary (F64 F64Op.Max) -> op 0xa5
      | Binary (F64 F64Op.CopySign) -> op 0xa6

      | Convert (I32 I32Op.ExtendSI32) -> assert false
      | Convert (I32 I32Op.ExtendUI32) -> assert false
      | Convert (I32 I32Op.WrapI64) -> op 0xa7
      | Convert (I32 I32Op.TruncSF32) -> op 0xa8
      | Convert (I32 I32Op.TruncUF32) -> op 0xa9
      | Convert (I32 I32Op.TruncSF64) -> op 0xaa
      | Convert (I32 I32Op.TruncUF64) -> op 0xab
      | Convert (I32 I32Op.TruncSatSF32) -> op 0xfc; op 0x00
      | Convert (I32 I32Op.TruncSatUF32) -> op 0xfc; op 0x01
      | Convert (I32 I32Op.TruncSatSF64) -> op 0xfc; op 0x02
      | Convert (I32 I32Op.TruncSatUF64) -> op 0xfc; op 0x03
      | Convert (I32 I32Op.ReinterpretFloat) -> op 0xbc

      | Convert (I64 I64Op.ExtendSI32) -> op 0xac
      | Convert (I64 I64Op.ExtendUI32) -> op 0xad
      | Convert (I64 I64Op.WrapI64) -> assert false
      | Convert (I64 I64Op.TruncSF32) -> op 0xae
      | Convert (I64 I64Op.TruncUF32) -> op 0xaf
      | Convert (I64 I64Op.TruncSF64) -> op 0xb0
      | Convert (I64 I64Op.TruncUF64) -> op 0xb1
      | Convert (I64 I64Op.TruncSatSF32) -> op 0xfc; op 0x04
      | Convert (I64 I64Op.TruncSatUF32) -> op 0xfc; op 0x05
      | Convert (I64 I64Op.TruncSatSF64) -> op 0xfc; op 0x06
      | Convert (I64 I64Op.TruncSatUF64) -> op 0xfc; op 0x07
      | Convert (I64 I64Op.ReinterpretFloat) -> op 0xbd

      | Convert (F32 F32Op.ConvertSI32) -> op 0xb2
      | Convert (F32 F32Op.ConvertUI32) -> op 0xb3
      | Convert (F32 F32Op.ConvertSI64) -> op 0xb4
      | Convert (F32 F32Op.ConvertUI64) -> op 0xb5
      | Convert (F32 F32Op.PromoteF32) -> assert false
      | Convert (F32 F32Op.DemoteF64) -> op 0xb6
      | Convert (F32 F32Op.ReinterpretInt) -> op 0xbe

      | Convert (F64 F64Op.ConvertSI32) -> op 0xb7
      | Convert (F64 F64Op.ConvertUI32) -> op 0xb8
      | Convert (F64 F64Op.ConvertSI64) -> op 0xb9
      | Convert (F64 F64Op.ConvertUI64) -> op 0xba
      | Convert (F64 F64Op.PromoteF32) -> op 0xbb
      | Convert (F64 F64Op.DemoteF64) -> assert false
      | Convert (F64 F64Op.ReinterpretInt) -> op 0xbf

    let const c =
      list instr c.it; end_ ()

    (* Sections *)

    let section id f x needed =
      if needed then begin
        u8 id;
        let g = gap32 () in
        let p = pos s in
        f x;
        patch_gap32 g (pos s - p)
      end

    (* Type section *)
    let type_ t = func_type t.it

    let type_section ts =
      section 1 (vec type_) ts (ts <> [])

    (* Import section *)
    let import_desc d =
      match d.it with
      | FuncImport x -> u8 0x00; var x
      | TableImport t -> u8 0x01; table_type t
      | MemoryImport t -> u8 0x02; memory_type t
      | GlobalImport t -> u8 0x03; global_type t

    let import im =
      let {module_name; item_name; idesc} = im.it in
      name module_name; name item_name; import_desc idesc

    let import_section ims =
      section 2 (vec import) ims (ims <> [])

    (* Function section *)
    let func f = var f.it.ftype

    let func_section fs =
      section 3 (vec func) fs (fs <> [])

    (* Table section *)
    let table tab =
      let {ttype} = tab.it in
      table_type ttype

    let table_section tabs =
      section 4 (vec table) tabs (tabs <> [])

    (* Memory section *)
    let memory mem =
      let {mtype} = mem.it in
      memory_type mtype

    let memory_section mems =
      section 5 (vec memory) mems (mems <> [])

    (* Global section *)
    let global g =
      let {gtype; value} = g.it in
      global_type gtype; const value

    let global_section gs =
      section 6 (vec global) gs (gs <> [])

    (* Export section *)
    let export_desc d =
      match d.it with
      | FuncExport x -> u8 0; var x
      | TableExport x -> u8 1; var x
      | MemoryExport x -> u8 2; var x
      | GlobalExport x -> u8 3; var x

    let export ex =
      let {name = n; edesc} = ex.it in
      name n; export_desc edesc

    let export_section exs =
      section 7 (vec export) exs (exs <> [])

    (* Start section *)
    let start_section xo =
      section 8 (opt var) xo (xo <> None)

    (* Code section *)
    let compress ts =
      let combine t = function
        | (t', n) :: ts when t = t' -> (t, n + 1) :: ts
        | ts -> (t, 1) :: ts
      in List.fold_right combine ts []

    let local (t, n) = len n; value_type t

    let code f =
      let {locals; body; _} = f.it in
      let g = gap32 () in
      let p = pos s in
      vec local (compress locals);
      list instr body;
      end_ ();
      patch_gap32 g (pos s - p)

    let code_section fs =
      section 10 (vec code) fs (fs <> [])

    (* Element section *)
    let segment dat seg =
      let {index; offset; init} = seg.it in
      var index; const offset; dat init

    let table_segment seg =
      segment (vec var) seg

    let elem_section elems =
      section 9 (vec table_segment) elems (elems <> [])

    (* Data section *)
    let memory_segment seg =
      segment string seg

    let data_section data =
      section 11 (vec memory_segment) data (data <> [])

    (* Module *)

    let module_ m =
      u32 0x6d736100l;
      u32 version;
      type_section m.it.types;
      import_section m.it.imports;
      func_section m.it.funcs;
      table_section m.it.tables;
      memory_section m.it.memories;
      global_section m.it.globals;
      export_section m.it.exports;
      start_section m.it.start;
      elem_section m.it.elems;
      code_section m.it.funcs;
      data_section m.it.data
  end
  in E.module_ m; to_string s<|MERGE_RESOLUTION|>--- conflicted
+++ resolved
@@ -131,7 +131,6 @@
 
     let var x = vu32 x.it
 
-<<<<<<< HEAD
     let memop x {align; offset; _} =
       let has_var = x.it <> 0l in
       let flags =
@@ -139,12 +138,11 @@
       vu32 flags;
       vu32 offset;
       if has_var then var x
-=======
+
     let block_type = function
       | VarBlockType x -> vs33 x.it
       | ValBlockType None -> vs7 (-0x40)
       | ValBlockType (Some t) -> value_type t
->>>>>>> 068147e1
 
     let rec instr e =
       match e.it with
