(* Binary format version *)

let version = 1l


(* Errors *)

module Code = Error.Make ()
exception Code = Code.Error

let error = Code.error


(* Encoding stream *)

type stream =
{
  buf : Buffer.t;
  patches : (int * char) list ref
}

let stream () = {buf = Buffer.create 8192; patches = ref []}
let pos s = Buffer.length s.buf
let put s b = Buffer.add_char s.buf b
let put_string s bs = Buffer.add_string s.buf bs
let patch s pos b = s.patches := (pos, b) :: !(s.patches)

let to_string s =
  let bs = Buffer.to_bytes s.buf in
  List.iter (fun (pos, b) -> Bytes.set bs pos b) !(s.patches);
  Bytes.to_string bs


(* Encoding *)

module E (S : sig val stream : stream end) =
struct
  let s = S.stream


  (* Generic values *)

  let byte i = put s (Char.chr (i land 0xff))
  let word16 i = byte (i land 0xff); byte (i lsr 8)
  let word32 i =
    Int32.(word16 (to_int (logand i 0xffffl));
           word16 (to_int (shift_right i 16)))
  let word64 i =
    Int64.(word32 (to_int32 (logand i 0xffffffffL));
           word32 (to_int32 (shift_right i 32)))

  let rec u64 i =
    let b = Int64.(to_int (logand i 0x7fL)) in
    if 0L <= i && i < 128L then byte b
    else (byte (b lor 0x80); u64 (Int64.shift_right_logical i 7))

  let rec s64 i =
    let b = Int64.(to_int (logand i 0x7fL)) in
    if -64L <= i && i < 64L then byte b
    else (byte (b lor 0x80); s64 (Int64.shift_right i 7))

  let u1 i = u64 Int64.(logand (of_int i) 1L)
  let u32 i = u64 Int64.(logand (of_int32 i) 0xffffffffL)
  let s7 i = s64 (Int64.of_int i)
  let s32 i = s64 (Int64.of_int32 i)
  let s33 i = s64 (I64_convert.extend_i32_s i)
  let f32 x = word32 (F32.to_bits x)
  let f64 x = word64 (F64.to_bits x)
  let v128 v = String.iter (put s) (V128.to_bits v)

  let len i =
    if Int32.to_int (Int32.of_int i) <> i then
      Code.error Source.no_region "length out of bounds";
    u32 (Int32.of_int i)

  let bool b = u1 (if b then 1 else 0)
  let string bs = len (String.length bs); put_string s bs
  let name n = string (Utf8.encode n)
  let list f xs = List.iter f xs
  let opt f xo = Lib.Option.app f xo
  let vec f xs = len (List.length xs); list f xs

  let gap32 () = let p = pos s in word32 0l; byte 0; p
  let patch_gap32 p n =
    assert (n <= 0x0fff_ffff); (* Strings cannot excess 2G anyway *)
    let lsb i = Char.chr (i land 0xff) in
    patch s p (lsb (n lor 0x80));
    patch s (p + 1) (lsb ((n lsr 7) lor 0x80));
    patch s (p + 2) (lsb ((n lsr 14) lor 0x80));
    patch s (p + 3) (lsb ((n lsr 21) lor 0x80));
    patch s (p + 4) (lsb (n lsr 28))


  (* Types *)

  open Types

  let num_type = function
    | I32Type -> s7 (-0x01)
    | I64Type -> s7 (-0x02)
    | F32Type -> s7 (-0x03)
    | F64Type -> s7 (-0x04)

  let vec_type = function
    | V128Type -> s7 (-0x05)

  let ref_type = function
    | FuncRefType -> s7 (-0x10)
    | ExternRefType -> s7 (-0x11)

  let value_type = function
    | NumType t -> num_type t
    | VecType t -> vec_type t
    | RefType t -> ref_type t

  let func_type = function
    | FuncType (ts1, ts2) ->
      s7 (-0x20); vec value_type ts1; vec value_type ts2


  let limits vu {min; max} =
    bool (max <> None); vu min; opt vu max

  let table_type = function
    | TableType (lim, t) -> ref_type t; limits u32 lim

  let memory_type = function
    | MemoryType lim -> limits u32 lim

  let mutability = function
    | Immutable -> byte 0
    | Mutable -> byte 1

  let global_type = function
    | GlobalType (t, mut) -> value_type t; mutability mut


  (* Instructions *)

  open Source
  open Ast
  open Values
  open V128

  let op n = byte n
  let vecop n = op 0xfd; u32 n
  let end_ () = op 0x0b

  let memop {align; offset; _} = u32 (Int32.of_int align); u32 offset

  let var x = u32 x.it

  let block_type = function
    | ValBlockType None -> s33 (-0x40l)
    | ValBlockType (Some t) -> value_type t
    | VarBlockType x -> s33 x.it

  let rec instr e =
    match e.it with
    | Unreachable -> op 0x00
    | Nop -> op 0x01

    | Block (bt, es) -> op 0x02; block_type bt; list instr es; end_ ()
    | Loop (bt, es) -> op 0x03; block_type bt; list instr es; end_ ()
    | If (bt, es1, es2) ->
      op 0x04; block_type bt; list instr es1;
      if es2 <> [] then op 0x05;
      list instr es2; end_ ()

    | Br x -> op 0x0c; var x
    | BrIf x -> op 0x0d; var x
    | BrTable (xs, x) -> op 0x0e; vec var xs; var x
    | Return -> op 0x0f
    | Call x -> op 0x10; var x
    | CallIndirect (x, y) -> op 0x11; var y; var x

    | Drop -> op 0x1a
    | Select None -> op 0x1b
    | Select (Some ts) -> op 0x1c; vec value_type ts

    | LocalGet x -> op 0x20; var x
    | LocalSet x -> op 0x21; var x
    | LocalTee x -> op 0x22; var x
    | GlobalGet x -> op 0x23; var x
    | GlobalSet x -> op 0x24; var x

    | TableGet x -> op 0x25; var x
    | TableSet x -> op 0x26; var x
    | TableSize x -> op 0xfc; u32 0x10l; var x
    | TableGrow x -> op 0xfc; u32 0x0fl; var x
    | TableFill x -> op 0xfc; u32 0x11l; var x
    | TableCopy (x, y) -> op 0xfc; u32 0x0el; var x; var y
    | TableInit (x, y) -> op 0xfc; u32 0x0cl; var y; var x
    | ElemDrop x -> op 0xfc; u32 0x0dl; var x

    | Load ({ty = I32Type; pack = None; _} as mo) -> op 0x28; memop mo
    | Load ({ty = I64Type; pack = None; _} as mo) -> op 0x29; memop mo
    | Load ({ty = F32Type; pack = None; _} as mo) -> op 0x2a; memop mo
    | Load ({ty = F64Type; pack = None; _} as mo) -> op 0x2b; memop mo
    | Load ({ty = I32Type; pack = Some (Pack8, SX); _} as mo) ->
      op 0x2c; memop mo
    | Load ({ty = I32Type; pack = Some (Pack8, ZX); _} as mo) ->
      op 0x2d; memop mo
    | Load ({ty = I32Type; pack = Some (Pack16, SX); _} as mo) ->
      op 0x2e; memop mo
    | Load ({ty = I32Type; pack = Some (Pack16, ZX); _} as mo) ->
      op 0x2f; memop mo
    | Load {ty = I32Type; pack = Some (Pack32, _); _} ->
      error e.at "illegal instruction i32.load32"
    | Load ({ty = I64Type; pack = Some (Pack8, SX); _} as mo) ->
      op 0x30; memop mo
    | Load ({ty = I64Type; pack = Some (Pack8, ZX); _} as mo) ->
      op 0x31; memop mo
    | Load ({ty = I64Type; pack = Some (Pack16, SX); _} as mo) ->
      op 0x32; memop mo
    | Load ({ty = I64Type; pack = Some (Pack16, ZX); _} as mo) ->
      op 0x33; memop mo
    | Load ({ty = I64Type; pack = Some (Pack32, SX); _} as mo) ->
      op 0x34; memop mo
    | Load ({ty = I64Type; pack = Some (Pack32, ZX); _} as mo) ->
      op 0x35; memop mo
    | Load {ty = F32Type | F64Type; pack = Some _; _} ->
      error e.at "illegal instruction fxx.loadN"
    | Load {ty = I32Type | I64Type; pack = Some (Pack64, _); _} ->
      error e.at "illegal instruction ixx.load64"

    | Store ({ty = I32Type; pack = None; _} as mo) -> op 0x36; memop mo
    | Store ({ty = I64Type; pack = None; _} as mo) -> op 0x37; memop mo
    | Store ({ty = F32Type; pack = None; _} as mo) -> op 0x38; memop mo
    | Store ({ty = F64Type; pack = None; _} as mo) -> op 0x39; memop mo
    | Store ({ty = I32Type; pack = Some Pack8; _} as mo) -> op 0x3a; memop mo
    | Store ({ty = I32Type; pack = Some Pack16; _} as mo) -> op 0x3b; memop mo
    | Store {ty = I32Type; pack = Some Pack32; _} ->
      error e.at "illegal instruction i32.store32"
    | Store ({ty = I64Type; pack = Some Pack8; _} as mo) -> op 0x3c; memop mo
    | Store ({ty = I64Type; pack = Some Pack16; _} as mo) -> op 0x3d; memop mo
    | Store ({ty = I64Type; pack = Some Pack32; _} as mo) -> op 0x3e; memop mo
    | Store {ty = F32Type | F64Type; pack = Some _; _} ->
      error e.at "illegal instruction fxx.storeN"
    | Store {ty = (I32Type | I64Type); pack = Some Pack64; _} ->
      error e.at "illegal instruction ixx.store64"

    | VecLoad ({ty = V128Type; pack = None; _} as mo) ->
      vecop 0x00l; memop mo
    | VecLoad ({ty = V128Type; pack = Some (Pack64, ExtLane (Pack8x8, SX)); _} as mo) ->
      vecop 0x01l; memop mo
    | VecLoad ({ty = V128Type; pack = Some (Pack64, ExtLane (Pack8x8, ZX)); _} as mo) ->
      vecop 0x02l; memop mo
    | VecLoad ({ty = V128Type; pack = Some (Pack64, ExtLane (Pack16x4, SX)); _} as mo) ->
      vecop 0x03l; memop mo
    | VecLoad ({ty = V128Type; pack = Some (Pack64, ExtLane (Pack16x4, ZX)); _} as mo) ->
      vecop 0x04l; memop mo
    | VecLoad ({ty = V128Type; pack = Some (Pack64, ExtLane (Pack32x2, SX)); _} as mo) ->
      vecop 0x05l; memop mo
    | VecLoad ({ty = V128Type; pack = Some (Pack64, ExtLane (Pack32x2, ZX)); _} as mo) ->
      vecop 0x06l; memop mo
    | VecLoad ({ty = V128Type; pack = Some (Pack8, ExtSplat); _} as mo) ->
      vecop 0x07l; memop mo
    | VecLoad ({ty = V128Type; pack = Some (Pack16, ExtSplat); _} as mo) ->
      vecop 0x08l; memop mo
    | VecLoad ({ty = V128Type; pack = Some (Pack32, ExtSplat); _} as mo) ->
      vecop 0x09l; memop mo
    | VecLoad ({ty = V128Type; pack = Some (Pack64, ExtSplat); _} as mo) ->
      vecop 0x0al; memop mo
    | VecLoad ({ty = V128Type; pack = Some (Pack32, ExtZero); _} as mo) ->
      vecop 0x5cl; memop mo
    | VecLoad ({ty = V128Type; pack = Some (Pack64, ExtZero); _} as mo) ->
      vecop 0x5dl; memop mo
    | VecLoad _ ->
      error e.at "illegal instruction v128.loadNxM_<ext>"

    | VecLoadLane ({ty = V128Type; pack = Pack8; _} as mo, i) ->
      vecop 0x54l; memop mo; byte i;
    | VecLoadLane ({ty = V128Type; pack = Pack16; _} as mo, i) ->
      vecop 0x55l; memop mo; byte i;
    | VecLoadLane ({ty = V128Type; pack = Pack32; _} as mo, i) ->
      vecop 0x56l; memop mo; byte i;
    | VecLoadLane ({ty = V128Type; pack = Pack64; _} as mo, i) ->
      vecop 0x57l; memop mo; byte i;

    | VecStore ({ty = V128Type; _} as mo) -> vecop 0x0bl; memop mo

    | VecStoreLane ({ty = V128Type; pack = Pack8; _} as mo, i) ->
      vecop 0x58l; memop mo; byte i;
    | VecStoreLane ({ty = V128Type; pack = Pack16; _} as mo, i) ->
      vecop 0x59l; memop mo; byte i;
    | VecStoreLane ({ty = V128Type; pack = Pack32; _} as mo, i) ->
      vecop 0x5al; memop mo; byte i;
    | VecStoreLane ({ty = V128Type; pack = Pack64; _} as mo, i) ->
      vecop 0x5bl; memop mo; byte i;

    | MemorySize -> op 0x3f; byte 0x00
    | MemoryGrow -> op 0x40; byte 0x00
    | MemoryFill -> op 0xfc; u32 0x0bl; byte 0x00
    | MemoryCopy -> op 0xfc; u32 0x0al; byte 0x00; byte 0x00
    | MemoryInit x -> op 0xfc; u32 0x08l; var x; byte 0x00
    | DataDrop x -> op 0xfc; u32 0x09l; var x

    | RefNull t -> op 0xd0; ref_type t
    | RefIsNull -> op 0xd1
    | RefFunc x -> op 0xd2; var x

    | Const {it = I32 c; _} -> op 0x41; s32 c
    | Const {it = I64 c; _} -> op 0x42; s64 c
    | Const {it = F32 c; _} -> op 0x43; f32 c
    | Const {it = F64 c; _} -> op 0x44; f64 c

    | Test (I32 I32Op.Eqz) -> op 0x45
    | Test (I64 I64Op.Eqz) -> op 0x50
    | Test (F32 _ | F64 _) -> .

    | Compare (I32 I32Op.Eq) -> op 0x46
    | Compare (I32 I32Op.Ne) -> op 0x47
    | Compare (I32 I32Op.LtS) -> op 0x48
    | Compare (I32 I32Op.LtU) -> op 0x49
    | Compare (I32 I32Op.GtS) -> op 0x4a
    | Compare (I32 I32Op.GtU) -> op 0x4b
    | Compare (I32 I32Op.LeS) -> op 0x4c
    | Compare (I32 I32Op.LeU) -> op 0x4d
    | Compare (I32 I32Op.GeS) -> op 0x4e
    | Compare (I32 I32Op.GeU) -> op 0x4f

    | Compare (I64 I64Op.Eq) -> op 0x51
    | Compare (I64 I64Op.Ne) -> op 0x52
    | Compare (I64 I64Op.LtS) -> op 0x53
    | Compare (I64 I64Op.LtU) -> op 0x54
    | Compare (I64 I64Op.GtS) -> op 0x55
    | Compare (I64 I64Op.GtU) -> op 0x56
    | Compare (I64 I64Op.LeS) -> op 0x57
    | Compare (I64 I64Op.LeU) -> op 0x58
    | Compare (I64 I64Op.GeS) -> op 0x59
    | Compare (I64 I64Op.GeU) -> op 0x5a

    | Compare (F32 F32Op.Eq) -> op 0x5b
    | Compare (F32 F32Op.Ne) -> op 0x5c
    | Compare (F32 F32Op.Lt) -> op 0x5d
    | Compare (F32 F32Op.Gt) -> op 0x5e
    | Compare (F32 F32Op.Le) -> op 0x5f
    | Compare (F32 F32Op.Ge) -> op 0x60

    | Compare (F64 F64Op.Eq) -> op 0x61
    | Compare (F64 F64Op.Ne) -> op 0x62
    | Compare (F64 F64Op.Lt) -> op 0x63
    | Compare (F64 F64Op.Gt) -> op 0x64
    | Compare (F64 F64Op.Le) -> op 0x65
    | Compare (F64 F64Op.Ge) -> op 0x66

    | Unary (I32 I32Op.Clz) -> op 0x67
    | Unary (I32 I32Op.Ctz) -> op 0x68
    | Unary (I32 I32Op.Popcnt) -> op 0x69
    | Unary (I32 (I32Op.ExtendS Pack8)) -> op 0xc0
    | Unary (I32 (I32Op.ExtendS Pack16)) -> op 0xc1
    | Unary (I32 (I32Op.ExtendS (Pack32 | Pack64))) ->
      error e.at "illegal instruction i32.extendN_s"

    | Unary (I64 I64Op.Clz) -> op 0x79
    | Unary (I64 I64Op.Ctz) -> op 0x7a
    | Unary (I64 I64Op.Popcnt) -> op 0x7b
    | Unary (I64 (I64Op.ExtendS Pack8)) -> op 0xc2
    | Unary (I64 (I64Op.ExtendS Pack16)) -> op 0xc3
    | Unary (I64 (I64Op.ExtendS Pack32)) -> op 0xc4
    | Unary (I64 (I64Op.ExtendS Pack64)) ->
      error e.at "illegal instruction i64.extend64_s"

    | Unary (F32 F32Op.Abs) -> op 0x8b
    | Unary (F32 F32Op.Neg) -> op 0x8c
    | Unary (F32 F32Op.Ceil) -> op 0x8d
    | Unary (F32 F32Op.Floor) -> op 0x8e
    | Unary (F32 F32Op.Trunc) -> op 0x8f
    | Unary (F32 F32Op.Nearest) -> op 0x90
    | Unary (F32 F32Op.Sqrt) -> op 0x91

    | Unary (F64 F64Op.Abs) -> op 0x99
    | Unary (F64 F64Op.Neg) -> op 0x9a
    | Unary (F64 F64Op.Ceil) -> op 0x9b
    | Unary (F64 F64Op.Floor) -> op 0x9c
    | Unary (F64 F64Op.Trunc) -> op 0x9d
    | Unary (F64 F64Op.Nearest) -> op 0x9e
    | Unary (F64 F64Op.Sqrt) -> op 0x9f

    | Binary (I32 I32Op.Add) -> op 0x6a
    | Binary (I32 I32Op.Sub) -> op 0x6b
    | Binary (I32 I32Op.Mul) -> op 0x6c
    | Binary (I32 I32Op.DivS) -> op 0x6d
    | Binary (I32 I32Op.DivU) -> op 0x6e
    | Binary (I32 I32Op.RemS) -> op 0x6f
    | Binary (I32 I32Op.RemU) -> op 0x70
    | Binary (I32 I32Op.And) -> op 0x71
    | Binary (I32 I32Op.Or) -> op 0x72
    | Binary (I32 I32Op.Xor) -> op 0x73
    | Binary (I32 I32Op.Shl) -> op 0x74
    | Binary (I32 I32Op.ShrS) -> op 0x75
    | Binary (I32 I32Op.ShrU) -> op 0x76
    | Binary (I32 I32Op.Rotl) -> op 0x77
    | Binary (I32 I32Op.Rotr) -> op 0x78

    | Binary (I64 I64Op.Add) -> op 0x7c
    | Binary (I64 I64Op.Sub) -> op 0x7d
    | Binary (I64 I64Op.Mul) -> op 0x7e
    | Binary (I64 I64Op.DivS) -> op 0x7f
    | Binary (I64 I64Op.DivU) -> op 0x80
    | Binary (I64 I64Op.RemS) -> op 0x81
    | Binary (I64 I64Op.RemU) -> op 0x82
    | Binary (I64 I64Op.And) -> op 0x83
    | Binary (I64 I64Op.Or) -> op 0x84
    | Binary (I64 I64Op.Xor) -> op 0x85
    | Binary (I64 I64Op.Shl) -> op 0x86
    | Binary (I64 I64Op.ShrS) -> op 0x87
    | Binary (I64 I64Op.ShrU) -> op 0x88
    | Binary (I64 I64Op.Rotl) -> op 0x89
    | Binary (I64 I64Op.Rotr) -> op 0x8a

    | Binary (F32 F32Op.Add) -> op 0x92
    | Binary (F32 F32Op.Sub) -> op 0x93
    | Binary (F32 F32Op.Mul) -> op 0x94
    | Binary (F32 F32Op.Div) -> op 0x95
    | Binary (F32 F32Op.Min) -> op 0x96
    | Binary (F32 F32Op.Max) -> op 0x97
    | Binary (F32 F32Op.CopySign) -> op 0x98

    | Binary (F64 F64Op.Add) -> op 0xa0
    | Binary (F64 F64Op.Sub) -> op 0xa1
    | Binary (F64 F64Op.Mul) -> op 0xa2
    | Binary (F64 F64Op.Div) -> op 0xa3
    | Binary (F64 F64Op.Min) -> op 0xa4
    | Binary (F64 F64Op.Max) -> op 0xa5
    | Binary (F64 F64Op.CopySign) -> op 0xa6

    | Convert (I32 I32Op.ExtendSI32) ->
      error e.at "illegal instruction i32.extend_i32_s"
    | Convert (I32 I32Op.ExtendUI32) ->
      error e.at "illegal instruction i32.extend_i32_u"
    | Convert (I32 I32Op.WrapI64) -> op 0xa7
    | Convert (I32 I32Op.TruncSF32) -> op 0xa8
    | Convert (I32 I32Op.TruncUF32) -> op 0xa9
    | Convert (I32 I32Op.TruncSF64) -> op 0xaa
    | Convert (I32 I32Op.TruncUF64) -> op 0xab
    | Convert (I32 I32Op.TruncSatSF32) -> op 0xfc; u32 0x00l
    | Convert (I32 I32Op.TruncSatUF32) -> op 0xfc; u32 0x01l
    | Convert (I32 I32Op.TruncSatSF64) -> op 0xfc; u32 0x02l
    | Convert (I32 I32Op.TruncSatUF64) -> op 0xfc; u32 0x03l
    | Convert (I32 I32Op.ReinterpretFloat) -> op 0xbc

    | Convert (I64 I64Op.ExtendSI32) -> op 0xac
    | Convert (I64 I64Op.ExtendUI32) -> op 0xad
    | Convert (I64 I64Op.WrapI64) ->
      error e.at "illegal instruction i64.wrap_i64"
    | Convert (I64 I64Op.TruncSF32) -> op 0xae
    | Convert (I64 I64Op.TruncUF32) -> op 0xaf
    | Convert (I64 I64Op.TruncSF64) -> op 0xb0
    | Convert (I64 I64Op.TruncUF64) -> op 0xb1
    | Convert (I64 I64Op.TruncSatSF32) -> op 0xfc; u32 0x04l
    | Convert (I64 I64Op.TruncSatUF32) -> op 0xfc; u32 0x05l
    | Convert (I64 I64Op.TruncSatSF64) -> op 0xfc; u32 0x06l
    | Convert (I64 I64Op.TruncSatUF64) -> op 0xfc; u32 0x07l
    | Convert (I64 I64Op.ReinterpretFloat) -> op 0xbd

    | Convert (F32 F32Op.ConvertSI32) -> op 0xb2
    | Convert (F32 F32Op.ConvertUI32) -> op 0xb3
    | Convert (F32 F32Op.ConvertSI64) -> op 0xb4
    | Convert (F32 F32Op.ConvertUI64) -> op 0xb5
    | Convert (F32 F32Op.PromoteF32) ->
      error e.at "illegal instruction f32.promote_f32"
    | Convert (F32 F32Op.DemoteF64) -> op 0xb6
    | Convert (F32 F32Op.ReinterpretInt) -> op 0xbe

    | Convert (F64 F64Op.ConvertSI32) -> op 0xb7
    | Convert (F64 F64Op.ConvertUI32) -> op 0xb8
    | Convert (F64 F64Op.ConvertSI64) -> op 0xb9
    | Convert (F64 F64Op.ConvertUI64) -> op 0xba
    | Convert (F64 F64Op.PromoteF32) -> op 0xbb
    | Convert (F64 F64Op.DemoteF64) ->
      error e.at "illegal instruction f64.demote_f64"
    | Convert (F64 F64Op.ReinterpretInt) -> op 0xbf

    | VecConst {it = V128 c; _} -> vecop 0x0cl; v128 c

    | VecTest (V128 (I8x16 V128Op.AllTrue)) -> vecop 0x63l
    | VecTest (V128 (I16x8 V128Op.AllTrue)) -> vecop 0x83l
    | VecTest (V128 (I32x4 V128Op.AllTrue)) -> vecop 0xa3l
    | VecTest (V128 (I64x2 V128Op.AllTrue)) -> vecop 0xc3l
    | VecTest (V128 _) -> .

    | VecUnary (V128 (I8x16 V128Op.Abs)) -> vecop 0x60l
    | VecUnary (V128 (I8x16 V128Op.Neg)) -> vecop 0x61l
    | VecUnary (V128 (I8x16 V128Op.Popcnt)) -> vecop 0x62l
    | VecUnary (V128 (I16x8 V128Op.Abs)) -> vecop 0x80l
    | VecUnary (V128 (I16x8 V128Op.Neg)) -> vecop 0x81l
    | VecUnary (V128 (I16x8 V128Op.Popcnt)) ->
      error e.at "illegal instruction i16x8.popcnt"
    | VecUnary (V128 (I32x4 V128Op.Abs)) -> vecop 0xa0l
    | VecUnary (V128 (I32x4 V128Op.Neg)) -> vecop 0xa1l
    | VecUnary (V128 (I32x4 V128Op.Popcnt)) ->
      error e.at "illegal instruction i32x4.popcnt"
    | VecUnary (V128 (I64x2 V128Op.Abs)) -> vecop 0xc0l
    | VecUnary (V128 (I64x2 V128Op.Neg)) -> vecop 0xc1l
    | VecUnary (V128 (I64x2 V128Op.Popcnt)) ->
      error e.at "illegal instruction i64x2.popcnt"
    | VecUnary (V128 (F32x4 V128Op.Ceil)) -> vecop 0x67l
    | VecUnary (V128 (F32x4 V128Op.Floor)) -> vecop 0x68l
    | VecUnary (V128 (F32x4 V128Op.Trunc)) -> vecop 0x69l
    | VecUnary (V128 (F32x4 V128Op.Nearest)) -> vecop 0x6al
    | VecUnary (V128 (F64x2 V128Op.Ceil)) -> vecop 0x74l
    | VecUnary (V128 (F64x2 V128Op.Floor)) -> vecop 0x75l
    | VecUnary (V128 (F64x2 V128Op.Trunc)) -> vecop 0x7al
    | VecUnary (V128 (F64x2 V128Op.Nearest)) -> vecop 0x94l
    | VecUnary (V128 (F32x4 V128Op.Abs)) -> vecop 0xe0l
    | VecUnary (V128 (F32x4 V128Op.Neg)) -> vecop 0xe1l
    | VecUnary (V128 (F32x4 V128Op.Sqrt)) -> vecop 0xe3l
    | VecUnary (V128 (F64x2 V128Op.Abs)) -> vecop 0xecl
    | VecUnary (V128 (F64x2 V128Op.Neg)) -> vecop 0xedl
    | VecUnary (V128 (F64x2 V128Op.Sqrt)) -> vecop 0xefl

    | VecCompare (V128 (I8x16 V128Op.Eq)) -> vecop 0x23l
    | VecCompare (V128 (I8x16 V128Op.Ne)) -> vecop 0x24l
    | VecCompare (V128 (I8x16 V128Op.LtS)) -> vecop 0x25l
    | VecCompare (V128 (I8x16 V128Op.LtU)) -> vecop 0x26l
    | VecCompare (V128 (I8x16 V128Op.GtS)) -> vecop 0x27l
    | VecCompare (V128 (I8x16 V128Op.GtU)) -> vecop 0x28l
    | VecCompare (V128 (I8x16 V128Op.LeS)) -> vecop 0x29l
    | VecCompare (V128 (I8x16 V128Op.LeU)) -> vecop 0x2al
    | VecCompare (V128 (I8x16 V128Op.GeS)) -> vecop 0x2bl
    | VecCompare (V128 (I8x16 V128Op.GeU)) -> vecop 0x2cl
    | VecCompare (V128 (I16x8 V128Op.Eq)) -> vecop 0x2dl
    | VecCompare (V128 (I16x8 V128Op.Ne)) -> vecop 0x2el
    | VecCompare (V128 (I16x8 V128Op.LtS)) -> vecop 0x2fl
    | VecCompare (V128 (I16x8 V128Op.LtU)) -> vecop 0x30l
    | VecCompare (V128 (I16x8 V128Op.GtS)) -> vecop 0x31l
    | VecCompare (V128 (I16x8 V128Op.GtU)) -> vecop 0x32l
    | VecCompare (V128 (I16x8 V128Op.LeS)) -> vecop 0x33l
    | VecCompare (V128 (I16x8 V128Op.LeU)) -> vecop 0x34l
    | VecCompare (V128 (I16x8 V128Op.GeS)) -> vecop 0x35l
    | VecCompare (V128 (I16x8 V128Op.GeU)) -> vecop 0x36l
    | VecCompare (V128 (I32x4 V128Op.Eq)) -> vecop 0x37l
    | VecCompare (V128 (I32x4 V128Op.Ne)) -> vecop 0x38l
    | VecCompare (V128 (I32x4 V128Op.LtS)) -> vecop 0x39l
    | VecCompare (V128 (I32x4 V128Op.LtU)) -> vecop 0x3al
    | VecCompare (V128 (I32x4 V128Op.GtS)) -> vecop 0x3bl
    | VecCompare (V128 (I32x4 V128Op.GtU)) -> vecop 0x3cl
    | VecCompare (V128 (I32x4 V128Op.LeS)) -> vecop 0x3dl
    | VecCompare (V128 (I32x4 V128Op.LeU)) -> vecop 0x3el
    | VecCompare (V128 (I32x4 V128Op.GeS)) -> vecop 0x3fl
    | VecCompare (V128 (I32x4 V128Op.GeU)) -> vecop 0x40l
    | VecCompare (V128 (I64x2 V128Op.Eq)) -> vecop 0xd6l
    | VecCompare (V128 (I64x2 V128Op.Ne)) -> vecop 0xd7l
    | VecCompare (V128 (I64x2 V128Op.LtS)) -> vecop 0xd8l
    | VecCompare (V128 (I64x2 V128Op.LtU)) ->
      error e.at "illegal instruction i64x2.lt_u"
    | VecCompare (V128 (I64x2 V128Op.GtS)) -> vecop 0xd9l
    | VecCompare (V128 (I64x2 V128Op.GtU)) ->
      error e.at "illegal instruction i64x2.gt_u"
    | VecCompare (V128 (I64x2 V128Op.LeS)) -> vecop 0xdal
    | VecCompare (V128 (I64x2 V128Op.LeU)) ->
      error e.at "illegal instruction i64x2.le_u"
    | VecCompare (V128 (I64x2 V128Op.GeS)) -> vecop 0xdbl
    | VecCompare (V128 (I64x2 V128Op.GeU)) ->
      error e.at "illegal instruction i64x2.ge_u"
    | VecCompare (V128 (F32x4 V128Op.Eq)) -> vecop 0x41l
    | VecCompare (V128 (F32x4 V128Op.Ne)) -> vecop 0x42l
    | VecCompare (V128 (F32x4 V128Op.Lt)) -> vecop 0x43l
    | VecCompare (V128 (F32x4 V128Op.Gt)) -> vecop 0x44l
    | VecCompare (V128 (F32x4 V128Op.Le)) -> vecop 0x45l
    | VecCompare (V128 (F32x4 V128Op.Ge)) -> vecop 0x46l
    | VecCompare (V128 (F64x2 V128Op.Eq)) -> vecop 0x47l
    | VecCompare (V128 (F64x2 V128Op.Ne)) -> vecop 0x48l
    | VecCompare (V128 (F64x2 V128Op.Lt)) -> vecop 0x49l
    | VecCompare (V128 (F64x2 V128Op.Gt)) -> vecop 0x4al
    | VecCompare (V128 (F64x2 V128Op.Le)) -> vecop 0x4bl
    | VecCompare (V128 (F64x2 V128Op.Ge)) -> vecop 0x4cl

    | VecBinary (V128 (I8x16 (V128Op.Shuffle is))) -> vecop 0x0dl; List.iter byte is
    | VecBinary (V128 (I8x16 V128Op.Swizzle)) -> vecop 0x0el
    | VecBinary (V128 (I8x16 V128Op.NarrowS)) -> vecop 0x65l
    | VecBinary (V128 (I8x16 V128Op.NarrowU)) -> vecop 0x66l
    | VecBinary (V128 (I8x16 V128Op.Add)) -> vecop 0x6el
    | VecBinary (V128 (I8x16 V128Op.AddSatS)) -> vecop 0x6fl
    | VecBinary (V128 (I8x16 V128Op.AddSatU)) -> vecop 0x70l
    | VecBinary (V128 (I8x16 V128Op.Sub)) -> vecop 0x71l
    | VecBinary (V128 (I8x16 V128Op.SubSatS)) -> vecop 0x72l
    | VecBinary (V128 (I8x16 V128Op.SubSatU)) -> vecop 0x73l
    | VecBinary (V128 (I8x16 V128Op.MinS)) -> vecop 0x76l
    | VecBinary (V128 (I8x16 V128Op.MinU)) -> vecop 0x77l
    | VecBinary (V128 (I8x16 V128Op.MaxS)) -> vecop 0x78l
    | VecBinary (V128 (I8x16 V128Op.MaxU)) -> vecop 0x79l
    | VecBinary (V128 (I8x16 V128Op.AvgrU)) -> vecop 0x7bl
    | VecBinary (V128 (I8x16 V128Op.RelaxedSwizzle)) -> vecop 0x100l
    | VecBinary (V128 (I16x8 V128Op.NarrowS)) -> vecop 0x85l
    | VecBinary (V128 (I16x8 V128Op.NarrowU)) -> vecop 0x86l
    | VecBinary (V128 (I16x8 V128Op.Add)) -> vecop 0x8el
    | VecBinary (V128 (I16x8 V128Op.AddSatS)) -> vecop 0x8fl
    | VecBinary (V128 (I16x8 V128Op.AddSatU)) -> vecop 0x90l
    | VecBinary (V128 (I16x8 V128Op.Sub)) -> vecop 0x91l
    | VecBinary (V128 (I16x8 V128Op.SubSatS)) -> vecop 0x92l
    | VecBinary (V128 (I16x8 V128Op.SubSatU)) -> vecop 0x93l
    | VecBinary (V128 (I16x8 V128Op.Mul)) -> vecop 0x95l
    | VecBinary (V128 (I16x8 V128Op.MinS)) -> vecop 0x96l
    | VecBinary (V128 (I16x8 V128Op.MinU)) -> vecop 0x97l
    | VecBinary (V128 (I16x8 V128Op.MaxS)) -> vecop 0x98l
    | VecBinary (V128 (I16x8 V128Op.MaxU)) -> vecop 0x99l
    | VecBinary (V128 (I16x8 V128Op.AvgrU)) -> vecop 0x9bl
    | VecBinary (V128 (I16x8 V128Op.ExtMulLowS)) -> vecop 0x9cl
    | VecBinary (V128 (I16x8 V128Op.ExtMulHighS)) -> vecop 0x9dl
    | VecBinary (V128 (I16x8 V128Op.ExtMulLowU)) -> vecop 0x9el
    | VecBinary (V128 (I16x8 V128Op.ExtMulHighU)) -> vecop 0x9fl
    | VecBinary (V128 (I16x8 V128Op.Q15MulRSatS)) -> vecop 0x82l
    | VecBinary (V128 (I16x8 V128Op.RelaxedQ15MulRS)) -> vecop 0x111l
    | VecBinary (V128 (I32x4 V128Op.Add)) -> vecop 0xael
    | VecBinary (V128 (I32x4 V128Op.Sub)) -> vecop 0xb1l
    | VecBinary (V128 (I32x4 V128Op.MinS)) -> vecop 0xb6l
    | VecBinary (V128 (I32x4 V128Op.MinU)) -> vecop 0xb7l
    | VecBinary (V128 (I32x4 V128Op.MaxS)) -> vecop 0xb8l
    | VecBinary (V128 (I32x4 V128Op.MaxU)) -> vecop 0xb9l
    | VecBinary (V128 (I32x4 V128Op.DotS)) -> vecop 0xbal
    | VecBinary (V128 (I32x4 V128Op.Mul)) -> vecop 0xb5l
    | VecBinary (V128 (I32x4 V128Op.ExtMulLowS)) -> vecop 0xbcl
    | VecBinary (V128 (I32x4 V128Op.ExtMulHighS)) -> vecop 0xbdl
    | VecBinary (V128 (I32x4 V128Op.ExtMulLowU)) -> vecop 0xbel
    | VecBinary (V128 (I32x4 V128Op.ExtMulHighU)) -> vecop 0xbfl
    | VecBinary (V128 (I64x2 V128Op.Add)) -> vecop 0xcel
    | VecBinary (V128 (I64x2 V128Op.Sub)) -> vecop 0xd1l
    | VecBinary (V128 (I64x2 V128Op.Mul)) -> vecop 0xd5l
    | VecBinary (V128 (I64x2 V128Op.ExtMulLowS)) -> vecop 0xdcl
    | VecBinary (V128 (I64x2 V128Op.ExtMulHighS)) -> vecop 0xddl
    | VecBinary (V128 (I64x2 V128Op.ExtMulLowU)) -> vecop 0xdel
    | VecBinary (V128 (I64x2 V128Op.ExtMulHighU)) -> vecop 0xdfl
    | VecBinary (V128 (F32x4 V128Op.Add)) -> vecop 0xe4l
    | VecBinary (V128 (F32x4 V128Op.Sub)) -> vecop 0xe5l
    | VecBinary (V128 (F32x4 V128Op.Mul)) -> vecop 0xe6l
    | VecBinary (V128 (F32x4 V128Op.Div)) -> vecop 0xe7l
    | VecBinary (V128 (F32x4 V128Op.Min)) -> vecop 0xe8l
    | VecBinary (V128 (F32x4 V128Op.Max)) -> vecop 0xe9l
    | VecBinary (V128 (F32x4 V128Op.Pmin)) -> vecop 0xeal
    | VecBinary (V128 (F32x4 V128Op.Pmax)) -> vecop 0xebl
    | VecBinary (V128 (F32x4 V128Op.RelaxedMin)) -> vecop 0x10dl
    | VecBinary (V128 (F32x4 V128Op.RelaxedMax)) -> vecop 0x10el
    | VecBinary (V128 (F64x2 V128Op.Add)) -> vecop 0xf0l
    | VecBinary (V128 (F64x2 V128Op.Sub)) -> vecop 0xf1l
    | VecBinary (V128 (F64x2 V128Op.Mul)) -> vecop 0xf2l
    | VecBinary (V128 (F64x2 V128Op.Div)) -> vecop 0xf3l
    | VecBinary (V128 (F64x2 V128Op.Min)) -> vecop 0xf4l
    | VecBinary (V128 (F64x2 V128Op.Max)) -> vecop 0xf5l
    | VecBinary (V128 (F64x2 V128Op.Pmin)) -> vecop 0xf6l
    | VecBinary (V128 (F64x2 V128Op.Pmax)) -> vecop 0xf7l
<<<<<<< HEAD
    | VecBinary (V128 (F64x2 V128Op.RelaxedMin)) -> vecop 0x10fl
    | VecBinary (V128 (F64x2 V128Op.RelaxedMax)) -> vecop 0x110l
    | VecBinary (V128 _) -> assert false

    | VecTernary (V128 (F32x4 V128Op.RelaxedFma)) -> vecop 0x105l
    | VecTernary (V128 (F32x4 V128Op.RelaxedFms)) -> vecop 0x106l
    | VecTernary (V128 (F64x2 V128Op.RelaxedFma)) -> vecop 0x107l
    | VecTernary (V128 (F64x2 V128Op.RelaxedFms)) -> vecop 0x108l
    | VecTernary (V128 (I8x16 V128Op.RelaxedLaneselect)) -> vecop 0x109l
    | VecTernary (V128 (I16x8 V128Op.RelaxedLaneselect)) -> vecop 0x10al
    | VecTernary (V128 (I32x4 V128Op.RelaxedLaneselect)) -> vecop 0x10bl
    | VecTernary (V128 (I64x2 V128Op.RelaxedLaneselect)) -> vecop 0x10cl
    | VecTernary (V128 _) -> .

    | VecConvert (V128 (I8x16 _)) -> assert false
=======
    | VecBinary (V128 _) ->
      error e.at "illegal binary vector instruction"

    | VecConvert (V128 (I8x16 _)) ->
      error e.at "illegal i8x16 conversion instruction"
>>>>>>> e0a6a312
    | VecConvert (V128 (I16x8 V128Op.ExtendLowS)) -> vecop 0x87l
    | VecConvert (V128 (I16x8 V128Op.ExtendHighS)) -> vecop 0x88l
    | VecConvert (V128 (I16x8 V128Op.ExtendLowU)) -> vecop 0x89l
    | VecConvert (V128 (I16x8 V128Op.ExtendHighU)) -> vecop 0x8al
    | VecConvert (V128 (I16x8 V128Op.ExtAddPairwiseS)) -> vecop 0x7cl
    | VecConvert (V128 (I16x8 V128Op.ExtAddPairwiseU)) -> vecop 0x7dl
    | VecConvert (V128 (I16x8 _)) ->
      error e.at "illegal i16x8 conversion instruction"
    | VecConvert (V128 (I32x4 V128Op.ExtendLowS)) -> vecop 0xa7l
    | VecConvert (V128 (I32x4 V128Op.ExtendHighS)) -> vecop 0xa8l
    | VecConvert (V128 (I32x4 V128Op.ExtendLowU)) -> vecop 0xa9l
    | VecConvert (V128 (I32x4 V128Op.ExtendHighU)) -> vecop 0xaal
    | VecConvert (V128 (I32x4 V128Op.ExtAddPairwiseS)) -> vecop 0x7el
    | VecConvert (V128 (I32x4 V128Op.ExtAddPairwiseU)) -> vecop 0x7fl
    | VecConvert (V128 (I32x4 V128Op.TruncSatSF32x4)) -> vecop 0xf8l
    | VecConvert (V128 (I32x4 V128Op.TruncSatUF32x4)) -> vecop 0xf9l
    | VecConvert (V128 (I32x4 V128Op.TruncSatSZeroF64x2)) -> vecop 0xfcl
    | VecConvert (V128 (I32x4 V128Op.TruncSatUZeroF64x2)) -> vecop 0xfdl
    | VecConvert (V128 (I32x4 V128Op.RelaxedTruncSF32x4)) -> vecop 0x101l
    | VecConvert (V128 (I32x4 V128Op.RelaxedTruncUF32x4)) -> vecop 0x102l
    | VecConvert (V128 (I32x4 V128Op.RelaxedTruncSZeroF64x2)) -> vecop 0x103l
    | VecConvert (V128 (I32x4 V128Op.RelaxedTruncUZeroF64x2)) -> vecop 0x104l
    | VecConvert (V128 (I64x2 V128Op.ExtendLowS)) -> vecop 0xc7l
    | VecConvert (V128 (I64x2 V128Op.ExtendHighS)) -> vecop 0xc8l
    | VecConvert (V128 (I64x2 V128Op.ExtendLowU)) -> vecop 0xc9l
    | VecConvert (V128 (I64x2 V128Op.ExtendHighU)) -> vecop 0xcal
    | VecConvert (V128 (I64x2 _)) ->
      error e.at "illegal i64x2 conversion instruction"
    | VecConvert (V128 (F32x4 V128Op.DemoteZeroF64x2)) -> vecop 0x5el
    | VecConvert (V128 (F32x4 V128Op.PromoteLowF32x4)) ->
      error e.at "illegal instruction f32x4.promote_low_f32x4"
    | VecConvert (V128 (F32x4 V128Op.ConvertSI32x4)) -> vecop 0xfal
    | VecConvert (V128 (F32x4 V128Op.ConvertUI32x4)) -> vecop 0xfbl
    | VecConvert (V128 (F64x2 V128Op.DemoteZeroF64x2)) ->
      error e.at "illegal instruction f64x2.demote_zero_f64x2"
    | VecConvert (V128 (F64x2 V128Op.PromoteLowF32x4)) -> vecop 0x5fl
    | VecConvert (V128 (F64x2 V128Op.ConvertSI32x4)) -> vecop 0xfel
    | VecConvert (V128 (F64x2 V128Op.ConvertUI32x4)) -> vecop 0xffl

    | VecShift (V128 (I8x16 V128Op.Shl)) -> vecop 0x6bl
    | VecShift (V128 (I8x16 V128Op.ShrS)) -> vecop 0x6cl
    | VecShift (V128 (I8x16 V128Op.ShrU)) -> vecop 0x6dl
    | VecShift (V128 (I16x8 V128Op.Shl)) -> vecop 0x8bl
    | VecShift (V128 (I16x8 V128Op.ShrS)) -> vecop 0x8cl
    | VecShift (V128 (I16x8 V128Op.ShrU)) -> vecop 0x8dl
    | VecShift (V128 (I32x4 V128Op.Shl)) -> vecop 0xabl
    | VecShift (V128 (I32x4 V128Op.ShrS)) -> vecop 0xacl
    | VecShift (V128 (I32x4 V128Op.ShrU)) -> vecop 0xadl
    | VecShift (V128 (I64x2 V128Op.Shl)) -> vecop 0xcbl
    | VecShift (V128 (I64x2 V128Op.ShrS)) -> vecop 0xccl
    | VecShift (V128 (I64x2 V128Op.ShrU)) -> vecop 0xcdl
    | VecShift (V128 _) -> .

    | VecBitmask (V128 (I8x16 V128Op.Bitmask)) -> vecop 0x64l
    | VecBitmask (V128 (I16x8 V128Op.Bitmask)) -> vecop 0x84l
    | VecBitmask (V128 (I32x4 V128Op.Bitmask)) -> vecop 0xa4l
    | VecBitmask (V128 (I64x2 V128Op.Bitmask)) -> vecop 0xc4l
    | VecBitmask (V128 _) -> .

    | VecTestBits (V128 V128Op.AnyTrue) -> vecop 0x53l
    | VecUnaryBits (V128 V128Op.Not) -> vecop 0x4dl
    | VecBinaryBits (V128 V128Op.And) -> vecop 0x4el
    | VecBinaryBits (V128 V128Op.AndNot) -> vecop 0x4fl
    | VecBinaryBits (V128 V128Op.Or) -> vecop 0x50l
    | VecBinaryBits (V128 V128Op.Xor) -> vecop 0x51l
    | VecTernaryBits (V128 V128Op.Bitselect) -> vecop 0x52l

    | VecSplat (V128 ((I8x16 V128Op.Splat))) -> vecop 0x0fl
    | VecSplat (V128 ((I16x8 V128Op.Splat))) -> vecop 0x10l
    | VecSplat (V128 ((I32x4 V128Op.Splat))) -> vecop 0x11l
    | VecSplat (V128 ((I64x2 V128Op.Splat))) -> vecop 0x12l
    | VecSplat (V128 ((F32x4 V128Op.Splat))) -> vecop 0x13l
    | VecSplat (V128 ((F64x2 V128Op.Splat))) -> vecop 0x14l

    | VecExtract (V128 (I8x16 (V128Op.Extract (i, SX)))) -> vecop 0x15l; byte i
    | VecExtract (V128 (I8x16 (V128Op.Extract (i, ZX)))) -> vecop 0x16l; byte i
    | VecExtract (V128 (I16x8 (V128Op.Extract (i, SX)))) -> vecop 0x18l; byte i
    | VecExtract (V128 (I16x8 (V128Op.Extract (i, ZX)))) -> vecop 0x19l; byte i
    | VecExtract (V128 (I32x4 (V128Op.Extract (i, ())))) -> vecop 0x1bl; byte i
    | VecExtract (V128 (I64x2 (V128Op.Extract (i, ())))) -> vecop 0x1dl; byte i
    | VecExtract (V128 (F32x4 (V128Op.Extract (i, ())))) -> vecop 0x1fl; byte i
    | VecExtract (V128 (F64x2 (V128Op.Extract (i, ())))) -> vecop 0x21l; byte i

    | VecReplace (V128 (I8x16 (V128Op.Replace i))) -> vecop 0x17l; byte i
    | VecReplace (V128 (I16x8 (V128Op.Replace i))) -> vecop 0x1al; byte i
    | VecReplace (V128 (I32x4 (V128Op.Replace i))) -> vecop 0x1cl; byte i
    | VecReplace (V128 (I64x2 (V128Op.Replace i))) -> vecop 0x1el; byte i
    | VecReplace (V128 (F32x4 (V128Op.Replace i))) -> vecop 0x20l; byte i
    | VecReplace (V128 (F64x2 (V128Op.Replace i))) -> vecop 0x22l; byte i

  let const c =
    list instr c.it; end_ ()


  (* Sections *)

  let section id f x needed =
    if needed then begin
      byte id;
      let g = gap32 () in
      let p = pos s in
      f x;
      patch_gap32 g (pos s - p)
    end


  (* Type section *)

  let type_ t = func_type t.it

  let type_section ts =
    section 1 (vec type_) ts (ts <> [])


  (* Import section *)

  let import_desc d =
    match d.it with
    | FuncImport x -> byte 0x00; var x
    | TableImport t -> byte 0x01; table_type t
    | MemoryImport t -> byte 0x02; memory_type t
    | GlobalImport t -> byte 0x03; global_type t

  let import im =
    let {module_name; item_name; idesc} = im.it in
    name module_name; name item_name; import_desc idesc

  let import_section ims =
    section 2 (vec import) ims (ims <> [])


  (* Function section *)

  let func f = var f.it.ftype

  let func_section fs =
    section 3 (vec func) fs (fs <> [])


  (* Table section *)

  let table tab =
    let {ttype} = tab.it in
    table_type ttype

  let table_section tabs =
    section 4 (vec table) tabs (tabs <> [])


  (* Memory section *)

  let memory mem =
    let {mtype} = mem.it in
    memory_type mtype

  let memory_section mems =
    section 5 (vec memory) mems (mems <> [])


  (* Global section *)

  let global g =
    let {gtype; ginit} = g.it in
    global_type gtype; const ginit

  let global_section gs =
    section 6 (vec global) gs (gs <> [])


  (* Export section *)

  let export_desc d =
    match d.it with
    | FuncExport x -> byte 0; var x
    | TableExport x -> byte 1; var x
    | MemoryExport x -> byte 2; var x
    | GlobalExport x -> byte 3; var x

  let export ex =
    let {name = n; edesc} = ex.it in
    name n; export_desc edesc

  let export_section exs =
    section 7 (vec export) exs (exs <> [])


  (* Start section *)

  let start st =
    let {sfunc} = st.it in
    var sfunc

  let start_section xo =
    section 8 (opt start) xo (xo <> None)


  (* Code section *)

  let local (t, n) = len n; value_type t

  let locals locs =
    let combine t = function
      | (t', n) :: ts when t = t' -> (t, n + 1) :: ts
      | ts -> (t, 1) :: ts
    in vec local (List.fold_right combine locs [])

  let code f =
    let {locals = locs; body; _} = f.it in
    let g = gap32 () in
    let p = pos s in
    locals locs;
    list instr body;
    end_ ();
    patch_gap32 g (pos s - p)

  let code_section fs =
    section 10 (vec code) fs (fs <> [])


  (* Element section *)

  let is_elem_kind = function
    | FuncRefType -> true
    | _ -> false

  let elem_kind = function
    | FuncRefType -> byte 0x00
    | _ -> assert false

  let is_elem_index e =
    match e.it with
    | [{it = RefFunc _; _}] -> true
    | _ -> false

  let elem_index e =
    match e.it with
    | [{it = RefFunc x; _}] -> var x
    | _ -> assert false

  let elem seg =
    let {etype; einit; emode} = seg.it in
    if is_elem_kind etype && List.for_all is_elem_index einit then
      match emode.it with
      | Passive ->
        u32 0x01l; elem_kind etype; vec elem_index einit
      | Active {index; offset} when index.it = 0l && is_elem_kind etype ->
        u32 0x00l; const offset; vec elem_index einit
      | Active {index; offset} ->
        u32 0x02l;
        var index; const offset; elem_kind etype; vec elem_index einit
      | Declarative ->
        u32 0x03l; elem_kind etype; vec elem_index einit
    else
      match emode.it with
      | Passive ->
        u32 0x05l; ref_type etype; vec const einit
      | Active {index; offset} when index.it = 0l && is_elem_kind etype ->
        u32 0x04l; const offset; vec const einit
      | Active {index; offset} ->
        u32 0x06l; var index; const offset; ref_type etype; vec const einit
      | Declarative ->
        u32 0x07l; ref_type etype; vec const einit

  let elem_section elems =
    section 9 (vec elem) elems (elems <> [])


  (* Data section *)

  let data seg =
    let {dinit; dmode} = seg.it in
    match dmode.it with
    | Passive ->
      u32 0x01l; string dinit
    | Active {index; offset} when index.it = 0l ->
      u32 0x00l; const offset; string dinit
    | Active {index; offset} ->
      u32 0x02l; var index; const offset; string dinit
    | Declarative ->
      error dmode.at "illegal declarative data segment"

  let data_section datas =
    section 11 (vec data) datas (datas <> [])


  (* Data count section *)

  let data_count_section datas m =
    section 12 len (List.length datas) Free.((module_ m).datas <> Set.empty)


  (* Custom section *)

  let custom (n, bs) =
    name n;
    put_string s bs

  let custom_section n bs =
    section 0 custom (n, bs) true


  (* Module *)

  let module_ m =
    word32 0x6d736100l;
    word32 version;
    type_section m.it.types;
    import_section m.it.imports;
    func_section m.it.funcs;
    table_section m.it.tables;
    memory_section m.it.memories;
    global_section m.it.globals;
    export_section m.it.exports;
    start_section m.it.start;
    elem_section m.it.elems;
    data_count_section m.it.datas m;
    code_section m.it.funcs;
    data_section m.it.datas
end


let encode m =
  let module E = E (struct let stream = stream () end) in
  E.module_ m; to_string E.s

let encode_custom name content =
  let module E = E (struct let stream = stream () end) in
  E.custom_section name content; to_string E.s<|MERGE_RESOLUTION|>--- conflicted
+++ resolved
@@ -641,10 +641,10 @@
     | VecBinary (V128 (F64x2 V128Op.Max)) -> vecop 0xf5l
     | VecBinary (V128 (F64x2 V128Op.Pmin)) -> vecop 0xf6l
     | VecBinary (V128 (F64x2 V128Op.Pmax)) -> vecop 0xf7l
-<<<<<<< HEAD
     | VecBinary (V128 (F64x2 V128Op.RelaxedMin)) -> vecop 0x10fl
     | VecBinary (V128 (F64x2 V128Op.RelaxedMax)) -> vecop 0x110l
-    | VecBinary (V128 _) -> assert false
+    | VecBinary (V128 _) ->
+      error e.at "illegal binary vector instruction"
 
     | VecTernary (V128 (F32x4 V128Op.RelaxedFma)) -> vecop 0x105l
     | VecTernary (V128 (F32x4 V128Op.RelaxedFms)) -> vecop 0x106l
@@ -654,16 +654,11 @@
     | VecTernary (V128 (I16x8 V128Op.RelaxedLaneselect)) -> vecop 0x10al
     | VecTernary (V128 (I32x4 V128Op.RelaxedLaneselect)) -> vecop 0x10bl
     | VecTernary (V128 (I64x2 V128Op.RelaxedLaneselect)) -> vecop 0x10cl
-    | VecTernary (V128 _) -> .
-
-    | VecConvert (V128 (I8x16 _)) -> assert false
-=======
-    | VecBinary (V128 _) ->
-      error e.at "illegal binary vector instruction"
+    | VecTernary (V128 _) ->
+      error e.at "illegal ternary vector instruction"
 
     | VecConvert (V128 (I8x16 _)) ->
       error e.at "illegal i8x16 conversion instruction"
->>>>>>> e0a6a312
     | VecConvert (V128 (I16x8 V128Op.ExtendLowS)) -> vecop 0x87l
     | VecConvert (V128 (I16x8 V128Op.ExtendHighS)) -> vecop 0x88l
     | VecConvert (V128 (I16x8 V128Op.ExtendLowU)) -> vecop 0x89l
