(* Decoding stream *)

type stream =
{
  name : string;
  bytes : string;
  pos : int ref;
}

exception EOS

let stream name bs = {name; bytes = bs; pos = ref 0}

let len s = String.length s.bytes
let pos s = !(s.pos)
let eos s = (pos s = len s)
let reset s pos = s.pos := pos

let check n s = if pos s + n > len s then raise EOS
let skip n s = if n < 0 then raise EOS else check n s; s.pos := !(s.pos) + n

let read s = Char.code (s.bytes.[!(s.pos)])
let peek s = if eos s then None else Some (read s)
let get s = check 1 s; let b = read s in skip 1 s; b
let get_string n s = let i = pos s in skip n s; String.sub s.bytes i n


(* Errors *)

open Source

module Code = Error.Make ()
exception Code = Code.Error

let string_of_byte b = Printf.sprintf "%02x" b
let string_of_multi n = Printf.sprintf "%02lx" n

let position s pos = {file = s.name; line = -1; column = pos}
let region s left right = {left = position s left; right = position s right}

let error s pos msg = raise (Code (region s pos pos, msg))
let require b s pos msg = if not b then error s pos msg

let guard f s =
  try f s with EOS -> error s (len s) "unexpected end of section or function"

let get = guard get
let get_string n = guard (get_string n)
let skip n = guard (skip n)

let expect b s msg = require (guard get s = b) s (pos s - 1) msg
let illegal s pos b = error s pos ("illegal opcode " ^ string_of_byte b)
let illegal2 s pos b n =
  error s pos ("illegal opcode " ^ string_of_byte b ^ " " ^ string_of_multi n)

let at f s =
  let left = pos s in
  let x = f s in
  let right = pos s in
  x @@ region s left right


(* Generic values *)

let bit i n = n land (1 lsl i) <> 0

let byte s =
  get s

let word16 s =
  let lo = byte s in
  let hi = byte s in
  hi lsl 8 + lo

let word32 s =
  let lo = Int32.of_int (word16 s) in
  let hi = Int32.of_int (word16 s) in
  Int32.(add lo (shift_left hi 16))

let word64 s =
  let lo = I64_convert.extend_i32_u (word32 s) in
  let hi = I64_convert.extend_i32_u (word32 s) in
  Int64.(add lo (shift_left hi 32))

let rec uN n s =
  require (n > 0) s (pos s) "integer representation too long";
  let b = byte s in
  require (n >= 7 || b land 0x7f < 1 lsl n) s (pos s - 1) "integer too large";
  let x = Int64.of_int (b land 0x7f) in
  if b land 0x80 = 0 then x else Int64.(logor x (shift_left (uN (n - 7) s) 7))

let rec sN n s =
  require (n > 0) s (pos s) "integer representation too long";
  let b = byte s in
  let mask = (-1 lsl (n - 1)) land 0x7f in
  require (n >= 7 || b land mask = 0 || b land mask = mask) s (pos s - 1)
    "integer too large";
  let x = Int64.of_int (b land 0x7f) in
  if b land 0x80 = 0
  then (if b land 0x40 = 0 then x else Int64.(logor x (logxor (-1L) 0x7fL)))
  else Int64.(logor x (shift_left (sN (n - 7) s) 7))

let u1 s = Int64.to_int (uN 1 s)
let u32 s = Int64.to_int32 (uN 32 s)
let s7 s = Int64.to_int (sN 7 s)
let s32 s = Int64.to_int32 (sN 32 s)
let s33 s = I32_convert.wrap_i64 (sN 33 s)
let s64 s = sN 64 s
let f32 s = F32.of_bits (word32 s)
let f64 s = F64.of_bits (word64 s)
let v128 s = V128.of_bits (get_string 16 s)

let len32 s =
  let pos = pos s in
  let n = u32 s in
  if I32.le_u n (Int32.of_int (len s - pos)) then Int32.to_int n else
    error s pos "length out of bounds"

let bool s = (u1 s = 1)
let string s = let n = len32 s in get_string n s
let rec list f n s = if n = 0 then [] else let x = f s in x :: list f (n - 1) s
let opt f b s = if b then Some (f s) else None
let vec f s = let n = len32 s in list f n s

let rec either fs s =
  match fs with
  | [] -> assert false
  | [f] -> f s
  | f::fs' ->
    let pos = pos s in try f s with Code _ -> reset s pos; either fs' s

let name s =
  let pos = pos s in
  try Utf8.decode (string s) with Utf8.Utf8 ->
    error s pos "malformed UTF-8 encoding"

let sized f s =
  let size = len32 s in
  let start = pos s in
  let x = f size s in
  require (pos s = start + size) s start "section size mismatch";
  x


(* Types *)

open Types

let zero s = expect 0x00 s "zero byte expected"
let var s = u32 s

let mutability s =
  match byte s with
  | 0 -> Cons
  | 1 -> Var
  | _ -> error s (pos s - 1) "malformed mutability"

let var_type var s =
  let pos = pos s in
  match var s with
  | i when i >= 0l -> StatX i
  | _ -> error s pos "malformed type index"

let num_type s =
  match s7 s with
  | -0x01 -> I32T
  | -0x02 -> I64T
  | -0x03 -> F32T
  | -0x04 -> F64T
  | _ -> error s (pos s - 1) "malformed number type"

let vec_type s =
  match s7 s with
  | -0x05 -> V128T
  | _ -> error s (pos s - 1) "malformed vector type"

let heap_type s =
  let pos = pos s in
  either [
    (fun s -> VarHT (var_type s33 s));
    (fun s ->
      match s7 s with
      | -0x0c -> NoExnHT
      | -0x0d -> NoFuncHT
      | -0x0e -> NoExternHT
      | -0x0f -> NoneHT
      | -0x10 -> FuncHT
      | -0x11 -> ExternHT
      | -0x12 -> AnyHT
      | -0x13 -> EqHT
      | -0x14 -> I31HT
      | -0x15 -> StructHT
      | -0x16 -> ArrayHT
      | -0x17 -> ExnHT
      | _ -> error s pos "malformed heap type"
    )
  ] s

let ref_type s =
  let pos = pos s in
  match s7 s with
  | -0x0c -> (Null, NoExnHT)
  | -0x0d -> (Null, NoFuncHT)
  | -0x0e -> (Null, NoExternHT)
  | -0x0f -> (Null, NoneHT)
  | -0x10 -> (Null, FuncHT)
  | -0x11 -> (Null, ExternHT)
  | -0x12 -> (Null, AnyHT)
  | -0x13 -> (Null, EqHT)
  | -0x14 -> (Null, I31HT)
  | -0x15 -> (Null, StructHT)
  | -0x16 -> (Null, ArrayHT)
  | -0x17 -> (Null, ExnHT)
  | -0x1c -> (NoNull, heap_type s)
  | -0x1d -> (Null, heap_type s)
  | _ -> error s pos "malformed reference type"

let val_type s =
  either [
    (fun s -> NumT (num_type s));
    (fun s -> VecT (vec_type s));
    (fun s -> RefT (ref_type s));
  ] s

let result_type s = vec val_type s

let pack_type s =
  let pos = pos s in
  match s7 s with
  | -0x08 -> Pack.Pack8
  | -0x09 -> Pack.Pack16
  | _ -> error s pos "malformed storage type"

let storage_type s =
  either [
    (fun s -> ValStorageT (val_type s));
    (fun s -> PackStorageT (pack_type s));
  ] s

let field_type s =
  let t = storage_type s in
  let mut = mutability s in
  FieldT (mut, t)

let struct_type s =
  StructT (vec field_type s)

let array_type s =
  ArrayT (field_type s)

let func_type s =
  let ts1 = result_type s in
  let ts2 = result_type s in
  FuncT (ts1, ts2)

let str_type s =
  match s7 s with
  | -0x20 -> DefFuncT (func_type s)
  | -0x21 -> DefStructT (struct_type s)
  | -0x22 -> DefArrayT (array_type s)
  | _ -> error s (pos s - 1) "malformed definition type"

let sub_type s =
  match peek s with
  | Some i when i = -0x30 land 0x7f ->
    skip 1 s;
    let xs = vec (var_type u32) s in
    SubT (NoFinal, List.map (fun x -> VarHT x) xs, str_type s)
  | Some i when i = -0x31 land 0x7f ->
    skip 1 s;
    let xs = vec (var_type u32) s in
    SubT (Final, List.map (fun x -> VarHT x) xs, str_type s)
  | _ -> SubT (Final, [], str_type s)

let rec_type s =
  match peek s with
  | Some i when i = -0x32 land 0x7f -> skip 1 s; RecT (vec sub_type s)
  | _ -> RecT [sub_type s]


let limits uN s =
  let has_max = bool s in
  let min = uN s in
  let max = opt uN has_max s in
  {min; max}

let table_type s =
  let t = ref_type s in
  let lim = limits u32 s in
  TableT (lim, t)

let memory_type s =
  let lim = limits u32 s in
  MemoryT lim

let global_type s =
  let t = val_type s in
  let mut = mutability s in
  GlobalT (mut, t)

let tag_type s =
  zero s; at var s


(* Instructions *)

open Ast
open Operators

let op s = byte s
let end_ s = expect 0x0b s "END opcode expected"

let memop s =
  let pos = pos s in
  let flags = u32 s in
  require (I32.lt_u flags 0x80l) s pos "malformed memop flags";
  let has_var = Int32.logand flags 0x40l <> 0l in
<<<<<<< HEAD
  let x = if has_var then at var s else Source.(0l @@ no_region) in
  let align = Int32.(to_int (logand flags 0x3fl)) in
  require (align < 32) s pos "malformed memop alignment";
=======
  let x = if has_var then at var s else Source.(0l @@ no_region) in 
  let align = Int32.(to_int (logand flags 0x3fl)) in
>>>>>>> 73784346
  let offset = u32 s in
  x, align, offset

let block_type s =
  either [
    (fun s -> VarBlockType (at (fun s -> as_stat_var (var_type s33 s)) s));
    (fun s -> expect 0x40 s ""; ValBlockType None);
    (fun s -> ValBlockType (Some (val_type s)));
  ] s

let local s =
  let n = u32 s in
  let t = at val_type s in
  n, {ltype = t.it} @@ t.at

let locals s =
  let pos = pos s in
  let nts = vec local s in
  let ns = List.map (fun (n, _) -> I64_convert.extend_i32_u n) nts in
  require (I64.lt_u (List.fold_left I64.add 0L ns) 0x1_0000_0000L)
    s pos "too many locals";
  List.flatten (List.map (Lib.Fun.uncurry Lib.List32.make) nts)


let rec instr s =
  let pos = pos s in
  match op s with
  | 0x00 -> unreachable
  | 0x01 -> nop

  | 0x02 ->
    let bt = block_type s in
    let es' = instr_block s in
    end_ s;
    block bt es'
  | 0x03 ->
    let bt = block_type s in
    let es' = instr_block s in
    end_ s;
    loop bt es'
  | 0x04 ->
    let bt = block_type s in
    let es1 = instr_block s in
    if peek s = Some 0x05 then begin
      expect 0x05 s "ELSE or END opcode expected";
      let es2 = instr_block s in
      end_ s;
      if_ bt es1 es2
    end else begin
      end_ s;
      if_ bt es1 []
    end

  | 0x05 -> error s pos "misplaced ELSE opcode"
  | 0x06 | 0x07 as b -> illegal s pos b
  | 0x08 -> throw (at var s)
  | 0x09 as b -> illegal s pos b
  | 0x0a -> throw_ref
  | 0x0b -> error s pos "misplaced END opcode"

  | 0x0c -> br (at var s)
  | 0x0d -> br_if (at var s)
  | 0x0e ->
    let xs = vec (at var) s in
    let x = at var s in
    br_table xs x
  | 0x0f -> return

  | 0x10 -> call (at var s)
  | 0x11 ->
    let y = at var s in
    let x = at var s in
    call_indirect x y
  | 0x12 -> return_call (at var s)
  | 0x13 ->
    let y = at var s in
    let x = at var s in
    return_call_indirect x y

  | 0x14 -> call_ref (at var s)
  | 0x15 -> return_call_ref (at var s)

  | 0x16 | 0x17 | 0x18 | 0x19 as b -> illegal s pos b

  | 0x1a -> drop
  | 0x1b -> select None
  | 0x1c -> select (Some (vec val_type s))

  | 0x1d | 0x1e as b -> illegal s pos b

  | 0x1f ->
    let bt = block_type s in
    let cs = vec (at catch) s in
    let es = instr_block s in
    end_ s;
    try_table bt cs es

  | 0x20 -> local_get (at var s)
  | 0x21 -> local_set (at var s)
  | 0x22 -> local_tee (at var s)
  | 0x23 -> global_get (at var s)
  | 0x24 -> global_set (at var s)
  | 0x25 -> table_get (at var s)
  | 0x26 -> table_set (at var s)

  | 0x27 as b -> illegal s pos b

  | 0x28 -> let x, a, o = memop s in i32_load x a o
  | 0x29 -> let x, a, o = memop s in i64_load x a o
  | 0x2a -> let x, a, o = memop s in f32_load x a o
  | 0x2b -> let x, a, o = memop s in f64_load x a o
  | 0x2c -> let x, a, o = memop s in i32_load8_s x a o
  | 0x2d -> let x, a, o = memop s in i32_load8_u x a o
  | 0x2e -> let x, a, o = memop s in i32_load16_s x a o
  | 0x2f -> let x, a, o = memop s in i32_load16_u x a o
  | 0x30 -> let x, a, o = memop s in i64_load8_s x a o
  | 0x31 -> let x, a, o = memop s in i64_load8_u x a o
  | 0x32 -> let x, a, o = memop s in i64_load16_s x a o
  | 0x33 -> let x, a, o = memop s in i64_load16_u x a o
  | 0x34 -> let x, a, o = memop s in i64_load32_s x a o
  | 0x35 -> let x, a, o = memop s in i64_load32_u x a o

  | 0x36 -> let x, a, o = memop s in i32_store x a o
  | 0x37 -> let x, a, o = memop s in i64_store x a o
  | 0x38 -> let x, a, o = memop s in f32_store x a o
  | 0x39 -> let x, a, o = memop s in f64_store x a o
  | 0x3a -> let x, a, o = memop s in i32_store8 x a o
  | 0x3b -> let x, a, o = memop s in i32_store16 x a o
  | 0x3c -> let x, a, o = memop s in i64_store8 x a o
  | 0x3d -> let x, a, o = memop s in i64_store16 x a o
  | 0x3e -> let x, a, o = memop s in i64_store32 x a o

  | 0x3f -> memory_size (at var s)
  | 0x40 -> memory_grow (at var s)

  | 0x41 -> i32_const (at s32 s)
  | 0x42 -> i64_const (at s64 s)
  | 0x43 -> f32_const (at f32 s)
  | 0x44 -> f64_const (at f64 s)

  | 0x45 -> i32_eqz
  | 0x46 -> i32_eq
  | 0x47 -> i32_ne
  | 0x48 -> i32_lt_s
  | 0x49 -> i32_lt_u
  | 0x4a -> i32_gt_s
  | 0x4b -> i32_gt_u
  | 0x4c -> i32_le_s
  | 0x4d -> i32_le_u
  | 0x4e -> i32_ge_s
  | 0x4f -> i32_ge_u

  | 0x50 -> i64_eqz
  | 0x51 -> i64_eq
  | 0x52 -> i64_ne
  | 0x53 -> i64_lt_s
  | 0x54 -> i64_lt_u
  | 0x55 -> i64_gt_s
  | 0x56 -> i64_gt_u
  | 0x57 -> i64_le_s
  | 0x58 -> i64_le_u
  | 0x59 -> i64_ge_s
  | 0x5a -> i64_ge_u

  | 0x5b -> f32_eq
  | 0x5c -> f32_ne
  | 0x5d -> f32_lt
  | 0x5e -> f32_gt
  | 0x5f -> f32_le
  | 0x60 -> f32_ge

  | 0x61 -> f64_eq
  | 0x62 -> f64_ne
  | 0x63 -> f64_lt
  | 0x64 -> f64_gt
  | 0x65 -> f64_le
  | 0x66 -> f64_ge

  | 0x67 -> i32_clz
  | 0x68 -> i32_ctz
  | 0x69 -> i32_popcnt
  | 0x6a -> i32_add
  | 0x6b -> i32_sub
  | 0x6c -> i32_mul
  | 0x6d -> i32_div_s
  | 0x6e -> i32_div_u
  | 0x6f -> i32_rem_s
  | 0x70 -> i32_rem_u
  | 0x71 -> i32_and
  | 0x72 -> i32_or
  | 0x73 -> i32_xor
  | 0x74 -> i32_shl
  | 0x75 -> i32_shr_s
  | 0x76 -> i32_shr_u
  | 0x77 -> i32_rotl
  | 0x78 -> i32_rotr

  | 0x79 -> i64_clz
  | 0x7a -> i64_ctz
  | 0x7b -> i64_popcnt
  | 0x7c -> i64_add
  | 0x7d -> i64_sub
  | 0x7e -> i64_mul
  | 0x7f -> i64_div_s
  | 0x80 -> i64_div_u
  | 0x81 -> i64_rem_s
  | 0x82 -> i64_rem_u
  | 0x83 -> i64_and
  | 0x84 -> i64_or
  | 0x85 -> i64_xor
  | 0x86 -> i64_shl
  | 0x87 -> i64_shr_s
  | 0x88 -> i64_shr_u
  | 0x89 -> i64_rotl
  | 0x8a -> i64_rotr

  | 0x8b -> f32_abs
  | 0x8c -> f32_neg
  | 0x8d -> f32_ceil
  | 0x8e -> f32_floor
  | 0x8f -> f32_trunc
  | 0x90 -> f32_nearest
  | 0x91 -> f32_sqrt
  | 0x92 -> f32_add
  | 0x93 -> f32_sub
  | 0x94 -> f32_mul
  | 0x95 -> f32_div
  | 0x96 -> f32_min
  | 0x97 -> f32_max
  | 0x98 -> f32_copysign

  | 0x99 -> f64_abs
  | 0x9a -> f64_neg
  | 0x9b -> f64_ceil
  | 0x9c -> f64_floor
  | 0x9d -> f64_trunc
  | 0x9e -> f64_nearest
  | 0x9f -> f64_sqrt
  | 0xa0 -> f64_add
  | 0xa1 -> f64_sub
  | 0xa2 -> f64_mul
  | 0xa3 -> f64_div
  | 0xa4 -> f64_min
  | 0xa5 -> f64_max
  | 0xa6 -> f64_copysign

  | 0xa7 -> i32_wrap_i64
  | 0xa8 -> i32_trunc_f32_s
  | 0xa9 -> i32_trunc_f32_u
  | 0xaa -> i32_trunc_f64_s
  | 0xab -> i32_trunc_f64_u
  | 0xac -> i64_extend_i32_s
  | 0xad -> i64_extend_i32_u
  | 0xae -> i64_trunc_f32_s
  | 0xaf -> i64_trunc_f32_u
  | 0xb0 -> i64_trunc_f64_s
  | 0xb1 -> i64_trunc_f64_u
  | 0xb2 -> f32_convert_i32_s
  | 0xb3 -> f32_convert_i32_u
  | 0xb4 -> f32_convert_i64_s
  | 0xb5 -> f32_convert_i64_u
  | 0xb6 -> f32_demote_f64
  | 0xb7 -> f64_convert_i32_s
  | 0xb8 -> f64_convert_i32_u
  | 0xb9 -> f64_convert_i64_s
  | 0xba -> f64_convert_i64_u
  | 0xbb -> f64_promote_f32

  | 0xbc -> i32_reinterpret_f32
  | 0xbd -> i64_reinterpret_f64
  | 0xbe -> f32_reinterpret_i32
  | 0xbf -> f64_reinterpret_i64

  | 0xc0 -> i32_extend8_s
  | 0xc1 -> i32_extend16_s
  | 0xc2 -> i64_extend8_s
  | 0xc3 -> i64_extend16_s
  | 0xc4 -> i64_extend32_s

  | 0xc5 | 0xc6 | 0xc7 | 0xc8 | 0xc9 | 0xca | 0xcb
  | 0xcc | 0xcd | 0xce | 0xcf as b -> illegal s pos b

  | 0xd0 -> ref_null (heap_type s)
  | 0xd1 -> ref_is_null
  | 0xd2 -> ref_func (at var s)
  | 0xd3 -> ref_eq
  | 0xd4 -> ref_as_non_null
  | 0xd5 -> br_on_null (at var s)
  | 0xd6 -> br_on_non_null (at var s)

  | 0xfb as b ->
    (match u32 s with
    | 0x00l -> struct_new (at var s)
    | 0x01l -> struct_new_default (at var s)
    | 0x02l -> let x = at var s in let y = at var s in struct_get x y
    | 0x03l -> let x = at var s in let y = at var s in struct_get_s x y
    | 0x04l -> let x = at var s in let y = at var s in struct_get_u x y
    | 0x05l -> let x = at var s in let y = at var s in struct_set x y

    | 0x06l -> array_new (at var s)
    | 0x07l -> array_new_default (at var s)
    | 0x08l -> let x = at var s in let n = u32 s in array_new_fixed x n
    | 0x09l -> let x = at var s in let y = at var s in array_new_data x y
    | 0x0al -> let x = at var s in let y = at var s in array_new_elem x y
    | 0x0bl -> array_get (at var s)
    | 0x0cl -> array_get_s (at var s)
    | 0x0dl -> array_get_u (at var s)
    | 0x0el -> array_set (at var s)
    | 0x0fl -> array_len
    | 0x10l -> array_fill (at var s)
    | 0x11l -> let x = at var s in let y = at var s in array_copy x y
    | 0x12l -> let x = at var s in let y = at var s in array_init_data x y
    | 0x13l -> let x = at var s in let y = at var s in array_init_elem x y

    | 0x14l -> ref_test (NoNull, heap_type s)
    | 0x15l -> ref_test (Null, heap_type s)
    | 0x16l -> ref_cast (NoNull, heap_type s)
    | 0x17l -> ref_cast (Null, heap_type s)
    | 0x18l | 0x19l as opcode ->
      let flags = byte s in
      require (flags land 0xfc = 0) s (pos + 2) "malformed br_on_cast flags";
      let x = at var s in
      let rt1 = ((if bit 0 flags then Null else NoNull), heap_type s) in
      let rt2 = ((if bit 1 flags then Null else NoNull), heap_type s) in
      (if opcode = 0x18l then br_on_cast else br_on_cast_fail) x rt1 rt2

    | 0x1al -> any_convert_extern
    | 0x1bl -> extern_convert_any

    | 0x1cl -> ref_i31
    | 0x1dl -> i31_get_s
    | 0x1el -> i31_get_u

    | n -> illegal2 s pos b n
    )

  | 0xfc as b ->
    (match u32 s with
    | 0x00l -> i32_trunc_sat_f32_s
    | 0x01l -> i32_trunc_sat_f32_u
    | 0x02l -> i32_trunc_sat_f64_s
    | 0x03l -> i32_trunc_sat_f64_u
    | 0x04l -> i64_trunc_sat_f32_s
    | 0x05l -> i64_trunc_sat_f32_u
    | 0x06l -> i64_trunc_sat_f64_s
    | 0x07l -> i64_trunc_sat_f64_u

    | 0x08l ->
      let y = at var s in
      let x = at var s in
      memory_init x y
    | 0x09l -> data_drop (at var s)
    | 0x0al ->
      let x = at var s in
      let y = at var s in
      memory_copy x y
    | 0x0bl -> memory_fill (at var s)

    | 0x0cl ->
      let y = at var s in
      let x = at var s in
      table_init x y
    | 0x0dl -> elem_drop (at var s)
    | 0x0el ->
      let x = at var s in
      let y = at var s in
      table_copy x y
    | 0x0fl -> table_grow (at var s)
    | 0x10l -> table_size (at var s)
    | 0x11l -> table_fill (at var s)

    | n -> illegal2 s pos b n
    )

  | 0xfd ->
    (match u32 s with
    | 0x00l -> let x, a, o = memop s in v128_load x a o
    | 0x01l -> let x, a, o = memop s in v128_load8x8_s x a o
    | 0x02l -> let x, a, o = memop s in v128_load8x8_u x a o
    | 0x03l -> let x, a, o = memop s in v128_load16x4_s x a o
    | 0x04l -> let x, a, o = memop s in v128_load16x4_u x a o
    | 0x05l -> let x, a, o = memop s in v128_load32x2_s x a o
    | 0x06l -> let x, a, o = memop s in v128_load32x2_u x a o
    | 0x07l -> let x, a, o = memop s in v128_load8_splat x a o
    | 0x08l -> let x, a, o = memop s in v128_load16_splat x a o
    | 0x09l -> let x, a, o = memop s in v128_load32_splat x a o
    | 0x0al -> let x, a, o = memop s in v128_load64_splat x a o
    | 0x0bl -> let x, a, o = memop s in v128_store x a o
    | 0x0cl -> v128_const (at v128 s)
    | 0x0dl -> i8x16_shuffle (List.init 16 (fun _ -> byte s))
    | 0x0el -> i8x16_swizzle
    | 0x0fl -> i8x16_splat
    | 0x10l -> i16x8_splat
    | 0x11l -> i32x4_splat
    | 0x12l -> i64x2_splat
    | 0x13l -> f32x4_splat
    | 0x14l -> f64x2_splat
    | 0x15l -> let i = byte s in i8x16_extract_lane_s i
    | 0x16l -> let i = byte s in i8x16_extract_lane_u i
    | 0x17l -> let i = byte s in i8x16_replace_lane i
    | 0x18l -> let i = byte s in i16x8_extract_lane_s i
    | 0x19l -> let i = byte s in i16x8_extract_lane_u i
    | 0x1al -> let i = byte s in i16x8_replace_lane i
    | 0x1bl -> let i = byte s in i32x4_extract_lane i
    | 0x1cl -> let i = byte s in i32x4_replace_lane i
    | 0x1dl -> let i = byte s in i64x2_extract_lane i
    | 0x1el -> let i = byte s in i64x2_replace_lane i
    | 0x1fl -> let i = byte s in f32x4_extract_lane i
    | 0x20l -> let i = byte s in f32x4_replace_lane i
    | 0x21l -> let i = byte s in f64x2_extract_lane i
    | 0x22l -> let i = byte s in f64x2_replace_lane i
    | 0x23l -> i8x16_eq
    | 0x24l -> i8x16_ne
    | 0x25l -> i8x16_lt_s
    | 0x26l -> i8x16_lt_u
    | 0x27l -> i8x16_gt_s
    | 0x28l -> i8x16_gt_u
    | 0x29l -> i8x16_le_s
    | 0x2al -> i8x16_le_u
    | 0x2bl -> i8x16_ge_s
    | 0x2cl -> i8x16_ge_u
    | 0x2dl -> i16x8_eq
    | 0x2el -> i16x8_ne
    | 0x2fl -> i16x8_lt_s
    | 0x30l -> i16x8_lt_u
    | 0x31l -> i16x8_gt_s
    | 0x32l -> i16x8_gt_u
    | 0x33l -> i16x8_le_s
    | 0x34l -> i16x8_le_u
    | 0x35l -> i16x8_ge_s
    | 0x36l -> i16x8_ge_u
    | 0x37l -> i32x4_eq
    | 0x38l -> i32x4_ne
    | 0x39l -> i32x4_lt_s
    | 0x3al -> i32x4_lt_u
    | 0x3bl -> i32x4_gt_s
    | 0x3cl -> i32x4_gt_u
    | 0x3dl -> i32x4_le_s
    | 0x3el -> i32x4_le_u
    | 0x3fl -> i32x4_ge_s
    | 0x40l -> i32x4_ge_u
    | 0x41l -> f32x4_eq
    | 0x42l -> f32x4_ne
    | 0x43l -> f32x4_lt
    | 0x44l -> f32x4_gt
    | 0x45l -> f32x4_le
    | 0x46l -> f32x4_ge
    | 0x47l -> f64x2_eq
    | 0x48l -> f64x2_ne
    | 0x49l -> f64x2_lt
    | 0x4al -> f64x2_gt
    | 0x4bl -> f64x2_le
    | 0x4cl -> f64x2_ge
    | 0x4dl -> v128_not
    | 0x4el -> v128_and
    | 0x4fl -> v128_andnot
    | 0x50l -> v128_or
    | 0x51l -> v128_xor
    | 0x52l -> v128_bitselect
    | 0x53l -> v128_any_true
    | 0x54l ->
      let x, a, o = memop s in
      let lane = byte s in
      v128_load8_lane x a o lane
    | 0x55l ->
      let x, a, o = memop s in
      let lane = byte s in
      v128_load16_lane x a o lane
    | 0x56l ->
      let x, a, o = memop s in
      let lane = byte s in
      v128_load32_lane x a o lane
    | 0x57l ->
      let x, a, o = memop s in
      let lane = byte s in
      v128_load64_lane x a o lane
    | 0x58l ->
      let x, a, o = memop s in
      let lane = byte s in
      v128_store8_lane x a o lane
    | 0x59l ->
      let x, a, o = memop s in
      let lane = byte s in
      v128_store16_lane x a o lane
    | 0x5al ->
      let x, a, o = memop s in
      let lane = byte s in
      v128_store32_lane x a o lane
    | 0x5bl ->
      let x, a, o = memop s in
      let lane = byte s in
      v128_store64_lane x a o lane
    | 0x5cl -> let x, a, o = memop s in v128_load32_zero x a o
    | 0x5dl -> let x, a, o = memop s in v128_load64_zero x a o
    | 0x5el -> f32x4_demote_f64x2_zero
    | 0x5fl -> f64x2_promote_low_f32x4
    | 0x60l -> i8x16_abs
    | 0x61l -> i8x16_neg
    | 0x62l -> i8x16_popcnt
    | 0x63l -> i8x16_all_true
    | 0x64l -> i8x16_bitmask
    | 0x65l -> i8x16_narrow_i16x8_s
    | 0x66l -> i8x16_narrow_i16x8_u
    | 0x67l -> f32x4_ceil
    | 0x68l -> f32x4_floor
    | 0x69l -> f32x4_trunc
    | 0x6al -> f32x4_nearest
    | 0x6bl -> i8x16_shl
    | 0x6cl -> i8x16_shr_s
    | 0x6dl -> i8x16_shr_u
    | 0x6el -> i8x16_add
    | 0x6fl -> i8x16_add_sat_s
    | 0x70l -> i8x16_add_sat_u
    | 0x71l -> i8x16_sub
    | 0x72l -> i8x16_sub_sat_s
    | 0x73l -> i8x16_sub_sat_u
    | 0x74l -> f64x2_ceil
    | 0x75l -> f64x2_floor
    | 0x76l -> i8x16_min_s
    | 0x77l -> i8x16_min_u
    | 0x78l -> i8x16_max_s
    | 0x79l -> i8x16_max_u
    | 0x7al -> f64x2_trunc
    | 0x7bl -> i8x16_avgr_u
    | 0x7cl -> i16x8_extadd_pairwise_i8x16_s
    | 0x7dl -> i16x8_extadd_pairwise_i8x16_u
    | 0x7el -> i32x4_extadd_pairwise_i16x8_s
    | 0x7fl -> i32x4_extadd_pairwise_i16x8_u
    | 0x80l -> i16x8_abs
    | 0x81l -> i16x8_neg
    | 0x82l -> i16x8_q15mulr_sat_s
    | 0x83l -> i16x8_all_true
    | 0x84l -> i16x8_bitmask
    | 0x85l -> i16x8_narrow_i32x4_s
    | 0x86l -> i16x8_narrow_i32x4_u
    | 0x87l -> i16x8_extend_low_i8x16_s
    | 0x88l -> i16x8_extend_high_i8x16_s
    | 0x89l -> i16x8_extend_low_i8x16_u
    | 0x8al -> i16x8_extend_high_i8x16_u
    | 0x8bl -> i16x8_shl
    | 0x8cl -> i16x8_shr_s
    | 0x8dl -> i16x8_shr_u
    | 0x8el -> i16x8_add
    | 0x8fl -> i16x8_add_sat_s
    | 0x90l -> i16x8_add_sat_u
    | 0x91l -> i16x8_sub
    | 0x92l -> i16x8_sub_sat_s
    | 0x93l -> i16x8_sub_sat_u
    | 0x94l -> f64x2_nearest
    | 0x95l -> i16x8_mul
    | 0x96l -> i16x8_min_s
    | 0x97l -> i16x8_min_u
    | 0x98l -> i16x8_max_s
    | 0x99l -> i16x8_max_u
    | 0x9al as n -> illegal s pos (I32.to_int_u n)
    | 0x9bl -> i16x8_avgr_u
    | 0x9cl -> i16x8_extmul_low_i8x16_s
    | 0x9dl -> i16x8_extmul_high_i8x16_s
    | 0x9el -> i16x8_extmul_low_i8x16_u
    | 0x9fl -> i16x8_extmul_high_i8x16_u
    | 0xa0l -> i32x4_abs
    | 0xa1l -> i32x4_neg
    | 0xa2l as n -> illegal s pos (I32.to_int_u n)
    | 0xa3l -> i32x4_all_true
    | 0xa4l -> i32x4_bitmask
    | 0xa5l | 0xa6l as n -> illegal s pos (I32.to_int_u n)
    | 0xa7l -> i32x4_extend_low_i16x8_s
    | 0xa8l -> i32x4_extend_high_i16x8_s
    | 0xa9l -> i32x4_extend_low_i16x8_u
    | 0xaal -> i32x4_extend_high_i16x8_u
    | 0xabl -> i32x4_shl
    | 0xacl -> i32x4_shr_s
    | 0xadl -> i32x4_shr_u
    | 0xael -> i32x4_add
    | 0xafl | 0xb0l as n -> illegal s pos (I32.to_int_u n)
    | 0xb1l -> i32x4_sub
    | 0xb2l | 0xb3l | 0xb4l as n -> illegal s pos (I32.to_int_u n)
    | 0xb5l -> i32x4_mul
    | 0xb6l -> i32x4_min_s
    | 0xb7l -> i32x4_min_u
    | 0xb8l -> i32x4_max_s
    | 0xb9l -> i32x4_max_u
    | 0xbal -> i32x4_dot_i16x8_s
    | 0xbcl -> i32x4_extmul_low_i16x8_s
    | 0xbdl -> i32x4_extmul_high_i16x8_s
    | 0xbel -> i32x4_extmul_low_i16x8_u
    | 0xbfl -> i32x4_extmul_high_i16x8_u
    | 0xc0l -> i64x2_abs
    | 0xc1l -> i64x2_neg
    | 0xc2l as n -> illegal s pos (I32.to_int_u n)
    | 0xc3l -> i64x2_all_true
    | 0xc4l -> i64x2_bitmask
    | 0xc5l | 0xc6l as n -> illegal s pos (I32.to_int_u n)
    | 0xc7l -> i64x2_extend_low_i32x4_s
    | 0xc8l -> i64x2_extend_high_i32x4_s
    | 0xc9l -> i64x2_extend_low_i32x4_u
    | 0xcal -> i64x2_extend_high_i32x4_u
    | 0xcbl -> i64x2_shl
    | 0xccl -> i64x2_shr_s
    | 0xcdl -> i64x2_shr_u
    | 0xcel -> i64x2_add
    | 0xcfl | 0xd0l as n -> illegal s pos (I32.to_int_u n)
    | 0xd1l -> i64x2_sub
    | 0xd2l | 0xd3l | 0xd4l as n -> illegal s pos (I32.to_int_u n)
    | 0xd5l -> i64x2_mul
    | 0xd6l -> i64x2_eq
    | 0xd7l -> i64x2_ne
    | 0xd8l -> i64x2_lt_s
    | 0xd9l -> i64x2_gt_s
    | 0xdal -> i64x2_le_s
    | 0xdbl -> i64x2_ge_s
    | 0xdcl -> i64x2_extmul_low_i32x4_s
    | 0xddl -> i64x2_extmul_high_i32x4_s
    | 0xdel -> i64x2_extmul_low_i32x4_u
    | 0xdfl -> i64x2_extmul_high_i32x4_u
    | 0xe0l -> f32x4_abs
    | 0xe1l -> f32x4_neg
    | 0xe2l as n -> illegal s pos (I32.to_int_u n)
    | 0xe3l -> f32x4_sqrt
    | 0xe4l -> f32x4_add
    | 0xe5l -> f32x4_sub
    | 0xe6l -> f32x4_mul
    | 0xe7l -> f32x4_div
    | 0xe8l -> f32x4_min
    | 0xe9l -> f32x4_max
    | 0xeal -> f32x4_pmin
    | 0xebl -> f32x4_pmax
    | 0xecl -> f64x2_abs
    | 0xedl -> f64x2_neg
    | 0xefl -> f64x2_sqrt
    | 0xf0l -> f64x2_add
    | 0xf1l -> f64x2_sub
    | 0xf2l -> f64x2_mul
    | 0xf3l -> f64x2_div
    | 0xf4l -> f64x2_min
    | 0xf5l -> f64x2_max
    | 0xf6l -> f64x2_pmin
    | 0xf7l -> f64x2_pmax
    | 0xf8l -> i32x4_trunc_sat_f32x4_s
    | 0xf9l -> i32x4_trunc_sat_f32x4_u
    | 0xfal -> f32x4_convert_i32x4_s
    | 0xfbl -> f32x4_convert_i32x4_u
    | 0xfcl -> i32x4_trunc_sat_f64x2_s_zero
    | 0xfdl -> i32x4_trunc_sat_f64x2_u_zero
    | 0xfel -> f64x2_convert_low_i32x4_s
    | 0xffl -> f64x2_convert_low_i32x4_u
    | n -> illegal s pos (I32.to_int_u n)
    )

  | b -> illegal s pos b

and instr_block s = List.rev (instr_block' s [])
and instr_block' s es =
  match peek s with
  | None | Some (0x05 | 0x0b) -> es
  | _ ->
    let pos = pos s in
    let e' = instr s in
    instr_block' s ((e' @@ region s pos pos) :: es)

and catch s =
  match byte s with
  | 0x00 ->
    let x1 = at var s in
    let x2 = at var s in
    Operators.catch x1 x2
  | 0x01 ->
    let x1 = at var s in
    let x2 = at var s in
    catch_ref x1 x2
  | 0x02 -> catch_all (at var s)
  | 0x03 -> catch_all_ref (at var s)
  | _ -> error s (pos s - 1) "malformed catch clause"

let const s =
  let c = at instr_block s in
  end_ s;
  c


(* Sections *)

let id s =
  let bo = peek s in
  Lib.Option.map
    (function
    | 0 -> Custom.Custom
    | 1 -> Custom.Type
    | 2 -> Custom.Import
    | 3 -> Custom.Func
    | 4 -> Custom.Table
    | 5 -> Custom.Memory
    | 6 -> Custom.Global
    | 7 -> Custom.Export
    | 8 -> Custom.Start
    | 9 -> Custom.Elem
    | 10 -> Custom.Code
    | 11 -> Custom.Data
    | 12 -> Custom.DataCount
    | 13 -> Custom.Tag
    | _ -> error s (pos s) "malformed section id"
    ) bo

let section_with_size tag f default s =
  match id s with
  | Some tag' when tag' = tag -> skip 1 s; sized f s
  | _ -> default

let section tag f default s =
  section_with_size tag (fun _ -> f) default s


(* Type section *)

let type_ s = at rec_type s

let type_section s =
  section Custom.Type (vec type_) [] s


(* Import section *)

let import_desc s =
  match byte s with
  | 0x00 -> FuncImport (at var s)
  | 0x01 -> TableImport (table_type s)
  | 0x02 -> MemoryImport (memory_type s)
  | 0x03 -> GlobalImport (global_type s)
  | 0x04 -> TagImport (tag_type s)
  | _ -> error s (pos s - 1) "malformed import kind"

let import s =
  let module_name = name s in
  let item_name = name s in
  let idesc = at import_desc s in
  {module_name; item_name; idesc}

let import_section s =
  section Custom.Import (vec (at import)) [] s


(* Function section *)

let func_section s =
  section Custom.Func (vec (at var)) [] s


(* Table section *)

let table s =
  either [
    (fun s ->
      expect 0x40 s "";
      zero s;
      let ttype = table_type s in
      let tinit = const s in
      {ttype; tinit}
    );
    (fun s ->
      let at = region s (pos s) (pos s) in
      let TableT (_, (_, ht)) as ttype = table_type s in
      {ttype; tinit = [RefNull ht @@ at] @@ at}
    );
  ] s

let table_section s =
  section Custom.Table (vec (at table)) [] s


(* Memory section *)

let memory s =
  let mtype = memory_type s in
  {mtype}

let memory_section s =
  section Custom.Memory (vec (at memory)) [] s


(* Tag section *)

let tag s =
  let tgtype = tag_type s in
  {tgtype}

let tag_section s =
  section Custom.Tag (vec (at tag)) [] s


(* Global section *)

let global s =
  let gtype = global_type s in
  let ginit = const s in
  {gtype; ginit}

let global_section s =
  section Custom.Global (vec (at global)) [] s


(* Export section *)

let export_desc s =
  match byte s with
  | 0x00 -> FuncExport (at var s)
  | 0x01 -> TableExport (at var s)
  | 0x02 -> MemoryExport (at var s)
  | 0x03 -> GlobalExport (at var s)
  | 0x04 -> TagExport (at var s)
  | _ -> error s (pos s - 1) "malformed export kind"

let export s =
  let name = name s in
  let edesc = at export_desc s in
  {name; edesc}

let export_section s =
  section Custom.Export (vec (at export)) [] s


(* Start section *)

let start s =
  let sfunc = at var s in
  {sfunc}

let start_section s =
  section Custom.Start (opt (at start) true) None s


(* Code section *)

let code _ s =
  let locals = locals s in
  let body = instr_block s in
  end_ s;
  {locals; body; ftype = -1l @@ no_region}

let code_section s =
  section Custom.Code (vec (at (sized code))) [] s


(* Element section *)

let passive s =
  Passive

let active s =
  let index = at var s in
  let offset = const s in
  Active {index; offset}

let active_zero s =
  let index = 0l @@ no_region in
  let offset = const s in
  Active {index; offset}

let declarative s =
  Declarative

let elem_index s =
  let x = at var s in
  [ref_func x @@ x.at]

let elem_kind s =
  match byte s with
  | 0x00 -> (NoNull, FuncHT)
  | _ -> error s (pos s - 1) "malformed element kind"

let elem s =
  match u32 s with
  | 0x00l ->
    let emode = at active_zero s in
    let einit = vec (at elem_index) s in
    {etype = (NoNull, FuncHT); einit; emode}
  | 0x01l ->
    let emode = at passive s in
    let etype = elem_kind s in
    let einit = vec (at elem_index) s in
    {etype; einit; emode}
  | 0x02l ->
    let emode = at active s in
    let etype = elem_kind s in
    let einit = vec (at elem_index) s in
    {etype; einit; emode}
  | 0x03l ->
    let emode = at declarative s in
    let etype = elem_kind s in
    let einit = vec (at elem_index) s in
    {etype; einit; emode}
  | 0x04l ->
    let emode = at active_zero s in
    let einit = vec const s in
    {etype = (Null, FuncHT); einit; emode}
  | 0x05l ->
    let emode = at passive s in
    let etype = ref_type s in
    let einit = vec const s in
    {etype; einit; emode}
  | 0x06l ->
    let emode = at active s in
    let etype = ref_type s in
    let einit = vec const s in
    {etype; einit; emode}
  | 0x07l ->
    let emode = at declarative s in
    let etype = ref_type s in
    let einit = vec const s in
    {etype; einit; emode}
  | _ -> error s (pos s - 1) "malformed elements segment kind"

let elem_section s =
  section Custom.Elem (vec (at elem)) [] s


(* Data section *)

let data s =
  match u32 s with
  | 0x00l ->
    let dmode = at active_zero s in
    let dinit = string s in
    {dinit; dmode}
  | 0x01l ->
    let dmode = at passive s in
    let dinit = string s in
    {dinit; dmode}
  | 0x02l ->
    let dmode = at active s in
    let dinit = string s in
    {dinit; dmode}
  | _ -> error s (pos s - 1) "malformed data segment kind"

let data_section s =
  section Custom.Data (vec (at data)) [] s


(* DataCount section *)

let data_count s =
  Some (u32 s)

let data_count_section s =
  section Custom.DataCount data_count None s


(* Custom section *)

let custom place size s =
  let start = pos s in
  let name = name s in
  let content = get_string (size - (pos s - start)) s in
  Custom.{name; content; place}

let some_custom place size s =
  Some (at (custom place size) s)

let custom_section place s =
  section_with_size Custom.Custom (some_custom place) None s


(* Modules *)

let rec iterate f s =
  match f s with
  | None -> []
  | Some x -> x :: iterate f s

let magic = 0x6d736100l

let module_ s =
  let open Custom in
  let header = word32 s in
  require (header = magic) s 0 "magic header not detected";
  let version = word32 s in
  require (version = Encode.version) s 4 "unknown binary version";
  let customs = iterate (custom_section (Before Type)) s in
  let types = type_section s in
  let customs = customs @ iterate (custom_section (After Type)) s in
  let imports = import_section s in
  let customs = customs @ iterate (custom_section (After Import)) s in
  let func_types = func_section s in
  let customs = customs @ iterate (custom_section (After Func)) s in
  let tables = table_section s in
  let customs = customs @ iterate (custom_section (After Table)) s in
  let memories = memory_section s in
  let customs = customs @ iterate (custom_section (After Memory)) s in
  let tags = tag_section s in
  let customs = customs @ iterate (custom_section (After Tag)) s in
  let globals = global_section s in
  let customs = customs @ iterate (custom_section (After Global)) s in
  let exports = export_section s in
  let customs = customs @ iterate (custom_section (After Export)) s in
  let start = start_section s in
  let customs = customs @ iterate (custom_section (After Start)) s in
  let elems = elem_section s in
  let customs = customs @ iterate (custom_section (After Elem)) s in
  let data_count = data_count_section s in
  let customs = customs @ iterate (custom_section (After DataCount)) s in
  let func_bodies = code_section s in
  let customs = customs @ iterate (custom_section (After Code)) s in
  let datas = data_section s in
  let customs = customs @ iterate (custom_section (After Data)) s in
  require (pos s = len s) s (len s) "unexpected content after last section";
  require (List.length func_types = List.length func_bodies)
    s (len s) "function and code section have inconsistent lengths";
  require (data_count = None || data_count = Some (Lib.List32.length datas))
    s (len s) "data count and data section have inconsistent lengths";
  require (data_count <> None ||
    List.for_all Free.(fun f -> (func f).datas = Set.empty) func_bodies)
    s (len s) "data count section required";
  let funcs =
    List.map2 Source.(fun t f -> {f.it with ftype = t} @@ f.at)
      func_types func_bodies
  in
  { types; tables; memories; tags; globals; funcs;
    imports; exports; elems; datas; start },
  customs


let decode_custom m bs custom =
  let open Source in
  let Custom.{name; content; place} = custom.it in
  match Custom.handler name, Custom.handler (Utf8.decode "custom") with
  | Some (module Handler), _ ->
    let fmt = Handler.decode m bs custom in
    let module S = struct module Handler = Handler let it = fmt end in
    [(module S : Custom.Section)]
  | None, Some (module Handler') ->
    let fmt = Handler'.decode m bs custom in
    let module S = struct module Handler = Handler' let it = fmt end in
    [(module S : Custom.Section)]
  | None, None ->
    if !Flags.custom_reject then
      raise (Custom.Code (custom.at,
        "unknown custom section \"" ^ Utf8.encode name ^ "\""))
    else
      []

let decode_with_custom name bs =
  let m_cs = at module_ (stream name bs) in
  let open Source in
  let m', cs = m_cs.it in
  let m = m' @@ m_cs.at in
  m, List.flatten (List.map (decode_custom m bs) cs)

let decode name bs = fst (decode_with_custom name bs)<|MERGE_RESOLUTION|>--- conflicted
+++ resolved
@@ -315,14 +315,8 @@
   let flags = u32 s in
   require (I32.lt_u flags 0x80l) s pos "malformed memop flags";
   let has_var = Int32.logand flags 0x40l <> 0l in
-<<<<<<< HEAD
   let x = if has_var then at var s else Source.(0l @@ no_region) in
   let align = Int32.(to_int (logand flags 0x3fl)) in
-  require (align < 32) s pos "malformed memop alignment";
-=======
-  let x = if has_var then at var s else Source.(0l @@ no_region) in 
-  let align = Int32.(to_int (logand flags 0x3fl)) in
->>>>>>> 73784346
   let offset = u32 s in
   x, align, offset
 
