--- conflicted
+++ resolved
@@ -145,7 +145,7 @@
 open Types
 
 let zero s = expect 0x00 s "zero byte expected"
-let var s = vu32 s
+let var s = u32 s
 
 let num_type s =
   match s7 s with
@@ -212,19 +212,12 @@
 let tag_type s =
   zero s; at var s
 
-
 (* Instructions *)
 
 open Ast
 open Operators
 
-<<<<<<< HEAD
-let op s = u8 s
-=======
-let var s = u32 s
-
 let op s = byte s
->>>>>>> 937fc7d6
 let end_ s = expect 0x0b s "END opcode expected"
 
 let memop s =
@@ -277,7 +270,7 @@
     let ct = catch_list s in
     let ca =
       if peek s = Some 0x19 then begin
-        ignore (u8 s);
+        ignore (byte s);
         Some (instr_block s)
       end else
         None
@@ -819,19 +812,15 @@
   | _ ->
     let pos = pos s in
     let e' = instr s in
-<<<<<<< HEAD
-    instr_block' s (Source.(e' @@ region s pos pos) :: es)
+    instr_block' s ((e' @@ region s pos pos) :: es)
 and catch_list s =
   if peek s = Some 0x07 then begin
-    ignore (u8 s);
+    ignore (byte s);
     let tag = at var s in
     let instrs = instr_block s in
     (tag, instrs) :: catch_list s
   end else
     []
-=======
-    instr_block' s ((e' @@ region s pos pos) :: es)
->>>>>>> 937fc7d6
 
 let const s =
   let c = at instr_block s in
@@ -1168,15 +1157,9 @@
     List.for_all Free.(fun f -> (func f).datas = Set.empty) func_bodies)
     s (len s) "data count section required";
   let funcs =
-<<<<<<< HEAD
-    List.map2 Source.(fun t f -> {f.it with ftype = t} @@ f.at)
-      func_types func_bodies
+    List.map2 (fun t f -> {f.it with ftype = t} @@ f.at) func_types func_bodies
   in {types; tables; memories; tags; globals; funcs; imports; exports; elems;
       datas; start}
-=======
-    List.map2 (fun t f -> {f.it with ftype = t} @@ f.at) func_types func_bodies
-  in {types; tables; memories; globals; funcs; imports; exports; elems; datas; start}
->>>>>>> 937fc7d6
 
 
 let decode name bs = at module_ (stream name bs)
