(* Implements a wrapper library that allows the use of the reference
 * interpreter's encode/decode functionality in JavaScript.
 *)
open Wasm
open Js_of_ocaml

let () =
  Js.export "WebAssemblyText"
    (object%js (_self)

      method encode (s : Js.js_string Js.t) : (Typed_array.arrayBuffer Js.t) =
        let _, def = Parse.Module.parse_string (Js.to_string s) in
        let bs =
          match def.Source.it with
<<<<<<< HEAD
          | Script.Textual m -> Encode.encode m
          | Script.Encoded (_, bs) -> bs
=======
          | Script.Textual (m, cs) -> Encode.encode_with_custom (m, cs)
          | Script.Encoded (_, bs) -> bs.Source.it
>>>>>>> f3a075c6
          | Script.Quoted (_, _) -> failwith "Unsupported" in
        let buf = new%js Typed_array.arrayBuffer (String.length bs) in
        let u8arr = new%js Typed_array.uint8Array_fromBuffer buf in
        String.iteri (fun i c -> Typed_array.set u8arr i (int_of_char c)) bs; buf

      method decode (buf : Typed_array.arrayBuffer Js.t) width : (Js.js_string Js.t) =
        let s = Typed_array.String.of_uint8Array (new%js Typed_array.uint8Array_fromBuffer buf) in
        let m = Decode.decode "(decode)" s in
        Js.string (Sexpr.to_string width (Arrange.module_ m))

    end)<|MERGE_RESOLUTION|>--- conflicted
+++ resolved
@@ -12,13 +12,8 @@
         let _, def = Parse.Module.parse_string (Js.to_string s) in
         let bs =
           match def.Source.it with
-<<<<<<< HEAD
-          | Script.Textual m -> Encode.encode m
-          | Script.Encoded (_, bs) -> bs
-=======
           | Script.Textual (m, cs) -> Encode.encode_with_custom (m, cs)
           | Script.Encoded (_, bs) -> bs.Source.it
->>>>>>> f3a075c6
           | Script.Quoted (_, _) -> failwith "Unsupported" in
         let buf = new%js Typed_array.arrayBuffer (String.length bs) in
         let u8arr = new%js Typed_array.uint8Array_fromBuffer buf in
