--- conflicted
+++ resolved
@@ -37,31 +37,18 @@
 let lookup name t =
   match Utf8.encode name, t with
   | "print", _ -> ExternFunc (func print (FuncType ([], [])))
-<<<<<<< HEAD
   | "print_i32", _ -> ExternFunc (func print (FuncType ([NumType I32Type], [])))
-=======
-  | "print_i32", _ -> ExternFunc (func print (FuncType ([I32Type], [])))
-  | "print_i64", _ -> ExternFunc (func print (FuncType ([I64Type], [])))
-  | "print_f32", _ -> ExternFunc (func print (FuncType ([F32Type], [])))
-  | "print_f64", _ -> ExternFunc (func print (FuncType ([F64Type], [])))
->>>>>>> 3957c7dd
+  | "print_i64", _ -> ExternFunc (func print (FuncType ([NumType I64Type], [])))
+  | "print_f32", _ -> ExternFunc (func print (FuncType ([NumType F32Type], [])))
+  | "print_f64", _ -> ExternFunc (func print (FuncType ([NumType F64Type], [])))
   | "print_i32_f32", _ ->
     ExternFunc (func print (FuncType ([NumType I32Type; NumType F32Type], [])))
   | "print_f64_f64", _ ->
-<<<<<<< HEAD
     ExternFunc (func print (FuncType ([NumType F64Type; NumType F64Type], [])))
-  | "print_f32", _ -> ExternFunc (func print (FuncType ([NumType F32Type], [])))
-  | "print_f64", _ -> ExternFunc (func print (FuncType ([NumType F64Type], [])))
   | "global_i32", _ -> ExternGlobal (global (GlobalType (NumType I32Type, Immutable)))
+  | "global_i64", _ -> ExternGlobal (global (GlobalType (NumType I64Type, Immutable)))
   | "global_f32", _ -> ExternGlobal (global (GlobalType (NumType F32Type, Immutable)))
   | "global_f64", _ -> ExternGlobal (global (GlobalType (NumType F64Type, Immutable)))
-=======
-    ExternFunc (func print (FuncType ([F64Type; F64Type], [])))
-  | "global_i32", _ -> ExternGlobal (global (GlobalType (I32Type, Immutable)))
-  | "global_i64", _ -> ExternGlobal (global (GlobalType (I64Type, Immutable)))
-  | "global_f32", _ -> ExternGlobal (global (GlobalType (F32Type, Immutable)))
-  | "global_f64", _ -> ExternGlobal (global (GlobalType (F64Type, Immutable)))
->>>>>>> 3957c7dd
   | "table", _ -> ExternTable table
   | "memory", _ -> ExternMemory memory
   | _ -> raise Not_found