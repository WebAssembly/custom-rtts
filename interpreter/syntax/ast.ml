--- conflicted
+++ resolved
@@ -296,7 +296,7 @@
 
 (* Modules *)
 
-type type_ = def_type Source.phrase
+type type_ = rec_type Source.phrase
 
 type export_desc = export_desc' Source.phrase
 and export_desc' =
@@ -367,43 +367,29 @@
 
 open Source
 
-<<<<<<< HEAD
-=======
-let ft (m : module_) (x : idx) : func_type =
-  as_func_def_type (Lib.List32.nth m.it.types x.it).it
-
->>>>>>> 43727015
+let dt dts (x : idx) : def_type = Lib.List32.nth dts x.it
+
 let import_type_of (m : module_) (im : import) : import_type =
   let {idesc; module_name; item_name} = im.it in
+  let dts = roll_def_types_list (List.map Source.it m.it.types) in
   let et =
     match idesc.it with
-<<<<<<< HEAD
-    | FuncImport x -> ExternFuncT (StatX x.it)
-    | TableImport t -> ExternTableT t
-    | MemoryImport t -> ExternMemoryT t
-    | GlobalImport t -> ExternGlobalT t
-=======
-    | FuncImport x -> ExternFuncT (ft m x)
+    | FuncImport x -> ExternFuncT (dt dts x)
     | TableImport tt -> ExternTableT tt
     | MemoryImport mt -> ExternMemoryT mt
     | GlobalImport gt -> ExternGlobalT gt
->>>>>>> 43727015
   in ImportT (et, module_name, item_name)
 
 let export_type_of (m : module_) (ex : export) : export_type =
   let {edesc; name} = ex.it in
+  let dts = roll_def_types_list (List.map Source.it m.it.types) in
   let its = List.map (import_type_of m) m.it.imports in
   let ets = List.map extern_type_of_import_type its in
   let et =
     match edesc.it with
     | FuncExport x ->
-<<<<<<< HEAD
-      let fts = funcs ets @ List.map (fun f -> StatX f.it.ftype.it) m.it.funcs in
-      ExternFuncT (nth fts x.it)
-=======
-      let fts = funcs ets @ List.map (fun f -> ft m f.it.ftype) m.it.funcs in
-      ExternFuncT (Lib.List32.nth fts x.it)
->>>>>>> 43727015
+      let dts = funcs ets @ List.map (fun f -> dt dts f.it.ftype) m.it.funcs in
+      ExternFuncT (Lib.List32.nth dts x.it)
     | TableExport x ->
       let tts = tables ets @ List.map (fun t -> t.it.ttype) m.it.tables in
       ExternTableT (Lib.List32.nth tts x.it)
@@ -416,9 +402,10 @@
   in ExportT (et, name)
 
 let module_type_of (m : module_) : module_type =
+  let dts = roll_def_types_list (List.map Source.it m.it.types) in
   let its = List.map (import_type_of m) m.it.imports in
   let ets = List.map (export_type_of m) m.it.exports in
-  let a = Array.make (List.length m.it.types) BotHT in
-  let s = fun (StatX x) -> a.(Int32.to_int x) in
-  List.iteri (fun i dt -> a.(i) <- DefHT (subst_def_type s dt.it)) m.it.types;
+  let a = Array.make (List.length dts) BotHT in
+  let s = function StatX x -> a.(Int32.to_int x) | RecX x -> VarHT (RecX x) in
+  List.iteri (fun i dt -> a.(i) <- DefHT (subst_def_type s dt)) dts;
   subst_module_type s (ModuleT (its, ets))