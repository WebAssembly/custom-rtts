(* Types *)

<<<<<<< HEAD
type name = int list

and syn_var = int32
and sem_var = def_type Lib.Promise.t
and var = SynVar of syn_var | SemVar of sem_var

and nullability = NonNullable | Nullable
and num_type = I32Type | I64Type | F32Type | F64Type
and ref_type =
  | NullRefType
  | AnyRefType
  | FuncRefType
  | DefRefType of nullability * var

and value_type = NumType of num_type | RefType of ref_type | BotType
and stack_type = value_type list
and func_type = FuncType of stack_type * stack_type
and def_type = FuncDefType of func_type
=======
type num_type = I32Type | I64Type | F32Type | F64Type
type ref_type = FuncRefType | ExternRefType
type value_type = NumType of num_type | RefType of ref_type
type stack_type = value_type list
type func_type = FuncType of stack_type * stack_type
>>>>>>> 5567def1

type 'a limits = {min : 'a; max : 'a option}
type mutability = Immutable | Mutable
type table_type = TableType of Int32.t limits * ref_type
type memory_type = MemoryType of Int32.t limits
type global_type = GlobalType of value_type * mutability
type extern_type =
  | ExternFuncType of func_type
  | ExternTableType of table_type
  | ExternMemoryType of memory_type
  | ExternGlobalType of global_type

<<<<<<< HEAD
type export_type = ExportType of extern_type * name
type import_type = ImportType of extern_type * name * name
type module_type =
  ModuleType of def_type list * import_type list * export_type list
=======
type pack_size = Pack8 | Pack16 | Pack32
type extension = SX | ZX

>>>>>>> 5567def1


<<<<<<< HEAD
(* Projections *)

let as_func_def_type (dt : def_type) : func_type =
  match dt with
  | FuncDefType ft -> ft

let extern_type_of_import_type (ImportType (et, _, _)) = et
let extern_type_of_export_type (ExportType (et, _)) = et


(* Allocation *)
=======
let packed_size = function
  | Pack8 -> 1
  | Pack16 -> 2
  | Pack32 -> 4

let is_num_type = function
  | NumType _ -> true
  | RefType _ -> false

let is_ref_type = function
  | NumType _ -> false
  | RefType _ -> true


(* Filters *)

let funcs =
  Lib.List.map_filter (function ExternFuncType t -> Some t | _ -> None)
let tables =
  Lib.List.map_filter (function ExternTableType t -> Some t | _ -> None)
let memories =
  Lib.List.map_filter (function ExternMemoryType t -> Some t | _ -> None)
let globals =
  Lib.List.map_filter (function ExternGlobalType t -> Some t | _ -> None)


(* Subtyping *)
>>>>>>> 5567def1

let alloc_uninit () = Lib.Promise.make ()
let init p dt = Lib.Promise.fulfill p dt
let alloc dt = let p = alloc_uninit () in init p dt; p

let def_of x = Lib.Promise.value x


(* Attributes *)

<<<<<<< HEAD
let is_syn_var = function SynVar _ -> true | _ -> false
let is_sem_var = function SemVar _ -> true | _ -> false
=======
let match_global_type gt1 gt2 =
  gt1 = gt2
>>>>>>> 5567def1

let size = function
  | I32Type | F32Type -> 4
  | I64Type | F64Type -> 8

<<<<<<< HEAD
let is_num_type = function
  | NumType _ | BotType -> true
  | RefType _ -> false

let is_ref_type = function
  | NumType _ -> false
  | RefType _ | BotType -> true

let defaultable_num_type = function
  | _ -> true

let defaultable_ref_type = function
  | AnyRefType | NullRefType | FuncRefType | DefRefType (Nullable, _) -> true
  | DefRefType (NonNullable, _) -> false

let defaultable_value_type = function
  | NumType t -> defaultable_num_type t
  | RefType t -> defaultable_ref_type t
  | BotType -> false


(* Filters *)

let funcs =
  Lib.List.map_filter (function ExternFuncType t -> Some t | _ -> None)
let tables =
  Lib.List.map_filter (function ExternTableType t -> Some t | _ -> None)
let memories =
  Lib.List.map_filter (function ExternMemoryType t -> Some t | _ -> None)
let globals =
  Lib.List.map_filter (function ExternGlobalType t -> Some t | _ -> None)

=======
>>>>>>> 5567def1

(* Conversion *)

let sem_var_type c = function
  | SynVar x -> SemVar (Lib.List32.nth c x)
  | SemVar _ -> assert false

let sem_num_type c t = t

let sem_ref_type c = function
  | NullRefType -> NullRefType
  | AnyRefType -> AnyRefType
  | FuncRefType -> FuncRefType
  | DefRefType (nul, x) -> DefRefType (nul, sem_var_type c x)

let sem_value_type c = function
  | NumType t -> NumType (sem_num_type c t)
  | RefType t -> RefType (sem_ref_type c t)
  | BotType -> BotType

let sem_stack_type c ts =
 List.map (sem_value_type c) ts


let sem_memory_type c (MemoryType lim) =
  MemoryType lim

let sem_table_type c (TableType (lim, t)) =
  TableType (lim, sem_ref_type c t)

let sem_global_type c (GlobalType (t, mut)) =
  GlobalType (sem_value_type c t, mut)

let sem_func_type c (FuncType (ins, out)) =
  FuncType (sem_stack_type c ins, sem_stack_type c out)

let sem_extern_type c = function
  | ExternFuncType ft -> ExternFuncType (sem_func_type c ft)
  | ExternTableType tt -> ExternTableType (sem_table_type c tt)
  | ExternMemoryType mt -> ExternMemoryType (sem_memory_type c mt)
  | ExternGlobalType gt -> ExternGlobalType (sem_global_type c gt)


let sem_def_type c = function
  | FuncDefType ft -> FuncDefType (sem_func_type c ft)


let sem_export_type c (ExportType (et, name)) =
  ExportType (sem_extern_type c et, name)

let sem_import_type c (ImportType (et, module_name, name)) =
  ImportType (sem_extern_type c et, module_name, name)

let sem_module_type (ModuleType (dts, its, ets)) =
  let c = List.map (fun _ -> alloc_uninit ()) dts in
  List.iter2 (fun x dt -> init x (sem_def_type c dt)) c dts;
  let its = List.map (sem_import_type c) its in
  let ets = List.map (sem_export_type c) ets in
  ModuleType ([], its, ets)


(* String conversion *)

let string_of_name n =
  let b = Buffer.create 16 in
  let escape uc =
    if uc < 0x20 || uc >= 0x7f then
      Buffer.add_string b (Printf.sprintf "\\u{%02x}" uc)
    else begin
      let c = Char.chr uc in
      if c = '\"' || c = '\\' then Buffer.add_char b '\\';
      Buffer.add_char b c
    end
  in
  List.iter escape n;
  Buffer.contents b

let rec string_of_var =
  let inner = ref false in
  function
  | SynVar x -> Int32.to_string x
  | SemVar x ->
    if !inner then "..." else
    ( inner := true;
      try
        let s = string_of_def_type (def_of x) in
        inner := false; "(" ^ s ^ ")"
      with exn -> inner := false; raise exn
    )

and string_of_nullability = function
  | NonNullable -> ""
  | Nullable -> "null "

and string_of_num_type = function
  | I32Type -> "i32"
  | I64Type -> "i64"
  | F32Type -> "f32"
  | F64Type -> "f64"

<<<<<<< HEAD
and string_of_ref_type = function
  | NullRefType -> "nullref"
  | AnyRefType -> "anyref"
  | FuncRefType -> "funcref"
  | DefRefType (nul, x) ->
    "(ref " ^ string_of_nullability nul ^ string_of_var x ^ ")"
=======
let string_of_ref_type = function
  | FuncRefType -> "funcref"
  | ExternRefType -> "externref"

let string_of_refed_type = function
  | FuncRefType -> "func"
  | ExternRefType -> "extern"
>>>>>>> 5567def1

and string_of_value_type = function
  | NumType t -> string_of_num_type t
  | RefType t -> string_of_ref_type t

and string_of_stack_type = function
  | [t] -> string_of_value_type t
  | ts -> "[" ^ String.concat " " (List.map string_of_value_type ts) ^ "]"


and string_of_func_type = function
  | FuncType (ins, out) ->
    string_of_stack_type ins ^ " -> " ^ string_of_stack_type out

and string_of_def_type = function
  | FuncDefType ft -> "func " ^ string_of_func_type ft


let string_of_limits {min; max} =
  I32.to_string_u min ^
  (match max with None -> "" | Some n -> " " ^ I32.to_string_u n)

let string_of_memory_type = function
  | MemoryType lim -> string_of_limits lim

let string_of_table_type = function
  | TableType (lim, t) -> string_of_limits lim ^ " " ^ string_of_ref_type t

let string_of_global_type = function
  | GlobalType (t, Immutable) -> string_of_value_type t
  | GlobalType (t, Mutable) -> "(mut " ^ string_of_value_type t ^ ")"

let string_of_extern_type = function
  | ExternFuncType ft -> "func " ^ string_of_func_type ft
  | ExternTableType tt -> "table " ^ string_of_table_type tt
  | ExternMemoryType mt -> "memory " ^ string_of_memory_type mt
  | ExternGlobalType gt -> "global " ^ string_of_global_type gt


let string_of_export_type (ExportType (et, name)) =
  "\"" ^ string_of_name name ^ "\" : " ^ string_of_extern_type et

let string_of_import_type (ImportType (et, module_name, name)) =
  "\"" ^ string_of_name module_name ^ "\" \"" ^
    string_of_name name ^ "\" : " ^ string_of_extern_type et

let string_of_module_type (ModuleType (dts, its, ets)) =
  String.concat "" (
    List.mapi (fun i dt -> "type " ^ string_of_int i ^ " = " ^ string_of_def_type dt ^ "\n") dts @
    List.map (fun it -> "import " ^ string_of_import_type it ^ "\n") its @
    List.map (fun et -> "export " ^ string_of_export_type et ^ "\n") ets
  )<|MERGE_RESOLUTION|>--- conflicted
+++ resolved
@@ -1,6 +1,5 @@
 (* Types *)
 
-<<<<<<< HEAD
 type name = int list
 
 and syn_var = int32
@@ -9,23 +8,13 @@
 
 and nullability = NonNullable | Nullable
 and num_type = I32Type | I64Type | F32Type | F64Type
-and ref_type =
-  | NullRefType
-  | AnyRefType
-  | FuncRefType
-  | DefRefType of nullability * var
+and ref_type = nullability * refed_type
+and refed_type = FuncRefType | ExternRefType | DefRefType of var
 
 and value_type = NumType of num_type | RefType of ref_type | BotType
 and stack_type = value_type list
 and func_type = FuncType of stack_type * stack_type
 and def_type = FuncDefType of func_type
-=======
-type num_type = I32Type | I64Type | F32Type | F64Type
-type ref_type = FuncRefType | ExternRefType
-type value_type = NumType of num_type | RefType of ref_type
-type stack_type = value_type list
-type func_type = FuncType of stack_type * stack_type
->>>>>>> 5567def1
 
 type 'a limits = {min : 'a; max : 'a option}
 type mutability = Immutable | Mutable
@@ -38,43 +27,57 @@
   | ExternMemoryType of memory_type
   | ExternGlobalType of global_type
 
-<<<<<<< HEAD
 type export_type = ExportType of extern_type * name
 type import_type = ImportType of extern_type * name * name
 type module_type =
   ModuleType of def_type list * import_type list * export_type list
-=======
+
 type pack_size = Pack8 | Pack16 | Pack32
 type extension = SX | ZX
 
->>>>>>> 5567def1
-
-
-<<<<<<< HEAD
-(* Projections *)
-
-let as_func_def_type (dt : def_type) : func_type =
-  match dt with
-  | FuncDefType ft -> ft
-
-let extern_type_of_import_type (ImportType (et, _, _)) = et
-let extern_type_of_export_type (ExportType (et, _)) = et
-
-
-(* Allocation *)
-=======
+
+(* Attributes *)
+
+let size = function
+  | I32Type | F32Type -> 4
+  | I64Type | F64Type -> 8
+
 let packed_size = function
   | Pack8 -> 1
   | Pack16 -> 2
   | Pack32 -> 4
 
+let is_syn_var = function SynVar _ -> true | SemVar _ -> false
+let is_sem_var = function SemVar _ -> true | SynVar _ -> false
+
 let is_num_type = function
-  | NumType _ -> true
+  | NumType _ | BotType -> true
   | RefType _ -> false
 
 let is_ref_type = function
   | NumType _ -> false
-  | RefType _ -> true
+  | RefType _ | BotType -> true
+
+let defaultable_num_type = function
+  | _ -> true
+
+let defaultable_ref_type = function
+  | (nul, _) -> nul = Nullable
+
+let defaultable_value_type = function
+  | NumType t -> defaultable_num_type t
+  | RefType t -> defaultable_ref_type t
+  | BotType -> assert false
+
+
+(* Projections *)
+
+let as_func_def_type (dt : def_type) : func_type =
+  match dt with
+  | FuncDefType ft -> ft
+
+let extern_type_of_import_type (ImportType (et, _, _)) = et
+let extern_type_of_export_type (ExportType (et, _)) = et
 
 
 (* Filters *)
@@ -89,8 +92,7 @@
   Lib.List.map_filter (function ExternGlobalType t -> Some t | _ -> None)
 
 
-(* Subtyping *)
->>>>>>> 5567def1
+(* Allocation *)
 
 let alloc_uninit () = Lib.Promise.make ()
 let init p dt = Lib.Promise.fulfill p dt
@@ -99,56 +101,6 @@
 let def_of x = Lib.Promise.value x
 
 
-(* Attributes *)
-
-<<<<<<< HEAD
-let is_syn_var = function SynVar _ -> true | _ -> false
-let is_sem_var = function SemVar _ -> true | _ -> false
-=======
-let match_global_type gt1 gt2 =
-  gt1 = gt2
->>>>>>> 5567def1
-
-let size = function
-  | I32Type | F32Type -> 4
-  | I64Type | F64Type -> 8
-
-<<<<<<< HEAD
-let is_num_type = function
-  | NumType _ | BotType -> true
-  | RefType _ -> false
-
-let is_ref_type = function
-  | NumType _ -> false
-  | RefType _ | BotType -> true
-
-let defaultable_num_type = function
-  | _ -> true
-
-let defaultable_ref_type = function
-  | AnyRefType | NullRefType | FuncRefType | DefRefType (Nullable, _) -> true
-  | DefRefType (NonNullable, _) -> false
-
-let defaultable_value_type = function
-  | NumType t -> defaultable_num_type t
-  | RefType t -> defaultable_ref_type t
-  | BotType -> false
-
-
-(* Filters *)
-
-let funcs =
-  Lib.List.map_filter (function ExternFuncType t -> Some t | _ -> None)
-let tables =
-  Lib.List.map_filter (function ExternTableType t -> Some t | _ -> None)
-let memories =
-  Lib.List.map_filter (function ExternMemoryType t -> Some t | _ -> None)
-let globals =
-  Lib.List.map_filter (function ExternGlobalType t -> Some t | _ -> None)
-
-=======
->>>>>>> 5567def1
-
 (* Conversion *)
 
 let sem_var_type c = function
@@ -157,11 +109,13 @@
 
 let sem_num_type c t = t
 
+let sem_refed_type c = function
+  | FuncRefType -> FuncRefType
+  | ExternRefType -> ExternRefType
+  | DefRefType x -> DefRefType (sem_var_type c x)
+
 let sem_ref_type c = function
-  | NullRefType -> NullRefType
-  | AnyRefType -> AnyRefType
-  | FuncRefType -> FuncRefType
-  | DefRefType (nul, x) -> DefRefType (nul, sem_var_type c x)
+  | (nul, t) -> (nul, sem_refed_type c t)
 
 let sem_value_type c = function
   | NumType t -> NumType (sem_num_type c t)
@@ -248,26 +202,19 @@
   | F32Type -> "f32"
   | F64Type -> "f64"
 
-<<<<<<< HEAD
-and string_of_ref_type = function
-  | NullRefType -> "nullref"
-  | AnyRefType -> "anyref"
-  | FuncRefType -> "funcref"
-  | DefRefType (nul, x) ->
-    "(ref " ^ string_of_nullability nul ^ string_of_var x ^ ")"
-=======
-let string_of_ref_type = function
-  | FuncRefType -> "funcref"
-  | ExternRefType -> "externref"
-
-let string_of_refed_type = function
+and string_of_refed_type = function
   | FuncRefType -> "func"
   | ExternRefType -> "extern"
->>>>>>> 5567def1
+  | DefRefType x -> string_of_var x
+
+and string_of_ref_type = function
+  | (nul, t) ->
+    "(ref " ^ string_of_nullability nul ^ string_of_refed_type t ^ ")"
 
 and string_of_value_type = function
   | NumType t -> string_of_num_type t
   | RefType t -> string_of_ref_type t
+  | BotType -> "(unreachable)"
 
 and string_of_stack_type = function
   | [t] -> string_of_value_type t
