<pre class='metadata'>
Title: WebAssembly JavaScript Interface: Exception Handling
Shortname: wasm-js-api
Group: wasm
Status: ED
Level: 2
TR: https://www.w3.org/TR/wasm-js-api-2/
ED: https://webassembly.github.io/exception-handling/js-api/
Editor: Ms2ger, Igalia
Repository: WebAssembly/spec
Markup Shorthands: css no, markdown yes
Abstract: This document provides an explicit JavaScript API for interacting with WebAssembly.
Prepare For TR: true
</pre>

<pre class='biblio'>
{
  "WEBASSEMBLY": {
    "href": "https://webassembly.github.io/spec/core/",
    "title": "WebAssembly Core Specification",
    "publisher": "W3C WebAssembly Community Group",
    "status": "Draft"
  }
}
</pre>

<pre class="anchors">
urlPrefix: https://tc39.github.io/ecma262/; spec: ECMASCRIPT
    type: interface; for: ECMAScript
        text: ArrayBuffer; url: sec-arraybuffer-objects
    type: exception; for: ECMAScript
        text: Error; url: sec-error-objects
        text: NativeError; url: sec-nativeerror-constructors
        text: TypeError; url: sec-native-error-types-used-in-this-standard-typeerror
        text: RangeError; url: sec-native-error-types-used-in-this-standard-rangeerror
    type: dfn
        url: sec-returnifabrupt-shorthands
            text: !
            text: ?
        text: Type; url: sec-ecmascript-data-types-and-values
        text: current Realm; url: current-realm
        text: Built-in Function Objects; url: sec-built-in-function-objects
        text: NativeError Object Structure; url: sec-nativeerror-object-structure
        text: 𝔽; url: #𝔽
        text: ℤ; url: #ℤ
<<<<<<< HEAD
    type: abstract-op
        text: CreateMethodProperty; url: sec-createmethodproperty
urlPrefix: https://webassembly.github.io/exception-handling/core/; spec: WebAssembly; type: dfn
=======
urlPrefix: https://webassembly.github.io/spec/core/; spec: WebAssembly; type: dfn
>>>>>>> c2b34466
    url: valid/modules.html#valid-module
        text: valid
        text: WebAssembly module validation
    text: module grammar; url: binary/modules.html#binary-module
    text: custom section; url: binary/modules.html#custom-section
    text: customsec; url: binary/modules.html#binary-customsec
    text: memory instance; url: exec/runtime.html#memory-instances
    text: table instance; url: exec/runtime.html#table-instances
    text: global instance; url: exec/runtime.html#global-instances
    text: trap; url: exec/runtime.html#syntax-trap
    url: exec/runtime.html#values
        text: WebAssembly value
        text: i64.const
        text: i32.const
        text: f32.const
        text: f64.const
        text: v128.const
        text: ref.null
        text: ref.func
        text: ref.extern
    text: function index; url: syntax/modules.html#syntax-funcidx
    text: function instance; url: exec/runtime.html#function-instances
    text: store_init; url: appendix/embedding.html#embed-store-init
    text: module_decode; url: appendix/embedding.html#embed-module-decode
    text: module_validate; url: appendix/embedding.html#embed-module-validate
    text: module_instantiate; url: appendix/embedding.html#embed-module-instantiate
    text: module_imports; url: appendix/embedding.html#embed-module-imports
    text: module_exports; url: appendix/embedding.html#embed-module-exports
    text: instance_export; url: appendix/embedding.html#embed-instance-export
    text: func_alloc; url: appendix/embedding.html#embed-func-alloc
    text: func_type; url: appendix/embedding.html#embed-func-type
    text: func_invoke; url: appendix/embedding.html#embed-func-invoke
    text: table_alloc; url: appendix/embedding.html#embed-table-alloc
    text: table_type; url: appendix/embedding.html#embed-table-type
    text: table_read; url: appendix/embedding.html#embed-table-read
    text: table_write; url: appendix/embedding.html#embed-table-write
    text: table_size; url: appendix/embedding.html#embed-table-size
    text: table_grow; url: appendix/embedding.html#embed-table-grow
    text: mem_alloc; url: appendix/embedding.html#embed-mem-alloc
    text: mem_type; url: appendix/embedding.html#embed-mem-type
    text: mem_read; url: appendix/embedding.html#embed-mem-read
    text: mem_write; url: appendix/embedding.html#embed-mem-write
    text: mem_size; url: appendix/embedding.html#embed-mem-size
    text: mem_grow; url: appendix/embedding.html#embed-mem-grow
    text: global_alloc; url: appendix/embedding.html#embed-global-alloc
    text: global_type; url: appendix/embedding.html#embed-global-type
    text: global_read; url: appendix/embedding.html#embed-global-read
    text: global_write; url: appendix/embedding.html#embed-global-write
    text: error; url: appendix/embedding.html#embed-error
    text: store; url: exec/runtime.html#syntax-store
    text: table type; url: syntax/types.html#syntax-tabletype
    text: table address; url: exec/runtime.html#syntax-tableaddr
    text: function address; url: exec/runtime.html#syntax-funcaddr
    text: memory address; url: exec/runtime.html#syntax-memaddr
    text: global address; url: exec/runtime.html#syntax-globaladdr
    text: extern address; url: exec/runtime.html#syntax-externaddr
    text: tag address; url: exec/runtime.html#syntax-tagaddr
    url: syntax/types.html#syntax-numtype
        text: i32
        text: i64
        text: f32
        text: f64
    url: syntax/types.html#vector-types
        text: v128
    url: syntax/types.html#syntax-reftype
        text: reftype
        text: funcref
        text: externref
    url: syntax/values.html#syntax-float
        text: +∞
        text: −∞
        text: nan
        text: canon
        text: signif
    text: function element; url: exec/runtime.html#syntax-funcelem
    text: import component; url: syntax/modules.html#imports
    url: exec/runtime.html#syntax-externval
        text: external value
        for: external value
            text: tag
    text: host function; url: exec/runtime.html#syntax-hostfunc
    text: the instantiation algorithm; url: exec/modules.html#instantiation
    text: module; url: syntax/modules.html#syntax-module
    text: imports; url: syntax/modules.html#syntax-module
    text: import; url: syntax/modules.html#syntax-import
    url: syntax/types.html#external-types
        text: external type
        text: func
        text: table
        text: mem
        text: global
        for: externtype
            text: tag
    text: global type; url: syntax/types.html#syntax-globaltype
    url: syntax/types.html#syntax-mut
        text: var
        text: const
    text: address; url: exec/runtime.html#addresses
    text: signed_32; url: exec/numerics.html#aux-signed
    text: memory.grow; url: exec/instructions.html#exec-memory-grow
    text: current frame; url: exec/conventions.html#exec-notation-textual
    text: module; for: frame; url: exec/runtime.html#syntax-frame
    text: memaddrs; for: moduleinst; url: exec/runtime.html#syntax-moduleinst
    text: signed_64; url: exec/numerics.html#aux-signed
    text: sequence; url: syntax/conventions.html#grammar-notation
    text: exception; for: tagtype/attribute; url: syntax/types.html#syntax-tagtype
urlPrefix: https://heycam.github.io/webidl/; spec: WebIDL
    type: dfn
        text: create a namespace object; url: create-a-namespace-object
urlPrefix: https://webassembly.github.io/js-types/js-api/; spec: WebAssembly JS API (JS Type Reflection)
    type: abstract-op; text: FromValueType; url: abstract-opdef-fromvaluetype
</pre>

<pre class='link-defaults'>
spec:infra; type:dfn; text:list
spec:ecma-262; type:exception; for:ECMAScript; text:Error
spec:ecmascript; type:exception; for:ECMAScript; text:TypeError
spec:ecmascript; type:exception; for:ECMAScript; text:RangeError
spec:ecmascript; type:interface; for:ECMAScript; text:ArrayBuffer
spec:webidl; type:dfn; text:resolve
</pre>

<style>
emu-const {
    font-family: serif;
}
</style>

This API provides a way to access WebAssembly [[WEBASSEMBLY]] through a bridge to explicitly construct modules from JavaScript [[ECMASCRIPT]].

<h2 id="sample">Sample API Usage</h2>

<p><em>This section is non-normative.</em></p>

Given `demo.wat` (encoded to `demo.wasm`):

```lisp
(module
    (import "js" "import1" (func $i1))
    (import "js" "import2" (func $i2))
    (func $main (call $i1))
    (start $main)
    (func (export "f") (call $i2))
)
```

and the following JavaScript, run in a browser:

```javascript
var importObj = {js: {
    import1: () => console.log("hello,"),
    import2: () => console.log("world!")
}};
fetch('demo.wasm').then(response =>
    response.arrayBuffer()
).then(buffer =>
    WebAssembly.instantiate(buffer, importObj)
).then(({module, instance}) =>
    instance.exports.f()
);
```

<h2 id="notation">Notation</h2>

This specification depends on the Infra Standard. [[INFRA]]

The WebAssembly [=sequence=] type is equivalent to the [=list=] type defined there; values of one
are treated as values of the other transparently.

<h2 id="webassembly-storage">Internal storage</h2>

<h3 id="store">Interaction of the WebAssembly Store with JavaScript</h3>

Note: WebAssembly semantics are defined in terms of an abstract [=store=], representing the state of the WebAssembly abstract machine. WebAssembly operations take a store and return an updated store.

Each [=agent=] has an <dfn>associated store</dfn>. When a new agent is created, its associated store is set to the result of [=store_init=]().

Note: In this specification, no WebAssembly-related objects, memory or addresses can be shared among agents in an [=agent cluster=]. In a future version of WebAssembly, this may change.

Elements of the WebAssembly store may be <dfn>identified with</dfn> JavaScript values. In particular, each WebAssembly [=memory instance=] with a corresponding {{Memory}} object is identified with a JavaScript [=Data Block=]; modifications to this Data Block are identified to updating the agent's store to a store which reflects those changes, and vice versa.

<h3 id="object-caches">WebAssembly JS Object Caches</h3>

Note: There are several WebAssembly objects that may have a corresponding JavaScript object. The correspondence is stored in a per-agent mapping from WebAssembly [=address=]es to JavaScript objects.
This mapping is used to ensure that, for a given [=agent=], there exists at most one JavaScript object for a particular WebAssembly address. However, this property does not hold for shared objects.

Each [=agent=] is associated with the following [=ordered map=]s:
    * The <dfn>Memory object cache</dfn>, mapping [=memory address=]es to {{Memory}} objects.
    * The <dfn>Table object cache</dfn>, mapping [=table address=]es to {{Table}} objects.
    * The <dfn>Exported Function cache</dfn>, mapping [=function address=]es to [=Exported Function=] objects.
    * The <dfn>Global object cache</dfn>, mapping [=global address=]es to {{Global}} objects.
    * The <dfn>Extern value cache</dfn>, mapping [=extern address=]es to values.
    * The <dfn>Tag object cache</dfn>, mapping [=tag addresses=] to {{Tag}} objects.

<h2 id="webassembly-namespace">The WebAssembly Namespace</h2>

<pre class="idl">
dictionary WebAssemblyInstantiatedSource {
    required Module module;
    required Instance instance;
};

[Exposed=*]
namespace WebAssembly {
    boolean validate(BufferSource bytes);
    Promise&lt;Module> compile(BufferSource bytes);

    Promise&lt;WebAssemblyInstantiatedSource> instantiate(
        BufferSource bytes, optional object importObject);

    Promise&lt;Instance> instantiate(
        Module moduleObject, optional object importObject);
};
</pre>

<!--
Should we include notes describing what the functions do, as the HTML spec does? It could look like this:

Note:
  WebAssembly.validate(|bytes|) synchronously validates bytes of WebAssembly, returning true if the validation was successful.
  WebAssembly.compile(|bytes|) asynchronously validates and complies bytes of WebAssembly into a Module.
  WebAssembly.instantiate(|bytes|, |importObject|) asynchronously compiles and instantiates a WebAssembly module from bytes of source.
  The WebAssembly.instantiate(|moduleObject|, |importObject|) asynchronously instantiates a compiled module.
-->

<div algorithm>
  To <dfn>compile a WebAssembly module</dfn> from source bytes |bytes|, perform the following steps:
    1. Let |module| be [=module_decode=](|bytes|). If |module| is [=error=], return [=error=].
    1. If [=module_validate=](|module|) is [=error=], return [=error=].
    1. Return |module|.
</div>

<div algorithm>
  The <dfn method for="WebAssembly">validate(|bytes|)</dfn> method, when invoked, performs the following steps:
    1. Let |stableBytes| be a [=get a copy of the buffer source|copy of the bytes held by the buffer=] |bytes|.
    1. [=Compile a WebAssembly module|Compile=] |stableBytes| as a WebAssembly module and store the results as |module|.
    1. If |module| is [=error=], return false.
    1. Return true.
</div>

A {{Module}} object represents a single WebAssembly module. Each {{Module}} object has the following internal slots:

    * \[[Module]] : a WebAssembly [=/module=]
    * \[[Bytes]] : the source bytes of \[[Module]].

<div algorithm>
  To <dfn>construct a WebAssembly module object</dfn> from a module |module| and source bytes |bytes|, perform the following steps:

    1. Let |moduleObject| be a new {{Module}} object.
    1. Set |moduleObject|.\[[Module]] to |module|.
    1. Set |moduleObject|.\[[Bytes]] to |bytes|.
    1. Return |moduleObject|.
</div>

<div algorithm>
  To <dfn>asynchronously compile a WebAssembly module</dfn> from source bytes |bytes|, using optional [=task source=] |taskSource|, perform the following steps:

    1. Let |promise| be [=a new promise=].
    1. Run the following steps [=in parallel=]:
        1. [=compile a WebAssembly module|Compile the WebAssembly module=] |bytes| and store the result as |module|.
        1. [=Queue a task=] to perform the following steps. If |taskSource| was provided, queue the task on that task source.
            1. If |module| is [=error=], reject |promise| with a {{CompileError}} exception.
            1. Otherwise,
                1. [=Construct a WebAssembly module object=] from |module| and |bytes|, and let |moduleObject| be the result.
                1. [=Resolve=] |promise| with |moduleObject|.
    1. Return |promise|.
</div>

<div algorithm>
    The <dfn method for="WebAssembly">compile(|bytes|)</dfn> method, when invoked, performs the following steps:
    1. Let |stableBytes| be a [=get a copy of the buffer source|copy of the bytes held by the buffer=] |bytes|.
    1. [=Asynchronously compile a WebAssembly module=] from |stableBytes| and return the result.
</div>

<div algorithm="read-the-imports">
  To <dfn>read the imports</dfn> from a WebAssembly module |module| from imports object |importObject|, perform the following steps:
    1. If |module|.[=imports=] [=list/is empty|is not empty=], and |importObject| is undefined, throw a {{TypeError}} exception.
    1. Let |imports| be « ».
    1. [=list/iterate|For each=] (|moduleName|, |componentName|, |externtype|) of [=module_imports=](|module|),
        1. Let |o| be [=?=] [$Get$](|importObject|, |moduleName|).
        1. If [=Type=](|o|) is not Object, throw a {{TypeError}} exception.
        1. Let |v| be [=?=] [$Get$](|o|, |componentName|).
        1. If |externtype| is of the form [=func=] |functype|,
            1. If [$IsCallable$](|v|) is false, throw a {{LinkError}} exception.
            1. If |v| has a \[[FunctionAddress]] internal slot, and therefore is an [=Exported Function=],
                1. Let |funcaddr| be the value of |v|'s \[[FunctionAddress]] internal slot.
            1. Otherwise,
                1. [=Create a host function=] from |v| and |functype|, and let |funcaddr| be the result.
                1. Let |index| be the number of external functions in |imports|. This value |index| is known as the <dfn>index of the host function</dfn> |funcaddr|.
            1. Let |externfunc| be the [=external value=] [=external value|func=] |funcaddr|.
            1. [=list/Append=] |externfunc| to |imports|.
        1. If |externtype| is of the form [=global=] <var ignore>mut</var> |valtype|,
            1. If [=Type=](|v|) is Number or BigInt,
                1. If |valtype| is [=i64=] and [=Type=](|v|) is Number,
                    1. Throw a {{LinkError}} exception.
                1. If |valtype| is not [=i64=] and [=Type=](|v|) is BigInt,
                    1. Throw a {{LinkError}} exception.
                1. If |valtype| is [=v128=],
                    1. Throw a {{LinkError}} exception.
                1. Let |value| be [=ToWebAssemblyValue=](|v|, |valtype|).
                1. Let |store| be the [=surrounding agent=]'s [=associated store=].
                1. Let (|store|, |globaladdr|) be [=global_alloc=](|store|, [=const=] |valtype|, |value|).
                1. Set the [=surrounding agent=]'s [=associated store=] to |store|.
            1. Otherwise, if |v| [=implements=] {{Global}},
                1. Let |globaladdr| be |v|.\[[Global]].
            1. Otherwise,
                1. Throw a {{LinkError}} exception.
            1. Let |externglobal| be [=external value|global=] |globaladdr|.
            1. [=list/Append=] |externglobal| to |imports|.
        1. If |externtype| is of the form [=mem=] <var ignore>memtype</var>,
            1. If |v| does not [=implement=] {{Memory}}, throw a {{LinkError}} exception.
            1. Let |externmem| be the [=external value=] [=external value|mem=] |v|.\[[Memory]].
            1. [=list/Append=] |externmem| to |imports|.
        1. If |externtype| is of the form [=table=] <var ignore>tabletype</var>,
            1. If |v| does not [=implement=] {{Table}}, throw a {{LinkError}} exception.
            1. Let |tableaddr| be |v|.\[[Table]].
            1. Let |externtable| be the [=external value=] [=external value|table=] |tableaddr|.
            1. [=list/Append=] |externtable| to |imports|.
        1. If |externtype| is of the form [=externtype/tag=] |attribute| <var ignore>functype</var>,
            1. Assert: |attribute| is [=tagtype/attribute/exception=].
            1. If |v| does not [=implement=] {{Tag}}, throw a {{LinkError}} exception.
            1. Let |tagaddr| be |v|.\[[Address]].
            1. Let |externtag| be the [=external value=] [=external value/tag=] |tagaddr|.
            1. [=list/Append=] |externtag| to |imports|.
    1. Return |imports|.

Note: This algorithm only verifies the right kind of JavaScript values are passed.
The verification of WebAssembly type requirements is deferred to the
"[=instantiate the core of a WebAssembly module=]" algorithm.
</div>

<div algorithm>
  To <dfn>create an exports object</dfn> from a WebAssembly module |module| and instance |instance|, perform the following steps:
    1. Let |exportsObject| be [=!=] [$OrdinaryObjectCreate$](null).
    1. [=list/iterate|For each=] (|name|, |externtype|) of [=module_exports=](|module|),
        1. Let |externval| be [=instance_export=](|instance|, |name|).
        1. Assert: |externval| is not [=error=].
        1. If |externtype| is of the form [=func=] <var ignore>functype</var>,
            1. Assert: |externval| is of the form [=external value|func=] |funcaddr|.
            1. Let [=external value|func=] |funcaddr| be |externval|.
            1. Let |func| be the result of creating [=a new Exported Function=] from |funcaddr|.
            1. Let |value| be |func|.
        1. If |externtype| is of the form [=global=] <var ignore>mut</var> <var ignore>globaltype</var>,
            1. Assert: |externval| is of the form [=external value|global=] |globaladdr|.
            1. Let [=external value|global=] |globaladdr| be |externval|.
            1. Let |global| be [=create a global object|a new Global object=] created from |globaladdr|.
            1. Let |value| be |global|.
        1. If |externtype| is of the form [=mem=] <var ignore>memtype</var>,
            1. Assert: |externval| is of the form [=external value|mem=] |memaddr|.
            1. Let [=external value|mem=] |memaddr| be |externval|.
            1. Let |memory| be [=create a memory object|a new Memory object=] created from |memaddr|.
            1. Let |value| be |memory|.
        1. If |externtype| is of the form [=table=] <var ignore>tabletype</var>,
            1. Assert: |externval| is of the form [=external value|table=] |tableaddr|.
            1. Let [=external value|table=] |tableaddr| be |externval|.
            1. Let |table| be [=create a Table object|a new Table object=] created from |tableaddr|.
            1. Let |value| be |table|.
<<<<<<< HEAD
        1. If |externtype| is of the form [=externtype/tag=] |attribute| <var ignore>functype</var>,
            1. Assert: |attribute| is [=tagtype/attribute/exception=].
            1. Assert: |externval| is of the form [=external value/tag=] |tagaddr|.
            1. Let [=external value/tag=] |tagaddr| be |externval|.
            1. Let |tag| be [=create a Tag object|a new Tag object=] created from |tagaddr|.
            1. Let |value| be |tag|.
        1. Let |status| be [=!=] [=CreateDataProperty=](|exportsObject|, |name|, |value|).
=======
        1. Let |status| be [=!=] [$CreateDataProperty$](|exportsObject|, |name|, |value|).
>>>>>>> c2b34466
        1. Assert: |status| is true.

        Note: the validity and uniqueness checks performed during [=WebAssembly module validation=] ensure that each property name is valid and no properties are defined twice.
    1. Perform [=!=] [$SetIntegrityLevel$](|exportsObject|, `"frozen"`).
    1. Return |exportsObject|.
</div>

<div algorithm>
  To <dfn>initialize an instance object</dfn> |instanceObject| from a WebAssembly module |module| and instance |instance|, perform the following steps:

    1. [=Create an exports object=] from |module| and |instance| and let |exportsObject| be the result.
    1. Set |instanceObject|.\[[Instance]] to |instance|.
    1. Set |instanceObject|.\[[Exports]] to |exportsObject|.
</div>

<div algorithm>
  To <dfn>instantiate the core of a WebAssembly module</dfn> from a module |module| and imports |imports|, perform the following steps:
    1. Let |store| be the [=surrounding agent=]'s [=associated store=].
    1. Let |result| be [=module_instantiate=](|store|, |module|, |imports|).
    1. If |result| is [=error=], throw an appropriate exception type:
        * A {{LinkError}} exception for most cases which occur during linking.
        * If the error came when running the start function, throw a {{RuntimeError}} for most errors which occur from WebAssembly, or the error object propagated from inner ECMAScript code.
        * Another error type if appropriate, for example an out-of-memory exception, as documented in <a href="#errors">the WebAssembly error mapping</a>.
    1. Let (|store|, |instance|) be |result|.
    1. Set the [=surrounding agent=]'s [=associated store=] to |store|.
    1. Return |instance|.
</div>

<div algorithm>
  To <dfn>asynchronously instantiate a WebAssembly module</dfn> from a {{Module}} |moduleObject| and imports |importObject|, perform the following steps:
    1. Let |promise| be [=a new promise=].
    1. Let |module| be |moduleObject|.\[[Module]].
    1. [=Read the imports=] of |module| with imports |importObject|, and let |imports| be the result.
        If this operation throws an exception, catch it, [=reject=] |promise| with the exception, and return |promise|.
    1. Run the following steps [=in parallel=]:
        1. [=Queue a task=] to perform the following steps:
            Note: Implementation-specific work may be performed here.
            1.  [=Instantiate the core of a WebAssembly module=] |module| with |imports|, and let |instance| be the result.
                If this throws an exception, catch it, [=reject=] |promise| with the exception, and terminate these substeps.
            1.  Let |instanceObject| be a [=/new=] {{Instance}}.
            1.  [=initialize an instance object|Initialize=] |instanceObject| from |module| and |instance|.
                If this throws an exception, catch it, [=reject=] |promise| with the exception, and terminate these substeps.
            1. [=Resolve=] |promise| with |instanceObject|.
    1. Return |promise|.
</div>

<div algorithm="instantiate">
  To <dfn>synchronously instantiate a WebAssembly module</dfn> from a {{Module}} |moduleObject| and imports |importObject|, perform the following steps:
    1. Let |module| be |moduleObject|.\[[Module]].
    1. [=Read the imports=] of |module| with imports |importObject|, and let |imports| be the result.
    1. [=Instantiate the core of a WebAssembly module=] |module| with |imports|, and let |instance| be the result.
    1. Let |instanceObject| be a [=/new=] {{Instance}}.
    1. [=initialize an instance object|Initialize=] |instanceObject| from |module| and |instance|.
    1. Return |instanceObject|.
</div>

<div algorithm>
  To <dfn>instantiate a promise of a module</dfn> |promiseOfModule| with imports |importObject|, perform the following steps:

    1. Let |promise| be [=a new promise=].
    1. [=Upon fulfillment=] of |promiseOfModule| with value |module|:
        1. [=asynchronously instantiate a WebAssembly module|Instantiate the WebAssembly module=] |module| importing |importObject|, and let |innerPromise| be the result.
        1. [=Upon fulfillment=] of |innerPromise| with value |instance|.
            1. Let |result| be the {{WebAssemblyInstantiatedSource}} value «[ "{{WebAssemblyInstantiatedSource/module}}" → |module|, "{{WebAssemblyInstantiatedSource/instance}}" → |instance| ]».
            1. [=Resolve=] |promise| with |result|.
        1. [=Upon rejection=] of |innerPromise| with reason |reason|:
            1. [=Reject=] |promise| with |reason|.
    1. [=Upon rejection=] of |promiseOfModule| with reason |reason|:
        1. [=Reject=] |promise| with |reason|.
    1. Return |promise|.
</div>

<div algorithm>
  The <dfn method for="WebAssembly">instantiate(|bytes|, |importObject|)</dfn> method, when invoked, performs the following steps:
    1. Let |stableBytes| be a [=get a copy of the buffer source|copy of the bytes held by the buffer=] |bytes|.
    1. [=Asynchronously compile a WebAssembly module=] from |stableBytes| and let |promiseOfModule| be the result.
    1. [=Instantiate a promise of a module|Instantiate=] |promiseOfModule| with imports |importObject| and return the result.
</div>

<div algorithm>
  The <dfn method for="WebAssembly">instantiate(|moduleObject|, |importObject|)</dfn> method, when invoked, performs the following steps:
    1. [=asynchronously instantiate a WebAssembly module|Asynchronously instantiate the WebAssembly module=] |moduleObject| importing |importObject|, and return the result.
</div>

Note: A follow-on streaming API is documented in the <a href="https://webassembly.github.io/spec/web-api/index.html">WebAssembly Web API</a>.

<h3 id="modules">Modules</h3>

<pre class="idl">
enum ImportExportKind {
  "function",
  "table",
  "memory",
  "global",
  "tag"
};

dictionary ModuleExportDescriptor {
  required USVString name;
  required ImportExportKind kind;
  // Note: Other fields such as signature may be added in the future.
};

dictionary ModuleImportDescriptor {
  required USVString module;
  required USVString name;
  required ImportExportKind kind;
};

[LegacyNamespace=WebAssembly, Exposed=*]
interface Module {
  constructor(BufferSource bytes);
  static sequence&lt;ModuleExportDescriptor> exports(Module moduleObject);
  static sequence&lt;ModuleImportDescriptor> imports(Module moduleObject);
  static sequence&lt;ArrayBuffer> customSections(Module moduleObject, DOMString sectionName);
};
</pre>

<div algorithm>
  The <dfn>string value of the extern type</dfn> |type| is
    * "function" if |type| is of the form [=func=] <var ignore>functype</var>
    * "table" if |type| is of the form [=table=] <var ignore>tabletype</var>
    * "memory" if |type| is of the form [=mem=] <var ignore>memtype</var>
    * "global" if |type| is of the form [=global=] <var ignore>globaltype</var>
    * "tag" if |type| is of the form [=externtype/tag=] <var ignore>tag</var>
</div>

<div algorithm>
    The <dfn method for="Module">exports(|moduleObject|)</dfn> method, when invoked, performs the following steps:
    1. Let |module| be |moduleObject|.\[[Module]].
    1. Let |exports| be « ».
    1. [=list/iterate|For each=] (|name|, |type|) of [=module_exports=](|module|),
        1. Let |kind| be the [=string value of the extern type=] |type|.
        1. Let |obj| be «[ "{{ModuleExportDescriptor/name}}" → |name|, "{{ModuleExportDescriptor/kind}}" → |kind| ]».
        1. [=list/Append=] |obj| to |exports|.
    1. Return |exports|.
</div>

<div algorithm>
    The <dfn method for="Module">imports(|moduleObject|)</dfn> method, when invoked, performs the following steps:
    1. Let |module| be |moduleObject|.\[[Module]].
    1. Let |imports| be « ».
    1. [=list/iterate|For each=] (|moduleName|, |name|, |type|) of [=module_imports=](|module|),
        1. Let |kind| be the [=string value of the extern type=] |type|.
        1. Let |obj| be «[ "{{ModuleImportDescriptor/module}}" → |moduleName|, "{{ModuleImportDescriptor/name}}" → |name|, "{{ModuleImportDescriptor/kind}}" → |kind| ]».
        1. [=list/Append=] |obj| to |imports|.
    1. Return |imports|.
</div>

<div algorithm>
    The <dfn method for="Module">customSections(|moduleObject|, |sectionName|)</dfn> method, when invoked, performs the following steps:
    1. Let |bytes| be |moduleObject|.\[[Bytes]].
    1. Let |customSections| be « ».
    1. [=list/iterate|For each=] [=custom section=] |customSection| of |bytes|, interpreted according to the [=module grammar=],
        1. Let |name| be the <code>name</code> of |customSection|, [=UTF-8 decode without BOM or fail|decoded as UTF-8=].
        1. Assert: |name| is not failure (|moduleObject|.\[[Module]] is [=valid=]).
        1. If |name| equals |sectionName| as string values,
            1. [=list/Append=] a new {{ArrayBuffer}} containing a copy of the bytes in |bytes| for the range matched by this [=customsec=] production to |customSections|.
    1. Return |customSections|.
</div>

<div algorithm>
    The <dfn constructor for="Module">Module(|bytes|)</dfn> constructor, when invoked, performs the following steps:

    1. Let |stableBytes| be a [=get a copy of the buffer source|copy of the bytes held by the buffer=] |bytes|.
    1. [=Compile a WebAssembly module|Compile the WebAssembly module=] |stableBytes| and store the result as |module|.
    1. If |module| is [=error=], throw a {{CompileError}} exception.
    1. Set **this**.\[[Module]] to |module|.
    1. Set **this**.\[[Bytes]] to |stableBytes|.

Note: Some implementations enforce a size limitation on |bytes|. Use of this API is discouraged, in favor of asynchronous APIs.
</div>

<h3 id="instances">Instances</h3>

<pre class="idl">
[LegacyNamespace=WebAssembly, Exposed=*]
interface Instance {
  constructor(Module module, optional object importObject);
  readonly attribute object exports;
};
</pre>

<div algorithm>
  The <dfn constructor for="Instance">Instance(|module|, |importObject|)</dfn> constructor, when invoked, runs the following steps:
    1. Let |module| be |module|.\[[Module]].
    1. [=Read the imports=] of |module| with imports |importObject|, and let |imports| be the result.
    1. [=Instantiate the core of a WebAssembly module=] |module| with |imports|, and let |instance| be the result.
    1. [=initialize an instance object|Initialize=] **this** from |module| and |instance|.

Note: The use of this synchronous API is discouraged, as some implementations sometimes do long-running compilation work when instantiating.
</div>

<div algorithm>
    The getter of the <dfn attribute for="Instance">exports</dfn> attribute of {{Instance}} returns **this**.\[[Exports]].
</div>

<h3 id="memories">Memories</h3>

<pre class="idl">
dictionary MemoryDescriptor {
  required [EnforceRange] unsigned long initial;
  [EnforceRange] unsigned long maximum;
};

[LegacyNamespace=WebAssembly, Exposed=*]
interface Memory {
  constructor(MemoryDescriptor descriptor);
  unsigned long grow([EnforceRange] unsigned long delta);
  readonly attribute ArrayBuffer buffer;
};
</pre>

A {{Memory}} object represents a single [=memory instance=]
which can be simultaneously referenced by multiple {{Instance}} objects. Each
{{Memory}} object has the following internal slots:

    * \[[Memory]] : a [=memory address=]
    * \[[BufferObject]] : an {{ArrayBuffer}} whose [=Data Block=] is [=identified with=] the above memory address

<div algorithm>
    To <dfn>create a memory buffer</dfn> from a [=memory address=] |memaddr|, perform the following steps:

    1. Let |block| be a [=Data Block=] which is [=identified with=] the underlying memory of |memaddr|.
    1. Let |buffer| be a new {{ArrayBuffer}} whose \[[ArrayBufferData]] is |block| and \[[ArrayBufferByteLength]] is set to the length of |block|.
    1. Set |buffer|.\[[ArrayBufferDetachKey]] to "WebAssembly.Memory".
    1. Return |buffer|.
</div>

<div algorithm>
    To <dfn>initialize a memory object</dfn> |memory| from a [=memory address=] |memaddr|, perform the following steps:
    1. Let |map| be the [=surrounding agent=]'s associated [=Memory object cache=].
    1. Assert: |map|[|memaddr|] doesn't [=map/exist=].
    1. Let |buffer| be the result of [=create a memory buffer|creating a memory buffer=] from |memaddr|.
    1. Set |memory|.\[[Memory]] to |memaddr|.
    1. Set |memory|.\[[BufferObject]] to |buffer|.
    1. [=map/Set=] |map|[|memaddr|] to |memory|.
</div>

<div algorithm>
    To <dfn>create a memory object</dfn> from a [=memory address=] |memaddr|, perform the following steps:

    1. Let |map| be the [=surrounding agent=]'s associated [=Memory object cache=].
    1. If |map|[|memaddr|] [=map/exists=],
        1. Return |map|[|memaddr|].
    1. Let |memory| be a [=/new=] {{Memory}}.
    1. [=initialize a memory object|Initialize=] |memory| from |memaddr|.
    1. Return |memory|.
</div>

<div algorithm>
    The <dfn constructor for="Memory">Memory(|descriptor|)</dfn> constructor, when invoked, performs the following steps:
    1. Let |initial| be |descriptor|["initial"].
    1. If |descriptor|["maximum"] [=map/exists=], let |maximum| be |descriptor|["maximum"]; otherwise, let |maximum| be empty.
    1. If |maximum| is not empty and |maximum| &lt; |initial|, throw a {{RangeError}} exception.
    1. Let |memtype| be { min |initial|, max |maximum| }.
    1. Let |store| be the [=surrounding agent=]'s [=associated store=].
    1. Let (|store|, |memaddr|) be [=mem_alloc=](|store|, |memtype|). If allocation fails, throw a {{RangeError}} exception.
    1. Set the [=surrounding agent=]'s [=associated store=] to |store|.
    1. [=initialize a memory object|Initialize=] **this** from |memaddr|.
</div>

<div algorithm>
    To <dfn>reset the Memory buffer</dfn> of |memaddr|, perform the following steps:

    1. Let |map| be the [=surrounding agent=]'s associated [=Memory object cache=].
    1. Assert: |map|[|memaddr|] [=map/exists=].
    1. Let |memory| be |map|[|memaddr|].
    1. Perform [=!=] [$DetachArrayBuffer$](|memory|.\[[BufferObject]], "WebAssembly.Memory").
    1. Let |buffer| be the result of [=create a memory buffer|creating a memory buffer=] from |memaddr|.
    1. Set |memory|.\[[BufferObject]] to |buffer|.
</div>

<div algorithm=dom-Memory-grow>
    The <dfn method for="Memory">grow(|delta|)</dfn> method, when invoked, performs the following steps:
    1. Let |store| be the [=surrounding agent=]'s [=associated store=].
    1. Let |memaddr| be **this**.\[[Memory]].
    1. Let |ret| be the [=mem_size=](|store|, |memaddr|).
    1. Let |store| be [=mem_grow=](|store|, |memaddr|, |delta|).
    1. If |store| is [=error=], throw a {{RangeError}} exception.
    1. Set the [=surrounding agent=]'s [=associated store=] to |store|.
    1. [=Reset the memory buffer=] of |memaddr|.
    1. Return |ret|.
</div>

Immediately after a WebAssembly [=memory.grow=] instruction executes, perform the following steps:

<div algorithm="memory.grow">
    1. If the top of the stack is not [=i32.const=] (−1),
        1. Let |frame| be the [=current frame=].
        1. Assert: due to validation, |frame|.[=frame/module=].[=moduleinst/memaddrs=][0] exists.
        1. Let |memaddr| be the memory address |frame|.[=frame/module=].[=moduleinst/memaddrs=][0].
        1. [=Reset the memory buffer=] of |memaddr|.
</div>

<div algorithm>
    The getter of the <dfn attribute for="Memory">buffer</dfn> attribute of {{Memory}} returns **this**.\[[BufferObject]].
</div>

<h3 id="tables">Tables</h3>

<pre class="idl">
enum TableKind {
  "externref",
  "anyfunc",
  // Note: More values may be added in future iterations,
  // e.g., typed function references, typed GC references
};

dictionary TableDescriptor {
  required TableKind element;
  required [EnforceRange] unsigned long initial;
  [EnforceRange] unsigned long maximum;
};

[LegacyNamespace=WebAssembly, Exposed=*]
interface Table {
  constructor(TableDescriptor descriptor, optional any value);
  unsigned long grow([EnforceRange] unsigned long delta, optional any value);
  any get([EnforceRange] unsigned long index);
  undefined set([EnforceRange] unsigned long index, optional any value);
  readonly attribute unsigned long length;
};
</pre>

A {{Table}} object represents a single [=table instance=] which can be simultaneously referenced by
multiple {{Instance}} objects.
Each {{Table}} object has a \[[Table]] internal slot, which is a [=table address=].

<div algorithm>
    To <dfn>initialize a table object</dfn> |table| from a [=table address=] |tableaddr|, perform the following steps:
    1. Let |map| be the [=surrounding agent=]'s associated [=Table object cache=].
    1. Assert: |map|[|tableaddr|] doesn't [=map/exist=].
    1. Set |table|.\[[Table]] to |tableaddr|.
    1. [=map/Set=] |map|[|tableaddr|] to |table|.
</div>

<div algorithm>
    To <dfn>create a table object</dfn> from a [=table address=] |tableaddr|, perform the following steps:
    1. Let |map| be the [=surrounding agent=]'s associated [=Table object cache=].
    1. If |map|[|tableaddr|] [=map/exists=],
        1. Return |map|[|tableaddr|].
    1. Let |table| be a [=/new=] {{Table}}.
    1. [=initialize a table object|Initialize=] |table| from |tableaddr|.
    1. Return |table|.
</div>

<div algorithm>
    The <dfn constructor for="Table">Table(|descriptor|, |value|)</dfn> constructor, when invoked, performs the following steps:
    1. Let |elementType| be [=ToValueType=](|descriptor|["element"]).
    1. If |elementType| is not a [=reftype=],
        1. [=Throw=] a {{TypeError}} exception.
    1. Let |initial| be |descriptor|["initial"].
    1. If |descriptor|["maximum"] [=map/exists=], let |maximum| be |descriptor|["maximum"]; otherwise, let |maximum| be empty.
    1. If |maximum| is not empty and |maximum| &lt; |initial|, throw a {{RangeError}} exception.
    1. If |value| is missing,
        1. Let |ref| be [=DefaultValue=](|elementType|).
    1. Otherwise,
        1. Let |ref| be [=?=] [=ToWebAssemblyValue=](|value|, |elementType|).
    1. Let |type| be the [=table type=] {[=table type|min=] |initial|, [=table type|max=] |maximum|} |elementType|.
    1. Let |store| be the [=surrounding agent=]'s [=associated store=].
    1. Let (|store|, |tableaddr|) be [=table_alloc=](|store|, |type|, |ref|). <!-- TODO(littledan): Report allocation failure https://github.com/WebAssembly/spec/issues/584 -->
    1. Set the [=surrounding agent=]'s [=associated store=] to |store|.
    1. [=initialize a table object|Initialize=] **this** from |tableaddr|.
</div>

<div algorithm=dom-Table-grow>
    The <dfn method for="Table">grow(|delta|, |value|)</dfn> method, when invoked, performs the following steps:
    1. Let |tableaddr| be **this**.\[[Table]].
    1. Let |store| be the [=surrounding agent=]'s [=associated store=].
    1. Let |initialSize| be [=table_size=](|store|, |tableaddr|).
    1. Let (<var ignore>limits</var>, |elementType|) be [=table_type=](|tableaddr|).
    1. If |value| is missing,
        1. Let |ref| be [=DefaultValue=](|elementType|).
    1. Otherwise,
        1. Let |ref| be [=?=] [=ToWebAssemblyValue=](|value|, |elementType|).
    1. Let |result| be [=table_grow=](|store|, |tableaddr|, |delta|, |ref|).
    1. If |result| is [=error=], throw a {{RangeError}} exception.

        Note: The above exception can happen due to either insufficient memory or an invalid size parameter.

    1. Set the [=surrounding agent=]'s [=associated store=] to |result|.
    1. Return |initialSize|.
</div>

<div algorithm>
    The getter of the <dfn attribute for="Table">length</dfn> attribute of {{Table}}, when invoked, performs the following steps:
    1. Let |tableaddr| be **this**.\[[Table]].
    1. Let |store| be the [=surrounding agent=]'s [=associated store=].
    1. Return [=table_size=](|store|, |tableaddr|).
</div>

<div algorithm>
    The <dfn method for="Table">get(|index|)</dfn> method, when invoked, performs the following steps:
    1. Let |tableaddr| be **this**.\[[Table]].
    1. Let |store| be the [=surrounding agent=]'s [=associated store=].
    1. Let |result| be [=table_read=](|store|, |tableaddr|, |index|).
    1. If |result| is [=error=], throw a {{RangeError}} exception.
    1. Return [=ToJSValue=](|result|).
</div>

<div algorithm>
    The <dfn method for="Table">set(|index|, |value|)</dfn> method, when invoked, performs the following steps:
    1. Let |tableaddr| be **this**.\[[Table]].
    1. Let (<var ignore>limits</var>, |elementType|) be [=table_type=](|tableaddr|).
    1. If |value| is missing,
        1. Let |ref| be [=DefaultValue=](|elementType|).
    1. Otherwise,
        1. Let |ref| be [=?=] [=ToWebAssemblyValue=](|value|, |elementType|).
    1. Let |store| be the [=surrounding agent=]'s [=associated store=].
    1. Let |store| be [=table_write=](|store|, |tableaddr|, |index|, |ref|).
    1. If |store| is [=error=], throw a {{RangeError}} exception.
    1. Set the [=surrounding agent=]'s [=associated store=] to |store|.
</div>

<h3 id="globals">Globals</h3>

<pre class="idl">
enum ValueType {
  "i32",
  "i64",
  "f32",
  "f64",
  "v128",
  "externref",
  "anyfunc",
};
</pre>

Note: this type may be extended with additional cases in future versions of WebAssembly.

<pre class="idl">
dictionary GlobalDescriptor {
  required ValueType value;
  boolean mutable = false;
};

[LegacyNamespace=WebAssembly, Exposed=*]
interface Global {
  constructor(GlobalDescriptor descriptor, optional any v);
  any valueOf();
  attribute any value;
};
</pre>

A {{Global}} object represents a single [=global instance=]
which can be simultaneously referenced by multiple {{Instance}} objects. Each
{{Global}} object has one internal slot:

    * \[[Global]] : a [=global address=]

<div algorithm>
    To <dfn>initialize a global object</dfn> |global| from a [=global address=] |globaladdr|, perform the following steps:
    1. Let |map| be the [=surrounding agent=]'s associated [=Global object cache=].
    1. Assert: |map|[|globaladdr|] doesn't [=map/exist=].
    1. Set |global|.\[[Global]] to |globaladdr|.
    1. [=map/Set=] |map|[|globaladdr|] to |global|.
</div>

<div algorithm>
    To <dfn>create a global object</dfn> from a [=global address=] |globaladdr|, perform the following steps:
    1. Let |map| be the current [=agent=]'s associated [=Global object cache=].
    1. If |map|[|globaladdr|] [=map/exists=],
        1. Return |map|[|globaladdr|].
    1. Let |global| be a [=/new=] {{Global}}.
    1. [=initialize a global object|Initialize=] |global| from |globaladdr|.
    1. Return |global|.
</div>

<div algorithm>
    The algorithm <dfn>ToValueType</dfn>(|s|) performs the following steps:
    1. If |s| equals "i32", return [=i32=].
    1. If |s| equals "i64", return [=i64=].
    1. If |s| equals "f32", return [=f32=].
    1. If |s| equals "f64", return [=f64=].
    1. If |s| equals "v128", return [=v128=].
    1. If |s| equals "anyfunc", return [=funcref=].
    1. If |s| equals "externref", return [=externref=].
    1. Assert: This step is not reached.
</div>

<div algorithm>
    The algorithm <dfn>DefaultValue</dfn>(|valuetype|) performs the following steps:
    1. If |valuetype| equals [=i32=], return [=i32.const=] 0.
    1. If |valuetype| equals [=i64=], return [=i64.const=] 0.
    1. If |valuetype| equals [=f32=], return [=f32.const=] 0.
    1. If |valuetype| equals [=f64=], return [=f64.const=] 0.
    1. If |valuetype| equals [=funcref=], return [=ref.null=] [=funcref=].
    1. If |valuetype| equals [=externref=], return [=ToWebAssemblyValue=](undefined, |valuetype|).
    1. Assert: This step is not reached.
</div>

<div algorithm>
    The <dfn constructor for="Global">Global(|descriptor|, |v|)</dfn> constructor, when invoked, performs the following steps:
    1. Let |mutable| be |descriptor|["mutable"].
    1. Let |valuetype| be [=ToValueType=](|descriptor|["value"]).
    1. If |valuetype| is [=v128=],
        1. Throw a {{TypeError}} exception.
    1. If |v| is missing,
        1. Let |value| be [=DefaultValue=](|valuetype|).
    1. Otherwise,
        1. Let |value| be [=ToWebAssemblyValue=](|v|, |valuetype|).
    1. If |mutable| is true, let |globaltype| be [=var=] |valuetype|; otherwise, let |globaltype| be [=const=] |valuetype|.
    1. Let |store| be the current agent's [=associated store=].
    1. Let (|store|, |globaladdr|) be [=global_alloc=](|store|, |globaltype|, |value|). <!-- TODO(littledan): Report allocation failure https://github.com/WebAssembly/spec/issues/584 -->
    1. Set the current agent's [=associated store=] to |store|.
    1. [=initialize a global object|Initialize=] **this** from |globaladdr|.
</div>

<div algorithm>
    The algorithm <dfn>GetGlobalValue</dfn>({{Global}} |global|) performs the following steps:
    1. Let |store| be the current agent's [=associated store=].
    1. Let |globaladdr| be |global|.\[[Global]].
    1. Let |globaltype| be [=global_type=](|store|, |globaladdr|).
    1. If |globaltype| is of the form <var ignore>mut</var> [=v128=], throw a {{TypeError}}.
    1. Let |value| be [=global_read=](|store|, |globaladdr|).
    1. Return [=ToJSValue=](|value|).
</div>

<div algorithm>
    The getter of the <dfn attribute for="Global">value</dfn> attribute of {{Global}}, when invoked, performs the following steps:
    1. Return [=GetGlobalValue=](**this**).

    The setter of the value attribute of {{Global}}, when invoked, performs the following steps:
    1. Let |store| be the current agent's [=associated store=].
    1. Let |globaladdr| be **this**.\[[Global]].
    1. Let |mut| |valuetype| be [=global_type=](|store|, |globaladdr|).
    1. If |valuetype| is [=v128=], throw a {{TypeError}}.
    1. If |mut| is [=const=], throw a {{TypeError}}.
    1. Let |value| be [=ToWebAssemblyValue=](**the given value**, |valuetype|).
    1. Let |store| be [=global_write=](|store|, |globaladdr|, |value|).
    1. If |store| is [=error=], throw a {{RangeError}} exception.
    1. Set the current agent's [=associated store=] to |store|.
</div>

<div algorithm>
    The <dfn method for="Global">valueOf()</dfn> method, when invoked, performs the following steps:
    1. Return [=GetGlobalValue=](**this**).
</div>

<h3 id="exported-function-exotic-objects">Exported Functions</h3>

A WebAssembly function is made available in JavaScript as an <dfn>Exported Function</dfn>.
Exported Functions are [=Built-in Function Objects=] which are not constructors, and which have a \[[FunctionAddress]] internal slot.
This slot holds a [=function address=] relative to the [=surrounding agent=]'s [=associated store=].

<div algorithm>
  The <dfn>name of the WebAssembly function</dfn> |funcaddr| is found by performing the following steps:

    1. Let |store| be the [=surrounding agent=]'s [=associated store=].
    1. Let |funcinst| be |store|.funcs[|funcaddr|].
    1. If |funcinst| is of the form {type <var ignore>functype</var>, hostcode |hostfunc|},
        1. Assert: |hostfunc| is a JavaScript object and [$IsCallable$](|hostfunc|) is true.
        1. Let |index| be the [=index of the host function=] |funcaddr|.
    1. Otherwise,
        1. Let |moduleinst| be |funcinst|.module.
        1. Assert: |funcaddr| is contained in |moduleinst|.funcaddrs.
        1. Let |index| be the index of |moduleinst|.funcaddrs where |funcaddr| is found.
    1. Return [=!=] [$ToString$](|index|).
</div>

<div algorithm>
  To create <dfn>a new Exported Function</dfn> from a WebAssembly [=function address=] |funcaddr|, perform the following steps:

    1. Let |map| be the [=surrounding agent=]'s associated [=Exported Function cache=].
    1. If |map|[|funcaddr|] [=map/exists=],
        1. Return |map|[|funcaddr|].
    1. Let |steps| be "[=call an Exported Function|call the Exported Function=] |funcaddr| with arguments."
    1. Let |realm| be the [=current Realm=].
    1. Let |store| be the [=surrounding agent=]'s [=associated store=].
    1. Let |functype| be [=func_type=](|store|, |funcaddr|).
    1. Let [|paramTypes|] → [<var ignore>resultTypes</var>] be |functype|.
    1. Let |arity| be |paramTypes|'s [=list/size=].
    1. Let |name| be the [=name of the WebAssembly function=] |funcaddr|.
    1. Let |function| be [=!=] [$CreateBuiltinFunction$](|steps|, |arity|, |name|, « \[[FunctionAddress]] », |realm|).
    1. Set |function|.\[[FunctionAddress]] to |funcaddr|.
    1. [=map/Set=] |map|[|funcaddr|] to |function|.
    1. Return |function|.
</div>

<div algorithm>
  To <dfn>call an Exported Function</dfn> with [=function address=] |funcaddr| and a [=list=] of JavaScript arguments |argValues|, perform the following steps:

    1. Let |store| be the [=surrounding agent=]'s [=associated store=].
    1. Let |functype| be [=func_type=](|store|, |funcaddr|).
    1. Let [|parameters|] → [|results|] be |functype|.
    1. If |parameters| or |results| contain [=v128=], throw a {{TypeError}}.

        Note: the above error is thrown each time the \[[Call]] method is invoked.
    1. Let |args| be « ».
    1. Let |i| be 0.
    1. [=list/iterate|For each=] |t| of |parameters|,
        1. If |argValues|'s [=list/size=] &gt; |i|, let |arg| be |argValues|[|i|].
        1. Otherwise, let |arg| be undefined.
        1. [=list/Append=] [=ToWebAssemblyValue=](|arg|, |t|) to |args|.
        1. Set |i| to |i| + 1.
    1. Let (|store|, |ret|) be the result of [=func_invoke=](|store|, |funcaddr|, |args|).
    1. Note: The expectation is that [=func_invoke=] will be updated to return (|store|, <var ignore>val</var>* | [=error=] | (exception |exntag| |payload| |opaqueData|)).
    1. Set the [=surrounding agent=]'s [=associated store=] to |store|.
    1. If |ret| is [=error=], throw an exception. This exception should be a WebAssembly {{RuntimeError}} exception, unless otherwise indicated by <a href="#errors">the WebAssembly error mapping</a>.
    1. If |ret| is exception |exntag| |payload| |opaqueData|, then
        1. If |opaqueData| is not [=ref.null=] [=externref=],
            1. Let « [=ref.extern=] |externaddr| » be |opaqueData|.
            1. Throw the result of [=retrieving an extern value=] from |externaddr|.
        1. Let |exception| be [=create an Exception object|a new Exception=] for |exntag| and |payload|.
        1. Throw |exception|.
    1. Let |outArity| be the [=list/size=] of |ret|.
    1. If |outArity| is 0, return undefined.
    1. Otherwise, if |outArity| is 1, return [=ToJSValue=](|ret|[0]).
    1. Otherwise,
        1. Let |values| be « ».
        1. [=list/iterate|For each=] |r| of |ret|,
            1. [=list/Append=] [=ToJSValue=](|r|) to |values|.
        1. Return [$CreateArrayFromList$](|values|).
</div>

Note: [=call an Exported Function|Calling an Exported Function=] executes in the \[[Realm]] of the callee Exported Function, as per the definition of [=built-in function objects=].

Note: Exported Functions do not have a \[[Construct]] method and thus it is not possible to call one with the `new` operator.

<div algorithm>
  To <dfn>run a host function</dfn> from the JavaScript object |func|, type |functype|, and [=list=] of [=WebAssembly values=] |arguments|, perform the following steps:

    1. Let [|parameters|] → [|results|] be |functype|.
    1. If |parameters| or |results| contain [=v128=], throw a {{TypeError}}.
    1. Let |jsArguments| be « ».
    1. [=list/iterate|For each=] |arg| of |arguments|,
        1. [=list/Append=] [=!=] [=ToJSValue=](|arg|) to |jsArguments|.
    1. Let |ret| be [=?=] [$Call$](|func|, undefined, |jsArguments|).
    1. Let |resultsSize| be |results|'s [=list/size=].
    1. If |resultsSize| is 0, return « ».
    1. Otherwise, if |resultsSize| is 1, return « [=?=] [=ToWebAssemblyValue=](|ret|, |results|[0]) ».
    1. Otherwise,
        1. Let |method| be [=?=] [$GetMethod$](|ret|, {{@@iterator}}).
        1. If |method| is undefined, [=throw=] a {{TypeError}}.
        1. Let |values| be [=?=] [$IterableToList$](|ret|, |method|).
        1. Let |wasmValues| be a new, empty [=list=].
        1. If |values|'s [=list/size=] is not |resultsSize|, throw a {{TypeError}} exception.
        1. For each |value| and |resultType| in |values| and |results|, paired linearly,
            1. [=list/Append=] [=ToWebAssemblyValue=](|value|, |resultType|) to |wasmValues|.
        1. Return |wasmValues|.
</div>

<div algorithm>
  To <dfn>create a host function</dfn> from the JavaScript object |func| and type |functype|, perform the following steps:

    1. Assert: [$IsCallable$](|func|).
    1. Let |stored settings| be the <a spec=HTML>incumbent settings object</a>.
    1. Let |hostfunc| be a [=host function=] which performs the following steps when called with arguments |arguments|:
        1. Let |realm| be |func|'s [=associated Realm=].
        1. Let |relevant settings| be |realm|'s [=realm/settings object=].
        1. [=Prepare to run script=] with |relevant settings|.
        1. [=Prepare to run a callback=] with |stored settings|.
        1. Let |result| be the result of [=run a host function|running a host function=] from |func|, |functype|, and |arguments|.
        1. [=Clean up after running a callback=] with |stored settings|.
        1. [=Clean up after running script=] with |relevant settings|.
        1. Assert: |result|.\[[Type]] is <emu-const>throw</emu-const> or <emu-const>normal</emu-const>.
        1. If |result|.\[[Type]] is <emu-const>throw</emu-const>, then:
            1. Let |v| be |result|.\[[Value]].
            1. If |v| [=implements=] {{Exception}},
                1. Let |type| be |v|.\[[Type]].
                1. Let |payload| be |v|.\[[Payload]].
            1. Otherwise,
                1. Let |type| be the [=JavaScript exception tag=].
                1. Let |payload| be « ».
            1. Let |opaqueData| be [=ToWebAssemblyValue=](|v|, [=externref=])
            1. [=WebAssembly/Throw=] with |type|, |payload| and |opaqueData|.
        1. Otherwise, return |result|.\[[Value]].
    1. Let |store| be the [=surrounding agent=]'s [=associated store=].
    1. Let (|store|, |funcaddr|) be [=func_alloc=](|store|, |functype|, |hostfunc|).
    1. Set the [=surrounding agent=]'s [=associated store=] to |store|.
    1. Return |funcaddr|.
</div>

<div algorithm>
The algorithm <dfn>ToJSValue</dfn>(|w|) coerces a [=WebAssembly value=] to a JavaScript value by performing the following steps:

1. Assert: |w| is not of  the form [=v128.const=] <var ignore>v128</var>.
1. If |w| is of the form [=i64.const=] |i64|,
    1. Let |v| be [=signed_64=](|i64|).
    1. Return [=ℤ=](|v| interpreted as a mathematical value).
1. If |w| is of the form [=i32.const=] |i32|, return [=𝔽=]([=signed_32=](|i32| interpreted as a mathematical value)).
1. If |w| is of the form [=f32.const=] |f32|,
    1. If |f32| is [=+∞=] or [=−∞=], return **+∞**<sub>𝔽</sub> or **-∞**<sub>𝔽</sub>, respectively.
    1. If |f32| is [=nan=], return **NaN**.
    1. Return [=𝔽=](|f32| interpreted as a mathematical value).
1. If |w| is of the form [=f64.const=] |f64|,
    1. If |f64| is [=+∞=] or [=−∞=], return **+∞**<sub>𝔽</sub> or **-∞**<sub>𝔽</sub>, respectively.
    1. If |f64| is [=nan=], return **NaN**.
    1. Return [=𝔽=](|f64| interpreted as a mathematical value).
1. If |w| is of the form [=ref.null=] <var ignore>t</var>, return null.
1. If |w| is of the form [=ref.func=] |funcaddr|, return the result of creating [=a new Exported Function=] from |funcaddr|.
1. If |w| is of the form [=ref.extern=] |externaddr|, return the result of [=retrieving an extern value=] from |externaddr|.

Note: Number values which are equal to NaN may have various observable NaN payloads; see [$NumericToRawBytes$] for details.
</div>

<div algorithm>

For <dfn>retrieving an extern value</dfn> from an [=extern address=] |externaddr|, perform the following steps:

1. Let |map| be the [=surrounding agent=]'s associated [=extern value cache=].
1. Assert: |map|[|externaddr|] [=map/exists=].
1. Return |map|[|externaddr|].

</div>

<div algorithm>
The algorithm <dfn>ToWebAssemblyValue</dfn>(|v|, |type|) coerces a JavaScript value to a [=WebAssembly value=] by performing the following steps:

1. Assert: |type| is not [=v128=].
1. If |type| is [=i64=],
    1. Let |i64| be [=?=] [$ToBigInt64$](|v|).
    1. Return [=i64.const=] |i64|.
1. If |type| is [=i32=],
    1. Let |i32| be [=?=] [$ToInt32$](|v|).
    1. Return [=i32.const=] |i32|.
1. If |type| is [=f32=],
    1. Let |number| be [=?=] [$ToNumber$](|v|).
    1. If |number| is **NaN**,
        1. Let |n| be an implementation-defined integer such that [=canon=]<sub>32</sub> ≤ |n| < 2<sup>[=signif=](32)</sup>.
        1. Let |f32| be [=nan=](n).
    1. Otherwise,
        1. Let |f32| be |number| rounded to the nearest representable value using IEEE 754-2008 round to nearest, ties to even mode. [[IEEE-754]]
    1. Return [=f32.const=] |f32|.
1. If |type| is [=f64=],
    1. Let |number| be [=?=] [$ToNumber$](|v|).
    1. If |number| is **NaN**,
        1. Let |n| be an implementation-defined integer such that [=canon=]<sub>64</sub> ≤ |n| < 2<sup>[=signif=](64)</sup>.
        1. Let |f64| be [=nan=](n).
    1. Otherwise,
        1. Let |f64| be |number|.
    1. Return [=f64.const=] |f64|.
1. If |type| is [=funcref=],
    1. If |v| is null,
        1. Return [=ref.null=] [=funcref=].
    1. If |v| is an [=Exported Function=],
        1. Let |funcaddr| be the value of |v|'s \[[FunctionAddress]] internal slot.
        1. Return [=ref.func=] |funcaddr|.
    1. Throw a {{TypeError}}.
1. If |type| is [=externref=],
    1. If |v| is null,
        1. Return [=ref.null=] [=externref=].
    1. Let |map| be the [=surrounding agent=]'s associated [=extern value cache=].
    1. If a [=extern address=] |externaddr| exists such that |map|[|externaddr|] is the same as |v|,
        1. Return [=ref.extern=] |externaddr|.
    1. Let [=extern address=] |externaddr| be the smallest address such that |map|[|externaddr|] [=map/exists=] is false.
    1. [=map/Set=] |map|[|externaddr|] to |v|.
    1. Return [=ref.extern=] |externaddr|.
1. Assert: This step is not reached.

</div>

<h3 id="tags">Tags</h3>

The <dfn>tag_alloc</dfn>(|store|, |parameters|) algorithm creates a new [=tag address=] for |parameters| in |store| and returns the updated store and the [=tag address=].

The <dfn>tag_parameters</dfn>(|store|, |tagAddress|) algorithm returns the [=list=] of types for |tagAddress| in |store|.

<h4 id="exceptions-types">Exception types</h4>

<pre class="idl">
dictionary TagType {
  required sequence&lt;ValueType> parameters;
};

[LegacyNamespace=WebAssembly, Exposed=(Window,Worker,Worklet)]
interface Tag {
  constructor(TagType type);
  TagType type();
};
</pre>

A {{Tag}} value represents a type of exception.

<div algorithm>

To <dfn>initialize a Tag object</dfn> |tag| from a [=tag address=] |tagAddress|, perform the following steps:

1. Let |map| be the [=surrounding agent=]'s associated [=Tag object cache=].
1. Assert: |map|[|tagAddress|] doesn't [=map/exist=].
1. Set |tag|.\[[Address]] to |tagAddress|.
1. [=map/Set=] |map|[|tagAddress|] to |tag|.

</div>

<div algorithm>

To <dfn>create a Tag object</dfn> from a [=tag address=] |tagAddress|, perform the following steps:

1. Let |map| be the [=surrounding agent=]'s associated [=Tag object cache=].
1. If |map|[|tagAddress|] [=map/exists=],
    1. Return |map|[|tagAddress|].
1. Let |tag| be a [=new=] {{Tag}}.
1. [=initialize a Tag object|Initialize=] |tag| from |tagAddress|.
1. Return |tag|.

</div>

<div algorithm>

The <dfn constructor for="Tag" lt="Tag(type)">new Tag(|type|)</dfn> constructor steps are:

1. Let |parameters| be |type|["parameters"].
1. Let |wasmParameters| be «».
1. [=list/iterate|For each=] |type| of |parameters|,
    1. [=list/Append=] [=ToValueType=](|type|) to |wasmParameters|.
1. Let |store| be the current agent's [=associated store=].
1. Let (|store|, |tagAddress|) be [=tag_alloc=](|store|, |wasmParameters|).
1. Set the current agent's [=associated store=] to |store|.
1. [=initialize a Tag object|Initialize=] **this** from |tagAddress|.

</div>

<div algorithm>

The <dfn method for="Tag">type()</dfn> method steps are:

1. Let |store| be the [=surrounding agent=]'s [=associated store=].
1. Let |parameters| be [=tag_parameters=](|store|, **this**.\[[Address]]).
1. Let |idlParameters| be «».
1. [=list/iterate|For each=] |type| of |parameters|,
    1. [=list/Append=] [$FromValueType$](|type|) to |idlParameters|.
1. Return «[ "{{TagType/parameters}}" → |idlParameters| ]».

Advisement: This method is only expected to be implemented or shipped when both this proposal and the Type Reflection proposal are implemented or shipped (respectively).

</div>

<h4 id="runtime-exceptions">Runtime exceptions</h4>

<pre class="idl">
dictionary ExceptionOptions {
  boolean traceStack = false;
};

[LegacyNamespace=WebAssembly, Exposed=(Window,Worker,Worklet)]
interface Exception {
  constructor(Tag exceptionTag, sequence&lt;any> payload, optional ExceptionOptions options = {});
  any getArg(Tag exceptionTag, [EnforceRange] unsigned long index);
  boolean is(Tag exceptionTag);
  readonly attribute (DOMString or undefined) stack;
};
</pre>

An {{Exception}} value represents an exception.

<div algorithm>

To <dfn>create an Exception object</dfn> from a [=tag address=] |tagAddress| and a [=list=] of
WebAssembly values |payload|, perform the following steps:

1. Let |store| be the [=surrounding agent=]'s [=associated store=].
1. Let |types| be [=tag_parameters=](|store|, |tagAddress|).
1. Assert: |types|'s [=list/size=] is |payload|'s [=list/size=].
1. [=list/iterate|For each=] |value| and |resultType| of |payload| and |types|, paired linearly,
    1. Assert: |value|'s type matches |resultType|.
1. Let |exception| be a [=new=] {{Exception}}.
1. Set |exception|.\[[Type]] to |tagAddress|.
1. Set |exception|.\[[Payload]] to |payload|.
1. Set |exception|.\[[Stack]] to undefined.
1. Return |exception|.

</div>

<div algorithm>

The <dfn constructor for=Exception
lt="Exception(exceptionTag, payload, options)">new Exception(|exceptionTag|, |payload|, |options|)</dfn>
constructor steps are:

1. Let |store| be the [=surrounding agent=]'s [=associated store=].
1. Let |types| be [=tag_parameters=](|store|, |exceptionTag|.\[[Address]]).
1. If |types|'s [=list/size=] is not |payload|'s [=list/size=],
    1. Throw a {{TypeError}}.
1. Let |wasmPayload| be « ».
1. [=list/iterate|For each=] |value| and |resultType| of |payload| and |types|, paired linearly,
    1. [=list/Append=] ? [=ToWebAssemblyValue=](|value|, |resultType|) to |wasmPayload|.
1. Set **this**.\[[Type]] to |exceptionTag|.\[[Address]].
1. Set **this**.\[[Payload]] to |wasmPayload|.
1. If |options|["traceStack"] is true,
    1. Set **this**.\[[Stack]] to either a {{DOMString}} representation of the current call stack or undefined.
1. Otherwise,
    1. Set **this**.\[[Stack]] to undefined.

</div>

<div algorithm>

The <dfn method for="Exception">getArg(|exceptionTag|, |index|)</dfn> method steps are:

1. If **this**.\[[Type]] is not equal to |exceptionTag|.\[[Address]],
    1. Throw a {{TypeError}}.
1. Let |payload| be **this**.\[[Payload]].
1. If |index| ≥ |payload|'s [=list/size=],
    1. Throw a {{RangeError}}.
1. Return [=ToJSValue=](|payload|[|index|]).

</div>

<div algorithm>

The <dfn method for="Exception">is(|exceptionTag|)</dfn> method steps are:

1. If **this**.\[[Type]] is not equal to |exceptionTag|.\[[Address]],
    1. Return false.
1. Return true.

</div>

<div algorithm>

The <dfn attribute for="Exception">stack</dfn> getter steps are:

1. Return **this**.\[[Stack]].

</div>

<h4 id="js-exceptions">JavaScript exceptions</h4>

The <dfn>JavaScript exception tag</dfn> is a [=tag address=] reserved by this
specification to distinguish exceptions originating from JavaScript.

For any [=associated store=] |store|, the result of
[=tag_parameters=](|store|, [=JavaScript exception tag=]) must be « ».

<div algorithm>

To <dfn for=WebAssembly>throw</dfn> with a [=tag address=] |type|, a matching [=list=] of WebAssembly values |payload|, and an [=externref=] |opaqueData|, perform the following steps:

1. Unwind the stack until reaching the *catching try block* given |type|.
1. Invoke the catch block with |payload| and |opaqueData|.

Note: This algorithm is expected to be moved into the core specification.

</div>

<h3 id="error-objects">Error Objects</h3>

WebAssembly defines the following Error classes: <dfn exception>CompileError</dfn>, <dfn exception>LinkError</dfn>, and <dfn exception>RuntimeError</dfn>.

<div algorithm="create the WebAssembly namespace object">
When the [=namespace object=] for the {{WebAssembly}} namespace is [=create a namespace object|created=], the following steps must be run:

1.  Let |namespaceObject| be the [=namespace object=].
1.  [=list/iterate|For each=] |error| of « "CompileError", "LinkError", "RuntimeError" »,
    1.  Let |constructor| be a new object, implementing the [=NativeError Object Structure=], with <var ignore>NativeError</var> set to |error|.
    1.  [=!=] [$CreateMethodProperty$](|namespaceObject|, |error|,  |constructor|).

</div>

Note: This defines {{CompileError}}, {{LinkError}}, and {{RuntimeError}} classes on the {{WebAssembly}} namespace, which are produced by the APIs defined in this specification.
They expose the same interface as native JavaScript errors like {{TypeError}} and {{RangeError}}.

Note: It is not currently possible to define this behavior using Web IDL.


<h2 id="errors">Error Condition Mappings to JavaScript</h2>

Running WebAssembly programs encounter certain events which halt execution of the WebAssembly code.
WebAssembly code (currently)
has no way to catch these conditions and thus an exception will necessarily
propagate to the enclosing non-WebAssembly caller (whether it is a browser,
JavaScript or another runtime system) where it is handled like a normal JavaScript exception.

If WebAssembly calls JavaScript via import and the JavaScript throws an
exception, the exception is propagated through the WebAssembly activation to the
enclosing caller.

Because JavaScript exceptions can be handled, and JavaScript can continue to
call WebAssembly exports after a trap has been handled, traps do not, in
general, prevent future execution.

<h3 id="stack-overflow">Stack Overflow</h3>

Whenever a stack overflow occurs in
WebAssembly code, the same class of exception is thrown as for a stack overflow in
JavaScript. The particular exception here is implementation-defined in both cases.

Note: ECMAScript doesn't specify any sort of behavior on stack overflow; implementations have been observed to throw {{RangeError}}, InternalError or Error. Any is valid here.

<h3 id="out-of-memory">Out of Memory</h3>

Whenever validation, compilation or instantiation run out of memory, the
same class of exception is thrown as for out of memory conditions in JavaScript.
The particular exception here is implementation-defined in both cases.

Note: ECMAScript doesn't specify any sort of behavior on out-of-memory conditions; implementations have been observed to throw OOMError and to crash. Either is valid here.

<div class="issue">
    A failed allocation of a large table or memory may either result in
        - a {{RangeError}}, as specified in the {{Memory}} {{Memory/grow()}} and {{Table}} {{Table/grow()}} operations
        - returning -1 as the [=memory.grow=] instruction
        - UA-specific OOM behavior as described in this section.
    In a future revision, we may reconsider more reliable and recoverable errors for allocations of large amounts of memory.

    See [Issue 879](https://github.com/WebAssembly/spec/issues/879) for further discussion.
</div>

<h2 id="limits">Implementation-defined Limits</h2>

The WebAssembly core specification allows an implementation to define limits on the syntactic structure of the module.
While each embedding of WebAssembly may choose to define its own limits, for predictability the standard WebAssembly JavaScript Interface described in this document defines the following exact limits.
An implementation must reject a module that exceeds one of the following limits with a {{CompileError}}:
In practice, an implementation may run out of resources for valid modules below these limits.

<ul>
<li>The maximum size of a module is 1073741824 bytes (1 GiB).</li>
<li>The maximum number of types defined in the types section is 1000000.</li>
<li>The maximum number of functions defined in a module is 1000000.</li>
<li>The maximum number of imports declared in a module is 100000.</li>
<li>The maximum number of exports declared in a module is 100000.</li>
<li>The maximum number of globals defined in a module is 1000000.</li>
<li>The maximum number of tags defined in a module is 1000000.</li>
<li>The maximum number of data segments defined in a module is 100000.</li>

<li>The maximum number of tables, including declared or imported tables, is 100000.</li>
<li>The maximum size of a table is 10000000.</li>
<li>The maximum number of table entries in any table initialization is 10000000.</li>
<li>The maximum number of memories, including declared or imported memories, is 1.</li>

<li>The maximum number of parameters to any function or block is 1000.</li>
<li>The maximum number of return values for any function or block is 1000.</li>
<li>The maximum size of a function body, including locals declarations, is 7654321 bytes.</li>
<li>The maximum number of locals declared in a function, including implicitly declared as parameters, is 50000.</li>
</ul>

An implementation must throw a {{RuntimeError}} if one of the following limits is exceeded during runtime:
In practice, an implementation may run out of resources for valid modules below these limits.

<ul>
<li>The maximum size of a table is 10000000.</li>
<li>The maximum number of pages of a memory is 65536.</li>
</ul>

<h2 id="security-considerations">Security and Privacy Considerations</h2>

<p><em>This section is non-normative.</em></p>

This document defines a host environment for WebAssembly. It enables a WebAssembly instance to [=import=] JavaScript objects and functions from an [=read the imports|import object=], but otherwise provides no access to the embedding environment. Thus a WebAssembly instance is bound to the same constraints as JavaScript.<|MERGE_RESOLUTION|>--- conflicted
+++ resolved
@@ -43,13 +43,7 @@
         text: NativeError Object Structure; url: sec-nativeerror-object-structure
         text: 𝔽; url: #𝔽
         text: ℤ; url: #ℤ
-<<<<<<< HEAD
-    type: abstract-op
-        text: CreateMethodProperty; url: sec-createmethodproperty
 urlPrefix: https://webassembly.github.io/exception-handling/core/; spec: WebAssembly; type: dfn
-=======
-urlPrefix: https://webassembly.github.io/spec/core/; spec: WebAssembly; type: dfn
->>>>>>> c2b34466
     url: valid/modules.html#valid-module
         text: valid
         text: WebAssembly module validation
@@ -407,17 +401,13 @@
             1. Let [=external value|table=] |tableaddr| be |externval|.
             1. Let |table| be [=create a Table object|a new Table object=] created from |tableaddr|.
             1. Let |value| be |table|.
-<<<<<<< HEAD
         1. If |externtype| is of the form [=externtype/tag=] |attribute| <var ignore>functype</var>,
             1. Assert: |attribute| is [=tagtype/attribute/exception=].
             1. Assert: |externval| is of the form [=external value/tag=] |tagaddr|.
             1. Let [=external value/tag=] |tagaddr| be |externval|.
             1. Let |tag| be [=create a Tag object|a new Tag object=] created from |tagaddr|.
             1. Let |value| be |tag|.
-        1. Let |status| be [=!=] [=CreateDataProperty=](|exportsObject|, |name|, |value|).
-=======
         1. Let |status| be [=!=] [$CreateDataProperty$](|exportsObject|, |name|, |value|).
->>>>>>> c2b34466
         1. Assert: |status| is true.
 
         Note: the validity and uniqueness checks performed during [=WebAssembly module validation=] ensure that each property name is valid and no properties are defined twice.
