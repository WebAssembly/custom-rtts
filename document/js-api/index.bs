--- conflicted
+++ resolved
@@ -48,10 +48,7 @@
         text: SetFunctionLength; url: sec-setfunctionlength
         text: the Number value; url: sec-ecmascript-language-types-number-type
         text: is a Number; url: sec-ecmascript-language-types-number-type
-<<<<<<< HEAD
         text: is a BigInt; url: sec-ecmascript-language-types-bigint-type
-=======
->>>>>>> 64fb8fd3
         text: NumberToRawBytes; url: sec-numbertorawbytes
         text: Built-in Function Objects; url: sec-built-in-function-objects
         text: NativeError Object Structure; url: sec-nativeerror-object-structure
@@ -146,12 +143,9 @@
     text: exn_alloc; url: appendix/embedding.html#embed-exn-alloc
     text: exn_tag; url: appendix/embedding.html#embed-exn-tag
     text: exn_read; url: appendix/embedding.html#embed-exn-read
-<<<<<<< HEAD
     url: syntax/values.html#syntax-int
         text: u32
         text: u64
-=======
->>>>>>> 64fb8fd3
     url: syntax/types.html#syntax-numtype
         text: i32
         text: i64
@@ -213,10 +207,7 @@
 urlPrefix: https://heycam.github.io/webidl/; spec: WebIDL
     type: dfn
         text: create a namespace object; url: create-a-namespace-object
-<<<<<<< HEAD
         text: [EnforceRange]; url: #EnforceRange
-=======
->>>>>>> 64fb8fd3
 urlPrefix: https://webassembly.github.io/js-types/js-api/; spec: WebAssembly JS API (JS Type Reflection)
     type: abstract-op; text: FromValueType; url: abstract-opdef-fromvaluetype
 urlPrefix: https://tc39.es/proposal-resizablearraybuffer/; spec: ResizableArrayBuffer proposal
@@ -918,7 +909,6 @@
 
 <div algorithm>
     The <dfn constructor for="Table">Table(|descriptor|, |value|)</dfn> constructor, when invoked, performs the following steps:
-<<<<<<< HEAD
     1. Let |elementtype| be [=ToValueType=](|descriptor|["element"]).
     1. If |elementtype| is not a [=reftype=],
         1. [=Throw=] a {{TypeError}} exception.
@@ -928,16 +918,6 @@
     1. If |maximum| is not empty and |maximum| &lt; |initial|, throw a {{RangeError}} exception.
     1. If |value| is missing,
         1. Let |ref| be [=DefaultValue=](|elementtype|).
-=======
-    1. Let |elementType| be [=ToValueType=](|descriptor|["element"]).
-    1. If |elementType| is not a [=reftype=],
-        1. Throw a {{TypeError}} exception.
-    1. Let |initial| be |descriptor|["initial"].
-    1. If |descriptor|["maximum"] [=map/exists=], let |maximum| be |descriptor|["maximum"]; otherwise, let |maximum| be empty.
-    1. If |maximum| is not empty and |maximum| &lt; |initial|, throw a {{RangeError}} exception.
-    1. If |value| is missing,
-        1. Let |ref| be [=DefaultValue=](|elementType|).
->>>>>>> 64fb8fd3
         1. Assert: |ref| is not [=error=].
     1. Otherwise,
         1. Let |ref| be [=?=] [=ToWebAssemblyValue=](|value|, |elementtype|).
@@ -956,11 +936,7 @@
     1. Let (|indextype|, <var ignore>limits</var>, |elementtype|) be [=table_type=](|store|, |tableaddr|).
     1. Let |delta64| be [=?=] [=IndexValueToU64=](|delta|, |indextype|).
     1. If |value| is missing,
-<<<<<<< HEAD
         1. Let |ref| be [=DefaultValue=](|elementtype|).
-=======
-        1. Let |ref| be [=DefaultValue=](|elementType|).
->>>>>>> 64fb8fd3
         1. If |ref| is [=error=], throw a {{TypeError}} exception.
     1. Otherwise,
         1. Let |ref| be [=?=] [=ToWebAssemblyValue=](|value|, |elementtype|).
@@ -986,18 +962,11 @@
     The <dfn method for="Table">get(|index|)</dfn> method, when invoked, performs the following steps:
     1. Let |tableaddr| be **this**.\[[Table]].
     1. Let |store| be the [=surrounding agent=]'s [=associated store=].
-<<<<<<< HEAD
     1. Let (|indextype|, <var ignore>limits</var>, |elementtype|) be [=table_type=](|store|, |tableaddr|).
     1. If |elementtype| is [=exnref=],
         1. Throw a {{TypeError}} exception.
     1. Let |index64| be [=?=] [=IndexValueToU64=](|index|, |indextype|).
     1. Let |result| be [=table_read=](|store|, |tableaddr|, |index64|).
-=======
-    1. Let (<var ignore>limits</var>, |elementType|) be [=table_type=](|store|, |tableaddr|).
-    1. If |elementType| is [=exnref=],
-        1. Throw a {{TypeError}} exception.
-    1. Let |result| be [=table_read=](|store|, |tableaddr|, |index|).
->>>>>>> 64fb8fd3
     1. If |result| is [=error=], throw a {{RangeError}} exception.
     1. Return [=ToJSValue=](|result|).
 </div>
@@ -1006,20 +975,12 @@
     The <dfn method for="Table">set(|index|, |value|)</dfn> method, when invoked, performs the following steps:
     1. Let |tableaddr| be **this**.\[[Table]].
     1. Let |store| be the [=surrounding agent=]'s [=associated store=].
-<<<<<<< HEAD
     1. Let (|indextype|, <var ignore>limits</var>, |elementtype|) be [=table_type=](|store|, |tableaddr|).
     1. If |elementtype| is [=exnref=],
         1. Throw a {{TypeError}} exception.
     1. Let |index64| be [=?=] [=IndexValueToU64=](|index|, |indextype|).
     1. If |value| is missing,
         1. Let |ref| be [=DefaultValue=](|elementtype|).
-=======
-    1. Let (<var ignore>limits</var>, |elementType|) be [=table_type=](|store|, |tableaddr|).
-    1. If |elementType| is [=exnref=],
-        1. Throw a {{TypeError}} exception.
-    1. If |value| is missing,
-        1. Let |ref| be [=DefaultValue=](|elementType|).
->>>>>>> 64fb8fd3
         1. If |ref| is [=error=], throw a {{TypeError}} exception.
     1. Otherwise,
         1. Let |ref| be [=?=] [=ToWebAssemblyValue=](|value|, |elementtype|).
@@ -1292,17 +1253,10 @@
 1. Assert: |w| is not of the form [=ref.exn=] <var ignore>exnaddr</var>.
 1. If |w| is of the form [=i64.const=] |u64|,
     1. Let |i64| be [=signed_64=](|u64|).
-<<<<<<< HEAD
     1. Return [=ℤ=](|i64| interpreted as a [=mathematical value=]).
 1. If |w| is of the form [=i32.const=] |u32|,
     1. Let |i32| be [=signed_32=](|u32|).
     2. Return [=𝔽=](|i32| interpreted as a [=mathematical value=]).
-=======
-    1. Return [=ℤ=](|i64| interpreted as a mathematical value).
-1. If |w| is of the form [=i32.const=] |i32|,
-    1. Let |i32| be [=signed_32=](|i32|).
-    2. Return [=𝔽=](|i32| interpreted as a mathematical value).
->>>>>>> 64fb8fd3
 1. If |w| is of the form [=f32.const=] |f32|,
     1. If |f32| is [=+∞=] or [=−∞=], return **+∞**<sub>𝔽</sub> or **-∞**<sub>𝔽</sub>, respectively.
     1. If |f32| is [=nan=], return **NaN**.
@@ -1396,7 +1350,6 @@
     1. If [=match_valtype=](|actualtype|, |type|) is false,
         1. Throw a {{TypeError}}.
     1. Return |r|.
-<<<<<<< HEAD
 1. Assert: This step is not reached.
 
 </div>
@@ -1414,13 +1367,10 @@
         1. If |v| is not equal to [=!=] [$ToBigUint64$](|v|), [=throw=] a {{RangeError}}.
         1. Return [=ℝ=](|v|) as a WebAssembly [=u64=].
     1. Otherwise, [=throw=] a {{TypeError}}.
-=======
->>>>>>> 64fb8fd3
 1. Assert: This step is not reached.
 
 </div>
 
-<<<<<<< HEAD
 <div algorithm>
 The algorithm <dfn>U64ToIndexValue</dfn>(|v|, |indextype|) converts a [=u64=] value from a WebAssembly embedding operation to the correct variant of {{IndexValue}} for an {{IndexType}}, by performing the following steps:
 
@@ -1429,8 +1379,6 @@
 1. Assert: This step is not reached.
 
 </div>
-=======
->>>>>>> 64fb8fd3
 
 <h3 id="tags">Tags</h3>
 
@@ -1463,10 +1411,6 @@
 </div>
 
 <div algorithm>
-<<<<<<< HEAD
-=======
-
->>>>>>> 64fb8fd3
 To <dfn>create a Tag object</dfn> from a [=tag address=] |tagAddress|, perform the following steps:
 
 1. Let |map| be the [=surrounding agent=]'s associated [=Tag object cache=].
