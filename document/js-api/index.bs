<pre class='metadata'>
Title: WebAssembly JavaScript Interface
Shortname: wasm-js-api
Group: wasm
Status: ED
Level: 2
TR: https://www.w3.org/TR/wasm-js-api-2/
ED: https://webassembly.github.io/spec/js-api/
Editor: Ms2ger, Igalia
Repository: WebAssembly/spec
Markup Shorthands: css no, markdown yes
Abstract: This document provides an explicit JavaScript API for interacting with WebAssembly.
Prepare For TR: true
</pre>

<pre class='biblio'>
{
  "WEBASSEMBLY": {
    "href": "https://webassembly.github.io/spec/core/",
    "title": "WebAssembly Core Specification",
    "publisher": "W3C WebAssembly Community Group",
    "status": "Draft"
  }
}
</pre>

<pre class="anchors">
urlPrefix: https://tc39.github.io/ecma262/; spec: ECMASCRIPT
    type: interface; for: ECMAScript
        text: ArrayBuffer; url: sec-arraybuffer-objects
    type: exception; for: ECMAScript
        text: Error; url: sec-error-objects
        text: NativeError; url: sec-nativeerror-constructors
        text: TypeError; url: sec-native-error-types-used-in-this-standard-typeerror
        text: RangeError; url: sec-native-error-types-used-in-this-standard-rangeerror
    type: dfn
        url: sec-returnifabrupt-shorthands
            text: !
            text: ?
        text: Type; url: sec-ecmascript-data-types-and-values
        text: current Realm; url: current-realm
<<<<<<< HEAD
        text: ObjectCreate; url: sec-objectcreate
        text: CreateBuiltinFunction; url: sec-createbuiltinfunction
        text: SetFunctionName; url: sec-setfunctionname
        text: SetFunctionLength; url: sec-setfunctionlength
        text: the Number value; url: sec-ecmascript-language-types-number-type
        text: is a Number; url: sec-ecmascript-language-types-number-type
        text: NumberToRawBytes; url: sec-numbertorawbytes
        text: Built-in Function Objects; url: sec-built-in-function-objects
        text: NativeError Object Structure; url: sec-nativeerror-object-structure
        text: CreateArrayFromList; url: sec-createarrayfromlist
        text: GetMethod; url: sec-getmethod
        text: IterableToList; url: sec-iterabletolist
        text: ToBigInt64; url: #sec-tobigint64
        text: BigInt; url: #sec-ecmascript-language-types-bigint-type
        text: MakeBasicObject; url: #sec-makebasicobject
        text: ℝ; url: #ℝ
    type: abstract-op
        text: CreateMethodProperty; url: sec-createmethodproperty
=======
        text: Built-in Function Objects; url: sec-built-in-function-objects
        text: NativeError Object Structure; url: sec-nativeerror-object-structure
        text: 𝔽; url: #𝔽
        text: ℤ; url: #ℤ
>>>>>>> bbb3c042
urlPrefix: https://webassembly.github.io/spec/core/; spec: WebAssembly; type: dfn
    url: valid/modules.html#valid-module
        text: valid
        text: WebAssembly module validation
    text: module grammar; url: binary/modules.html#binary-module
    text: custom section; url: binary/modules.html#custom-section
    text: customsec; url: binary/modules.html#binary-customsec
    text: memory instance; url: exec/runtime.html#memory-instances
    text: table instance; url: exec/runtime.html#table-instances
    text: global instance; url: exec/runtime.html#global-instances
    text: trap; url: exec/runtime.html#syntax-trap
    url: exec/runtime.html#values
        text: WebAssembly value
        text: i64.const
        text: i32.const
        text: f32.const
        text: f64.const
        text: v128.const
        text: ref.null
        text: ref.func
        text: ref.extern
        <!-- FIXME: correct these links once the GC proposal formal spec is complete -->
        text: ref.i31
        text: ref.array
        text: ref.struct
        text: ref.host
    text: function index; url: syntax/modules.html#syntax-funcidx
    text: function instance; url: exec/runtime.html#function-instances
    text: store_init; url: appendix/embedding.html#embed-store-init
    text: module_decode; url: appendix/embedding.html#embed-module-decode
    text: module_validate; url: appendix/embedding.html#embed-module-validate
    text: module_instantiate; url: appendix/embedding.html#embed-module-instantiate
    text: module_imports; url: appendix/embedding.html#embed-module-imports
    text: module_exports; url: appendix/embedding.html#embed-module-exports
    text: instance_export; url: appendix/embedding.html#embed-instance-export
    text: func_alloc; url: appendix/embedding.html#embed-func-alloc
    text: func_type; url: appendix/embedding.html#embed-func-type
    text: func_invoke; url: appendix/embedding.html#embed-func-invoke
    text: table_alloc; url: appendix/embedding.html#embed-table-alloc
    text: table_type; url: appendix/embedding.html#embed-table-type
    text: table_read; url: appendix/embedding.html#embed-table-read
    text: table_write; url: appendix/embedding.html#embed-table-write
    text: table_size; url: appendix/embedding.html#embed-table-size
    text: table_grow; url: appendix/embedding.html#embed-table-grow
    text: mem_alloc; url: appendix/embedding.html#embed-mem-alloc
    text: mem_type; url: appendix/embedding.html#embed-mem-type
    text: mem_read; url: appendix/embedding.html#embed-mem-read
    text: mem_write; url: appendix/embedding.html#embed-mem-write
    text: mem_size; url: appendix/embedding.html#embed-mem-size
    text: mem_grow; url: appendix/embedding.html#embed-mem-grow
    text: global_alloc; url: appendix/embedding.html#embed-global-alloc
    text: global_type; url: appendix/embedding.html#embed-global-type
    text: global_read; url: appendix/embedding.html#embed-global-read
    text: global_write; url: appendix/embedding.html#embed-global-write
    text: error; url: appendix/embedding.html#embed-error
    <!-- FIXME: these links should be updated with the GC proposal formal spec -->
    text: i31_new; url: appendix/embedding.html#embed-gc
    text: i31_get; url: appendix/embedding.html#embed-gc
    text: ref_test; url: appendix/embedding.html#embed-gc
    text: extern_internalize; url: appendix/embedding.html#embed-gc; for: embedder
    text: extern_externalize; url: appendix/embedding.html#embed-gc; for: embedder
    text: extern.internalize; url: syntax/instructions.html#reference-instructions
    text: extern.externalize; url: syntax/instructions.html#reference-instructions
    text: store; url: exec/runtime.html#syntax-store
    text: table type; url: syntax/types.html#syntax-tabletype
    text: table address; url: exec/runtime.html#syntax-tableaddr
    text: function address; url: exec/runtime.html#syntax-funcaddr
    text: memory address; url: exec/runtime.html#syntax-memaddr
    text: global address; url: exec/runtime.html#syntax-globaladdr
    text: extern address; url: exec/runtime.html#syntax-externaddr
    <!-- FIXME: Update this link with the GC proposal formal spec -->
    text: object address; url: exec/runtime.html#syntax-objectaddr
    url: syntax/types.html#syntax-numtype
        text: i32
        text: i64
        text: f32
        text: f64
    url: syntax/types.html#vector-types
        text: v128
    url: syntax/types.html#syntax-reftype
        text: reftype
        text: funcref
        text: externref
<<<<<<< HEAD
        text: ref
    url: syntax/types.html#heap-types; for: heap-type
        text: extern
        text: func
        text: i31
        text: any
=======
    url: syntax/values.html#syntax-float
        text: +∞
        text: −∞
        text: nan
        text: canon
        text: signif
>>>>>>> bbb3c042
    text: function element; url: exec/runtime.html#syntax-funcelem
    text: import component; url: syntax/modules.html#imports
    text: external value; url: exec/runtime.html#syntax-externval
    text: host function; url: exec/runtime.html#syntax-hostfunc
    text: the instantiation algorithm; url: exec/modules.html#instantiation
    text: module; url: syntax/modules.html#syntax-module
    text: imports; url: syntax/modules.html#syntax-module
    text: import; url: syntax/modules.html#syntax-import
    url: syntax/types.html#external-types; for: external-type
        text: external type
        text: func
        text: table
        text: mem
        text: global
    text: global type; url: syntax/types.html#syntax-globaltype
    url: syntax/types.html#syntax-mut
        text: var
        text: const
    text: address; url: exec/runtime.html#addresses
    text: signed_32; url: exec/numerics.html#aux-signed
    text: memory.grow; url: exec/instructions.html#exec-memory-grow
    text: current frame; url: exec/conventions.html#exec-notation-textual
    text: module; for: frame; url: exec/runtime.html#syntax-frame
    text: memaddrs; for: moduleinst; url: exec/runtime.html#syntax-moduleinst
    text: signed_64; url: exec/numerics.html#aux-signed
    text: sequence; url: syntax/conventions.html#grammar-notation
urlPrefix: https://heycam.github.io/webidl/; spec: WebIDL
    type: dfn
        text: create a namespace object; url: create-a-namespace-object
</pre>

<pre class='link-defaults'>
spec:infra; type:dfn; text:list
spec:ecma-262; type:exception; for:ECMAScript; text:Error
spec:ecmascript; type:exception; for:ECMAScript; text:TypeError
spec:ecmascript; type:exception; for:ECMAScript; text:RangeError
spec:ecmascript; type:interface; for:ECMAScript; text:ArrayBuffer
spec:webidl; type:dfn; text:resolve
</pre>

<style>
emu-const {
    font-family: serif;
}
</style>

This API provides a way to access WebAssembly [[WEBASSEMBLY]] through a bridge to explicitly construct modules from JavaScript [[ECMASCRIPT]].

<h2 id="sample">Sample API Usage</h2>

<p><em>This section is non-normative.</em></p>

Given `demo.wat` (encoded to `demo.wasm`):

```lisp
(module
    (import "js" "import1" (func $i1))
    (import "js" "import2" (func $i2))
    (func $main (call $i1))
    (start $main)
    (func (export "f") (call $i2))
)
```

and the following JavaScript, run in a browser:

```javascript
var importObj = {js: {
    import1: () => console.log("hello,"),
    import2: () => console.log("world!")
}};
fetch('demo.wasm').then(response =>
    response.arrayBuffer()
).then(buffer =>
    WebAssembly.instantiate(buffer, importObj)
).then(({module, instance}) =>
    instance.exports.f()
);
```

<h2 id="notation">Notation</h2>

This specification depends on the Infra Standard. [[INFRA]]

The WebAssembly [=sequence=] type is equivalent to the [=list=] type defined there; values of one
are treated as values of the other transparently.

<h2 id="webassembly-storage">Internal storage</h2>

<h3 id="store">Interaction of the WebAssembly Store with JavaScript</h3>

Note: WebAssembly semantics are defined in terms of an abstract [=store=], representing the state of the WebAssembly abstract machine. WebAssembly operations take a store and return an updated store.

Each [=agent=] has an <dfn>associated store</dfn>. When a new agent is created, its associated store is set to the result of [=store_init=]().

Note: In this specification, no WebAssembly-related objects, memory or addresses can be shared among agents in an [=agent cluster=]. In a future version of WebAssembly, this may change.

Elements of the WebAssembly store may be <dfn>identified with</dfn> JavaScript values. In particular, each WebAssembly [=memory instance=] with a corresponding {{Memory}} object is identified with a JavaScript [=Data Block=]; modifications to this Data Block are identified to updating the agent's store to a store which reflects those changes, and vice versa.

<h3 id="object-caches">WebAssembly JS Object Caches</h3>

Note: There are several WebAssembly objects that may have a corresponding JavaScript object. The correspondence is stored in a per-agent mapping from WebAssembly [=address=]es to JavaScript objects.
This mapping is used to ensure that, for a given [=agent=], there exists at most one JavaScript object for a particular WebAssembly address. However, this property does not hold for shared objects.

Each [=agent=] is associated with the following [=ordered map=]s:
    * The <dfn>Memory object cache</dfn>, mapping [=memory address=]es to {{Memory}} objects.
    * The <dfn>Table object cache</dfn>, mapping [=table address=]es to {{Table}} objects.
    * The <dfn>Exported Function cache</dfn>, mapping [=function address=]es to [=Exported Function=] objects.
    * The <dfn>Exported GC Object cache</dfn>, mapping [=object address=]es to [=Exported GC Object=] objects.
    * The <dfn>Global object cache</dfn>, mapping [=global address=]es to {{Global}} objects.
    * The <dfn>Extern value cache</dfn>, mapping [=extern address=]es to values.

<h2 id="webassembly-namespace">The WebAssembly Namespace</h2>

<pre class="idl">
dictionary WebAssemblyInstantiatedSource {
    required Module module;
    required Instance instance;
};

[Exposed=*]
namespace WebAssembly {
    boolean validate(BufferSource bytes);
    Promise&lt;Module> compile(BufferSource bytes);

    Promise&lt;WebAssemblyInstantiatedSource> instantiate(
        BufferSource bytes, optional object importObject);

    Promise&lt;Instance> instantiate(
        Module moduleObject, optional object importObject);
};
</pre>

<!--
Should we include notes describing what the functions do, as the HTML spec does? It could look like this:

Note:
  WebAssembly.validate(|bytes|) synchronously validates bytes of WebAssembly, returning true if the validation was successful.
  WebAssembly.compile(|bytes|) asynchronously validates and complies bytes of WebAssembly into a Module.
  WebAssembly.instantiate(|bytes|, |importObject|) asynchronously compiles and instantiates a WebAssembly module from bytes of source.
  The WebAssembly.instantiate(|moduleObject|, |importObject|) asynchronously instantiates a compiled module.
-->

<div algorithm>
  To <dfn>compile a WebAssembly module</dfn> from source bytes |bytes|, perform the following steps:
    1. Let |module| be [=module_decode=](|bytes|). If |module| is [=error=], return [=error=].
    1. If [=module_validate=](|module|) is [=error=], return [=error=].
    1. Return |module|.
</div>

<div algorithm>
  The <dfn method for="WebAssembly">validate(|bytes|)</dfn> method, when invoked, performs the following steps:
    1. Let |stableBytes| be a [=get a copy of the buffer source|copy of the bytes held by the buffer=] |bytes|.
    1. [=Compile a WebAssembly module|Compile=] |stableBytes| as a WebAssembly module and store the results as |module|.
    1. If |module| is [=error=], return false.
    1. Return true.
</div>

A {{Module}} object represents a single WebAssembly module. Each {{Module}} object has the following internal slots:

    * \[[Module]] : a WebAssembly [=/module=]
    * \[[Bytes]] : the source bytes of \[[Module]].

<div algorithm>
  To <dfn>construct a WebAssembly module object</dfn> from a module |module| and source bytes |bytes|, perform the following steps:

    1. Let |moduleObject| be a new {{Module}} object.
    1. Set |moduleObject|.\[[Module]] to |module|.
    1. Set |moduleObject|.\[[Bytes]] to |bytes|.
    1. Return |moduleObject|.
</div>

<div algorithm>
  To <dfn>asynchronously compile a WebAssembly module</dfn> from source bytes |bytes|, using optional [=task source=] |taskSource|, perform the following steps:

    1. Let |promise| be [=a new promise=].
    1. Run the following steps [=in parallel=]:
        1. [=compile a WebAssembly module|Compile the WebAssembly module=] |bytes| and store the result as |module|.
        1. [=Queue a task=] to perform the following steps. If |taskSource| was provided, queue the task on that task source.
            1. If |module| is [=error=], reject |promise| with a {{CompileError}} exception.
            1. Otherwise,
                1. [=Construct a WebAssembly module object=] from |module| and |bytes|, and let |moduleObject| be the result.
                1. [=Resolve=] |promise| with |moduleObject|.
    1. Return |promise|.
</div>

<div algorithm>
    The <dfn method for="WebAssembly">compile(|bytes|)</dfn> method, when invoked, performs the following steps:
    1. Let |stableBytes| be a [=get a copy of the buffer source|copy of the bytes held by the buffer=] |bytes|.
    1. [=Asynchronously compile a WebAssembly module=] from |stableBytes| and return the result.
</div>

<div algorithm="read-the-imports">
  To <dfn>read the imports</dfn> from a WebAssembly module |module| from imports object |importObject|, perform the following steps:
    1. If |module|.[=imports=] [=list/is empty|is not empty=], and |importObject| is undefined, throw a {{TypeError}} exception.
    1. Let |imports| be « ».
    1. [=list/iterate|For each=] (|moduleName|, |componentName|, |externtype|) of [=module_imports=](|module|),
        1. Let |o| be [=?=] [$Get$](|importObject|, |moduleName|).
        1. If [=Type=](|o|) is not Object, throw a {{TypeError}} exception.
<<<<<<< HEAD
        1. Let |v| be ? [=Get=](|o|, |componentName|).
        1. If |externtype| is of the form [=external-type/func=] |functype|,
            1. If [=IsCallable=](|v|) is false, throw a {{LinkError}} exception.
=======
        1. Let |v| be [=?=] [$Get$](|o|, |componentName|).
        1. If |externtype| is of the form [=func=] |functype|,
            1. If [$IsCallable$](|v|) is false, throw a {{LinkError}} exception.
>>>>>>> bbb3c042
            1. If |v| has a \[[FunctionAddress]] internal slot, and therefore is an [=Exported Function=],
                1. Let |funcaddr| be the value of |v|'s \[[FunctionAddress]] internal slot.
            1. Otherwise,
                1. [=Create a host function=] from |v| and |functype|, and let |funcaddr| be the result.
                1. Let |index| be the number of external functions in |imports|. This value |index| is known as the <dfn>index of the host function</dfn> |funcaddr|.
            1. Let |externfunc| be the [=external value=] [=external value|func=] |funcaddr|.
            1. [=list/Append=] |externfunc| to |imports|.
        1. If |externtype| is of the form [=global=] <var ignore>mut</var> |valtype|,
            1. If [=Type=](|v|) is Number or BigInt,
                1. If |valtype| is [=i64=] and [=Type=](|v|) is Number,
                    1. Throw a {{LinkError}} exception.
                1. If |valtype| is not [=i64=] and [=Type=](|v|) is BigInt,
                    1. Throw a {{LinkError}} exception.
                1. If |valtype| is [=v128=],
                    1. Throw a {{LinkError}} exception.
                1. Let |value| be [=ToWebAssemblyValue=](|v|, |valtype|).
                1. Let |store| be the [=surrounding agent=]'s [=associated store=].
                1. Let (|store|, |globaladdr|) be [=global_alloc=](|store|, [=const=] |valtype|, |value|).
                1. Set the [=surrounding agent=]'s [=associated store=] to |store|.
            1. Otherwise, if |v| [=implements=] {{Global}},
                1. Let |globaladdr| be |v|.\[[Global]].
            1. Otherwise,
                1. Throw a {{LinkError}} exception.
            1. Let |externglobal| be [=external value|global=] |globaladdr|.
            1. [=list/Append=] |externglobal| to |imports|.
        1. If |externtype| is of the form [=mem=] <var ignore>memtype</var>,
            1. If |v| does not [=implement=] {{Memory}}, throw a {{LinkError}} exception.
            1. Let |externmem| be the [=external value=] [=external value|mem=] |v|.\[[Memory]].
            1. [=list/Append=] |externmem| to |imports|.
        1. If |externtype| is of the form [=table=] <var ignore>tabletype</var>,
            1. If |v| does not [=implement=] {{Table}}, throw a {{LinkError}} exception.
            1. Let |tableaddr| be |v|.\[[Table]].
            1. Let |externtable| be the [=external value=] [=external value|table=] |tableaddr|.
            1. [=list/Append=] |externtable| to |imports|.
    1. Return |imports|.

Note: This algorithm only verifies the right kind of JavaScript values are passed.
The verification of WebAssembly type requirements is deferred to the
"[=instantiate the core of a WebAssembly module=]" algorithm.
</div>

<div algorithm>
  To <dfn>create an exports object</dfn> from a WebAssembly module |module| and instance |instance|, perform the following steps:
    1. Let |exportsObject| be [=!=] [$OrdinaryObjectCreate$](null).
    1. [=list/iterate|For each=] (|name|, |externtype|) of [=module_exports=](|module|),
        1. Let |externval| be [=instance_export=](|instance|, |name|).
        1. Assert: |externval| is not [=error=].
        1. If |externtype| is of the form [=external-type/func=] <var ignore>functype</var>,
            1. Assert: |externval| is of the form [=external value|func=] |funcaddr|.
            1. Let [=external value|func=] |funcaddr| be |externval|.
            1. Let |func| be the result of creating [=a new Exported Function=] from |funcaddr|.
            1. Let |value| be |func|.
        1. If |externtype| is of the form [=global=] <var ignore>mut</var> <var ignore>globaltype</var>,
            1. Assert: |externval| is of the form [=external value|global=] |globaladdr|.
            1. Let [=external value|global=] |globaladdr| be |externval|.
            1. Let |global| be [=create a global object|a new Global object=] created from |globaladdr|.
            1. Let |value| be |global|.
        1. If |externtype| is of the form [=mem=] <var ignore>memtype</var>,
            1. Assert: |externval| is of the form [=external value|mem=] |memaddr|.
            1. Let [=external value|mem=] |memaddr| be |externval|.
            1. Let |memory| be [=create a memory object|a new Memory object=] created from |memaddr|.
            1. Let |value| be |memory|.
        1. If |externtype| is of the form [=table=] <var ignore>tabletype</var>,
            1. Assert: |externval| is of the form [=external value|table=] |tableaddr|.
            1. Let [=external value|table=] |tableaddr| be |externval|.
            1. Let |table| be [=create a Table object|a new Table object=] created from |tableaddr|.
            1. Let |value| be |table|.
        1. Let |status| be [=!=] [$CreateDataProperty$](|exportsObject|, |name|, |value|).
        1. Assert: |status| is true.

        Note: the validity and uniqueness checks performed during [=WebAssembly module validation=] ensure that each property name is valid and no properties are defined twice.
    1. Perform [=!=] [$SetIntegrityLevel$](|exportsObject|, `"frozen"`).
    1. Return |exportsObject|.
</div>

<div algorithm>
  To <dfn>initialize an instance object</dfn> |instanceObject| from a WebAssembly module |module| and instance |instance|, perform the following steps:

    1. [=Create an exports object=] from |module| and |instance| and let |exportsObject| be the result.
    1. Set |instanceObject|.\[[Instance]] to |instance|.
    1. Set |instanceObject|.\[[Exports]] to |exportsObject|.
</div>

<div algorithm>
  To <dfn>instantiate the core of a WebAssembly module</dfn> from a module |module| and imports |imports|, perform the following steps:
    1. Let |store| be the [=surrounding agent=]'s [=associated store=].
    1. Let |result| be [=module_instantiate=](|store|, |module|, |imports|).
    1. If |result| is [=error=], throw an appropriate exception type:
        * A {{LinkError}} exception for most cases which occur during linking.
        * If the error came when running the start function, throw a {{RuntimeError}} for most errors which occur from WebAssembly, or the error object propagated from inner ECMAScript code.
        * Another error type if appropriate, for example an out-of-memory exception, as documented in <a href="#errors">the WebAssembly error mapping</a>.
    1. Let (|store|, |instance|) be |result|.
    1. Set the [=surrounding agent=]'s [=associated store=] to |store|.
    1. Return |instance|.
</div>

<div algorithm>
  To <dfn>asynchronously instantiate a WebAssembly module</dfn> from a {{Module}} |moduleObject| and imports |importObject|, perform the following steps:
    1. Let |promise| be [=a new promise=].
    1. Let |module| be |moduleObject|.\[[Module]].
    1. [=Read the imports=] of |module| with imports |importObject|, and let |imports| be the result.
        If this operation throws an exception, catch it, [=reject=] |promise| with the exception, and return |promise|.
    1. Run the following steps [=in parallel=]:
        1. [=Queue a task=] to perform the following steps:
            Note: Implementation-specific work may be performed here.
            1.  [=Instantiate the core of a WebAssembly module=] |module| with |imports|, and let |instance| be the result.
                If this throws an exception, catch it, [=reject=] |promise| with the exception, and terminate these substeps.
            1.  Let |instanceObject| be a [=/new=] {{Instance}}.
            1.  [=initialize an instance object|Initialize=] |instanceObject| from |module| and |instance|.
                If this throws an exception, catch it, [=reject=] |promise| with the exception, and terminate these substeps.
            1. [=Resolve=] |promise| with |instanceObject|.
    1. Return |promise|.
</div>

<div algorithm="instantiate">
  To <dfn>synchronously instantiate a WebAssembly module</dfn> from a {{Module}} |moduleObject| and imports |importObject|, perform the following steps:
    1. Let |module| be |moduleObject|.\[[Module]].
    1. [=Read the imports=] of |module| with imports |importObject|, and let |imports| be the result.
    1. [=Instantiate the core of a WebAssembly module=] |module| with |imports|, and let |instance| be the result.
    1. Let |instanceObject| be a [=/new=] {{Instance}}.
    1. [=initialize an instance object|Initialize=] |instanceObject| from |module| and |instance|.
    1. Return |instanceObject|.
</div>

<div algorithm>
  To <dfn>instantiate a promise of a module</dfn> |promiseOfModule| with imports |importObject|, perform the following steps:

    1. Let |promise| be [=a new promise=].
    1. [=Upon fulfillment=] of |promiseOfModule| with value |module|:
        1. [=asynchronously instantiate a WebAssembly module|Instantiate the WebAssembly module=] |module| importing |importObject|, and let |innerPromise| be the result.
        1. [=Upon fulfillment=] of |innerPromise| with value |instance|.
            1. Let |result| be the {{WebAssemblyInstantiatedSource}} value «[ "{{WebAssemblyInstantiatedSource/module}}" → |module|, "{{WebAssemblyInstantiatedSource/instance}}" → |instance| ]».
            1. [=Resolve=] |promise| with |result|.
        1. [=Upon rejection=] of |innerPromise| with reason |reason|:
            1. [=Reject=] |promise| with |reason|.
    1. [=Upon rejection=] of |promiseOfModule| with reason |reason|:
        1. [=Reject=] |promise| with |reason|.
    1. Return |promise|.
</div>

<div algorithm>
  The <dfn method for="WebAssembly">instantiate(|bytes|, |importObject|)</dfn> method, when invoked, performs the following steps:
    1. Let |stableBytes| be a [=get a copy of the buffer source|copy of the bytes held by the buffer=] |bytes|.
    1. [=Asynchronously compile a WebAssembly module=] from |stableBytes| and let |promiseOfModule| be the result.
    1. [=Instantiate a promise of a module|Instantiate=] |promiseOfModule| with imports |importObject| and return the result.
</div>

<div algorithm>
  The <dfn method for="WebAssembly">instantiate(|moduleObject|, |importObject|)</dfn> method, when invoked, performs the following steps:
    1. [=asynchronously instantiate a WebAssembly module|Asynchronously instantiate the WebAssembly module=] |moduleObject| importing |importObject|, and return the result.
</div>

Note: A follow-on streaming API is documented in the <a href="https://webassembly.github.io/spec/web-api/index.html">WebAssembly Web API</a>.

<h3 id="modules">Modules</h3>

<pre class="idl">
enum ImportExportKind {
  "function",
  "table",
  "memory",
  "global"
};

dictionary ModuleExportDescriptor {
  required USVString name;
  required ImportExportKind kind;
  // Note: Other fields such as signature may be added in the future.
};

dictionary ModuleImportDescriptor {
  required USVString module;
  required USVString name;
  required ImportExportKind kind;
};

[LegacyNamespace=WebAssembly, Exposed=*]
interface Module {
  constructor(BufferSource bytes);
  static sequence&lt;ModuleExportDescriptor> exports(Module moduleObject);
  static sequence&lt;ModuleImportDescriptor> imports(Module moduleObject);
  static sequence&lt;ArrayBuffer> customSections(Module moduleObject, DOMString sectionName);
};
</pre>

<div algorithm>
  The <dfn>string value of the extern type</dfn> |type| is
    * "function" if |type| is of the form [=external-type/func=] <var ignore>functype</var>
    * "table" if |type| is of the form [=table=] <var ignore>tabletype</var>
    * "memory" if |type| is of the form [=mem=] <var ignore>memtype</var>
    * "global" if |type| is of the form [=global=] <var ignore>globaltype</var>
</div>

<div algorithm>
    The <dfn method for="Module">exports(|moduleObject|)</dfn> method, when invoked, performs the following steps:
    1. Let |module| be |moduleObject|.\[[Module]].
    1. Let |exports| be « ».
    1. [=list/iterate|For each=] (|name|, |type|) of [=module_exports=](|module|),
        1. Let |kind| be the [=string value of the extern type=] |type|.
        1. Let |obj| be «[ "{{ModuleExportDescriptor/name}}" → |name|, "{{ModuleExportDescriptor/kind}}" → |kind| ]».
        1. [=list/Append=] |obj| to |exports|.
    1. Return |exports|.
</div>

<div algorithm>
    The <dfn method for="Module">imports(|moduleObject|)</dfn> method, when invoked, performs the following steps:
    1. Let |module| be |moduleObject|.\[[Module]].
    1. Let |imports| be « ».
    1. [=list/iterate|For each=] (|moduleName|, |name|, |type|) of [=module_imports=](|module|),
        1. Let |kind| be the [=string value of the extern type=] |type|.
        1. Let |obj| be «[ "{{ModuleImportDescriptor/module}}" → |moduleName|, "{{ModuleImportDescriptor/name}}" → |name|, "{{ModuleImportDescriptor/kind}}" → |kind| ]».
        1. [=list/Append=] |obj| to |imports|.
    1. Return |imports|.
</div>

<div algorithm>
    The <dfn method for="Module">customSections(|moduleObject|, |sectionName|)</dfn> method, when invoked, performs the following steps:
    1. Let |bytes| be |moduleObject|.\[[Bytes]].
    1. Let |customSections| be « ».
    1. [=list/iterate|For each=] [=custom section=] |customSection| of |bytes|, interpreted according to the [=module grammar=],
        1. Let |name| be the <code>name</code> of |customSection|, [=UTF-8 decode without BOM or fail|decoded as UTF-8=].
        1. Assert: |name| is not failure (|moduleObject|.\[[Module]] is [=valid=]).
        1. If |name| equals |sectionName| as string values,
            1. [=list/Append=] a new {{ArrayBuffer}} containing a copy of the bytes in |bytes| for the range matched by this [=customsec=] production to |customSections|.
    1. Return |customSections|.
</div>

<div algorithm>
    The <dfn constructor for="Module">Module(|bytes|)</dfn> constructor, when invoked, performs the following steps:

    1. Let |stableBytes| be a [=get a copy of the buffer source|copy of the bytes held by the buffer=] |bytes|.
    1. [=Compile a WebAssembly module|Compile the WebAssembly module=] |stableBytes| and store the result as |module|.
    1. If |module| is [=error=], throw a {{CompileError}} exception.
    1. Set **this**.\[[Module]] to |module|.
    1. Set **this**.\[[Bytes]] to |stableBytes|.

Note: Some implementations enforce a size limitation on |bytes|. Use of this API is discouraged, in favor of asynchronous APIs.
</div>

<h3 id="instances">Instances</h3>

<pre class="idl">
[LegacyNamespace=WebAssembly, Exposed=*]
interface Instance {
  constructor(Module module, optional object importObject);
  readonly attribute object exports;
};
</pre>

<div algorithm>
  The <dfn constructor for="Instance">Instance(|module|, |importObject|)</dfn> constructor, when invoked, runs the following steps:
    1. Let |module| be |module|.\[[Module]].
    1. [=Read the imports=] of |module| with imports |importObject|, and let |imports| be the result.
    1. [=Instantiate the core of a WebAssembly module=] |module| with |imports|, and let |instance| be the result.
    1. [=initialize an instance object|Initialize=] **this** from |module| and |instance|.

Note: The use of this synchronous API is discouraged, as some implementations sometimes do long-running compilation work when instantiating.
</div>

<div algorithm>
    The getter of the <dfn attribute for="Instance">exports</dfn> attribute of {{Instance}} returns **this**.\[[Exports]].
</div>

<h3 id="memories">Memories</h3>

<pre class="idl">
dictionary MemoryDescriptor {
  required [EnforceRange] unsigned long initial;
  [EnforceRange] unsigned long maximum;
};

[LegacyNamespace=WebAssembly, Exposed=*]
interface Memory {
  constructor(MemoryDescriptor descriptor);
  unsigned long grow([EnforceRange] unsigned long delta);
  readonly attribute ArrayBuffer buffer;
};
</pre>

A {{Memory}} object represents a single [=memory instance=]
which can be simultaneously referenced by multiple {{Instance}} objects. Each
{{Memory}} object has the following internal slots:

    * \[[Memory]] : a [=memory address=]
    * \[[BufferObject]] : an {{ArrayBuffer}} whose [=Data Block=] is [=identified with=] the above memory address

<div algorithm>
    To <dfn>create a memory buffer</dfn> from a [=memory address=] |memaddr|, perform the following steps:

    1. Let |block| be a [=Data Block=] which is [=identified with=] the underlying memory of |memaddr|.
    1. Let |buffer| be a new {{ArrayBuffer}} whose \[[ArrayBufferData]] is |block| and \[[ArrayBufferByteLength]] is set to the length of |block|.
    1. Set |buffer|.\[[ArrayBufferDetachKey]] to "WebAssembly.Memory".
    1. Return |buffer|.
</div>

<div algorithm>
    To <dfn>initialize a memory object</dfn> |memory| from a [=memory address=] |memaddr|, perform the following steps:
    1. Let |map| be the [=surrounding agent=]'s associated [=Memory object cache=].
    1. Assert: |map|[|memaddr|] doesn't [=map/exist=].
    1. Let |buffer| be the result of [=create a memory buffer|creating a memory buffer=] from |memaddr|.
    1. Set |memory|.\[[Memory]] to |memaddr|.
    1. Set |memory|.\[[BufferObject]] to |buffer|.
    1. [=map/Set=] |map|[|memaddr|] to |memory|.
</div>

<div algorithm>
    To <dfn>create a memory object</dfn> from a [=memory address=] |memaddr|, perform the following steps:

    1. Let |map| be the [=surrounding agent=]'s associated [=Memory object cache=].
    1. If |map|[|memaddr|] [=map/exists=],
        1. Return |map|[|memaddr|].
    1. Let |memory| be a [=/new=] {{Memory}}.
    1. [=initialize a memory object|Initialize=] |memory| from |memaddr|.
    1. Return |memory|.
</div>

<div algorithm>
    The <dfn constructor for="Memory">Memory(|descriptor|)</dfn> constructor, when invoked, performs the following steps:
    1. Let |initial| be |descriptor|["initial"].
    1. If |descriptor|["maximum"] [=map/exists=], let |maximum| be |descriptor|["maximum"]; otherwise, let |maximum| be empty.
    1. If |maximum| is not empty and |maximum| &lt; |initial|, throw a {{RangeError}} exception.
    1. Let |memtype| be { min |initial|, max |maximum| }.
    1. Let |store| be the [=surrounding agent=]'s [=associated store=].
    1. Let (|store|, |memaddr|) be [=mem_alloc=](|store|, |memtype|). If allocation fails, throw a {{RangeError}} exception.
    1. Set the [=surrounding agent=]'s [=associated store=] to |store|.
    1. [=initialize a memory object|Initialize=] **this** from |memaddr|.
</div>

<div algorithm>
    To <dfn>reset the Memory buffer</dfn> of |memaddr|, perform the following steps:

    1. Let |map| be the [=surrounding agent=]'s associated [=Memory object cache=].
    1. Assert: |map|[|memaddr|] [=map/exists=].
    1. Let |memory| be |map|[|memaddr|].
    1. Perform [=!=] [$DetachArrayBuffer$](|memory|.\[[BufferObject]], "WebAssembly.Memory").
    1. Let |buffer| be the result of [=create a memory buffer|creating a memory buffer=] from |memaddr|.
    1. Set |memory|.\[[BufferObject]] to |buffer|.
</div>

<div algorithm=dom-Memory-grow>
    The <dfn method for="Memory">grow(|delta|)</dfn> method, when invoked, performs the following steps:
    1. Let |store| be the [=surrounding agent=]'s [=associated store=].
    1. Let |memaddr| be **this**.\[[Memory]].
    1. Let |ret| be the [=mem_size=](|store|, |memaddr|).
    1. Let |store| be [=mem_grow=](|store|, |memaddr|, |delta|).
    1. If |store| is [=error=], throw a {{RangeError}} exception.
    1. Set the [=surrounding agent=]'s [=associated store=] to |store|.
    1. [=Reset the memory buffer=] of |memaddr|.
    1. Return |ret|.
</div>

Immediately after a WebAssembly [=memory.grow=] instruction executes, perform the following steps:

<div algorithm="memory.grow">
    1. If the top of the stack is not [=i32.const=] (−1),
        1. Let |frame| be the [=current frame=].
        1. Assert: due to validation, |frame|.[=frame/module=].[=moduleinst/memaddrs=][0] exists.
        1. Let |memaddr| be the memory address |frame|.[=frame/module=].[=moduleinst/memaddrs=][0].
        1. [=Reset the memory buffer=] of |memaddr|.
</div>

<div algorithm>
    The getter of the <dfn attribute for="Memory">buffer</dfn> attribute of {{Memory}} returns **this**.\[[BufferObject]].
</div>

<h3 id="tables">Tables</h3>

<pre class="idl">
enum TableKind {
  "externref",
  "anyfunc",
  // Note: More values may be added in future iterations,
  // e.g., typed function references, typed GC references
};

dictionary TableDescriptor {
  required TableKind element;
  required [EnforceRange] unsigned long initial;
  [EnforceRange] unsigned long maximum;
};

[LegacyNamespace=WebAssembly, Exposed=*]
interface Table {
  constructor(TableDescriptor descriptor, optional any value);
  unsigned long grow([EnforceRange] unsigned long delta, optional any value);
  any get([EnforceRange] unsigned long index);
  undefined set([EnforceRange] unsigned long index, optional any value);
  readonly attribute unsigned long length;
};
</pre>

A {{Table}} object represents a single [=table instance=] which can be simultaneously referenced by
multiple {{Instance}} objects.
Each {{Table}} object has a \[[Table]] internal slot, which is a [=table address=].

<div algorithm>
    To <dfn>initialize a table object</dfn> |table| from a [=table address=] |tableaddr|, perform the following steps:
    1. Let |map| be the [=surrounding agent=]'s associated [=Table object cache=].
    1. Assert: |map|[|tableaddr|] doesn't [=map/exist=].
    1. Set |table|.\[[Table]] to |tableaddr|.
    1. [=map/Set=] |map|[|tableaddr|] to |table|.
</div>

<div algorithm>
    To <dfn>create a table object</dfn> from a [=table address=] |tableaddr|, perform the following steps:
    1. Let |map| be the [=surrounding agent=]'s associated [=Table object cache=].
    1. If |map|[|tableaddr|] [=map/exists=],
        1. Return |map|[|tableaddr|].
    1. Let |table| be a [=/new=] {{Table}}.
    1. [=initialize a table object|Initialize=] |table| from |tableaddr|.
    1. Return |table|.
</div>

<div algorithm>
    The <dfn constructor for="Table">Table(|descriptor|, |value|)</dfn> constructor, when invoked, performs the following steps:
    1. Let |elementType| be [=ToValueType=](|descriptor|["element"]).
    1. If |elementType| is not a [=reftype=],
        1. [=Throw=] a {{TypeError}} exception.
    1. Let |initial| be |descriptor|["initial"].
    1. If |descriptor|["maximum"] [=map/exists=], let |maximum| be |descriptor|["maximum"]; otherwise, let |maximum| be empty.
    1. If |maximum| is not empty and |maximum| &lt; |initial|, throw a {{RangeError}} exception.
    1. If |value| is missing,
        1. Let |ref| be [=DefaultValue=](|elementType|).
    1. Otherwise,
        1. Let |ref| be [=?=] [=ToWebAssemblyValue=](|value|, |elementType|).
    1. Let |type| be the [=table type=] {[=table type|min=] |initial|, [=table type|max=] |maximum|} |elementType|.
    1. Let |store| be the [=surrounding agent=]'s [=associated store=].
    1. Let (|store|, |tableaddr|) be [=table_alloc=](|store|, |type|, |ref|). <!-- TODO(littledan): Report allocation failure https://github.com/WebAssembly/spec/issues/584 -->
    1. Set the [=surrounding agent=]'s [=associated store=] to |store|.
    1. [=initialize a table object|Initialize=] **this** from |tableaddr|.
</div>

<div algorithm=dom-Table-grow>
    The <dfn method for="Table">grow(|delta|, |value|)</dfn> method, when invoked, performs the following steps:
    1. Let |tableaddr| be **this**.\[[Table]].
    1. Let |store| be the [=surrounding agent=]'s [=associated store=].
    1. Let |initialSize| be [=table_size=](|store|, |tableaddr|).
    1. Let (<var ignore>limits</var>, |elementType|) be [=table_type=](|tableaddr|).
    1. If |value| is missing,
        1. Let |ref| be [=DefaultValue=](|elementType|).
    1. Otherwise,
        1. Let |ref| be [=?=] [=ToWebAssemblyValue=](|value|, |elementType|).
    1. Let |result| be [=table_grow=](|store|, |tableaddr|, |delta|, |ref|).
    1. If |result| is [=error=], throw a {{RangeError}} exception.

        Note: The above exception can happen due to either insufficient memory or an invalid size parameter.

    1. Set the [=surrounding agent=]'s [=associated store=] to |result|.
    1. Return |initialSize|.
</div>

<div algorithm>
    The getter of the <dfn attribute for="Table">length</dfn> attribute of {{Table}}, when invoked, performs the following steps:
    1. Let |tableaddr| be **this**.\[[Table]].
    1. Let |store| be the [=surrounding agent=]'s [=associated store=].
    1. Return [=table_size=](|store|, |tableaddr|).
</div>

<div algorithm>
    The <dfn method for="Table">get(|index|)</dfn> method, when invoked, performs the following steps:
    1. Let |tableaddr| be **this**.\[[Table]].
    1. Let |store| be the [=surrounding agent=]'s [=associated store=].
    1. Let |result| be [=table_read=](|store|, |tableaddr|, |index|).
    1. If |result| is [=error=], throw a {{RangeError}} exception.
    1. Return [=ToJSValue=](|result|).
</div>

<div algorithm>
    The <dfn method for="Table">set(|index|, |value|)</dfn> method, when invoked, performs the following steps:
    1. Let |tableaddr| be **this**.\[[Table]].
    1. Let (<var ignore>limits</var>, |elementType|) be [=table_type=](|tableaddr|).
    1. If |value| is missing,
        1. Let |ref| be [=DefaultValue=](|elementType|).
    1. Otherwise,
        1. Let |ref| be [=?=] [=ToWebAssemblyValue=](|value|, |elementType|).
    1. Let |store| be the [=surrounding agent=]'s [=associated store=].
    1. Let |store| be [=table_write=](|store|, |tableaddr|, |index|, |ref|).
    1. If |store| is [=error=], throw a {{RangeError}} exception.
    1. Set the [=surrounding agent=]'s [=associated store=] to |store|.
</div>

<h3 id="globals">Globals</h3>

<pre class="idl">
enum ValueType {
  "i32",
  "i64",
  "f32",
  "f64",
  "v128",
  "externref",
  "anyfunc",
};
</pre>

Note: this type may be extended with additional cases in future versions of WebAssembly.

<pre class="idl">
dictionary GlobalDescriptor {
  required ValueType value;
  boolean mutable = false;
};

[LegacyNamespace=WebAssembly, Exposed=*]
interface Global {
  constructor(GlobalDescriptor descriptor, optional any v);
  any valueOf();
  attribute any value;
};
</pre>

A {{Global}} object represents a single [=global instance=]
which can be simultaneously referenced by multiple {{Instance}} objects. Each
{{Global}} object has one internal slot:

    * \[[Global]] : a [=global address=]

<div algorithm>
    To <dfn>initialize a global object</dfn> |global| from a [=global address=] |globaladdr|, perform the following steps:
    1. Let |map| be the [=surrounding agent=]'s associated [=Global object cache=].
    1. Assert: |map|[|globaladdr|] doesn't [=map/exist=].
    1. Set |global|.\[[Global]] to |globaladdr|.
    1. [=map/Set=] |map|[|globaladdr|] to |global|.
</div>

<div algorithm>
    To <dfn>create a global object</dfn> from a [=global address=] |globaladdr|, perform the following steps:
    1. Let |map| be the current [=agent=]'s associated [=Global object cache=].
    1. If |map|[|globaladdr|] [=map/exists=],
        1. Return |map|[|globaladdr|].
    1. Let |global| be a [=/new=] {{Global}}.
    1. [=initialize a global object|Initialize=] |global| from |globaladdr|.
    1. Return |global|.
</div>

<div algorithm>
    The algorithm <dfn>ToValueType</dfn>(|s|) performs the following steps:
    1. If |s| equals "i32", return [=i32=].
    1. If |s| equals "i64", return [=i64=].
    1. If |s| equals "f32", return [=f32=].
    1. If |s| equals "f64", return [=f64=].
    1. If |s| equals "v128", return [=v128=].
    1. If |s| equals "anyfunc", return [=funcref=].
    1. If |s| equals "externref", return [=externref=].
    1. Assert: This step is not reached.
</div>

<div algorithm>
    The algorithm <dfn>DefaultValue</dfn>(|valuetype|) performs the following steps:
    1. If |valuetype| equals [=i32=], return [=i32.const=] 0.
    1. If |valuetype| equals [=i64=], return [=i64.const=] 0.
    1. If |valuetype| equals [=f32=], return [=f32.const=] 0.
    1. If |valuetype| equals [=f64=], return [=f64.const=] 0.
    1. If |valuetype| equals [=funcref=], return [=ref.null=] [=funcref=].
    1. If |valuetype| equals [=externref=], return [=ToWebAssemblyValue=](undefined, |valuetype|).
    1. Assert: This step is not reached.
</div>

<div algorithm>
    The <dfn constructor for="Global">Global(|descriptor|, |v|)</dfn> constructor, when invoked, performs the following steps:
    1. Let |mutable| be |descriptor|["mutable"].
    1. Let |valuetype| be [=ToValueType=](|descriptor|["value"]).
    1. If |valuetype| is [=v128=],
        1. Throw a {{TypeError}} exception.
    1. If |v| is missing,
        1. Let |value| be [=DefaultValue=](|valuetype|).
    1. Otherwise,
        1. Let |value| be [=ToWebAssemblyValue=](|v|, |valuetype|).
    1. If |mutable| is true, let |globaltype| be [=var=] |valuetype|; otherwise, let |globaltype| be [=const=] |valuetype|.
    1. Let |store| be the current agent's [=associated store=].
    1. Let (|store|, |globaladdr|) be [=global_alloc=](|store|, |globaltype|, |value|). <!-- TODO(littledan): Report allocation failure https://github.com/WebAssembly/spec/issues/584 -->
    1. Set the current agent's [=associated store=] to |store|.
    1. [=initialize a global object|Initialize=] **this** from |globaladdr|.
</div>

<div algorithm>
    The algorithm <dfn>GetGlobalValue</dfn>({{Global}} |global|) performs the following steps:
    1. Let |store| be the current agent's [=associated store=].
    1. Let |globaladdr| be |global|.\[[Global]].
    1. Let |globaltype| be [=global_type=](|store|, |globaladdr|).
    1. If |globaltype| is of the form <var ignore>mut</var> [=v128=], throw a {{TypeError}}.
    1. Let |value| be [=global_read=](|store|, |globaladdr|).
    1. Return [=ToJSValue=](|value|).
</div>

<div algorithm>
    The getter of the <dfn attribute for="Global">value</dfn> attribute of {{Global}}, when invoked, performs the following steps:
    1. Return [=GetGlobalValue=](**this**).

    The setter of the value attribute of {{Global}}, when invoked, performs the following steps:
    1. Let |store| be the current agent's [=associated store=].
    1. Let |globaladdr| be **this**.\[[Global]].
    1. Let |mut| |valuetype| be [=global_type=](|store|, |globaladdr|).
    1. If |valuetype| is [=v128=], throw a {{TypeError}}.
    1. If |mut| is [=const=], throw a {{TypeError}}.
    1. Let |value| be [=ToWebAssemblyValue=](**the given value**, |valuetype|).
    1. Let |store| be [=global_write=](|store|, |globaladdr|, |value|).
    1. If |store| is [=error=], throw a {{RangeError}} exception.
    1. Set the current agent's [=associated store=] to |store|.
</div>

<div algorithm>
    The <dfn method for="Global">valueOf()</dfn> method, when invoked, performs the following steps:
    1. Return [=GetGlobalValue=](**this**).
</div>

<h3 id="exported-function-exotic-objects">Exported Functions</h3>

A WebAssembly function is made available in JavaScript as an <dfn>Exported Function</dfn>.
Exported Functions are [=Built-in Function Objects=] which are not constructors, and which have a \[[FunctionAddress]] internal slot.
This slot holds a [=function address=] relative to the [=surrounding agent=]'s [=associated store=].

<div algorithm>
  The <dfn>name of the WebAssembly function</dfn> |funcaddr| is found by performing the following steps:

    1. Let |store| be the [=surrounding agent=]'s [=associated store=].
    1. Let |funcinst| be |store|.funcs[|funcaddr|].
    1. If |funcinst| is of the form {type <var ignore>functype</var>, hostcode |hostfunc|},
        1. Assert: |hostfunc| is a JavaScript object and [$IsCallable$](|hostfunc|) is true.
        1. Let |index| be the [=index of the host function=] |funcaddr|.
    1. Otherwise,
        1. Let |moduleinst| be |funcinst|.module.
        1. Assert: |funcaddr| is contained in |moduleinst|.funcaddrs.
        1. Let |index| be the index of |moduleinst|.funcaddrs where |funcaddr| is found.
    1. Return [=!=] [$ToString$](|index|).
</div>

<div algorithm>
  To create <dfn>a new Exported Function</dfn> from a WebAssembly [=function address=] |funcaddr|, perform the following steps:

    1. Let |map| be the [=surrounding agent=]'s associated [=Exported Function cache=].
    1. If |map|[|funcaddr|] [=map/exists=],
        1. Return |map|[|funcaddr|].
    1. Let |steps| be "[=call an Exported Function|call the Exported Function=] |funcaddr| with arguments."
    1. Let |realm| be the [=current Realm=].
    1. Let |store| be the [=surrounding agent=]'s [=associated store=].
    1. Let |functype| be [=func_type=](|store|, |funcaddr|).
    1. Let [|paramTypes|] → [<var ignore>resultTypes</var>] be |functype|.
    1. Let |arity| be |paramTypes|'s [=list/size=].
    1. Let |name| be the [=name of the WebAssembly function=] |funcaddr|.
    1. Let |function| be [=!=] [$CreateBuiltinFunction$](|steps|, |arity|, |name|, « \[[FunctionAddress]] », |realm|).
    1. Set |function|.\[[FunctionAddress]] to |funcaddr|.
    1. [=map/Set=] |map|[|funcaddr|] to |function|.
    1. Return |function|.
</div>

<div algorithm>
  To <dfn>call an Exported Function</dfn> with [=function address=] |funcaddr| and a [=list=] of JavaScript arguments |argValues|, perform the following steps:

    1. Let |store| be the [=surrounding agent=]'s [=associated store=].
    1. Let |functype| be [=func_type=](|store|, |funcaddr|).
    1. Let [|parameters|] → [|results|] be |functype|.
    1. If |parameters| or |results| contain [=v128=], throw a {{TypeError}}.

        Note: the above error is thrown each time the \[[Call]] method is invoked.
    1. Let |args| be « ».
    1. Let |i| be 0.
    1. [=list/iterate|For each=] |t| of |parameters|,
        1. If |argValues|'s [=list/size=] &gt; |i|, let |arg| be |argValues|[|i|].
        1. Otherwise, let |arg| be undefined.
        1. [=list/Append=] [=ToWebAssemblyValue=](|arg|, |t|) to |args|.
        1. Set |i| to |i| + 1.
    1. Let (|store|, |ret|) be the result of [=func_invoke=](|store|, |funcaddr|, |args|).
    1. Set the [=surrounding agent=]'s [=associated store=] to |store|.
    1. If |ret| is [=error=], throw an exception. This exception should be a WebAssembly {{RuntimeError}} exception, unless otherwise indicated by <a href="#errors">the WebAssembly error mapping</a>.
    1. Let |outArity| be the [=list/size=] of |ret|.
    1. If |outArity| is 0, return undefined.
    1. Otherwise, if |outArity| is 1, return [=ToJSValue=](|ret|[0]).
    1. Otherwise,
        1. Let |values| be « ».
        1. [=list/iterate|For each=] |r| of |ret|,
            1. [=list/Append=] [=ToJSValue=](|r|) to |values|.
        1. Return [$CreateArrayFromList$](|values|).
</div>

Note: [=call an Exported Function|Calling an Exported Function=] executes in the \[[Realm]] of the callee Exported Function, as per the definition of [=built-in function objects=].

Note: Exported Functions do not have a \[[Construct]] method and thus it is not possible to call one with the `new` operator.

<div algorithm>
  To <dfn>run a host function</dfn> from the JavaScript object |func|, type |functype|, and [=list=] of [=WebAssembly values=] |arguments|, perform the following steps:

    1. Let [|parameters|] → [|results|] be |functype|.
    1. If |parameters| or |results| contain [=v128=], throw a {{TypeError}}.
    1. Let |jsArguments| be « ».
    1. [=list/iterate|For each=] |arg| of |arguments|,
        1. [=list/Append=] [=!=] [=ToJSValue=](|arg|) to |jsArguments|.
    1. Let |ret| be [=?=] [$Call$](|func|, undefined, |jsArguments|).
    1. Let |resultsSize| be |results|'s [=list/size=].
    1. If |resultsSize| is 0, return « ».
    1. Otherwise, if |resultsSize| is 1, return « [=?=] [=ToWebAssemblyValue=](|ret|, |results|[0]) ».
    1. Otherwise,
        1. Let |method| be [=?=] [$GetMethod$](|ret|, {{@@iterator}}).
        1. If |method| is undefined, [=throw=] a {{TypeError}}.
        1. Let |values| be [=?=] [$IterableToList$](|ret|, |method|).
        1. Let |wasmValues| be a new, empty [=list=].
        1. If |values|'s [=list/size=] is not |resultsSize|, throw a {{TypeError}} exception.
        1. For each |value| and |resultType| in |values| and |results|, paired linearly,
            1. [=list/Append=] [=ToWebAssemblyValue=](|value|, |resultType|) to |wasmValues|.
        1. Return |wasmValues|.
</div>

<div algorithm>
  To <dfn>create a host function</dfn> from the JavaScript object |func| and type |functype|, perform the following steps:

    1. Assert: [$IsCallable$](|func|).
    1. Let |stored settings| be the <a spec=HTML>incumbent settings object</a>.
    1. Let |hostfunc| be a [=host function=] which performs the following steps when called with arguments |arguments|:
        1. Let |realm| be |func|'s [=associated Realm=].
        1. Let |relevant settings| be |realm|'s [=realm/settings object=].
        1. [=Prepare to run script=] with |relevant settings|.
        1. [=Prepare to run a callback=] with |stored settings|.
        1. Let |result| be the result of [=run a host function|running a host function=] from |func|, |functype|, and |arguments|.
        1. [=Clean up after running a callback=] with |stored settings|.
        1. [=Clean up after running script=] with |relevant settings|.
        1. Assert: |result|.\[[Type]] is <emu-const>throw</emu-const> or <emu-const>normal</emu-const>.
        1. If |result|.\[[Type]] is <emu-const>throw</emu-const>, then trigger a WebAssembly trap, and propagate |result|.\[[Value]] to the enclosing JavaScript.
        1. Otherwise, return |result|.\[[Value]].
    1. Let |store| be the [=surrounding agent=]'s [=associated store=].
    1. Let (|store|, |funcaddr|) be [=func_alloc=](|store|, |functype|, |hostfunc|).
    1. Set the [=surrounding agent=]'s [=associated store=] to |store|.
    1. Return |funcaddr|.
</div>

<div algorithm>
The algorithm <dfn>ToJSValue</dfn>(|w|) coerces a [=WebAssembly value=] to a JavaScript value by performing the following steps:

1. Assert: |w| is not of  the form [=v128.const=] <var ignore>v128</var>.
1. If |w| is of the form [=i64.const=] |i64|,
    1. Let |v| be [=signed_64=](|i64|).
    1. Return [=ℤ=](|v| interpreted as a mathematical value).
1. If |w| is of the form [=i32.const=] |i32|, return [=𝔽=]([=signed_32=](|i32| interpreted as a mathematical value)).
1. If |w| is of the form [=f32.const=] |f32|,
    1. If |f32| is [=+∞=] or [=−∞=], return **+∞**<sub>𝔽</sub> or **-∞**<sub>𝔽</sub>, respectively.
    1. If |f32| is [=nan=], return **NaN**.
    1. Return [=𝔽=](|f32| interpreted as a mathematical value).
1. If |w| is of the form [=f64.const=] |f64|,
    1. If |f64| is [=+∞=] or [=−∞=], return **+∞**<sub>𝔽</sub> or **-∞**<sub>𝔽</sub>, respectively.
    1. If |f64| is [=nan=], return **NaN**.
    1. Return [=𝔽=](|f64| interpreted as a mathematical value).
1. If |w| is of the form [=ref.null=] <var ignore>t</var>, return null.
1. If |w| is of the form [=ref.func=] |funcaddr|, return the result of creating [=a new Exported Function=] from |funcaddr|.
1. If |w| is of the form [=ref.extern=] |externaddr|, return the result of [=retrieving an extern value=] from |externaddr|.
1. If |w| is of the form [=ref.array=] <var ignore>arrayaddr</var>, [=ref.struct=] <var ignore>structaddr</var>, [=ref.i31=] <var ignore>i31addr</var>, or [=ref.host=] <var ignore>hostaddr</var>,
    1. Return the result of [=extern_externalize=](|w|).

Note: Number values which are equal to NaN may have various observable NaN payloads; see [$NumericToRawBytes$] for details.
</div>

<div algorithm>

For <dfn>retrieving an extern value</dfn> from an [=extern address=] |externaddr|, perform the following steps:

1. Let |map| be the [=surrounding agent=]'s associated [=extern value cache=].
1. Assert: |map|[|externaddr|] [=map/exists=].
1. Return |map|[|externaddr|].

</div>

<div algorithm>
The algorithm <dfn>ToWebAssemblyValue</dfn>(|v|, |type|) coerces a JavaScript value to a [=WebAssembly value=] by performing the following steps:

1. Assert: |type| is not [=v128=].
1. If |type| is [=i64=],
    1. Let |i64| be [=?=] [$ToBigInt64$](|v|).
    1. Return [=i64.const=] |i64|.
1. If |type| is [=i32=],
    1. Let |i32| be [=?=] [$ToInt32$](|v|).
    1. Return [=i32.const=] |i32|.
1. If |type| is [=f32=],
    1. Let |number| be [=?=] [$ToNumber$](|v|).
    1. If |number| is **NaN**,
        1. Let |n| be an implementation-defined integer such that [=canon=]<sub>32</sub> ≤ |n| < 2<sup>[=signif=](32)</sup>.
        1. Let |f32| be [=nan=](n).
    1. Otherwise,
        1. Let |f32| be |number| rounded to the nearest representable value using IEEE 754-2008 round to nearest, ties to even mode. [[IEEE-754]]
    1. Return [=f32.const=] |f32|.
1. If |type| is [=f64=],
    1. Let |number| be [=?=] [$ToNumber$](|v|).
    1. If |number| is **NaN**,
        1. Let |n| be an implementation-defined integer such that [=canon=]<sub>64</sub> ≤ |n| < 2<sup>[=signif=](64)</sup>.
        1. Let |f64| be [=nan=](n).
    1. Otherwise,
        1. Let |f64| be |number|.
    1. Return [=f64.const=] |f64|.
1. If |type| is of the form [=ref=] |null| |heaptype|,
    1. If |v| is null,
        1. If |null| is present,
            1. Return [=ref.null=] |heaptype|.
        1. Otherwise,
            1. Throw a {{TypeError}}.
    1. If |type| is a subtype of [=ref=] |null| [=heap-type/func=],
        1. If |v| is an [=Exported Function=],
            1. Let |funcaddr| be the value of |v|'s \[[FunctionAddress]] internal slot.
            1. Let |testresult| be [=ref_test=](|heaptype|, [=ref.func=] |funcaddr|).
            1. If |testresult| is true,
                1. Return [=ref.func=] |funcaddr|.
        1. Throw a {{TypeError}}.
    1. If |heaptype| is [=extern=],
        1. Let |map| be the [=surrounding agent=]'s associated [=extern value cache=].
        1. If a [=extern address=] |externaddr| exists such that |map|[|externaddr|] is the same as |v|,
            1. Return [=ref.extern=] |externaddr|.
        1. Let [=extern address=] |externaddr| be the smallest address such that |map|[|externaddr|] [=map/exists=] is false.
        1. [=map/Set=] |map|[|externaddr|] to |v|.
        1. Return [=ref.extern=] |externaddr|.
    1. If |type| is a subtype of [=ref=] |null| [=any=],
        1. Let |externref| be [=ToWebAssemblyValue=](|v|, [=ref=] [=extern=]).
        1. Let |internref| be [=extern_internalize=](|externref|).
        1. Let |testresult| be [=ref_test=](|heaptype|, |internref|).
        1. If |testresult| is true,
            1. Return |internref|.
        1. Throw a {{TypeError}}.
1. Assert: This step is not reached.

</div>

<h3 id="gc-exotic-objects">Garbage Collected Objects</h3>

A WebAssembly struct or array is made available in JavaScript as an <dfn>Exported GC Object</dfn>.
An [=Exported GC Object=] is an exotic object that wraps a garbage collected WebAssembly reference value.
Most JavaScript operations on an [=Exported GC Object=] will throw an exception or return undefined.

Note: These operations may be refined in the future to allow richer interactions in JavaScript with WebAssembly structs and arrays.

An [=Exported GC Object=] contains an \[[ObjectAddress]] internal slot, which holds a [=object address=] relative to the [=surrounding agent=]'s [=associated store=],
and an \[[ObjectKind]] internal slot, which holds the string value "struct" or "array".

The internal methods of an [=Exported GC Object=] use the following implementations.

<div algorithm>
  The <dfn>\[[GetPrototypeOf]] internal method of an Exported GC Object</dfn> <var ignore>O</var> takes no arguments and returns null. It performs the following steps when called:

    1. Return null.
</div>

<div algorithm>
  The <dfn>\[[SetPrototypeOf]] internal method of an Exported GC Object</dfn> <var ignore>O</var> takes argument <var ignore>V</var> (an Object or null) and returns a boolean. It performs the following steps when called:

    1. Return false.
</div>

<div algorithm>
  The <dfn>\[[IsExtensible]] internal method of an Exported GC Object</dfn> <var ignore>O</var> takes no arguments and returns a boolean. It performs the following steps when called:

    1. Return false.
</div>

<div algorithm>
  The <dfn>\[[PreventExtensions]] internal method of an Exported GC Object</dfn> <var ignore>O</var> takes no arguments and returns a boolean. It performs the following steps when called:

    1. Return false.
</div>

<div algorithm>
  The <dfn>\[[GetOwnProperty]] internal method of an Exported GC Object</dfn> <var ignore>O</var> takes argument <var ignore>P</var> (a property key) and returns undefined. It performs the following steps when called:

    1. Return undefined.
</div>

<div algorithm>
  The <dfn>\[[DefineOwnProperty]] internal method of an Exported GC Object</dfn> <var ignore>O</var> takes arguments <var ignore>P</var> (a property key) and <var ignore>Desc</var> (a property descriptor) and returns a boolean. It performs the following steps when called:

    1. Return false.
</div>

<div algorithm>
  The <dfn>\[[HasProperty]] internal method of an Exported GC Object</dfn> <var ignore>O</var> takes argument <var ignore>P</var> (a property key) and returns a boolean. It performs the following steps when called:

    1. Return false.
</div>

<div algorithm>
  The <dfn>\[[Get]] internal method of an Exported GC Object</dfn> <var ignore>O</var> takes arguments <var ignore>P</var> (a property key) and <var ignore>Receiver</var> (an ECMAScript language value) and returns undefined. It performs the following steps when called:

    1. Return undefined.
</div>

<div algorithm>
  The <dfn>\[[Set]] internal method of an Exported GC Object</dfn> <var ignore>O</var> takes arguments <var ignore>P</var> (a property key), <var ignore>V</var> (an ECMAScript language value), and <var ignore>Receiver</var> (an ECMAScript language value) and throws an exception. It performs the following steps when called:

    1. Throw a {{TypeError}}.
</div>

<div algorithm>
  The <dfn>\[[Delete]] internal method of an Exported GC Object</dfn> <var ignore>O</var> takes argument <var ignore>P</var> (a property key) and throws an exception. It performs the following steps when called:

    1. Throw a {{TypeError}}.
</div>

<div algorithm>
  The <dfn>\[[OwnPropertyKeys]] internal method of an Exported GC Object</dfn> <var ignore>O</var> takes no arguments and returns a list. It performs the following steps when called:

    1. Let keys be a new empty list.
    1. Return keys.
</div>

<div algorithm>
  To create <dfn>a new Exported GC Object</dfn> from a WebAssembly [=object address=] |objectaddr| and a string |objectkind|, perform the following steps:

    1. Assert: |objectkind| is either "array" or "struct".
    1. Let |map| be the [=surrounding agent=]'s associated [=exported GC object cache=].
    1. If |map|[|objectaddr|] [=map/exists=],
        1. Return |map|[|objectaddr|].
    1. Let |object| be [=MakeBasicObject=](« \[[ObjectAddress]] »).
    1. Set |object|.\[[ObjectAddress]] to |objectaddr|.
    1. Set |object|.\[[ObjectKind]] to |objectkind|.
    1. Set |object|.\[[GetPrototypeOf]] as specified in [=[[GetPrototypeOf]] internal method of an Exported GC Object=].
    1. Set |object|.\[[SetPrototypeOf]] as specified in [=[[SetPrototypeOf]] internal method of an Exported GC Object=].
    1. Set |object|.\[[IsExtensible]] as specified in [=[[IsExtensible]] internal method of an Exported GC Object=].
    1. Set |object|.\[[PreventExtensions]] as specified in [=[[PreventExtensions]] internal method of an Exported GC Object=].
    1. Set |object|.\[[GetOwnProperty]] as specified in [=[[GetOwnProperty]] internal method of an Exported GC Object=].
    1. Set |object|.\[[DefineOwnProperty]] as specified in [=[[DefineOwnProperty]] internal method of an Exported GC Object=].
    1. Set |object|.\[[HasProperty]] as specified in [=[[HasProperty]] internal method of an Exported GC Object=].
    1. Set |object|.\[[Get]] as specified in [=[[Get]] internal method of an Exported GC Object=].
    1. Set |object|.\[[Set]] as specified in [=[[Set]] internal method of an Exported GC Object=].
    1. Set |object|.\[[Delete]] as specified in [=[[Delete]] internal method of an Exported GC Object=].
    1. Set |object|.\[[OwnPropertyKeys]] as specified in [=[[OwnPropertyKeys]] internal method of an Exported GC Object=].
    1. [=map/Set=] |map|[|objectaddr|] to |object|.
    1. Return |object|.
</div>

<h3 id="error-objects">Error Objects</h3>

WebAssembly defines the following Error classes: <dfn exception>CompileError</dfn>, <dfn exception>LinkError</dfn>, and <dfn exception>RuntimeError</dfn>.

<div algorithm="create the WebAssembly namespace object">
When the [=namespace object=] for the {{WebAssembly}} namespace is [=create a namespace object|created=], the following steps must be run:

1.  Let |namespaceObject| be the [=namespace object=].
1.  [=list/iterate|For each=] |error| of « "CompileError", "LinkError", "RuntimeError" »,
    1.  Let |constructor| be a new object, implementing the [=NativeError Object Structure=], with <var ignore>NativeError</var> set to |error|.
    1.  [=!=] [$CreateMethodProperty$](|namespaceObject|, |error|,  |constructor|).

</div>

Note: This defines {{CompileError}}, {{LinkError}}, and {{RuntimeError}} classes on the {{WebAssembly}} namespace, which are produced by the APIs defined in this specification.
They expose the same interface as native JavaScript errors like {{TypeError}} and {{RangeError}}.

Note: It is not currently possible to define this behavior using Web IDL.


<h2 id="errors">Error Condition Mappings to JavaScript</h2>

Running WebAssembly programs encounter certain events which halt execution of the WebAssembly code.
WebAssembly code (currently)
has no way to catch these conditions and thus an exception will necessarily
propagate to the enclosing non-WebAssembly caller (whether it is a browser,
JavaScript or another runtime system) where it is handled like a normal JavaScript exception.

If WebAssembly calls JavaScript via import and the JavaScript throws an
exception, the exception is propagated through the WebAssembly activation to the
enclosing caller.

Because JavaScript exceptions can be handled, and JavaScript can continue to
call WebAssembly exports after a trap has been handled, traps do not, in
general, prevent future execution.

<h3 id="stack-overflow">Stack Overflow</h3>

Whenever a stack overflow occurs in
WebAssembly code, the same class of exception is thrown as for a stack overflow in
JavaScript. The particular exception here is implementation-defined in both cases.

Note: ECMAScript doesn't specify any sort of behavior on stack overflow; implementations have been observed to throw {{RangeError}}, InternalError or Error. Any is valid here.

<h3 id="out-of-memory">Out of Memory</h3>

Whenever validation, compilation or instantiation run out of memory, the
same class of exception is thrown as for out of memory conditions in JavaScript.
The particular exception here is implementation-defined in both cases.

Note: ECMAScript doesn't specify any sort of behavior on out-of-memory conditions; implementations have been observed to throw OOMError and to crash. Either is valid here.

<div class="issue">
    A failed allocation of a large table or memory may either result in
        - a {{RangeError}}, as specified in the {{Memory}} {{Memory/grow()}} and {{Table}} {{Table/grow()}} operations
        - returning -1 as the [=memory.grow=] instruction
        - UA-specific OOM behavior as described in this section.
    In a future revision, we may reconsider more reliable and recoverable errors for allocations of large amounts of memory.

    See [Issue 879](https://github.com/WebAssembly/spec/issues/879) for further discussion.
</div>

<h2 id="external-conversion">Requirements on External Conversion Operations in WebAssembly</h2>

The WebAssembly core specification defines the [=extern.externalize=] and [=extern.internalize=] instructions
(exposed as [=embedder/extern_externalize=] and [=embedder/extern_internalize=] in the embedding API)
for the purpose of converting internal WebAssembly references to or from an external host representation.
The behavior of these operations is partially host-defined.

A JavaScript host implementation must implement [=embedder/extern_internalize=] and [=embedder/extern_externalize=] as follows:

<div algorithm>
The <dfn>extern_internalize</dfn>(|externref|) operation takes one argument |externref| and performs the following steps:

1. Let [=ref.extern=] |externaddr| be |externref|.
1. Let |v| be the result of [=retrieving an extern value=] from |externaddr|.
1. If |v| [=is a Number=],
    1. Let |i32| be ? [=ToInt32=](|v|).
    1. If |v| is equal to |i32| and [=ℝ=](|v|) < 2<sup>30</sup> and [=ℝ=](|v|) ⩾ -2<sup>30</sup>,
        1. Return [=i31_new=]([=i32.const=] |v|).
1. If |v| is an [=Exported GC Object=],
    1. Let |objectaddr| be the value of |v|'s \[[ObjectAddress]] internal slot.
    1. Let |objecttype| be the value of |v|'s \[[ObjectType]] internal slot.
    1. If |objecttype| is "array",
        1. Return [=ref.array=] |objectaddr|.
    1. If |objecttype| is "struct",
        1. Return [=ref.struct=] |objectaddr|.
1. Otherwise,
    1. Return [=ref.host=] |externaddr|.

</div>

<div algorithm>
The <dfn>extern_externalize</dfn>(|internref|) operation takes one argument |internref| and performs the following steps:

1. If |internref| is of the form [=ref.i31=] |i31addr|,
    1. Let |i32| be [=i31_get=](|i31addr|).
    1. Return [=the Number value=] for |i32|.
1. If |internref| is of the form [=ref.struct=] |structaddr|, return the result of creating [=a new Exported GC Object=] from |structaddr| and "struct".
1. If |internref| is of the form [=ref.array=] |arrayaddr|, return the result of creating [=a new Exported GC Object=] from |arrayaddr| and "array".
1. If |internref| is of the form [=ref.host=] |externaddr|, return the result of [=retrieving an extern value=] from |externaddr|.
1. Assert: This step is not reached.

</div>

<h2 id="limits">Implementation-defined Limits</h2>

The WebAssembly core specification allows an implementation to define limits on the syntactic structure of the module.
While each embedding of WebAssembly may choose to define its own limits, for predictability the standard WebAssembly JavaScript Interface described in this document defines the following exact limits.
An implementation must reject a module that exceeds one of the following limits with a {{CompileError}}:
In practice, an implementation may run out of resources for valid modules below these limits.

<ul>
<li>The maximum size of a module is 1073741824 bytes (1 GiB).</li>
<li>The maximum number of types defined in the types section is 1000000.</li>
<li>The maximum number of functions defined in a module is 1000000.</li>
<li>The maximum number of imports declared in a module is 100000.</li>
<li>The maximum number of exports declared in a module is 100000.</li>
<li>The maximum number of globals defined in a module is 1000000.</li>
<li>The maximum number of data segments defined in a module is 100000.</li>

<li>The maximum number of tables, including declared or imported tables, is 100000.</li>
<li>The maximum size of a table is 10000000.</li>
<li>The maximum number of table entries in any table initialization is 10000000.</li>
<li>The maximum number of memories, including declared or imported memories, is 1.</li>

<li>The maximum number of parameters to any function or block is 1000.</li>
<li>The maximum number of return values for any function or block is 1000.</li>
<li>The maximum size of a function body, including locals declarations, is 7654321 bytes.</li>
<li>The maximum number of locals declared in a function, including implicitly declared as parameters, is 50000.</li>
</ul>

An implementation must throw a {{RuntimeError}} if one of the following limits is exceeded during runtime:
In practice, an implementation may run out of resources for valid modules below these limits.

<ul>
<li>The maximum size of a table is 10000000.</li>
<li>The maximum number of pages of a memory is 65536.</li>
</ul>

<h2 id="security-considerations">Security and Privacy Considerations</h2>

<p><em>This section is non-normative.</em></p>

This document defines a host environment for WebAssembly. It enables a WebAssembly instance to [=import=] JavaScript objects and functions from an [=read the imports|import object=], but otherwise provides no access to the embedding environment. Thus a WebAssembly instance is bound to the same constraints as JavaScript.<|MERGE_RESOLUTION|>--- conflicted
+++ resolved
@@ -39,7 +39,6 @@
             text: ?
         text: Type; url: sec-ecmascript-data-types-and-values
         text: current Realm; url: current-realm
-<<<<<<< HEAD
         text: ObjectCreate; url: sec-objectcreate
         text: CreateBuiltinFunction; url: sec-createbuiltinfunction
         text: SetFunctionName; url: sec-setfunctionname
@@ -56,14 +55,12 @@
         text: BigInt; url: #sec-ecmascript-language-types-bigint-type
         text: MakeBasicObject; url: #sec-makebasicobject
         text: ℝ; url: #ℝ
-    type: abstract-op
-        text: CreateMethodProperty; url: sec-createmethodproperty
-=======
         text: Built-in Function Objects; url: sec-built-in-function-objects
         text: NativeError Object Structure; url: sec-nativeerror-object-structure
         text: 𝔽; url: #𝔽
         text: ℤ; url: #ℤ
->>>>>>> bbb3c042
+    type: abstract-op
+        text: CreateMethodProperty; url: sec-createmethodproperty
 urlPrefix: https://webassembly.github.io/spec/core/; spec: WebAssembly; type: dfn
     url: valid/modules.html#valid-module
         text: valid
@@ -147,21 +144,18 @@
         text: reftype
         text: funcref
         text: externref
-<<<<<<< HEAD
         text: ref
     url: syntax/types.html#heap-types; for: heap-type
         text: extern
         text: func
         text: i31
         text: any
-=======
     url: syntax/values.html#syntax-float
         text: +∞
         text: −∞
         text: nan
         text: canon
         text: signif
->>>>>>> bbb3c042
     text: function element; url: exec/runtime.html#syntax-funcelem
     text: import component; url: syntax/modules.html#imports
     text: external value; url: exec/runtime.html#syntax-externval
@@ -361,15 +355,9 @@
     1. [=list/iterate|For each=] (|moduleName|, |componentName|, |externtype|) of [=module_imports=](|module|),
         1. Let |o| be [=?=] [$Get$](|importObject|, |moduleName|).
         1. If [=Type=](|o|) is not Object, throw a {{TypeError}} exception.
-<<<<<<< HEAD
-        1. Let |v| be ? [=Get=](|o|, |componentName|).
+        1. Let |v| be [=?=] [$Get$](|o|, |componentName|).
         1. If |externtype| is of the form [=external-type/func=] |functype|,
-            1. If [=IsCallable=](|v|) is false, throw a {{LinkError}} exception.
-=======
-        1. Let |v| be [=?=] [$Get$](|o|, |componentName|).
-        1. If |externtype| is of the form [=func=] |functype|,
             1. If [$IsCallable$](|v|) is false, throw a {{LinkError}} exception.
->>>>>>> bbb3c042
             1. If |v| has a \[[FunctionAddress]] internal slot, and therefore is an [=Exported Function=],
                 1. Let |funcaddr| be the value of |v|'s \[[FunctionAddress]] internal slot.
             1. Otherwise,
