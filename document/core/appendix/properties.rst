.. index:: ! soundness, type system
.. _soundness:

Type Soundness
--------------

The :ref:`type system <type-system>` of WebAssembly is *sound*, implying both *type safety* and *memory safety* with respect to the WebAssembly semantics. For example:

* All types declared and derived during validation are respected at run time;
  e.g., every :ref:`local <syntax-local>` or :ref:`global <syntax-global>` variable will only contain type-correct values, every :ref:`instruction <syntax-instr>` will only be applied to operands of the expected type, and every :ref:`function <syntax-func>` :ref:`invocation <exec-invocation>` always evaluates to a result of the right type (if it does not diverge, throw an exception, or :ref:`trap <trap>`).

* No memory location will be read or written except those explicitly defined by the program, i.e., as a :ref:`local <syntax-local>`, a :ref:`global <syntax-global>`, an element in a :ref:`table <syntax-table>`, or a location within a linear :ref:`memory <syntax-mem>`.

* There is no undefined behavior,
  i.e., the :ref:`execution rules <exec>` cover all possible cases that can occur in a :ref:`valid <valid>` program, and the rules are mutually consistent.

Soundness also is instrumental in ensuring additional properties, most notably, *encapsulation* of function and module scopes: no :ref:`locals <syntax-local>` can be accessed outside their own function and no :ref:`module <syntax-module>` components can be accessed outside their own module unless they are explicitly :ref:`exported <syntax-export>` or :ref:`imported <syntax-import>`.

The typing rules defining WebAssembly :ref:`validation <valid>` only cover the *static* components of a WebAssembly program.
In order to state and prove soundness precisely, the typing rules must be extended to the *dynamic* components of the abstract :ref:`runtime <syntax-runtime>`, that is, the :ref:`store <syntax-store>`, :ref:`configurations <syntax-config>`, and :ref:`administrative instructions <syntax-instr-admin>`. [#cite-pldi2017]_


.. index:: context, recursive type, recursive type index
.. _context-ext:

Contexts
~~~~~~~~

In order to check :ref:`rolled up <aux-roll-rectype>` recursive types,
the :ref:`context <context>` is locally extended with an additional component that records the :ref:`sub type <syntax-subtype>` corresponding to each :ref:`recursive type index <syntax-rectypeidx>` within the current :ref:`recursive type <syntax-rectype>`:

.. math::
   \begin{array}{llll}
   \production{context} & C &::=&
     \{~ \dots, \CRECS ~ \subtype^\ast ~\} \\
   \end{array}


.. index:: value type, reference type, heap type, bottom type, sub type, recursive type, recursive type index
.. _valid-types-ext:

Types
~~~~~

Well-formedness for :ref:`extended type forms <type-ext>` is defined as follows.


.. _valid-heaptype-ext:

:ref:`Heap Type <syntax-heaptype-ext>` :math:`\BOTH`
....................................................

* The heap type is valid.

.. math::
   \frac{
   }{
     C \vdashheaptype \BOTH : \OKheaptype
   }

:ref:`Heap Type <syntax-heaptype-ext>` :math:`\REC~i`
.....................................................

* The recursive type index :math:`i` must exist in :math:`C.\CRECS`.

* Then the heap type is valid.

.. math::
   \frac{
     C.\CRECS[i] = \subtype
   }{
     C \vdashheaptype \REC~i : \OKheaptype
   }


.. _valid-valtype-ext:

:ref:`Value Type <syntax-valtype-ext>` :math:`\BOT`
...................................................

* The value type is valid.

.. math::
   \frac{
   }{
     C \vdashvaltype \BOT : \OKvaltype
   }


.. _valid-rectype-ext:

:ref:`Recursive Types <syntax-rectype>` :math:`\TREC~\subtype^\ast`
...................................................................

* Let :math:`C'` be the current :ref:`context <context>` :math:`C`, but where |CRECS| is :math:`\subtype^\ast`.

* There must be a :ref:`type index <syntax-typeidx>` :math:`x`, such that for each :ref:`sub type <syntax-subtype>` :math:`\subtype_i` in :math:`\subtype^\ast`:

  * Under the context :math:`C'`, the :ref:`sub type <syntax-subtype>` :math:`\subtype_i` must be :ref:`valid <valid-subtype>` for :ref:`type index <syntax-typeidx>` :math:`x+i` and :ref:`recursive type index <syntax-rectypeidx>` :math:`i`.

* Then the recursive type is valid for the :ref:`type index <syntax-typeidx>` :math:`x`.

.. math::
   \frac{
     C,\CRECS~\subtype^\ast \vdashrectype \TREC~\subtype^\ast : {\OKrectype}(x,0)
   }{
     C \vdashrectype \TREC~\subtype^\ast : {\OKrectype}(x)
   }

.. math::
   \frac{
   }{
     C \vdashrectype \TREC~\epsilon : {\OKrectype}(x,i)
   }
   \qquad
   \frac{
     C \vdashsubtype \subtype : {\OKsubtype}(x,i)
     \qquad
     C \vdashrectype \TREC~{\subtype'}^\ast : {\OKrectype}(x+1,i+1)
   }{
     C \vdashrectype \TREC~\subtype~{\subtype'}^\ast : {\OKrectype}(x,i)
   }

.. note::
   These rules are a generalisation of the ones :ref:`previously given <valid-rectype>`.


.. _valid-subtype-ext:

:ref:`Sub types <syntax-subtype>` :math:`\TSUB~\TFINAL^?~\X{ht}^\ast~\comptype`
...............................................................................

* The :ref:`composite type <syntax-comptype>` :math:`\comptype` must be :ref:`valid <valid-comptype>`.

* The sequence :math:`\X{ht}^\ast` may be no longer than :math:`1`.

* For every :ref:`heap type <syntax-heaptype>` :math:`\X{ht}_k` in :math:`\X{ht}^\ast`:

  * The :ref:`heap type <syntax-heaptype>` :math:`\X{ht}_k` must be ordered before a :ref:`type index <syntax-typeidx>` :math:`x` and :ref:`recursive type index <syntax-rectypeidx>` a :math:`i`, meaning:

    - Either :math:`\X{ht}_k` is a :ref:`defined type <syntax-deftype>`.

    - Or :math:`\X{ht}_k` is a :ref:`type index <syntax-typeidx>` :math:`y_k` that is smaller than :math:`x`.

    - Or :math:`\X{ht}_k` is a :ref:`recursive type index <syntax-rectypeidx>` :math:`\REC~j_k` where :math:`j_k` is smaller than :math:`i`.

  * Let :ref:`sub type <syntax-subtype>` :math:`\subtype_k` be the :ref:`unrolling <aux-unroll-heaptype>` of the :ref:`heap type <syntax-heaptype>` :math:`\X{ht}_k`, meaning:

    - Either :math:`\X{ht}_k` is a :ref:`defined type <syntax-deftype>` :math:`\deftype_k`, then :math:`\subtype_k` must be the :ref:`unrolling <aux-unroll-deftype>` of :math:`\deftype_k`.

    - Or :math:`\X{ht}_k` is a :ref:`type index <syntax-typeidx>` :math:`y_k`, then :math:`\subtype_k` must be the :ref:`unrolling <aux-unroll-deftype>` of the :ref:`defined type <syntax-deftype>` :math:`C.\CTYPES[y_k]`.

    - Or :math:`\X{ht}_k` is a :ref:`recursive type index <syntax-rectypeidx>` :math:`\REC~j_k`, then :math:`\subtype_k` must be :math:`C.\CRECS[j_k]`.

  * The :ref:`sub type <syntax-subtype>` :math:`\subtype_k` must not contain :math:`\TFINAL`.

  * Let :math:`\comptype'_k` be the :ref:`composite type <syntax-comptype>` in :math:`\subtype_k`.

  * The :ref:`composite type <syntax-comptype>` :math:`\comptype` must :ref:`match <match-comptype>` :math:`\comptype'_k`.

* Then the sub type is valid for the :ref:`type index <syntax-typeidx>` :math:`x` and :ref:`recursive type index <syntax-rectypeidx>` :math:`i`.

.. math::
   \frac{
     \begin{array}{@{}c@{}}
     |\X{ht}^\ast| \leq 1
     \qquad
     (\X{ht} \prec x,i)^\ast
     \qquad
     (\unrollht_{C}(\X{ht}) = \TSUB~{\X{ht}'}^\ast~\comptype')^\ast
     \\
     C \vdashcomptype \comptype : \OKcomptype
     \qquad
     (C \vdashcomptypematch \comptype \subcomptypematch \comptype')^\ast
     \end{array}
   }{
     C \vdashsubtype \TSUB~\TFINAL^?~\X{ht}^\ast~\comptype : {\OKsubtype}(x,i)
   }

.. _aux-unroll-heaptype:

where:

.. math::
   \begin{array}{@{}lll@{}}
   (\deftype \prec x,i) &=& {\F{true}} \\
   (y \prec x,i) &=& y < x \\
   (\REC~j \prec x,i) &=& j < i \\
   [2ex]
   \unrollht_{C}(\deftype) &=& \unrolldt(\deftype) \\
   \unrollht_{C}(y) &=& \unrolldt(C.\CTYPES[y]) \\
   \unrollht_{C}(\REC~j) &=& C.\CRECS[j] \\
   \end{array}

.. note::
   This rule is a generalisation of the ones :ref:`previously given <valid-subtype>`, which only allowed type indices as supertypes.


.. index:: heap type, recursive type, recursive type index
.. _match-heaptype-ext:

Subtyping
~~~~~~~~~

In a :ref:`rolled-up <aux-roll-rectype>` :ref:`recursive type <syntax-rectype>`, a :ref:`recursive type indices <syntax-rectypeidx>` :math:`\REC~i` :ref:`matches <match-heaptype>` another :ref:`heap type <syntax-heaptype>` :math:`\X{ht}` if:

* Let :math:`\TSUB~\TFINAL^?~{\X{ht}'}^\ast~\comptype` be the :ref:`sub type <syntax-subtype>` :math:`C.\CRECS[i]`.

* The heap type :math:`\X{ht}` is contained in :math:`{\X{ht}'}^\ast`.

.. math::
   \frac{
     C.\CRECS[i] = \TSUB~\TFINAL^?~(\X{ht}_1^\ast~\X{ht}~\X{ht}_2^\ast)~\comptype
   }{
     C \vdashheaptypematch \REC~i \subheaptypematch \X{ht}
   }

.. note::
   This rule is only invoked when checking :ref:`validity <valid-rectype-ext>` of :ref:`rolled-up <aux-roll-rectype>` :ref:`recursive types <syntax-rectype>`.


.. index:: value, value type, result, result type, trap, exception, throw
.. _valid-result:

Results
~~~~~~~

:ref:`Results <syntax-result>` can be classified by :ref:`result types <syntax-resulttype>` as follows.

:ref:`Results <syntax-result>` :math:`\val^\ast`
................................................

* For each :ref:`value <syntax-val>` :math:`\val_i` in :math:`\val^\ast`:

  * The value :math:`\val_i` is :ref:`valid <valid-val>` with some :ref:`value type <syntax-valtype>` :math:`t_i`.

* Let :math:`t^\ast` be the concatenation of all :math:`t_i`.

* Then the result is valid with :ref:`result type <syntax-resulttype>` :math:`[t^\ast]`.

.. math::
   \frac{
     (S \vdashval \val : t)^\ast
   }{
     S \vdashresult \val^\ast : [t^\ast]
   }


:ref:`Results <syntax-result>` :math:`\XT[(\REFEXNADDR~a)~\THROWREF]`
.....................................................................

* The value :math:`\REFEXNADDR~a` must be :ref:`valid <valid-val>`.

* Then the result is valid with :ref:`result type <syntax-resulttype>` :math:`[t^\ast]`, for any sequence :math:`{t'}^\ast` of :ref:`value types <syntax-valtype>`.


:ref:`Results <syntax-result>` :math:`\TRAP`
............................................

* The result is valid with :ref:`result type <syntax-resulttype>` :math:`[t^\ast]`, for any :ref:`valid <valid-resulttype>` :ref:`closed <type-closed>` :ref:`result types <syntax-resulttype>`.

.. math::
   \frac{
     \vdashresulttype [t^\ast] : \OKresulttype
   }{
     S \vdashresult \TRAP : [t^\ast]
   }


.. math::
   \frac{
     S \vdashexternval \EVTAG~\tagaddr : \ETTAG~[t^\ast] \to []
     \qquad
     (S \vdashval \val : t)^\ast
   }{
     S \vdashresult \XT[(\REFEXNADDR~a)~\THROWREF] : [{t'}^\ast]
   }


.. _module-context:
.. _valid-store:

Store Validity
~~~~~~~~~~~~~~

The following typing rules specify when a runtime :ref:`store <syntax-store>` :math:`S` is *valid*.
A valid store must consist of
:ref:`function <syntax-funcinst>`,
:ref:`table <syntax-tableinst>`,
:ref:`memory <syntax-meminst>`,
:ref:`global <syntax-globalinst>`,
:ref:`tag <syntax-taginst>`,
:ref:`element <syntax-eleminst>`,
:ref:`data <syntax-datainst>`,
:ref:`structure <syntax-structinst>`,
:ref:`array <syntax-arrayinst>`,
:ref:`exception <syntax-exninst>`,
and
:ref:`module <syntax-moduleinst>`
instances that are themselves valid, relative to :math:`S`.

To that end, each kind of instance is classified by a respective
:ref:`function <syntax-functype>`,
:ref:`table <syntax-tabletype>`,
:ref:`memory <syntax-memtype>`,
:ref:`global <syntax-globaltype>`,
:ref:`tag <syntax-tagtype>`,
:ref:`element <syntax-eleminst>`, or
:ref:`data <syntax-datainst>`
type, or just |OK| in the case of
:ref:`structures <syntax-structinst>`,
:ref:`arrays <syntax-arrayinst>`, or
:ref:`exceptions <syntax-exninst>`.
Module instances are classified by *module contexts*, which are regular :ref:`contexts <context>` repurposed as module types describing the :ref:`index spaces <syntax-index>` defined by a module.



.. index:: store, function instance, table instance, memory instance, structure instance, array instance, global instance, tag instance, function type, table type, memory type, global type, tag type, defined type, structure type, array type

:ref:`Store <syntax-store>` :math:`S`
.....................................

* Each :ref:`function instance <syntax-funcinst>` :math:`\funcinst_i` in :math:`S.\SFUNCS` must be :ref:`valid <valid-funcinst>` with some :ref:`function type <syntax-functype>` :math:`\functype_i`.

* Each :ref:`table instance <syntax-tableinst>` :math:`\tableinst_i` in :math:`S.\STABLES` must be :ref:`valid <valid-tableinst>` with some :ref:`table type <syntax-tabletype>` :math:`\tabletype_i`.

* Each :ref:`memory instance <syntax-meminst>` :math:`\meminst_i` in :math:`S.\SMEMS` must be :ref:`valid <valid-meminst>` with some :ref:`memory type <syntax-memtype>` :math:`\memtype_i`.

* Each :ref:`global instance <syntax-globalinst>` :math:`\globalinst_i` in :math:`S.\SGLOBALS` must be :ref:`valid <valid-globalinst>` with some  :ref:`global type <syntax-globaltype>` :math:`\globaltype_i`.

* Each :ref:`tag instance <syntax-taginst>` :math:`\taginst_i` in :math:`S.\STAGS` must be :ref:`valid <valid-taginst>` with some :ref:`tag type <syntax-tagtype>` :math:`\tagtype_i`.

* Each :ref:`element instance <syntax-eleminst>` :math:`\eleminst_i` in :math:`S.\SELEMS` must be :ref:`valid <valid-eleminst>` with some :ref:`reference type <syntax-reftype>` :math:`\reftype_i`.

* Each :ref:`data instance <syntax-datainst>` :math:`\datainst_i` in :math:`S.\SDATAS` must be :ref:`valid <valid-datainst>`.

* Each :ref:`structure instance <syntax-structinst>` :math:`\structinst_i` in :math:`S.\SSTRUCTS` must be :ref:`valid <valid-structinst>`.

* Each :ref:`array instance <syntax-arrayinst>` :math:`\arrayinst_i` in :math:`S.\SARRAYS` must be :ref:`valid <valid-arrayinst>`.

* Each :ref:`exception instance <syntax-exninst>` :math:`\exninst_i` in :math:`S.\SEXNS` must be :ref:`valid <valid-exninst>`.

* No :ref:`reference <syntax-ref>` to a bound :ref:`structure address <syntax-structaddr>` must be reachable from itself through a path consisting only of indirections through immutable structure, or array :ref:`fields <syntax-fieldtype>` or fields of :ref:`exception instances <syntax-exninst>`.

* No :ref:`reference <syntax-ref>` to a bound :ref:`array address <syntax-arrayaddr>` must be reachable from itself through a path consisting only of indirections through immutable structure or array :ref:`fields <syntax-fieldtype>` or fields of :ref:`exception instances <syntax-exninst>`.

* No :ref:`reference <syntax-ref>` to a bound :ref:`exception address <syntax-exnaddr>` must be reachable from itself through a path consisting only of indirections through immutable structure or array :ref:`fields <syntax-fieldtype>` or fields of :ref:`exception instances <syntax-exninst>`.

* Then the store is valid.

.. math::
   ~\\[-1ex]
   \frac{
     \begin{array}{@{}c@{}}
     (S \vdashfuncinst \funcinst : \deftype)^\ast
     \qquad
     (S \vdashtableinst \tableinst : \tabletype)^\ast
     \\
     (S \vdashmeminst \meminst : \memtype)^\ast
     \qquad
     (S \vdashglobalinst \globalinst : \globaltype)^\ast
     \\
     (S \vdashtaginst \taginst : \tagtype)^\ast
     \\
     (S \vdasheleminst \eleminst : \reftype)^\ast
     \qquad
     (S \vdashdatainst \datainst : \OKdatainst)^\ast
     \\
     (S \vdashstructinst \structinst : \OKstructinst)^\ast
     \qquad
<<<<<<< HEAD
     (S \vdasharrayinst \arrayinst : \OKarrayinst)^\ast
=======
     (S \vdasharrayinst \arrayinst \ok)^\ast
     \qquad
     (S \vdashexninst \exninst \ok)^\ast
>>>>>>> 06969652
     \\
     S = \{
       \begin{array}[t]{@{}l@{}}
       \SFUNCS~\funcinst^\ast,
       \SGLOBALS~\globalinst^\ast,
       \STABLES~\tableinst^\ast,
       \SMEMS~\meminst^\ast,
       \STAGS~\taginst^\ast, \\
       \SELEMS~\eleminst^\ast,
       \SDATAS~\datainst^\ast,
       \SSTRUCTS~\structinst^\ast,
       \SARRAYS~\arrayinst^\ast,
       \SEXNS~\exninst^\ast \}
       \end{array}
     \\
     (S.\SSTRUCTS[a_{\F{s}}] = \structinst)^\ast
     \qquad
     ((\REFSTRUCTADDR~a_{\F{s}}) \not\gg^+_S (\REFSTRUCTADDR~a_{\F{s}}))^\ast
     \\
     (S.\SARRAYS[a_{\F{a}}] = \arrayinst)^\ast
     \qquad
     ((\REFARRAYADDR~a_{\F{a}}) \not\gg^+_S (\REFARRAYADDR~a_{\F{a}}))^\ast
     \\
     (S.\SEXNS[a_{\F{e}}] = \exninst)^\ast
     \qquad
     ((\REFEXNADDR~a_{\F{e}}) \not\gg^+_S (\REFEXNADDR~a_{\F{e}}))^\ast
     \end{array}
   }{
     \vdashstore S : \OKstore
   }

.. index:: reachability

where :math:`\val_1 \gg^+_S \val_2` denotes the transitive closure of the following *immutable reachability* relation on :ref:`values <syntax-val>`:

.. math::
   \begin{array}{@{}lcll@{}}
   (\REFSTRUCTADDR~a) &\gg_S& S.\SSTRUCTS[a].\SIFIELDS[i]
     & \iff \expanddt(S.\SSTRUCTS[a].\SITYPE) = \TSTRUCT~\X{ft}_1^i~(\MCONST~\X{st})~\X{ft}_2^\ast \\
   (\REFARRAYADDR~a) &\gg_S& S.\SARRAYS[a].\AIFIELDS[i]
     & \iff \expanddt(S.\SARRAYS[a].\AITYPE) = \TARRAY~(\MCONST~\X{st}) \\
   (\REFEXNADDR~a) &\gg_S& S.\SEXNS[a].\EIFIELDS[i] \\
   (\REFEXTERN~\reff) &\gg_S& \reff \\
   \end{array}

.. note::
   The constraint on reachability through immutable fields prevents the presence of cyclic data structures that can not be constructed in the language.
   Cycles can only be formed using mutation.


.. index:: function type, function instance
.. _valid-funcinst:

:ref:`Function Instances <syntax-funcinst>` :math:`\{\FITYPE~\functype, \FIMODULE~\moduleinst, \FICODE~\func\}`
.......................................................................................................................

* The :ref:`function type <syntax-functype>` :math:`\functype` must be :ref:`valid <valid-functype>` under an empty :ref:`context <context>`.

* The :ref:`module instance <syntax-moduleinst>` :math:`\moduleinst` must be :ref:`valid <valid-moduleinst>` with some :ref:`context <context>` :math:`C`.

* Under :ref:`context <context>` :math:`C`:

  * The :ref:`function <syntax-func>` :math:`\func` must be :ref:`valid <valid-func>` with some :ref:`function type <syntax-functype>` :math:`\functype'`.

  * The :ref:`function type <syntax-functype>` :math:`\functype'` must :ref:`match <match-functype>` :math:`\functype`.

* Then the function instance is valid with :ref:`function type <syntax-functype>` :math:`\functype`.

.. math::
   \frac{
     \begin{array}{@{}c@{}}
     \vdashfunctype \functype : \OKfunctype
     \qquad
     S \vdashmoduleinst \moduleinst : C
     \\
     C \vdashfunc \func : \functype'
     \qquad
     C \vdashfunctypematch \functype' \subfunctypematch \functype
     \end{array}
   }{
     S \vdashfuncinst \{\FITYPE~\functype, \FIMODULE~\moduleinst, \FICODE~\func\} : \functype
   }


.. index:: function type, function instance, host function
.. _valid-hostfuncinst:

:ref:`Host Function Instances <syntax-funcinst>` :math:`\{\FITYPE~\functype, \FIHOSTFUNC~\X{hf}\}`
..................................................................................................

* The :ref:`function type <syntax-functype>` :math:`\functype` must be :ref:`valid <valid-functype>` under an empty :ref:`context <context>`.

* Let :math:`[t_1^\ast] \toF [t_2^\ast]` be the :ref:`function type <syntax-functype>` :math:`\functype`.

* For every :ref:`valid <valid-store>` :ref:`store <syntax-store>` :math:`S_1` :ref:`extending <extend-store>` :math:`S` and every sequence :math:`\val^\ast` of :ref:`values <syntax-val>` whose :ref:`types <valid-val>` coincide with :math:`t_1^\ast`:

  * :ref:`Executing <exec-invoke-host>` :math:`\X{hf}` in store :math:`S_1` with arguments :math:`\val^\ast` has a non-empty set of possible outcomes.

  * For every element :math:`R` of this set:

    * Either :math:`R` must be :math:`\bot` (i.e., divergence).

    * Or :math:`R` consists of a :ref:`valid <valid-store>` :ref:`store <syntax-store>` :math:`S_2` :ref:`extending <extend-store>` :math:`S_1` and a :ref:`result <syntax-result>` :math:`\result` whose :ref:`type <valid-result>` coincides with :math:`[t_2^\ast]`.

* Then the function instance is valid with :ref:`function type <syntax-functype>` :math:`\functype`.

.. math::
   \frac{
     \begin{array}[b]{@{}l@{}}
     \vdashfunctype [t_1^\ast] \toF [t_2^\ast] : \OKfunctype \\
     \end{array}
     \quad
     \begin{array}[b]{@{}l@{}}
     \forall S_1, \val^\ast,~
       {\vdashstore S_1 : \OKstore} \wedge
       {\vdashstoreextends S \extendsto S_1} \wedge
       {S_1 \vdashresult \val^\ast : [t_1^\ast]}
       \Longrightarrow {} \\ \qquad
       \X{hf}(S_1; \val^\ast) \supset \emptyset \wedge {} \\ \qquad
     \forall R \in \X{hf}(S_1; \val^\ast),~
       R = \bot \vee {} \\ \qquad\qquad
       \exists S_2, \result,~
       {\vdashstore S_2 : \OKstore} \wedge
       {\vdashstoreextends S_1 \extendsto S_2} \wedge
       {S_2 \vdashresult \result : [t_2^\ast]} \wedge
       R = (S_2; \result)
     \end{array}
   }{
     S \vdashfuncinst \{\FITYPE~[t_1^\ast] \to [t_2^\ast], \FIHOSTFUNC~\X{hf}\} : [t_1^\ast] \to [t_2^\ast]
   }

.. note::
   This rule states that, if appropriate pre-conditions about store and arguments are satisfied, then executing the host function must satisfy appropriate post-conditions about store and results.
   The post-conditions match the ones in the :ref:`execution rule <exec-invoke-host>` for invoking host functions.

   Any store under which the function is invoked is assumed to be an extension of the current store.
   That way, the function itself is able to make sufficient assumptions about future stores.


.. index:: table type, table instance, limits, function address
.. _valid-tableinst:

:ref:`Table Instances <syntax-tableinst>` :math:`\{ \TITYPE~(\limits~t), \TIREFS~\reff^\ast \}`
...............................................................................................

* The :ref:`table type <syntax-tabletype>` :math:`\limits~t` must be :ref:`valid <valid-tabletype>` under the empty :ref:`context <context>`.

* The length of :math:`\reff^\ast` must equal :math:`\limits.\LMIN`.

* For each :ref:`reference <syntax-ref>` :math:`\reff_i` in the table's elements :math:`\reff^n`:

  * The :ref:`reference <syntax-ref>` :math:`\reff_i` must be :ref:`valid <valid-ref>` with some :ref:`reference type <syntax-reftype>` :math:`t'_i`.

  * The :ref:`reference type <syntax-reftype>` :math:`t'_i` must :ref:`match <match-reftype>` the :ref:`reference type <syntax-reftype>` :math:`t`.

* Then the table instance is valid with :ref:`table type <syntax-tabletype>` :math:`\limits~t`.

.. math::
   \frac{
     \vdashtabletype \limits~t : \OKtabletype
     \qquad
     n = \limits.\LMIN
     \qquad
     (S \vdash \reff : t')^n
     \qquad
     (\vdashreftypematch t' \subvaltypematch t)^n
   }{
     S \vdashtableinst \{ \TITYPE~(\limits~t), \TIREFS~\reff^n \} : \limits~t
   }


.. index:: memory type, memory instance, limits, byte
.. _valid-meminst:

:ref:`Memory Instances <syntax-meminst>` :math:`\{ \MITYPE~\limits, \MIBYTES~b^\ast \}`
.......................................................................................

* The :ref:`memory type <syntax-memtype>` :math:`\limits` must be :ref:`valid <valid-memtype>` under the empty :ref:`context <context>`.

* The length of :math:`b^\ast` must equal :math:`\limits.\LMIN` multiplied by the :ref:`page size <page-size>` :math:`64\,\F{Ki}`.

* Then the memory instance is valid with :ref:`memory type <syntax-memtype>` :math:`\limits`.

.. math::
   \frac{
     \vdashmemtype \limits : \OKmemtype
     \qquad
     n = \limits.\LMIN \cdot 64\,\F{Ki}
   }{
     S \vdashmeminst \{ \MITYPE~\limits, \MIBYTES~b^n \} : \limits
   }


.. index:: global type, global instance, value, mutability
.. _valid-globalinst:

:ref:`Global Instances <syntax-globalinst>` :math:`\{ \GITYPE~(\mut~t), \GIVALUE~\val \}`
.........................................................................................

* The :ref:`global type <syntax-globaltype>` :math:`\mut~t` must be :ref:`valid <valid-globaltype>` under the empty :ref:`context <context>`.

* The :ref:`value <syntax-val>` :math:`\val` must be :ref:`valid <valid-val>` with some :ref:`value type <syntax-valtype>` :math:`t'`.

* The :ref:`value type <syntax-valtype>` :math:`t'` must :ref:`match <match-valtype>` the :ref:`value type <syntax-valtype>` :math:`t`.

* Then the global instance is valid with :ref:`global type <syntax-globaltype>` :math:`\mut~t`.

.. math::
   \frac{
     \vdashglobaltype \mut~t : \OKglobaltype
     \qquad
     S \vdashval \val : t'
     \qquad
     \vdashvaltypematch t' \subvaltypematch t
   }{
     S \vdashglobalinst \{ \GITYPE~(\mut~t), \GIVALUE~\val \} : \mut~t
   }


.. index:: tag type, tag instance
.. _valid-taginst:

:ref:`Tag Instances <syntax-taginst>` :math:`\{ \TAGITYPE~\tagtype \}`
......................................................................

* The :ref:`tag type <syntax-tagtype>` :math:`\tagtype` must be :ref:`valid <valid-tagtype>` under the empty :ref:`context <context>`.

* Then the tag instance is valid with :ref:`tag type <syntax-tagtype>` :math:`\tagtype`.

.. math::
   \frac{
     \vdashtagtype \tagtype \ok
   }{
     S \vdashtaginst \{ \TAGITYPE~\tagtype \} : \tagtype
   }


.. index:: element instance, reference
.. _valid-eleminst:

:ref:`Element Instances <syntax-eleminst>` :math:`\{ \EITYPE~t, \EIREFS~\reff^\ast \}`
......................................................................................

* The :ref:`reference type <syntax-reftype>` :math:`t` must be :ref:`valid <valid-reftype>` under the empty :ref:`context <context>`.

* For each :ref:`reference <syntax-ref>` :math:`\reff_i` in the elements :math:`\reff^n`:

  * The :ref:`reference <syntax-ref>` :math:`\reff_i` must be :ref:`valid <valid-ref>` with some :ref:`reference type <syntax-reftype>` :math:`t'_i`.

  * The :ref:`reference type <syntax-reftype>` :math:`t'_i` must :ref:`match <match-reftype>` the :ref:`reference type <syntax-reftype>` :math:`t`.

* Then the element instance is valid with :ref:`reference type <syntax-reftype>` :math:`t`.

.. math::
   \frac{
     \vdashreftype t : \OKreftype
     \qquad
     (S \vdashval \reff : t')^\ast
     \qquad
     (\vdashreftypematch t' \subvaltypematch t)^\ast
   }{
     S \vdasheleminst \{ \EITYPE~t, \EIREFS~\reff^\ast \} : t
   }


.. index:: data instance, byte
.. _valid-datainst:

:ref:`Data Instances <syntax-eleminst>` :math:`\{ \DIBYTES~b^\ast \}`
.....................................................................

* The data instance is valid.

.. math::
   \frac{
   }{
     S \vdashdatainst \{ \DIBYTES~b^\ast \} : \OKdatainst
   }


.. index:: structure instance, field value, field type, storage type, defined type
.. _valid-structinst:

:ref:`Structure Instances <syntax-structinst>` :math:`\{ \SITYPE~\deftype, \SIFIELDS~\fieldval^\ast \}`
.......................................................................................................

* The :ref:`defined type <syntax-deftype>` :math:`\deftype` must be :ref:`valid <valid-deftype>` under the empty :ref:`context <context>`.

* The :ref:`expansion <aux-expand-deftype>` of :math:`\deftype` must be a :ref:`structure type <syntax-structtype>` :math:`\TSTRUCT~\fieldtype^\ast`.

* The length of the sequence of :ref:`field values <syntax-fieldval>` :math:`\fieldval^\ast` must be the same as the length of the sequence of :ref:`field types <syntax-fieldtype>` :math:`\fieldtype^\ast`.

* For each :ref:`field value <syntax-fieldval>` :math:`\fieldval_i` in :math:`\fieldval^\ast` and corresponding :ref:`field type <syntax-fieldtype>` :math:`\fieldtype_i` in :math:`\fieldtype^\ast`:

  - Let :math:`\fieldtype_i` be :math:`\mut~\storagetype_i`.

  - The :ref:`field value <syntax-fieldval>` :math:`\fieldval_i` must be :ref:`valid <valid-fieldval>` with :ref:`storage type <syntax-storagetype>` :math:`\storagetype_i`.

* Then the structure instance is valid.

.. math::
   \frac{
     \vdashdeftype \X{dt} : \OKdeftype
     \qquad
     \expanddt(\X{dt}) = \TSTRUCT~(\mut~\X{st})^\ast
     \qquad
     (S \vdashfieldval \X{fv} : \X{st})^\ast
   }{
     S \vdashstructinst \{ \SITYPE~\X{dt}, \SIFIELDS~\X{fv}^\ast \} : \OKstructinst
   }


.. index:: array instance, field value, field type, storage type, defined type
.. _valid-arrayinst:

:ref:`Array Instances <syntax-arrayinst>` :math:`\{ \AITYPE~\deftype, \AIFIELDS~\fieldval^\ast \}`
..................................................................................................

* The :ref:`defined type <syntax-deftype>` :math:`\deftype` must be :ref:`valid <valid-deftype>` under the empty :ref:`context <context>`.

* The :ref:`expansion <aux-expand-deftype>` of :math:`\deftype` must be an :ref:`array type <syntax-arraytype>` :math:`\TARRAY~\fieldtype`.

* Let :math:`\fieldtype` be :math:`\mut~\storagetype`.

* For each :ref:`field value <syntax-fieldval>` :math:`\fieldval_i` in :math:`\fieldval^\ast`:

  - The :ref:`field value <syntax-fieldval>` :math:`\fieldval_i` must be :ref:`valid <valid-fieldval>` with :ref:`storage type <syntax-storagetype>` :math:`\storagetype`.

* Then the array instance is valid.

.. math::
   \frac{
     \vdashdeftype \X{dt} : \OKdeftype
     \qquad
     \expanddt(\X{dt}) = \TARRAY~(\mut~\X{st})
     \qquad
     (S \vdashfieldval \X{fv} : \X{st})^\ast
   }{
     S \vdasharrayinst \{ \AITYPE~\X{dt}, \AIFIELDS~\X{fv}^\ast \} : \OKarrayinst
   }


.. index:: field value, field type, validation, store, packed value, packed type
.. _valid-fieldval:
.. _valid-packval:

:ref:`Field Values <syntax-fieldval>` :math:`\fieldval`
.......................................................

* If :math:`\fieldval` is a :ref:`value <syntax-val>` :math:`\val`, then:

  - The value :math:`\val` must be :ref:`valid <valid-val>` with :ref:`value type <syntax-valtype>` :math:`t`.

  - Then the field value is valid with :ref:`value type <syntax-valtype>` :math:`t`.

* Else, :math:`\fieldval` is a :ref:`packed value <syntax-packval>` :math:`\packval`:

  - Let :math:`\packtype.\PACK~i` be the field value :math:`\fieldval`.

  - Then the field value is valid with :ref:`packed type <syntax-packtype>` :math:`\packtype`.

.. math::
   \frac{
   }{
     S \vdashpackval \X{pt}.\PACK~i : \X{pt}
   }


.. index:: exception instance, tag, tag address
.. _valid-exninst:

:ref:`Exception Instances <syntax-exninst>` :math:`\{ \EITAG~a, \EIFIELDS~\val^\ast \}`
.......................................................................................

* The store entry :math:`S.\STAGS[a]` must exist.

* Let :math:`[t^\ast] \toF [{t'}^\ast]` be the :ref:`tag type <syntax-tagtype>` :math:`S.\STAGS[a].\TAGITYPE`.

* The :ref:`result type <syntax-resulttype>` :math:`[{t'}^\ast]` must be empty.

* The sequence :math:`\val^ast` of :ref:`values <syntax-val>` must have the same length as the sequence :math:`t^\ast` of :ref:`value types <syntax-valtype>`.

* For each value :math:`\val_i` in :math:`\val^ast` and corresponding value type :math:`t_i` in :math:`t^\ast`, the value :math:`\val_i` must be valid with type :math:`t_i`.

* Then the exception instance is valid.

.. math::
   \frac{
     S.\STAGS[a] = \{\TAGITYPE = [t^\ast] \toF []\}
     \qquad
     (S \vdashval \val : t)^\ast
   }{
     S \vdashexninst \{ \EITAG~a, \EIFIELDS~\val^\ast \} \ok
   }


.. index:: external type, export instance, name, external value
.. _valid-exportinst:

:ref:`Export Instances <syntax-exportinst>` :math:`\{ \EINAME~\name, \EIVALUE~\externval \}`
.......................................................................................................

* The :ref:`external value <syntax-externval>` :math:`\externval` must be :ref:`valid <valid-externval>` with some :ref:`external type <syntax-externtype>` :math:`\externtype`.

* Then the export instance is valid.

.. math::
   \frac{
     S \vdashexternval \externval : \externtype
   }{
     S \vdashexportinst \{ \EINAME~\name, \EIVALUE~\externval \} : \OKexportinst
   }


.. index:: module instance, context
.. _valid-moduleinst:

:ref:`Module Instances <syntax-moduleinst>` :math:`\moduleinst`
...............................................................

* Each :ref:`defined type <syntax-deftype>` :math:`\deftype_i` in :math:`\moduleinst.\MITYPES` must be :ref:`valid <valid-deftype>` under the empty :ref:`context <context>`.

* For each :ref:`function address <syntax-funcaddr>` :math:`\funcaddr_i` in :math:`\moduleinst.\MIFUNCS`, the :ref:`external value <syntax-externval>` :math:`\EVFUNC~\funcaddr_i` must be :ref:`valid <valid-externval-func>` with some :ref:`external type <syntax-externtype>` :math:`\ETFUNC~\functype_i`.

* For each :ref:`table address <syntax-tableaddr>` :math:`\tableaddr_i` in :math:`\moduleinst.\MITABLES`, the :ref:`external value <syntax-externval>` :math:`\EVTABLE~\tableaddr_i` must be :ref:`valid <valid-externval-table>` with some :ref:`external type <syntax-externtype>` :math:`\ETTABLE~\tabletype_i`.

* For each :ref:`memory address <syntax-memaddr>` :math:`\memaddr_i` in :math:`\moduleinst.\MIMEMS`, the :ref:`external value <syntax-externval>` :math:`\EVMEM~\memaddr_i` must be :ref:`valid <valid-externval-mem>` with some :ref:`external type <syntax-externtype>` :math:`\ETMEM~\memtype_i`.

* For each :ref:`global address <syntax-globaladdr>` :math:`\globaladdr_i` in :math:`\moduleinst.\MIGLOBALS`, the :ref:`external value <syntax-externval>` :math:`\EVGLOBAL~\globaladdr_i` must be :ref:`valid <valid-externval-global>` with some :ref:`external type <syntax-externtype>` :math:`\ETGLOBAL~\globaltype_i`.

* For each :ref:`tag address <syntax-tagaddr>` :math:`\tagaddr_i` in :math:`\moduleinst.\MITAGS`, the :ref:`external value <syntax-externval>` :math:`\EVTAG~\tagaddr_i` must be :ref:`valid <valid-externval-tag>` with some :ref:`external type <syntax-externtype>` :math:`\ETTAG~\tagtype_i`.

* For each :ref:`element address <syntax-elemaddr>` :math:`\elemaddr_i` in :math:`\moduleinst.\MIELEMS`, the :ref:`element instance <syntax-eleminst>` :math:`S.\SELEMS[\elemaddr_i]` must be :ref:`valid <valid-eleminst>` with some :ref:`reference type <syntax-reftype>` :math:`\reftype_i`.

* For each :ref:`data address <syntax-dataaddr>` :math:`\dataaddr_i` in :math:`\moduleinst.\MIDATAS`, the :ref:`data instance <syntax-datainst>` :math:`S.\SDATAS[\dataaddr_i]` must be :ref:`valid <valid-datainst>` with :math:`\X{ok}_i`.

* Each :ref:`export instance <syntax-exportinst>` :math:`\exportinst_i` in :math:`\moduleinst.\MIEXPORTS` must be :ref:`valid <valid-exportinst>`.

* For each :ref:`export instance <syntax-exportinst>` :math:`\exportinst_i` in :math:`\moduleinst.\MIEXPORTS`, the :ref:`name <syntax-name>` :math:`\exportinst_i.\EINAME` must be different from any other name occurring in :math:`\moduleinst.\MIEXPORTS`.

* Let :math:`\deftype^\ast` be the concatenation of all :math:`\deftype_i` in order.

* Let :math:`\functype^\ast` be the concatenation of all :math:`\functype_i` in order.

* Let :math:`\tabletype^\ast` be the concatenation of all :math:`\tabletype_i` in order.

* Let :math:`\memtype^\ast` be the concatenation of all :math:`\memtype_i` in order.

* Let :math:`\globaltype^\ast` be the concatenation of all :math:`\globaltype_i` in order.

* Let :math:`\tagtype^\ast` be the concatenation of all :math:`\tagtype_i` in order.

* Let :math:`\reftype^\ast` be the concatenation of all :math:`\reftype_i` in order.

* Let :math:`\X{ok}^\ast` be the concatenation of all :math:`\X{ok}_i` in order.

* Let :math:`m` be the length of :math:`\moduleinst.\MIFUNCS`.

* Let :math:`x^\ast` be the sequence of :ref:`function indices <syntax-funcidx>` from :math:`0` to :math:`m-1`.

* Then the module instance is valid with :ref:`context <context>`
<<<<<<< HEAD
  :math:`\{\CTYPES~\deftype^\ast,` :math:`\CFUNCS~\functype^\ast,` :math:`\CTABLES~\tabletype^\ast,` :math:`\CMEMS~\memtype^\ast,` :math:`\CGLOBALS~\globaltype^\ast,` :math:`\CELEMS~\reftype^\ast,` :math:`\CDATAS~\X{ok}^\ast,` :math:`\CREFS~x^\ast\}`.
=======
  :math:`\{\CTYPES~\deftype^\ast,` :math:`\CFUNCS~\functype^\ast,` :math:`\CTABLES~\tabletype^\ast,` :math:`\CMEMS~\memtype^\ast,` :math:`\CGLOBALS~\globaltype^\ast,` \CTAGS~\tagtype^\ast, :math:`\CELEMS~\reftype^\ast,` :math:`\CDATAS~{\ok}^n,` :math:`\CREFS~x^\ast\}`.
>>>>>>> 06969652

.. math::
   ~\\[-1ex]
   \frac{
     \begin{array}{@{}c@{}}
     (\vdashdeftype \deftype : \OKdeftype)^\ast
     \\
     (S \vdashexternval \EVFUNC~\funcaddr : \ETFUNC~\functype)^\ast
     \qquad
     (S \vdashexternval \EVTABLE~\tableaddr : \ETTABLE~\tabletype)^\ast
     \\
     (S \vdashexternval \EVMEM~\memaddr : \ETMEM~\memtype)^\ast
     \qquad
     (S \vdashexternval \EVGLOBAL~\globaladdr : \ETGLOBAL~\globaltype)^\ast
     \\
     (S \vdashexternval \EVTAG~\tagaddr : \ETTAG~\tagtype)^\ast
     \\
     (S \vdasheleminst S.\SELEMS[\elemaddr] : \reftype)^\ast
     \qquad
     (S \vdashdatainst S.\SDATAS[\dataaddr] : \X{ok})^\ast
     \\
     (S \vdashexportinst \exportinst : \OKexportinst)^\ast
     \qquad
     (\exportinst.\EINAME)^\ast ~\mbox{disjoint}
     \end{array}
   }{
     S \vdashmoduleinst \{
       \begin{array}[t]{@{}l@{~}l@{}}
       \MITYPES & \deftype^\ast, \\
       \MIFUNCS & \funcaddr^\ast, \\
       \MITABLES & \tableaddr^\ast, \\
       \MIMEMS & \memaddr^\ast, \\
       \MIGLOBALS & \globaladdr^\ast, \\
       \MITAGS & \tagaddr^\ast, \\
       \MIELEMS & \elemaddr^\ast, \\
       \MIDATAS & \dataaddr^\ast, \\
       \MIEXPORTS & \exportinst^\ast ~\} : \{
         \begin{array}[t]{@{}l@{~}l@{}}
         \CTYPES & \deftype^\ast, \\
         \CFUNCS & \functype^\ast, \\
         \CTABLES & \tabletype^\ast, \\
         \CMEMS & \memtype^\ast, \\
         \CGLOBALS & \globaltype^\ast, \\
         \CTAGS & \tagtype^\ast, \\
         \CELEMS & \reftype^\ast, \\
         \CDATAS & \X{ok}^\ast, \\
         \CREFS & 0 \dots (|\funcaddr^\ast|-1) ~\}
         \end{array}
       \end{array}
   }


.. scratch
  .. index:: context, store, frame
  .. _valid-context:

  Context Validity
  ~~~~~~~~~~~~~~~~

  A :ref:`context <context>` :math:`C` is valid when every type occurring in it is valid.

  .. math::
     \frac{
       \begin{array}{@{}c@{}}
       x^n = 0 \dots (n-1)
       \qquad
       (S; \{CTYPES~\functype^n[0 \slice x]\} \vdashfunctype \functype \OKfunctype)^n
       \\
       (S; C \vdashfunctype \functype' \OKfunctype)^\ast
       \qquad
       (S; C \vdashtabletype \tabletype \OKtabletype)^\ast
       \\
       (S; C \vdashmemtype \memtype \OKmemtype)^\ast
       \qquad
       (S; C \vdashglobaltype \globaltype \OKglobaltype)^\ast
       \qquad
       (S; C \vdashreftype \reftype \OKreftype)^\ast
       \\
       C = \{
         \begin{array}[t]{@{}l@{~}l@{}}
         \CTYPES & \functype^n, \\
         \CFUNCS & {\functype'}^\ast, \\
         \CTABLES & \tabletype^\ast, \\
         \CMEMS & \memtype^\ast, \\
         \CGLOBALS & \globaltype^\ast, \\
         \CELEMS & \reftype^\ast, \\
         \CDATAS & {\X{ok}}^\ast ~\}
         \end{array}
       \end{array}
     }{
       S \vdashcontext C \OKcontext
     }

  .. note::
     It is an invariant of the semantics that every context either consists of only static types or only dynamic types.


.. index:: configuration, administrative instruction, store, frame
.. _frame-context:
.. _valid-config:

Configuration Validity
~~~~~~~~~~~~~~~~~~~~~~

To relate the WebAssembly :ref:`type system <valid>` to its :ref:`execution semantics <exec>`, the :ref:`typing rules for instructions <valid-instr>` must be extended to :ref:`configurations <syntax-config>` :math:`S;T`,
which relates the :ref:`store <syntax-store>` to execution :ref:`threads <syntax-thread>`.

Configurations and threads are classified by their :ref:`result type <syntax-resulttype>`.
In addition to the store :math:`S`, threads are typed under a *return type* :math:`\resulttype^?`, which controls whether and with which type a |return| instruction is allowed.
This type is absent (:math:`\epsilon`) except for instruction sequences inside an administrative |FRAME| instruction.

Finally, :ref:`frames <syntax-frame>` are classified with *frame contexts*, which extend the :ref:`module contexts <module-context>` of a frame's associated :ref:`module instance <syntax-moduleinst>` with the :ref:`locals <syntax-local>` that the frame contains.


.. index:: result type, thread

:ref:`Configurations <syntax-config>` :math:`S;T`
.................................................

* The :ref:`store <syntax-store>` :math:`S` must be :ref:`valid <valid-store>`.

* Under no allowed return type,
  the :ref:`thread <syntax-thread>` :math:`T` must be :ref:`valid <valid-thread>` with some :ref:`result type <syntax-resulttype>` :math:`[t^\ast]`.

* Then the configuration is valid with the :ref:`result type <syntax-resulttype>` :math:`[t^\ast]`.

.. math::
   \frac{
     \vdashstore S : \OKstore
     \qquad
     S; \epsilon \vdashthread T : [t^\ast]
   }{
     \vdashconfig S; T : [t^\ast]
   }


.. index:: thread, frame, instruction, result type, context
.. _valid-thread:

:ref:`Threads <syntax-thread>` :math:`F;\instr^\ast`
....................................................

* Let :math:`\resulttype^?` be the current allowed return type.

* The :ref:`frame <syntax-frame>` :math:`F` must be :ref:`valid <valid-frame>` with a :ref:`context <context>` :math:`C`.

* Let :math:`C'` be the same :ref:`context <context>` as :math:`C`, but with |CRETURN| set to :math:`\resulttype^?`.

* Under context :math:`C'`,
  the instruction sequence :math:`\instr^\ast` must be :ref:`valid <valid-instrs>` with some type :math:`[] \to [t^\ast]`.

* Then the thread is valid with the :ref:`result type <syntax-resulttype>` :math:`[t^\ast]`.

.. math::
   \frac{
     S \vdashframe F : C
     \qquad
     S; C,\CRETURN~\resulttype^? \vdashinstrs \instr^\ast : [] \to [t^\ast]
   }{
     S; \resulttype^? \vdashthread F; \instr^\ast : [t^\ast]
   }


.. index:: frame, local, module instance, value, value type, context
.. _valid-frame:

:ref:`Frames <syntax-frame>` :math:`\{\ALOCALS~\val^\ast, \AMODULE~\moduleinst\}`
.................................................................................

* The :ref:`module instance <syntax-moduleinst>` :math:`\moduleinst` must be :ref:`valid <valid-moduleinst>` with some :ref:`module context <module-context>` :math:`C`.

* Each :ref:`value <syntax-val>` :math:`\val_i` in :math:`\val^\ast` must be :ref:`valid <valid-val>` with some :ref:`value type <syntax-valtype>` :math:`t_i`.

* Let :math:`t^\ast` be the concatenation of all :math:`t_i` in order.

* Let :math:`C'` be the same :ref:`context <context>` as :math:`C`, but with the :ref:`value types <syntax-valtype>` :math:`t^\ast` prepended to the |CLOCALS| list.

* Then the frame is valid with :ref:`frame context <frame-context>` :math:`C'`.

.. math::
   \frac{
     S \vdashmoduleinst \moduleinst : C
     \qquad
     (S \vdashval \val : t)^\ast
   }{
     S \vdashframe \{\ALOCALS~\val^\ast, \AMODULE~\moduleinst\} : (C, \CLOCALS~t^\ast)
   }


.. index:: administrative instruction, value type, context, store
.. _valid-instr-admin:

Administrative Instructions
~~~~~~~~~~~~~~~~~~~~~~~~~~~

Typing rules for :ref:`administrative instructions <syntax-instr-admin>` are specified as follows.
In addition to the :ref:`context <context>` :math:`C`, typing of these instructions is defined under a given :ref:`store <syntax-store>` :math:`S`.

To that end, all previous typing judgements :math:`C \vdash \X{prop}` are generalized to include the store, as in :math:`S; C \vdash \X{prop}`, by implicitly adding :math:`S` to all rules -- :math:`S` is never modified by the pre-existing rules, but it is accessed in the extra rules for :ref:`administrative instructions <valid-instr-admin>` given below.


.. index:: trap

:math:`\TRAP`
.............

* The instruction is valid with any :ref:`valid <valid-instrtype>` :ref:`instruction type <syntax-instrtype>` of the form :math:`[t_1^\ast] \to [t_2^\ast]`.

.. math::
   \frac{
     C \vdashinstrtype [t_1^\ast] \to [t_2^\ast] : \OKinstrtype
   }{
     S; C \vdashadmininstr \TRAP : [t_1^\ast] \to [t_2^\ast]
   }


.. index:: value, value type

:math:`\val`
............

* The value :math:`\val` must be valid with :ref:`value type <syntax-valtype>` :math:`t`.

* Then it is valid as an instruction with type :math:`[] \to [t]`.

.. math::
   \frac{
     S \vdashval \val : t
   }{
     S; C \vdashadmininstr \val : [] \to [t]
   }


.. index:: function address, extern value, extern type, function type

:math:`\INVOKE~\funcaddr`
.........................

* The :ref:`external function value <syntax-externval>` :math:`\EVFUNC~\funcaddr` must be :ref:`valid <valid-externval-func>` with :ref:`external function type <syntax-externtype>` :math:`\ETFUNC \functype'`.

* Let :math:`[t_1^\ast] \toF [t_2^\ast])` be the :ref:`function type <syntax-functype>` :math:`\functype`.

* Then the instruction is valid with type :math:`[t_1^\ast] \to [t_2^\ast]`.

.. math::
   \frac{
     S \vdashexternval \EVFUNC~\funcaddr : \ETFUNC~[t_1^\ast] \toF [t_2^\ast]
   }{
     S; C \vdashadmininstr \INVOKE~\funcaddr : [t_1^\ast] \to [t_2^\ast]
   }


.. index:: label, instruction, result type

:math:`\LABEL_n\{\instr_0^\ast\}~\instr^\ast~\END`
..................................................

* The instruction sequence :math:`\instr_0^\ast` must be :ref:`valid <valid-instrs>` with some type :math:`[t_1^n] \to_{x^\ast} [t_2^*]`.

* Let :math:`C'` be the same :ref:`context <context>` as :math:`C`, but with the :ref:`result type <syntax-resulttype>` :math:`[t_1^n]` prepended to the |CLABELS| list.

* Under context :math:`C'`,
  the instruction sequence :math:`\instr^\ast` must be :ref:`valid <valid-instrs>` with type :math:`[] \to_{{x'}^\ast} [t_2^*]`.

* Then the compound instruction is valid with type :math:`[] \to [t_2^*]`.

.. math::
   \frac{
     S; C \vdashinstrs \instr_0^\ast : [t_1^n] \to_{x^\ast} [t_2^*]
     \qquad
     S; C,\CLABELS\,[t_1^n] \vdashinstrs \instr^\ast : [] \to_{{x'}^\ast} [t_2^*]
   }{
     S; C \vdashadmininstr \LABEL_n\{\instr_0^\ast\}~\instr^\ast~\END : [] \to [t_2^*]
   }


.. index:: handler, throw context

:math:`\HANDLER_n\{\catch^\ast\}~\instr^\ast~\END`
..................................................

* For every :ref:`catch clause <syntax-catch>` :math:`\catch_i` in :math:`\catch^\ast`, :math:`\catch_i` must be :ref:`valid <valid-catch>`.

* The instruction sequence :math:`\instr^\ast` must be :ref:`valid <valid-instr-seq>` with some type :math:`[t_1^\ast] \to [t_2^\ast]`.

* Then the compound instruction is valid with type :math:`[t_1^\ast] \to [t_2^\ast]`.

.. math::
   \frac{
     \begin{array}{c}
     (C \vdashcatch \catch \ok)^\ast
     \qquad
     S; C \vdashinstrseq \instr^\ast : [t_1^\ast] \to [t_2^\ast] \\
     \end{array}
   }{
     S; C \vdashadmininstr \HANDLER_n\{\catch^\ast\}~\instr^\ast~\END : [t_1^\ast] \to [t_2^\ast]
   }


.. index:: frame, instruction, result type

:math:`\FRAME_n\{F\}~\instr^\ast~\END`
...........................................

* Under the :ref:`valid <valid-resulttype>` return type :math:`[t^n]`,
  the :ref:`thread <syntax-frame>` :math:`F; \instr^\ast` must be :ref:`valid <valid-frame>` with :ref:`result type <syntax-resulttype>` :math:`[t^n]`.

* Then the compound instruction is valid with type :math:`[] \to [t^n]`.

.. math::
   \frac{
     C \vdashresulttype [t^n] : \OKresulttype
     \qquad
     S; [t^n] \vdashinstrs F; \instr^\ast : [t^n]
   }{
     S; C \vdashadmininstr \FRAME_n\{F\}~\instr^\ast~\END : [] \to [t^n]
   }


.. index:: ! store extension, store
.. _extend:

Store Extension
~~~~~~~~~~~~~~~

Programs can mutate the :ref:`store <syntax-store>` and its contained instances.
Any such modification must respect certain invariants, such as not removing allocated instances or changing immutable definitions.
While these invariants are inherent to the execution semantics of WebAssembly :ref:`instructions <exec-instr>` and :ref:`modules <exec-instantiation>`,
:ref:`host functions <syntax-hostfunc>` do not automatically adhere to them. Consequently, the required invariants must be stated as explicit constraints on the :ref:`invocation <exec-invoke-host>` of host functions.
Soundness only holds when the :ref:`embedder <embedder>` ensures these constraints.

The necessary constraints are codified by the notion of store *extension*:
a store state :math:`S'` extends state :math:`S`, written :math:`S \extendsto S'`, when the following rules hold.

.. note::
   Extension does not imply that the new store is valid, which is defined separately :ref:`above <valid-store>`.


.. index:: store, function instance, table instance, memory instance, global instance
.. _extend-store:

:ref:`Store <syntax-store>` :math:`S`
.....................................

* The length of :math:`S.\SFUNCS` must not shrink.

* The length of :math:`S.\STABLES` must not shrink.

* The length of :math:`S.\SMEMS` must not shrink.

* The length of :math:`S.\SGLOBALS` must not shrink.

* The length of :math:`S.\STAGS` must not shrink.

* The length of :math:`S.\SELEMS` must not shrink.

* The length of :math:`S.\SDATAS` must not shrink.

* The length of :math:`S.\SSTRUCTS` must not shrink.

* The length of :math:`S.\SARRAYS` must not shrink.

* The length of :math:`S.\SEXNS` must not shrink.

* For each :ref:`function instance <syntax-funcinst>` :math:`\funcinst_i` in the original :math:`S.\SFUNCS`, the new function instance must be an :ref:`extension <extend-funcinst>` of the old.

* For each :ref:`table instance <syntax-tableinst>` :math:`\tableinst_i` in the original :math:`S.\STABLES`, the new table instance must be an :ref:`extension <extend-tableinst>` of the old.

* For each :ref:`memory instance <syntax-meminst>` :math:`\meminst_i` in the original :math:`S.\SMEMS`, the new memory instance must be an :ref:`extension <extend-meminst>` of the old.

* For each :ref:`global instance <syntax-globalinst>` :math:`\globalinst_i` in the original :math:`S.\SGLOBALS`, the new global instance must be an :ref:`extension <extend-globalinst>` of the old.

* For each :ref:`tag instance <syntax-taginst>` :math:`\taginst_i` in the original :math:`S.\STAGS`, the new tag instance must be an :ref:`extension <extend-taginst>` of the old.

* For each :ref:`element instance <syntax-eleminst>` :math:`\eleminst_i` in the original :math:`S.\SELEMS`, the new element instance must be an :ref:`extension <extend-eleminst>` of the old.

* For each :ref:`data instance <syntax-datainst>` :math:`\datainst_i` in the original :math:`S.\SDATAS`, the new data instance must be an :ref:`extension <extend-datainst>` of the old.

* For each :ref:`structure instance <syntax-structinst>` :math:`\structinst_i` in the original :math:`S.\SSTRUCTS`, the new structure instance must be an :ref:`extension <extend-structinst>` of the old.

* For each :ref:`array instance <syntax-arrayinst>` :math:`\arrayinst_i` in the original :math:`S.\SARRAYS`, the new array instance must be an :ref:`extension <extend-arrayinst>` of the old.

* For each :ref:`exception instance <syntax-exninst>` :math:`\exninst_i` in the original :math:`S.\SEXNS`, the new exception instance must be an :ref:`extension <extend-datainst>` of the old.

.. math::
   \frac{
     \begin{array}{@{}ccc@{}}
     S_1.\SFUNCS = \funcinst_1^\ast &
     S_2.\SFUNCS = {\funcinst'_1}^\ast~\funcinst_2^\ast &
     (\vdashfuncinstextends \funcinst_1 \extendsto \funcinst'_1)^\ast \\
     S_1.\STABLES = \tableinst_1^\ast &
     S_2.\STABLES = {\tableinst'_1}^\ast~\tableinst_2^\ast &
     (\vdashtableinstextends \tableinst_1 \extendsto \tableinst'_1)^\ast \\
     S_1.\SMEMS = \meminst_1^\ast &
     S_2.\SMEMS = {\meminst'_1}^\ast~\meminst_2^\ast &
     (\vdashmeminstextends \meminst_1 \extendsto \meminst'_1)^\ast \\
     S_1.\SGLOBALS = \globalinst_1^\ast &
     S_2.\SGLOBALS = {\globalinst'_1}^\ast~\globalinst_2^\ast &
     (\vdashglobalinstextends \globalinst_1 \extendsto \globalinst'_1)^\ast \\
     S_1.\STAGS = \taginst_1^\ast &
     S_2.\STAGS = {\taginst'_1}^\ast~\taginst_2^\ast &
     (\vdashtaginstextends \taginst_1 \extendsto \taginst'_1)^\ast \\
     S_1.\SELEMS = \eleminst_1^\ast &
     S_2.\SELEMS = {\eleminst'_1}^\ast~\eleminst_2^\ast &
     (\vdasheleminstextends \eleminst_1 \extendsto \eleminst'_1)^\ast \\
     S_1.\SDATAS = \datainst_1^\ast &
     S_2.\SDATAS = {\datainst'_1}^\ast~\datainst_2^\ast &
     (\vdashdatainstextends \datainst_1 \extendsto \datainst'_1)^\ast \\
     S_1.\SSTRUCTS = \structinst_1^\ast &
     S_2.\SSTRUCTS = {\structinst'_1}^\ast~\structinst_2^\ast &
     (\vdashstructinstextends \structinst_1 \extendsto \structinst'_1)^\ast \\
     S_1.\SARRAYS = \arrayinst_1^\ast &
     S_2.\SARRAYS = {\arrayinst'_1}^\ast~\arrayinst_2^\ast &
     (\vdasharrayinstextends \arrayinst_1 \extendsto \arrayinst'_1)^\ast \\
     S_1.\SEXNS = \exninst_1^\ast &
     S_2.\SEXNS = {\exninst'_1}^\ast~\exninst_2^\ast &
     (\vdashexninstextends \exninst_1 \extendsto \exninst'_1)^\ast \\
     \end{array}
   }{
     \vdashstoreextends S_1 \extendsto S_2
   }


.. index:: function instance
.. _extend-funcinst:

:ref:`Function Instance <syntax-funcinst>` :math:`\funcinst`
............................................................

* A function instance must remain unchanged.

.. math::
   \frac{
   }{
     \vdashfuncinstextends \funcinst \extendsto \funcinst
   }


.. index:: table instance
.. _extend-tableinst:

:ref:`Table Instance <syntax-tableinst>` :math:`\tableinst`
...........................................................

* The :ref:`table type <syntax-tabletype>` :math:`\tableinst.\TITYPE` must remain unchanged.

* The length of :math:`\tableinst.\TIREFS` must not shrink.

.. math::
   \frac{
     n_1 \leq n_2
   }{
     \vdashtableinstextends \{\TITYPE~\X{tt}, \TIREFS~(\X{fa}_1^?)^{n_1}\} \extendsto \{\TITYPE~\X{tt}, \TIREFS~(\X{fa}_2^?)^{n_2}\}
   }


.. index:: memory instance
.. _extend-meminst:

:ref:`Memory Instance <syntax-meminst>` :math:`\meminst`
........................................................

* The :ref:`memory type <syntax-memtype>` :math:`\meminst.\MITYPE` must remain unchanged.

* The length of :math:`\meminst.\MIBYTES` must not shrink.

.. math::
   \frac{
     n_1 \leq n_2
   }{
     \vdashmeminstextends \{\MITYPE~\X{mt}, \MIBYTES~b_1^{n_1}\} \extendsto \{\MITYPE~\X{mt}, \MIBYTES~b_2^{n_2}\}
   }


.. index:: global instance, value, mutability
.. _extend-globalinst:

:ref:`Global Instance <syntax-globalinst>` :math:`\globalinst`
..............................................................

* The :ref:`global type <syntax-globaltype>` :math:`\globalinst.\GITYPE` must remain unchanged.

* Let :math:`\mut~t` be the structure of :math:`\globalinst.\GITYPE`.

* If :math:`\mut` is |MCONST|, then the :ref:`value <syntax-val>` :math:`\globalinst.\GIVALUE` must remain unchanged.

.. math::
   \frac{
     \mut = \MVAR \vee \val_1 = \val_2
   }{
     \vdashglobalinstextends \{\GITYPE~(\mut~t), \GIVALUE~\val_1\} \extendsto \{\GITYPE~(\mut~t), \GIVALUE~\val_2\}
   }


.. index:: tag instance
.. _extend-taginst:

:ref:`Tag Instance <syntax-taginst>` :math:`\taginst`
.....................................................

* A tag instance must remain unchanged.

.. math::
   \frac{
   }{
     \vdashtaginstextends \taginst \extendsto \taginst
   }


.. index:: element instance
.. _extend-eleminst:

:ref:`Element Instance <syntax-eleminst>` :math:`\eleminst`
...........................................................

* The :ref:`reference type <syntax-reftype>` :math:`\eleminst.\EITYPE` must remain unchanged.

* The list :math:`\eleminst.\EIREFS` must:

  * either remain unchanged,

  * or shrink to length :math:`0`.

.. math::
   \frac{
   }{
     \vdasheleminstextends \{\EITYPE~t, \EIREFS~a^\ast\} \extendsto \{\EITYPE~t, \EIREFS~a^\ast\}
   }

.. math::
   \frac{
   }{
     \vdasheleminstextends \{\EITYPE~t, \EIREFS~a^\ast\} \extendsto \{\EITYPE~t, \EIREFS~\epsilon\}
   }


.. index:: data instance
.. _extend-datainst:

:ref:`Data Instance <syntax-datainst>` :math:`\datainst`
........................................................

* The list :math:`\datainst.\DIBYTES` must:

  * either remain unchanged,

  * or shrink to length :math:`0`.

.. math::
   \frac{
   }{
     \vdashdatainstextends \{\DIBYTES~b^\ast\} \extendsto \{\DIBYTES~b^\ast\}
   }

.. math::
   \frac{
   }{
     \vdashdatainstextends \{\DIBYTES~b^\ast\} \extendsto \{\DIBYTES~\epsilon\}
   }


.. index:: structure instance, field value, field type
.. _extend-structinst:

:ref:`Structure Instance <syntax-structinst>` :math:`\structinst`
.................................................................

* The :ref:`defined type <syntax-deftype>` :math:`\structinst.\SITYPE` must remain unchanged.

* Assert: due to :ref:`store well-formedness <valid-structinst>`, the :ref:`expansion <aux-expand-deftype>` of :math:`\structinst.\SITYPE` is a :ref:`structure type <syntax-structtype>`.

* Let :math:`\TSTRUCT~\fieldtype^\ast` be the :ref:`expansion <aux-expand-deftype>` of :math:`\structinst.\SITYPE`.

* The length of the list :math:`\structinst.\SIFIELDS` must remain unchanged.

* Assert: due to :ref:`store well-formedness <valid-structinst>`, the length of :math:`\structinst.\SIFIELDS` is the same as the length of :math:`\fieldtype^\ast`.

* For each :ref:`field value <syntax-fieldval>` :math:`\fieldval_i` in :math:`\structinst.\SIFIELDS` and corresponding :ref:`field type <syntax-fieldtype>` :math:`\fieldtype_i` in :math:`\fieldtype^\ast`:

  * Let :math:`\mut_i~\X{st}_i` be the structure of :math:`\fieldtype_i`.

  * If :math:`\mut_i` is |MCONST|, then the :ref:`field value <syntax-fieldval>` :math:`\fieldval_i` must remain unchanged.

.. math::
   \frac{
     (\mut = \MVAR \vee \fieldval_1 = \fieldval_2)^\ast
   }{
     \vdashstructinstextends \{\SITYPE~(\mut~\X{st})^\ast, \SIFIELDS~\fieldval_1^\ast\} \extendsto \{\SITYPE~(\mut~\X{st})^\ast, \SIFIELDS~\fieldval_2^\ast\}
   }


.. index:: array instance, field value, field type
.. _extend-arrayinst:

:ref:`Array Instance <syntax-arrayinst>` :math:`\arrayinst`
...........................................................

* The :ref:`defined type <syntax-deftype>` :math:`\arrayinst.\AITYPE` must remain unchanged.

* Assert: due to :ref:`store well-formedness <valid-arrayinst>`, the :ref:`expansion <aux-expand-deftype>` of :math:`\arrayinst.\AITYPE` is an :ref:`array type <syntax-arraytype>`.

* Let :math:`\TARRAY~\fieldtype` be the :ref:`expansion <aux-expand-deftype>` of :math:`\arrayinst.\AITYPE`.

* The length of the list :math:`\arrayinst.\AIFIELDS` must remain unchanged.

* Let :math:`\mut~\X{st}` be the structure of :math:`\fieldtype`.

* If :math:`\mut` is |MCONST|, then the sequence of :ref:`field values <syntax-fieldval>` :math:`\arrayinst.\AIFIELDS` must remain unchanged.

.. math::
   \frac{
     \mut = \MVAR \vee \fieldval_1^\ast = \fieldval_2^\ast
   }{
     \vdasharrayinstextends \{\AITYPE~(\mut~\X{st}), \AIFIELDS~\fieldval_1^\ast\} \extendsto \{\AITYPE~(\mut~\X{st}), \AIFIELDS~\fieldval_2^\ast\}
   }


.. index:: exception instance
.. _extend-exninst:

:ref:`Exception Instance <syntax-exninst>` :math:`\exninst`
...........................................................

* An exception instance must remain unchanged.

.. math::
   \frac{
   }{
     \vdashexninstextends \exninst \extendsto \exninst
   }



.. index:: ! preservation, ! progress, soundness, configuration, thread, terminal configuration, instantiation, invocation, validity, module
.. _soundness-statement:

Theorems
~~~~~~~~

Given the definition of :ref:`valid configurations <valid-config>`,
the standard soundness theorems hold. [#cite-cpp2018]_ [#cite-fm2021]_

**Theorem (Preservation).**
If a :ref:`configuration <syntax-config>` :math:`S;T` is :ref:`valid <valid-config>` with :ref:`result type <syntax-resulttype>` :math:`[t^\ast]` (i.e., :math:`\vdashconfig S;T : [t^\ast]`),
and steps to :math:`S';T'` (i.e., :math:`S;T \stepto S';T'`),
then :math:`S';T'` is a valid configuration with the same result type (i.e., :math:`\vdashconfig S';T' : [t^\ast]`).
Furthermore, :math:`S'` is an :ref:`extension <extend-store>` of :math:`S` (i.e., :math:`\vdashstoreextends S \extendsto S'`).

A *terminal* :ref:`thread <syntax-thread>` is one whose sequence of :ref:`instructions <syntax-instr>` is a :ref:`result <syntax-result>`.
A terminal configuration is a configuration whose thread is terminal.

**Theorem (Progress).**
If a :ref:`configuration <syntax-config>` :math:`S;T` is :ref:`valid <valid-config>` (i.e., :math:`\vdashconfig S;T : [t^\ast]` for some :ref:`result type <syntax-resulttype>` :math:`[t^\ast]`),
then either it is terminal,
or it can step to some configuration :math:`S';T'` (i.e., :math:`S;T \stepto S';T'`).

From Preservation and Progress the soundness of the WebAssembly type system follows directly.

**Corollary (Soundness).**
If a :ref:`configuration <syntax-config>` :math:`S;T` is :ref:`valid <valid-config>` (i.e., :math:`\vdashconfig S;T : [t^\ast]` for some :ref:`result type <syntax-resulttype>` :math:`[t^\ast]`),
then it either diverges or takes a finite number of steps to reach a terminal configuration :math:`S';T'` (i.e., :math:`S;T \stepto^\ast S';T'`) that is valid with the same result type (i.e., :math:`\vdashconfig S';T' : [t^\ast]`)
and where :math:`S'` is an :ref:`extension <extend-store>` of :math:`S` (i.e., :math:`\vdashstoreextends S \extendsto S'`).

In other words, every thread in a valid configuration either runs forever, traps, throws an exception, or terminates with a result that has the expected type.
Consequently, given a :ref:`valid store <valid-store>`, no computation defined by :ref:`instantiation <exec-instantiation>` or :ref:`invocation <exec-invocation>` of a valid module can "crash" or otherwise (mis)behave in ways not covered by the :ref:`execution <exec>` semantics given in this specification.


.. [#cite-pldi2017]
   The formalization and theorems are derived from the following article:
   Andreas Haas, Andreas Rossberg, Derek Schuff, Ben Titzer, Dan Gohman, Luke Wagner, Alon Zakai, JF Bastien, Michael Holman. |PLDI2017|_. Proceedings of the 38th ACM SIGPLAN Conference on Programming Language Design and Implementation (PLDI 2017). ACM 2017.

.. [#cite-cpp2018]
   A machine-verified version of the formalization and soundness proof of the PLDI 2017 paper is described in the following article:
   Conrad Watt. |CPP2018|_. Proceedings of the 7th ACM SIGPLAN Conference on Certified Programs and Proofs (CPP 2018). ACM 2018.

.. [#cite-fm2021]
   Machine-verified formalizations and soundness proofs of the semantics from the official specification are described in the following article:
   Conrad Watt, Xiaojia Rao, Jean Pichon-Pharabod, Martin Bodin, Philippa Gardner. |FM2021|_. Proceedings of the 24th International Symposium on Formal Methods (FM 2021). Springer 2021.


.. index:: type system

Type System Properties
----------------------

.. index:: ! principal types, type system, subtyping, polymorphism, instruction, syntax, instruction type
.. _principality:

Principal Types
~~~~~~~~~~~~~~~

The :ref:`type system <type-system>` of WebAssembly features both :ref:`subtyping <match>` and simple forms of :ref:`polymorphism <polymorphism>` for :ref:`instruction types <syntax-instrtype>`.
That has the effect that every instruction or instruction sequence can be classified with multiple different instruction types.

However, the typing rules still allow deriving *principal types* for instruction sequences.
That is, every valid instruction sequence has one particular type scheme, possibly containing some unconstrained place holder *type variables*, that is a subtype of all its valid instruction types, after substituting its type variables with suitable specific types.

Moreover, when deriving an instruction type in a "forward" manner, i.e., the *input* of the instruction sequence is already fixed to specific types,
then it has a principal *output* type expressible without type variables, up to a possibly :ref:`polymorphic stack <polymorphism>` bottom representable with one single variable.
In other words, "forward" principal types are effectively *closed*.

.. note::
   For example, in isolation, the instruction :math:`\REFASNONNULL` has the type :math:`[(\REF~\NULL~\X{ht})] \to [(\REF~\X{ht})]` for any choice of valid :ref:`heap type <syntax-type>` :math:`\X{ht}`.
   Moreover, if the input type :math:`[(\REF~\NULL~\X{ht})]` is already determined, i.e., a specific :math:`\X{ht}` is given, then the output type :math:`[(\REF~\X{ht})]` is fully determined as well.

   The implication of the latter property is that a validator for *complete* instruction sequences (as they occur in valid modules) can be implemented with a simple left-to-right :ref:`algorithm <algo-valid>` that does not require the introduction of type variables.

   A typing algorithm capable of handling *partial* instruction sequences (as might be considered for program analysis or program manipulation)
   needs to introduce type variables and perform substitutions,
   but it does not need to perform backtracking or record any non-syntactic constraints on these type variables.

Technically, the :ref:`syntax <syntax-type>` of :ref:`heap <syntax-heaptype>`, :ref:`value <syntax-valtype>`, and :ref:`result <syntax-resulttype>` types can be enriched with type variables as follows:

.. math::
   \begin{array}{llll}
   \production{nullability} & \X{null} &::=&
     \NULL^? ~|~ \alpha_{\X{null}} \\
   \production{heap type} & \heaptype &::=&
     \dots ~|~ \alpha_{\heaptype} \\
   \production{reference type} & \reftype &::=&
     \REF~\X{null}~\heaptype \\
   \production{value type} & \valtype &::=&
     \dots ~|~ \alpha_{\valtype} ~|~ \alpha_{\X{numvectype}} \\
   \production{result type} & \resulttype &::=&
     [\alpha_{\valtype^\ast}^?~\valtype^\ast] \\
   \end{array}

where each :math:`\alpha_{\X{xyz}}` ranges over a set of type variables for syntactic class :math:`\X{xyz}`, respectively.
The special class :math:`\X{numvectype}` is defined as :math:`\numtype ~|~ \vectype ~|~ \BOT`,
and is only needed to handle unannotated |SELECT| instructions.

A type is *closed* when it does not contain any type variables, and *open* otherwise.
A *type substitution* :math:`\sigma` is a finite mapping from type variables to closed types of the respective syntactic class.
When applied to an open type, it replaces the type variables :math:`\alpha` from its domain with the respective :math:`\sigma(\alpha)`.

**Theorem (Principal Types).**
If an instruction sequence :math:`\instr^\ast` is :ref:`valid <valid-config>` with some closed :ref:`instruction type <syntax-instrtype>` :math:`\instrtype` (i.e., :math:`C \vdashinstrs \instr^\ast : \instrtype`),
then it is also valid with a possibly open instruction type :math:`\instrtype_{\min}` (i.e., :math:`C \vdashinstrs \instr^\ast : \instrtype_{\min}`),
such that for *every* closed type :math:`\instrtype'` with which :math:`\instr^\ast` is valid (i.e., for all :math:`C \vdashinstrs \instr^\ast : \instrtype'`),
there exists a substitution :math:`\sigma`,
such that :math:`\sigma(\instrtype_{\min})` is a subtype of :math:`\instrtype'` (i.e., :math:`C \vdashinstrtypematch \sigma(\instrtype_{\min}) \subinstrtypematch \instrtype'`).
Furthermore, :math:`\instrtype_{\min}` is unique up to the choice of type variables.

**Theorem (Closed Principal Forward Types).**
If closed input type :math:`[t_1^\ast]` is given and the instruction sequence :math:`\instr^\ast` is :ref:`valid <valid-config>` with :ref:`instruction type <syntax-instrtype>` :math:`[t_1^\ast] \to_{x^\ast} [t_2^\ast]` (i.e., :math:`C \vdashinstrs \instr^\ast : [t_1^\ast] \to_{x^\ast} [t_2^\ast]`),
then it is also valid with instruction type :math:`[t_1^\ast] \to_{x^\ast} [\alpha_{\valtype^\ast}~t^\ast]` (i.e., :math:`C \vdashinstrs \instr^\ast : [t_1^\ast] \to_{x^\ast} [\alpha_{\valtype^\ast}~t^\ast]`),
where all :math:`t^\ast` are closed,
such that for *every* closed result type :math:`[{t'_2}^\ast]` with which :math:`\instr^\ast` is valid (i.e., for all :math:`C \vdashinstrs \instr^\ast : [t_1^\ast] \to_{x^\ast} [{t'_2}^\ast]`),
there exists a substitution :math:`\sigma`,
such that :math:`[{t'_2}^\ast] = [\sigma(\alpha_{\valtype^\ast})~t^\ast]`.


.. index:: ! type lattice, subtyping, least upper bound, greatest lower bound, instruction type

Type Lattice
~~~~~~~~~~~~

The :ref:`Principal Types <principality>` property depends on the existence of a *greatest lower bound* for any pair of types.

**Theorem (Greatest Lower Bounds for Value Types).**
For any two value types :math:`t_1` and :math:`t_2` that are :ref:`valid <valid-valtype>`
(i.e., :math:`C \vdashvaltype t_1 : \OKvaltype` and :math:`C \vdashvaltype t_2 : \OKvaltype`),
there exists a valid value type :math:`t` that is a subtype of both :math:`t_1` and :math:`t_2`
(i.e., :math:`C \vdashvaltype t : \OKvaltype` and :math:`C \vdashvaltypematch t \subvaltypematch t_1` and :math:`C \vdashvaltypematch t \subvaltypematch t_2`),
such that *every* valid value type :math:`t'` that also is a subtype of both :math:`t_1` and :math:`t_2`
(i.e., for all :math:`C \vdashvaltype t' : \OKvaltype` and :math:`C \vdashvaltypematch t' \subvaltypematch t_1` and :math:`C \vdashvaltypematch t' \subvaltypematch t_2`),
is a subtype of :math:`t`
(i.e., :math:`C \vdashvaltypematch t' \subvaltypematch t`).

.. note::
   The greatest lower bound of two types may be |BOT|.

**Theorem (Conditional Least Upper Bounds for Value Types).**
Any two value types :math:`t_1` and :math:`t_2` that are :ref:`valid <valid-valtype>`
(i.e., :math:`C \vdashvaltype t_1 : \OKvaltype` and :math:`C \vdashvaltype t_2 : \OKvaltype`)
either have no common supertype,
or there exists a valid value type :math:`t` that is a supertype of both :math:`t_1` and :math:`t_2`
(i.e., :math:`C \vdashvaltype t : \OKvaltype` and :math:`C \vdashvaltypematch t_1 \subvaltypematch t` and :math:`C \vdashvaltypematch t_2 \subvaltypematch t`),
such that *every* valid value type :math:`t'` that also is a supertype of both :math:`t_1` and :math:`t_2`
(i.e., for all :math:`C \vdashvaltype t' : \OKvaltype` and :math:`C \vdashvaltypematch t_1 \subvaltypematch t'` and :math:`C \vdashvaltypematch t_2 \subvaltypematch t'`),
is a supertype of :math:`t`
(i.e., :math:`C \vdashvaltypematch t \subvaltypematch t'`).

.. note::
   If a top type was added to the type system,
   a least upper bound would exist for any two types.

**Corollary (Type Lattice).**
Assuming the addition of a provisional top type,
:ref:`value types <syntax-valtype>` form a lattice with respect to their :ref:`subtype <match-valtype>` relation.

Finally, value types can be partitioned into multiple disjoint hierarchies that are not related by subtyping, except through |BOT|.

**Theorem (Disjoint Subtype Hierarchies).**
The greatest lower bound of two :ref:`value types <syntax-valtype>` is :math:`\BOT` or :math:`\REF~\BOT`
if and only if they do not have a least upper bound.

In other words, types that do not have common supertypes,
do not have common subtypes either (other than :math:`\BOT` or :math:`\REF~\BOT`), and vice versa.

.. note::
   Types from disjoint hierarchies can safely be represented in mutually incompatible ways in an implementation,
   because their values can never flow to the same place.


.. index:: ! compositionality, instruction type, subtyping

Compositionality
~~~~~~~~~~~~~~~~

:ref:`Valid <valid-instrs>` :ref:`instruction sequences <syntax-instr>` can be freely *composed*, as long as their types match up.

**Theorem (Composition).**
If two instruction sequences :math:`\instr_1^\ast` and :math:`\instr_2^\ast` are valid with types :math:`[t_1^\ast] \to_{x_1^\ast} [t^\ast]` and  :math:`[t^\ast] \to_{x_2^\ast} [t_2^\ast]`, respectively (i.e., :math:`C \vdashinstrs \instr_1^\ast : [t_1^\ast] \to_{x_1^\ast} [t^\ast]` and :math:`C \vdashinstrs \instr_1^\ast : [t^\ast] \to_{x_2^\ast} [t_2^\ast]`),
then the concatenated instruction sequence :math:`(\instr_1^\ast\;\instr_2^\ast)` is valid with type :math:`[t_1^\ast] \to_{x_1^\ast\,x_2^\ast} [t_2^\ast]` (i.e., :math:`C \vdashinstrs \instr_1^\ast\;\instr_2^\ast : [t_1^\ast] \to_{x_1^\ast\,x_2^\ast} [t_2^\ast]`).

.. note::
   More generally, instead of a shared type :math:`[t^\ast]`, it suffices if the output type of :math:`\instr_1^\ast` is a :ref:`subtype <match-resulttype>` of the input type of  :math:`\instr_1^\ast`,
   since the subtype can always be weakened to its supertype by subsumption.

Inversely, valid instruction sequences can also freely be *decomposed*, that is, splitting them anywhere produces two instruction sequences that are both :ref:`valid <valid-instrs>`.

**Theorem (Decomposition).**
If an instruction sequence :math:`\instr^\ast` that is valid with type :math:`[t_1^\ast] \to_{x^\ast} [t_2^\ast]` (i.e., :math:`C \vdashinstrs \instr^\ast : [t_1^\ast] \to_{x^\ast} [t_2^\ast]`)
is split into two instruction sequences :math:`\instr_1^\ast` and :math:`\instr_2^\ast` at any point (i.e., :math:`\instr^\ast = \instr_1^\ast\;\instr_2^\ast`),
then these are separately valid with some types :math:`[t_1^\ast] \to_{x_1^\ast} [t^\ast]` and  :math:`[t^\ast] \to_{x_2^\ast} [t_2^\ast]`, respectively (i.e., :math:`C \vdashinstrs \instr_1^\ast : [t_1^\ast] \to_{x_1^\ast} [t^\ast]` and :math:`C \vdashinstrs \instr_1^\ast : [t^\ast] \to_{x_2^\ast} [t_2^\ast]`),
where :math:`x^\ast = x_1^\ast\;x_2^\ast`.

.. note::
   This property holds because validation is required even for unreachable code.
   Without that, :math:`\instr_2^\ast` might not be valid in isolation.<|MERGE_RESOLUTION|>--- conflicted
+++ resolved
@@ -368,13 +368,9 @@
      \\
      (S \vdashstructinst \structinst : \OKstructinst)^\ast
      \qquad
-<<<<<<< HEAD
      (S \vdasharrayinst \arrayinst : \OKarrayinst)^\ast
-=======
-     (S \vdasharrayinst \arrayinst \ok)^\ast
-     \qquad
-     (S \vdashexninst \exninst \ok)^\ast
->>>>>>> 06969652
+     \qquad
+     (S \vdashexninst \exninst : \OKexninst)^\ast
      \\
      S = \{
        \begin{array}[t]{@{}l@{}}
@@ -836,11 +832,7 @@
 * Let :math:`x^\ast` be the sequence of :ref:`function indices <syntax-funcidx>` from :math:`0` to :math:`m-1`.
 
 * Then the module instance is valid with :ref:`context <context>`
-<<<<<<< HEAD
-  :math:`\{\CTYPES~\deftype^\ast,` :math:`\CFUNCS~\functype^\ast,` :math:`\CTABLES~\tabletype^\ast,` :math:`\CMEMS~\memtype^\ast,` :math:`\CGLOBALS~\globaltype^\ast,` :math:`\CELEMS~\reftype^\ast,` :math:`\CDATAS~\X{ok}^\ast,` :math:`\CREFS~x^\ast\}`.
-=======
-  :math:`\{\CTYPES~\deftype^\ast,` :math:`\CFUNCS~\functype^\ast,` :math:`\CTABLES~\tabletype^\ast,` :math:`\CMEMS~\memtype^\ast,` :math:`\CGLOBALS~\globaltype^\ast,` \CTAGS~\tagtype^\ast, :math:`\CELEMS~\reftype^\ast,` :math:`\CDATAS~{\ok}^n,` :math:`\CREFS~x^\ast\}`.
->>>>>>> 06969652
+  :math:`\{\CTYPES~\deftype^\ast,` :math:`\CFUNCS~\functype^\ast,` :math:`\CTABLES~\tabletype^\ast,` :math:`\CMEMS~\memtype^\ast,` :math:`\CGLOBALS~\globaltype^\ast,` \CTAGS~\tagtype^\ast, :math:`\CELEMS~\reftype^\ast,` :math:`\CDATAS~\X{ok}^\ast,` :math:`\CREFS~x^\ast\}`.
 
 .. math::
    ~\\[-1ex]
