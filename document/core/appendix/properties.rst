--- conflicted
+++ resolved
@@ -512,13 +512,8 @@
 .. index:: table type, table instance, limits, function address
 .. _valid-tableinst:
 
-<<<<<<< HEAD
 :ref:`Table Instances <syntax-tableinst>` :math:`\{ \TITYPE~(\addrtype~\limits~t), \TIELEM~\reff^\ast \}`
 .........................................................................................................
-=======
-:ref:`Table Instances <syntax-tableinst>` :math:`\{ \TITYPE~\addrtype~\limits~t, \TIELEM~\reff^\ast \}`
-.......................................................................................................
->>>>>>> 0d9b9850
 
 * The :ref:`table type <syntax-tabletype>` :math:`\addrtype~\limits~t` must be :ref:`valid <valid-tabletype>` under the empty :ref:`context <context>`.
 
@@ -534,11 +529,7 @@
 
 .. math::
    \frac{
-<<<<<<< HEAD
      \vdashtabletype \addrtype~\limits~t : \OKtabletype
-=======
-     \vdashtabletype \addrtype~\limits~t \ok
->>>>>>> 0d9b9850
      \qquad
      n = \limits.\LMIN
      \qquad
@@ -546,24 +537,15 @@
      \qquad
      (\vdashreftypematch t' \subvaltypematch t)^n
    }{
-<<<<<<< HEAD
      S \vdashtableinst \{ \TITYPE~(\addrtype~\limits~t), \TIREFS~\reff^n \} : \addrtype~\limits~t
-=======
-     S \vdashtableinst \{ \TITYPE~\addrtype~\limits~t, \TIELEM~\reff^n \} : \addrtype~\limits~t
->>>>>>> 0d9b9850
    }
 
 
 .. index:: memory type, memory instance, limits, byte
 .. _valid-meminst:
 
-<<<<<<< HEAD
 :ref:`Memory Instances <syntax-meminst>` :math:`\{ \MITYPE~(\addrtype~\limits), \MIBYTES~b^\ast \}`
 ...................................................................................................
-=======
-:ref:`Memory Instances <syntax-meminst>` :math:`\{ \MITYPE~\addrtype~\limits, \MIDATA~b^\ast \}`
-................................................................................................
->>>>>>> 0d9b9850
 
 * The :ref:`memory type <syntax-memtype>` :math:`\addrtype~\limits` must be :ref:`valid <valid-memtype>` under the empty :ref:`context <context>`.
 
@@ -573,19 +555,11 @@
 
 .. math::
    \frac{
-<<<<<<< HEAD
      \vdashmemtype \addrtype~\limits : \OKmemtype
      \qquad
      n = \limits.\LMIN \cdot 64\,\F{Ki}
    }{
-     S \vdashmeminst \{ \MITYPE~\limits, \MIBYTES~b^n \} : \addrtype~\limits
-=======
-     \vdashmemtype \addrtype~\limits \ok
-     \qquad
-     n = \limits.\LMIN \cdot 64\,\F{Ki}
-   }{
-     S \vdashmeminst \{ \MITYPE~\addrtype~\limits, \MIDATA~b^n \} : \addrtype~\limits
->>>>>>> 0d9b9850
+     S \vdashmeminst \{ \MITYPE~(\addrtype~\limits), \MIBYTES~b^n \} : \addrtype~\limits
    }
 
 
