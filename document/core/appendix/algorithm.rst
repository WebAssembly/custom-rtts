--- conflicted
+++ resolved
@@ -30,13 +30,8 @@
    func is_num(t : val_type | Unknown) : bool =
      return t = I32 || t = I64 || t = F32 || t = F64 || t = Unknown
 
-<<<<<<< HEAD
-   func is_ref(t : val_type) : bool =
-     return t = Funcref || t = Exnref || t = Externref
-=======
    func is_ref(t : val_type | Unknown) : bool =
-     return t = Funcref || t = Externref || t = Unknown
->>>>>>> 063d34ed
+     return t = Funcref || t = Exnref || t = Externref || t = Unknown
 
 The algorithm uses two separate stacks: the *value stack* and the *control stack*.
 The former tracks the :ref:`types <syntax-valtype>` of operand values on the :ref:`stack <stack>`,
