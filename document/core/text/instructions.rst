--- conflicted
+++ resolved
@@ -250,7 +250,7 @@
      \text{table.grow} &\equiv& \text{table.grow}~~\text{0} \\ &&|&
      \text{table.fill} &\equiv& \text{table.fill}~~\text{0} \\ &&|&
      \text{table.copy} &\equiv& \text{table.copy}~~\text{0}~~\text{0} \\ &&|&
-     \text{table.init}~~x{:}\Telemidx_I &\equiv& \text{table.init}~~\text{0}~~x{:}\Telemidx_I \\ &&|&
+     \text{table.init}~~x{:}\Telemidx_I &\equiv& \text{table.init}~~\text{0}~~x{:}\Telemidx_I \\
    \end{array}
 
 
@@ -288,7 +288,6 @@
      \text{align{=}}a{:}\Tu32 &\Rightarrow& a \\ &&|&
      \epsilon &\Rightarrow& N \\
    \production{instruction} & \Tplaininstr_I &::=& \dots \\ &&|&
-<<<<<<< HEAD
      \text{i32.load}~~x{:}\Tmemidx~~m{:}\Tmemarg_4 &\Rightarrow& \I32.\LOAD~x~m \\ &&|&
      \text{i64.load}~~x{:}\Tmemidx~~m{:}\Tmemarg_8 &\Rightarrow& \I64.\LOAD~x~m \\ &&|&
      \text{f32.load}~~x{:}\Tmemidx~~m{:}\Tmemarg_4 &\Rightarrow& \F32.\LOAD~x~m \\ &&|&
@@ -313,7 +312,11 @@
      \text{i64.store16}~~x{:}\Tmemidx~~m{:}\Tmemarg_2 &\Rightarrow& \I64.\STORE\K{16}~x~m \\ &&|&
      \text{i64.store32}~~x{:}\Tmemidx~~m{:}\Tmemarg_4 &\Rightarrow& \I64.\STORE\K{32}~x~m \\ &&|&
      \text{memory.size}~~x{:}\Tmemidx &\Rightarrow& \MEMORYSIZE~x \\ &&|&
-     \text{memory.grow}~~x{:}\Tmemidx &\Rightarrow& \MEMORYGROW~x \\
+     \text{memory.grow}~~x{:}\Tmemidx &\Rightarrow& \MEMORYGROW~x \\ &&|&
+     \text{memory.fill}~~x{:}\Tmemidx &\Rightarrow& \MEMORYFILL~x \\ &&|&
+     \text{memory.copy}~~x{:}\Tmemidx~~y{:}\Tmemidx &\Rightarrow& \MEMORYCOPY~x~y \\ &&|&
+     \text{memory.init}~~x{:}\Tmemidx~~y{:}\Tdataidx_I &\Rightarrow& \MEMORYINIT~x~y \\ &&|&
+     \text{data.drop}~~x{:}\Tdataidx_I &\Rightarrow& \DATADROP~x \\
    \end{array}
 
 
@@ -342,38 +345,16 @@
      \text{memory.size}~~\text{0} \\&
     \text{memory.grow}
        &\equiv&
-     \text{memory.grow}~~\text{0} \\
-=======
-     \text{i32.load}~~m{:}\Tmemarg_4 &\Rightarrow& \I32.\LOAD~m \\ &&|&
-     \text{i64.load}~~m{:}\Tmemarg_8 &\Rightarrow& \I64.\LOAD~m \\ &&|&
-     \text{f32.load}~~m{:}\Tmemarg_4 &\Rightarrow& \F32.\LOAD~m \\ &&|&
-     \text{f64.load}~~m{:}\Tmemarg_8 &\Rightarrow& \F64.\LOAD~m \\ &&|&
-     \text{i32.load8\_s}~~m{:}\Tmemarg_1 &\Rightarrow& \I32.\LOAD\K{8\_s}~m \\ &&|&
-     \text{i32.load8\_u}~~m{:}\Tmemarg_1 &\Rightarrow& \I32.\LOAD\K{8\_u}~m \\ &&|&
-     \text{i32.load16\_s}~~m{:}\Tmemarg_2 &\Rightarrow& \I32.\LOAD\K{16\_s}~m \\ &&|&
-     \text{i32.load16\_u}~~m{:}\Tmemarg_2 &\Rightarrow& \I32.\LOAD\K{16\_u}~m \\ &&|&
-     \text{i64.load8\_s}~~m{:}\Tmemarg_1 &\Rightarrow& \I64.\LOAD\K{8\_s}~m \\ &&|&
-     \text{i64.load8\_u}~~m{:}\Tmemarg_1 &\Rightarrow& \I64.\LOAD\K{8\_u}~m \\ &&|&
-     \text{i64.load16\_s}~~m{:}\Tmemarg_2 &\Rightarrow& \I64.\LOAD\K{16\_s}~m \\ &&|&
-     \text{i64.load16\_u}~~m{:}\Tmemarg_2 &\Rightarrow& \I64.\LOAD\K{16\_u}~m \\ &&|&
-     \text{i64.load32\_s}~~m{:}\Tmemarg_4 &\Rightarrow& \I64.\LOAD\K{32\_s}~m \\ &&|&
-     \text{i64.load32\_u}~~m{:}\Tmemarg_4 &\Rightarrow& \I64.\LOAD\K{32\_u}~m \\ &&|&
-     \text{i32.store}~~m{:}\Tmemarg_4 &\Rightarrow& \I32.\STORE~m \\ &&|&
-     \text{i64.store}~~m{:}\Tmemarg_8 &\Rightarrow& \I64.\STORE~m \\ &&|&
-     \text{f32.store}~~m{:}\Tmemarg_4 &\Rightarrow& \F32.\STORE~m \\ &&|&
-     \text{f64.store}~~m{:}\Tmemarg_8 &\Rightarrow& \F64.\STORE~m \\ &&|&
-     \text{i32.store8}~~m{:}\Tmemarg_1 &\Rightarrow& \I32.\STORE\K{8}~m \\ &&|&
-     \text{i32.store16}~~m{:}\Tmemarg_2 &\Rightarrow& \I32.\STORE\K{16}~m \\ &&|&
-     \text{i64.store8}~~m{:}\Tmemarg_1 &\Rightarrow& \I64.\STORE\K{8}~m \\ &&|&
-     \text{i64.store16}~~m{:}\Tmemarg_2 &\Rightarrow& \I64.\STORE\K{16}~m \\ &&|&
-     \text{i64.store32}~~m{:}\Tmemarg_4 &\Rightarrow& \I64.\STORE\K{32}~m \\ &&|&
-     \text{memory.size} &\Rightarrow& \MEMORYSIZE \\ &&|&
-     \text{memory.grow} &\Rightarrow& \MEMORYGROW \\ &&|&
-     \text{memory.fill} &\Rightarrow& \MEMORYFILL \\ &&|&
-     \text{memory.copy} &\Rightarrow& \MEMORYCOPY \\ &&|&
-     \text{memory.init}~~x{:}\Tdataidx_I &\Rightarrow& \MEMORYINIT~x \\ &&|&
-     \text{data.drop}~~x{:}\Tdataidx_I &\Rightarrow& \DATADROP~x \\
->>>>>>> c7a3558b
+     \text{memory.grow}~~\text{0} \\&
+    \text{memory.fill}
+       &\equiv&
+     \text{memory.fill}~~\text{0} \\&
+    \text{memory.copy}
+       &\equiv&
+     \text{memory.copy}~~\text{0}~~\text{0} \\&
+    \text{memory.init}~~x{:}\Telemidx_I
+       &\equiv&
+     \text{memory.init}~~\text{0}~~x{:}\Telemidx_I
    \end{array}
 
 
