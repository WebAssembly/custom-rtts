--- conflicted
+++ resolved
@@ -48,11 +48,7 @@
    then it is shadowed and the earlier label becomes inaccessible.
 
 
-<<<<<<< HEAD
-.. index:: control instructions, structured control, label, block, branch, result type, label index, function index, type index, vector, polymorphism, reference
-=======
-.. index:: control instructions, structured control, label, block, branch, result type, label index, function index, type index, vector, polymorphism, tag index, exception instructions
->>>>>>> 25632dd9
+.. index:: control instructions, structured control, label, block, branch, result type, label index, function index, tag index, type index, vector, polymorphism, reference
    pair: text format; instruction
 .. _text-blockinstr:
 .. _text-plaininstr:
@@ -119,8 +115,6 @@
 
 .. _text-nop:
 .. _text-unreachable:
-.. _text-throw:
-.. _text-throw_ref:
 .. _text-br:
 .. _text-br_if:
 .. _text-br_table:
@@ -134,6 +128,8 @@
 .. _text-call_indirect:
 .. _text-return_call:
 .. _text-return_call_indirect:
+.. _text-throw:
+.. _text-throw_ref:
 
 All other control instruction are represented verbatim.
 
@@ -142,8 +138,6 @@
    \production{plain instruction} & \Tplaininstr_I &::=&
      \text{unreachable} &\Rightarrow& \UNREACHABLE \\ &&|&
      \text{nop} &\Rightarrow& \NOP \\ &&|&
-     \text{throw}~~x{:}\Ttagidx_I &\Rightarrow& \THROW~x \\ &&|&
-     \text{throw\_ref} &\Rightarrow& \THROWREF \\ &&|&
      \text{br}~~l{:}\Tlabelidx_I &\Rightarrow& \BR~l \\ &&|&
      \text{br\_if}~~l{:}\Tlabelidx_I &\Rightarrow& \BRIF~l \\ &&|&
      \text{br\_table}~~l^\ast{:}\Tvec(\Tlabelidx_I)~~l_N{:}\Tlabelidx_I
@@ -160,7 +154,9 @@
      \text{return\_call}~~x{:}\Tfuncidx_I &\Rightarrow& \RETURNCALL~x \\ &&|&
      \text{return\_call\_ref}~~x{:}\Ttypeidx &\Rightarrow& \RETURNCALLREF~x \\ &&|&
      \text{return\_call\_indirect}~~x{:}\Ttableidx~~y,I'{:}\Ttypeuse_I &\Rightarrow& \RETURNCALLINDIRECT~x~y
-       & (\iff I' = \{\ILOCALS~(\epsilon)^\ast\}) \\
+       & (\iff I' = \{\ILOCALS~(\epsilon)^\ast\}) \\ &&|&
+     \text{throw}~~x{:}\Ttagidx_I &\Rightarrow& \THROW~x \\ &&|&
+     \text{throw\_ref} &\Rightarrow& \THROWREF \\
    \end{array}
 
 .. note::
