--- conflicted
+++ resolved
@@ -22,7 +22,20 @@
    \end{array}
 
 
-<<<<<<< HEAD
+.. index:: vector type
+   pair: text format; vector type
+.. _text-vectype:
+
+Vector Types
+~~~~~~~~~~~~
+
+.. math::
+   \begin{array}{llcll@{\qquad\qquad}l}
+   \production{vector type} & \Tvectype_I &::=&
+     \text{v128} &\Rightarrow& \V128 \\
+   \end{array}
+
+
 .. index:: heap type
    pair: text format; heap type
 .. _text-heaptype:
@@ -36,19 +49,6 @@
      \text{func} &\Rightarrow& \FUNC \\ &&|&
      \text{extern} &\Rightarrow& \EXTERN \\ &&|&
      x{:}\Ttypeidx_I &\Rightarrow& x \\
-=======
-.. index:: vector type
-   pair: text format; vector type
-.. _text-vectype:
-
-Vector Types
-~~~~~~~~~~~~
-
-.. math::
-   \begin{array}{llcll@{\qquad\qquad}l}
-   \production{vector type} & \Tvectype &::=&
-     \text{v128} &\Rightarrow& \V128 \\
->>>>>>> f2086a49
    \end{array}
 
 
@@ -90,16 +90,10 @@
 
 .. math::
    \begin{array}{llcll@{\qquad\qquad}l}
-<<<<<<< HEAD
    \production{value type} & \Tvaltype_I &::=&
      t{:}\Tnumtype_I &\Rightarrow& t \\ &&|&
+     t{:}\Tvectype_I &\Rightarrow& t \\ &&|&
      t{:}\Treftype_I &\Rightarrow& t \\
-=======
-   \production{value type} & \Tvaltype &::=&
-     t{:}\Tnumtype &\Rightarrow& t \\ &&|&
-     t{:}\Tvectype &\Rightarrow& t \\ &&|&
-     t{:}\Treftype &\Rightarrow& t \\
->>>>>>> f2086a49
    \end{array}
 
 
