--- conflicted
+++ resolved
@@ -889,11 +889,7 @@
 
 .. math::
    \frac{
-<<<<<<< HEAD
-     C.\CTABLES[x] = \limits_1~t_1
-=======
-     C.\CTABLES[x] = \limits~t
->>>>>>> 7991db35
+     C.\CTABLES[x] = \limits~t_1
      \qquad
      C.\CELEMS[y] = t_2
      \qquad
@@ -1649,11 +1645,7 @@
 
 * The instruction sequence :math:`\instr^\ast` must be :ref:`valid <valid-instr-seq>` with some :ref:`type <syntax-functype>` :math:`[] \to [{t'}^\ast]`.
 
-<<<<<<< HEAD
 * For each :ref:`value type <syntax-valtype>` :math:`t'_i` in :math:`{t'}^\ast` and corresponding :ref:`valid <valid-valtype>` :ref:`value type <syntax-valtype>` type :math:`t_i` in :math:`t^\ast`, :math:`t'_i` :ref:`matches <match-valtype>` :math:`t_i`.
-=======
-* For each :ref:`operand type <syntax-opdtype>` :math:`t'_i` in :math:`{t'}^\ast` and corresponding :ref:`value type <syntax-valtype>` :math:`t_i` in :math:`t^\ast`, :math:`t'_i` :ref:`matches <match-opdtype>` :math:`t_i`.
->>>>>>> 7991db35
 
 * Then the expression is valid with :ref:`result type <syntax-resulttype>` :math:`[t^\ast]`.
 
