--- conflicted
+++ resolved
@@ -1470,19 +1470,8 @@
 
 * Then the catch clause is valid.
 
-<<<<<<< HEAD
 $${rule: Catch_ok/catch}
 
-=======
-.. math::
-   \frac{
-     \expanddt(C.\CTAGS[x]) = [t^\ast] \toF []
-     \qquad
-     C.\CLABELS[l] = [t^\ast]
-   }{
-     C \vdashcatch \CATCH~x~l \ok
-   }
->>>>>>> f5019946
 
 :math:`\CATCHREF~x~l`
 .....................
@@ -1495,27 +1484,12 @@
 
 * The label :math:`C.\CLABELS[l]` must be defined in the context.
 
-<<<<<<< HEAD
-* The :ref:`result type <syntax-resulttype>` :math:`[t^\ast (REF EXN)]` must :ref:`match <match-resulttype>` :math:`C.\CLABELS[l]`.
+* The :ref:`result type <syntax-resulttype>` :math:`[t^\ast (\REF~\EXN)]` must :ref:`match <match-resulttype>` :math:`C.\CLABELS[l]`.
 
 * Then the catch clause is valid.
 
 $${rule: Catch_ok/catch_ref}
 
-=======
-* The :ref:`result type <syntax-resulttype>` :math:`[t^\ast~(\REF~\EXN)]` must :ref:`match <match-resulttype>` :math:`C.\CLABELS[l]`.
-
-* Then the catch clause is valid.
-
-.. math::
-   \frac{
-     \expanddt(C.\CTAGS[x]) = [t^\ast] \toF []
-     \qquad
-     C \vdashresulttypematch [t^\ast~(\REF~\EXN)] \matchesresulttype C.\CLABELS[l]
-   }{
-     C \vdashcatch \CATCHREF~x~l \ok
-   }
->>>>>>> f5019946
 
 :math:`\CATCHALL~l`
 ...................
@@ -1534,25 +1508,11 @@
 
 * The label :math:`C.\CLABELS[l]` must be defined in the context.
 
-<<<<<<< HEAD
-* The :ref:`result type <syntax-resulttype>` :math:`[(REF EXN)]` must :ref:`match <match-resulttype>` :math:`C.\CLABELS[l]`.
+* The :ref:`result type <syntax-resulttype>` :math:`[(\REF~\EXN)]` must :ref:`match <match-resulttype>` :math:`C.\CLABELS[l]`.
 
 * Then the catch clause is valid.
 
 $${rule: Catch_ok/catch_all_ref}
-=======
-* The :ref:`result type <syntax-resulttype>` :math:`[(\REF~\EXN)]` must :ref:`match <match-resulttype>` :math:`C.\CLABELS[l]`.
-
-* Then the catch clause is valid.
-
-.. math::
-   \frac{
-     C \vdashresulttypematch [(\REF~\EXN)] \matchesresulttype C.\CLABELS[l]
-   }{
-     C \vdashcatch \CATCHALLREF~l \ok
-   }
->>>>>>> f5019946
-
 
 
 .. _valid-br:
@@ -1701,52 +1661,7 @@
 
 * Then the instruction is valid with type :math:`[t^\ast~\X{rt}_1] \to [t^\ast~\X{rt}_2]`.
 
-<<<<<<< HEAD
 $${rule: Instr_ok/br_on_cast_fail}
-=======
-.. math::
-   \frac{
-     C.\CLABELS[l] = [t^\ast~\X{rt}]
-     \qquad
-     C \vdashreftype \X{rt}_1 \ok
-     \qquad
-     C \vdashreftype \X{rt}_2 \ok
-     \qquad
-     C \vdashreftypematch \X{rt}_2 \matchesreftype \X{rt}_1
-     \qquad
-     C \vdashreftypematch \X{rt}_1\reftypediff\X{rt}_2 \matchesreftype \X{rt}
-   }{
-     C \vdashinstr \BRONCASTFAIL~l~\X{rt}_1~\X{rt}_2 : [t^\ast~\X{rt}_1] \to [t^\ast~\X{rt}_2]
-   }
-
-
-.. _valid-return:
-
-:math:`\RETURN`
-...............
-
-* The return type :math:`C.\CRETURN` must not be absent in the context.
-
-* Let :math:`[t^\ast]` be the :ref:`result type <syntax-resulttype>` of :math:`C.\CRETURN`.
-
-* Then the instruction is valid with any :ref:`valid <valid-instrtype>` type of the form :math:`[t_1^\ast~t^\ast] \to [t_2^\ast]`.
-
-.. math::
-   \frac{
-     C.\CRETURN = [t^\ast]
-     \qquad
-     C \vdashinstrtype [t_1^\ast~t^\ast] \to [t_2^\ast] \ok
-   }{
-     C \vdashinstr \RETURN : [t_1^\ast~t^\ast] \to [t_2^\ast]
-   }
-
-.. note::
-   The |RETURN| instruction is :ref:`stack-polymorphic <polymorphism>`.
-
-   :math:`C.\CRETURN` is absent (set to :math:`\epsilon`) when validating an :ref:`expression <valid-expr>` that is not a function body.
-   This differs from it being set to the empty result type (:math:`[\epsilon]`),
-   which is the case for functions not returning anything.
->>>>>>> f5019946
 
 
 .. _valid-call:
