--- conflicted
+++ resolved
@@ -8,33 +8,6 @@
 that describe how they manipulate the :ref:`operand stack <stack>`.
 The types describe the required input stack with argument values of types :math:`t_1^\ast` that an instruction pops off
 and the provided output stack with result values of types :math:`t_2^\ast` that it pushes back.
-<<<<<<< HEAD
-=======
-Stack types are akin to :ref:`function types <syntax-functype>`,
-except that they allow individual operands to be classified as :math:`\bot` (*bottom*), indicating that the type is unconstrained.
-As an auxiliary notion, an operand type :math:`t_1` *matches* another operand type :math:`t_2`, if :math:`t_1` is either :math:`\bot` or equal to :math:`t_2`.
-This is extended to stack types in a point-wise manner.
-
-.. _match-opdtype:
-
-.. math::
-   \frac{
-   }{
-     \vdash t \leq t
-   }
-   \qquad
-   \frac{
-   }{
-     \vdash \bot \leq t
-   }
->>>>>>> f9770eb7
-
-.. math::
-   \frac{
-     (\vdash t \leq t')^\ast
-   }{
-     \vdash [t^\ast] \leq [{t'}^\ast]
-   }
 
 .. note::
    For example, the instruction :math:`\I32.\ADD` has type :math:`[\I32~\I32] \to [\I32]`,
@@ -964,31 +937,18 @@
 
 * There must be a :ref:`result type <syntax-resulttype>` :math:`[t^\ast]`, such that:
 
-<<<<<<< HEAD
   * The result type :math:`[t^\ast]` :ref:`matches <match-resulttype>` :math:`C.\CLABELS[l_N]`.
 
   * For all :math:`l_i` in :math:`l^\ast`,
     the result type :math:`[t^\ast]` :ref:`matches <match-resulttype>` :math:`C.\CLABELS[l_i]`.
-=======
-  * For each :ref:`operand type <syntax-opdtype>` :math:`t_j` in :math:`t^\ast` and corresponding type :math:`t'_{Nj}` in :math:`C.\CLABELS[l_N]`, :math:`t_j` :ref:`matches <match-opdtype>` :math:`t'_{Nj}`.
-
-  * For all :math:`l_i` in :math:`l^\ast`,
-    and for each :ref:`operand type <syntax-opdtype>` :math:`t_j` in :math:`t^\ast` and corresponding type :math:`t'_{ij}` in :math:`C.\CLABELS[l_i]`, :math:`t_j` :ref:`matches <match-opdtype>` :math:`t'_{ij}`.
->>>>>>> f9770eb7
 
 * Then the instruction is valid with type :math:`[t_1^\ast~t^\ast~\I32] \to [t_2^\ast]`, for any sequences of :ref:`value types <syntax-valtype>` :math:`t_1^\ast` and :math:`t_2^\ast`.
 
 .. math::
    \frac{
-<<<<<<< HEAD
      (\vdashresulttypematch [t^\ast] \matchesresulttype C.\CLABELS[l])^\ast
      \qquad
      \vdashresulttypematch [t^\ast] \matchesresulttype C.\CLABELS[l_N]
-=======
-     (\vdash [t^\ast] \leq C.\CLABELS[l])^\ast
-     \qquad
-     \vdash [t^\ast] \leq C.\CLABELS[l_N]
->>>>>>> f9770eb7
    }{
      C \vdashinstr \BRTABLE~l^\ast~l_N : [t_1^\ast~t^\ast~\I32] \to [t_2^\ast]
    }
@@ -1117,11 +1077,7 @@
    \frac{
      C \vdashinstrseq \instr^\ast : [t_1^\ast] \to [t_0^\ast~{t'}^\ast]
      \qquad
-<<<<<<< HEAD
      (\vdashvaltypematch t' \matchesvaltype t)^\ast
-=======
-     \vdash [{t'}^\ast] \leq [t^\ast]
->>>>>>> f9770eb7
      \qquad
      C \vdashinstr \instr_N : [t^\ast] \to [t_3^\ast]
    }{
@@ -1154,11 +1110,7 @@
    \frac{
      C \vdashinstrseq \instr^\ast : [] \to [{t'}^\ast]
      \qquad
-<<<<<<< HEAD
      (\vdashvaltypematch t' \matchesvaltype t)^\ast
-=======
-     \vdash [{t'}^\ast] \leq [t^\ast]
->>>>>>> f9770eb7
    }{
      C \vdashexpr \instr^\ast~\END : [t^\ast]
    }
