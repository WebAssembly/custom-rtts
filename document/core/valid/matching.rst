--- conflicted
+++ resolved
@@ -330,13 +330,11 @@
 Tag Types
 ~~~~~~~~~
 
-A :ref:`tag type <syntax-tagtype>` :math:`\tagtype_1` matches :math:`\tagtype_2` if and only if they are the same.
-
-.. math::
-   \frac{
-   }{
-     C \vdashtagtypematch \tagtype \matchestagtype \tagtype
-   }
+A :ref:`tag type <syntax-tagtype>` ${tagtype: deftype_1} matches ${tagtype: deftype_2} if and only if:
+
+* :ref:`Defined type <syntax-deftype>` :math:`\deftype_1` :ref:`matches <match-deftype>` :math:`\deftype_2` and vice versa.
+
+$${rule: {Tagtype_sub}}
 
 
 .. index:: external type, function type, table type, memory type, global type
@@ -382,29 +380,14 @@
 
 * Global type :math:`\globaltype_1` :ref:`matches <match-globaltype>` :math:`\globaltype_2`.
 
-<<<<<<< HEAD
 $${rule: Externtype_sub/global}
-=======
-.. math::
-   ~\\[-1ex]
-   \frac{
-     C \vdashglobaltypematch \globaltype_1 \matchesglobaltype \globaltype_2
-   }{
-     C \vdashexterntypematch \ETGLOBAL~\globaltype_1 \matchesexterntype \ETGLOBAL~\globaltype_2
-   }
 
 
 Tags
 ....
 
-An :ref:`external type <syntax-externtype>` :math:`\ETTAG~\tagtype_1` matches :math:`\ETTAG~\tagtype_2`  if and only if:
+An :ref:`external type <syntax-externtype>` ${externtype: TAG tagtype_1} matches ${externtype: TAG tagtype_2} if and only if:
 
 * Tag type :math:`\tagtype_1` :ref:`matches <match-tagtype>` :math:`\tagtype_2`.
 
-.. math::
-   \frac{
-     C \vdashtagtypematch \tagtype_1 \matchestagtype \tagtype_2
-   }{
-     C \vdashexterntypematch \ETTAG~\tagtype_1 \matchesexterntype \ETTAG~\tagtype_2
-   }
->>>>>>> 06969652
+$${rule: Externtype_sub/tag}