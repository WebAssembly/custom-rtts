--- conflicted
+++ resolved
@@ -10,9 +10,6 @@
 Allocation
 ~~~~~~~~~~
 
-<<<<<<< HEAD
-New instances of :ref:`functions <syntax-funcinst>`, :ref:`tables <syntax-tableinst>`, :ref:`memories <syntax-meminst>`, and :ref:`globals <syntax-globalinst>` are *allocated* in a :ref:`store <syntax-store>` ${:s}, as defined by the following auxiliary functions.
-=======
 New instances of
 :ref:`functions <syntax-funcinst>`,
 :ref:`tables <syntax-tableinst>`,
@@ -21,12 +18,11 @@
 :ref:`tags <syntax-taginst>`,
 :ref:`element segments <syntax-eleminst>`, and
 :ref:`data segments <syntax-datainst>`,
-as well as dynamic data types like
+as well as of dynamic data types like
 :ref:`structures <syntax-structinst>`,
 :ref:`arrays <syntax-arrayinst>`, or
 :ref:`exceptions <syntax-exninst>`,
-are *allocated* in a :ref:`store <syntax-store>` :math:`S`, as defined by the following auxiliary functions.
->>>>>>> 06969652
+are *allocated* in a :ref:`store <syntax-store>` ${:s}, as defined by the following auxiliary functions.
 
 
 .. index:: function, function instance, function address, module instance, function type
@@ -334,79 +330,7 @@
 
 26. Return :math:`\moduleinst`.
 
-
-<<<<<<< HEAD
 $${definition: allocmodule}
-=======
-.. math::
-   ~\\
-   \begin{array}{rlll}
-   \allocmodule(S, \module, \externval_{\F{im}}^\ast, \val_{\F{g}}^\ast, \reff_{\F{t}}^\ast, (\reff_{\F{e}}^\ast)^\ast) &=& S', \moduleinst
-   \end{array}
-
-where:
-
-.. math::
-   \begin{array}{@{}rlll@{}}
-   \table^\ast &=& \module.\MTABLES \\
-   \mem^\ast &=& \module.\MMEMS \\
-   \global^\ast &=& \module.\MGLOBALS \\
-   \elem^\ast &=& \module.\MELEMS \\
-   \data^\ast &=& \module.\MDATAS \\
-   \export^\ast &=& \module.\MEXPORTS \\[1ex]
-   \moduleinst &=& \{~
-     \begin{array}[t]{@{}l@{}}
-     \MITYPES~\deftype^\ast, \\
-     \MIFUNCS~\evfuncs(\externval_{\F{im}}^\ast)~\funcaddr^\ast, \\
-     \MITABLES~\evtables(\externval_{\F{im}}^\ast)~\tableaddr^\ast, \\
-     \MIMEMS~\evmems(\externval_{\F{im}}^\ast)~\memaddr^\ast, \\
-     \MIGLOBALS~\evglobals(\externval_{\F{im}}^\ast)~\globaladdr^\ast, \\
-     \MITAGS~\evtags(\externval_{\F{im}}^\ast)~\tagaddr^\ast, \\
-     \MIELEMS~\elemaddr^\ast, \\
-     \MIDATAS~\dataaddr^\ast, \\
-     \MIEXPORTS~\exportinst^\ast ~\}
-     \end{array} \\[1ex]
-   \deftype^\ast &=&
-     \alloctype^\ast(\module.\MTYPES) \\
-   S_1, \funcaddr^\ast &=&
-     \allocfunc^\ast(S, \module.\MFUNCS, \moduleinst) \\
-   S_2, \tableaddr^\ast &=&
-     \alloctable^\ast(S_1, \insttype_{\moduleinst}(\table.\TTYPE)^\ast, \reff_{\F{t}}^\ast)
-     \quad (\where (\table.\TTYPE)^\ast = (\limits~t)^\ast) \\
-   S_3, \memaddr^\ast &=&
-     \allocmem^\ast(S_2, \insttype_{\moduleinst}(\mem.\MTYPE)^\ast) \\
-   S_4, \globaladdr^\ast &=&
-     \allocglobal^\ast(S_3, \insttype_{\moduleinst}(\global.\GTYPE)^\ast, \val_{\F{g}}^\ast) \\
-   S_5, \tagaddr^\ast &=& \alloctag^\ast(S_4, \insttype_{\moduleinst}(\tag)^\ast)
-     \quad (\where \tag^\ast = \module.\MTAGS) \\
-   S_6, \elemaddr^\ast &=&
-     \allocelem^\ast(S_5, \insttype_{\moduleinst}(\elem.\ETYPE)^\ast, (\reff_{\F{e}}^\ast)^\ast) \\
-   S', \dataaddr^\ast &=&
-     \allocdata^\ast(S_6, \data.\DINIT^\ast) \\
-   \exportinst^\ast &=&
-     \{ \EINAME~(\export.\ENAME), \EIVALUE~\externval_{\F{ex}} \}^\ast \\[1ex]
-   \evfuncs(\externval_{\F{ex}}^\ast) &=& (\moduleinst.\MIFUNCS[x])^\ast
-     \qquad~ (\where x^\ast = \edfuncs(\export^\ast)) \\
-   \evtables(\externval_{\F{ex}}^\ast) &=& (\moduleinst.\MITABLES[x])^\ast
-     \qquad (\where x^\ast = \edtables(\export^\ast)) \\
-   \evmems(\externval_{\F{ex}}^\ast) &=& (\moduleinst.\MIMEMS[x])^\ast
-     \qquad (\where x^\ast = \edmems(\export^\ast)) \\
-   \evglobals(\externval_{\F{ex}}^\ast) &=& (\moduleinst.\MIGLOBALS[x])^\ast
-     \qquad\!\!\! (\where x^\ast = \edglobals(\export^\ast)) \\
-   \evtags(\externval_{\F{ex}}^\ast) &=& (\moduleinst.\MITAGS[x])^\ast
-     \qquad\!\!\! (\where x^\ast = \edtags(\export^\ast)) \\
-   \end{array}
-
-.. scratch
-   Here, in slight abuse of notation, :math:(`\F{allocxyz}(S, \dots))^\ast` is taken to express multiple allocations with the updates to the store :math:`S` being threaded through, i.e.,
-
-  .. math::
-   \begin{array}{rlll}
-   (\F{allocxyz}^\ast(S_0, \dots))^n &=& S_n, a^n \\[1ex]
-   \mbox{where for all $i < n$:} \hfill \\
-   S_{i+1}, a^n[i] &=& \F{allocxyz}(S_i, \dots)
-   \end{array}
->>>>>>> 06969652
 
 Here, the notation :math:`\F{allocx}^\ast` is shorthand for multiple :ref:`allocations <alloc>` of object kind :math:`X`, defined as follows:
 
@@ -430,12 +354,8 @@
    In an implementation, this recursion is easily unraveled by mutating one or the other in a secondary step.
 
 
-<<<<<<< HEAD
-
-.. index:: ! instantiation, module, instance, store, trap
-=======
+
 .. index:: ! instantiation, module, instance, store, trap, exception
->>>>>>> 06969652
 .. _exec-module:
 .. _exec-instantiation:
 
