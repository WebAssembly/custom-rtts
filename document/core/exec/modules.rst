--- conflicted
+++ resolved
@@ -479,19 +479,11 @@
 
 14. For each :ref:`data segment <syntax-data>` :math:`\data_i` in :math:`\module.\MDATAS` whose :ref:`mode <syntax-datamode>` is of the form :math:`\DACTIVE~\{ \DMEM~\memidx_i, \DOFFSET~\X{dinstr}^\ast_i~\END \}`, do:
 
-    a. Let :math:`n` be the length of the vector :math:`\data_i.\DINIT`.
-
-<<<<<<< HEAD
-    b. Let :math:`n` be the length of the list :math:`\data_i.\DINIT`.
-
-    c. :ref:`Execute <exec-instrs>` the instruction sequence :math:`\X{dinstr}^\ast_i`.
-
-    d. :ref:`Execute <exec-const>` the instruction :math:`\I32.\CONST~0`.
-=======
-    b. :ref:`Execute <exec-instr-seq>` the instruction sequence :math:`\X{dinstr}^\ast_i`.
+    a. Let :math:`n` be the length of the list :math:`\data_i.\DINIT`.
+
+    b. :ref:`Execute <exec-instrs>` the instruction sequence :math:`\X{dinstr}^\ast_i`.
 
     c. :ref:`Execute <exec-const>` the instruction :math:`\I32.\CONST~0`.
->>>>>>> e0bc4a32
 
     d. :ref:`Execute <exec-const>` the instruction :math:`\I32.\CONST~n`.
 
@@ -514,7 +506,6 @@
 
 where:
 
-<<<<<<< HEAD
 .. _eval-globals:
 
 $${definition: evalglobals}
@@ -523,19 +514,6 @@
 .. _aux-rundata:
 
 $${definition: runelem_ rundata_}
-=======
-.. math::
-   \begin{array}{@{}l}
-   \F{runelem}_i(\{\ETYPE~\X{et}, \EINIT~\expr^n, \EMODE~\EPASSIVE\}) \quad=\quad \epsilon \\
-   \F{runelem}_i(\{\ETYPE~\X{et}, \EINIT~\expr^n, \EMODE~\EACTIVE \{\ETABLE~x, \EOFFSET~\instr^\ast~\END\}\}) \quad=\\ \qquad
-     \instr^\ast~(\I32.\CONST~0)~(\I32.\CONST~n)~(\TABLEINIT~x~i)~(\ELEMDROP~i) \\
-   \F{runelem}_i(\{\ETYPE~\X{et}, \EINIT~\expr^n, \EMODE~\EDECLARATIVE\}) \quad=\\ \qquad
-     (\ELEMDROP~i) \\[1ex]
-   \F{rundata}_i(\{\DINIT~b^n, \DMODE~\DPASSIVE\}) \quad=\\ \qquad \epsilon \\
-   \F{rundata}_i(\{\DINIT~b^n, \DMODE~\DACTIVE \{\DMEM~x, \DOFFSET~\instr^\ast~\END\}\}) \quad=\\ \qquad
-     \instr^\ast~(\I32.\CONST~0)~(\I32.\CONST~n)~(\MEMORYINIT~x~i)~(\DATADROP~i) \\
-   \end{array}
->>>>>>> e0bc4a32
 
 .. note::
    Checking import types assumes that the :ref:`module instance <syntax-moduleinst>` has already been :ref:`allocated <alloc-module>` to compute the respective :ref:`closed <type-closed>` :ref:`defined types <syntax-deftype>`.
