--- conflicted
+++ resolved
@@ -216,7 +216,7 @@
 
 .. math::
    \begin{array}{lcl@{\qquad}l}
-   F; \REFFUNC~x &\stepto& F; \REFFUNCADDR~a
+   F; (\REFFUNC~x) &\stepto& F; (\REFFUNCADDR~a)
      & (\iff a = F.\AMODULE.\MIFUNCS[x]) \\
    \end{array}
 
@@ -240,15 +240,9 @@
 
 .. math::
    \begin{array}{lcl@{\qquad}l}
-<<<<<<< HEAD
    \val~\REFISNULL &\stepto& \I32.\CONST~1
      & (\iff \val = \REFNULL~\X{ht}) \\
    \val~\REFISNULL &\stepto& \I32.\CONST~0
-=======
-   \val~\REFISNULL &\stepto& (\I32.\CONST~1)
-     & (\iff \val = \REFNULL~t) \\
-   \val~\REFISNULL &\stepto& (\I32.\CONST~0)
->>>>>>> b55d7400
      & (\otherwise) \\
    \end{array}
 
@@ -270,15 +264,10 @@
 
 .. math::
    \begin{array}{lcl@{\qquad}l}
-<<<<<<< HEAD
    \val~\REFASNONNULL &\stepto& \TRAP
      & (\iff \val = \REFNULL~\X{ht}) \\
    \val~\REFASNONNULL &\stepto& \val
      & (\otherwise) \\
-=======
-   F; (\REFFUNC~x) &\stepto& F; (\REFFUNCADDR~a)
-     & (\iff a = F.\AMODULE.\MIFUNCS[x]) \\
->>>>>>> b55d7400
    \end{array}
 
 
