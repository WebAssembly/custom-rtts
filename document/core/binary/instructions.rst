--- conflicted
+++ resolved
@@ -146,7 +146,6 @@
    \end{array}
 
 
-<<<<<<< HEAD
 .. index:: table instruction, table index
    pair: binary format; instruction
 .. _binary-instr-table:
@@ -163,41 +162,20 @@
 ~~~~~~~~~~~~~~~~~~
 
 :ref:`Table instructions <syntax-instr-table>` are represented by either single byte or two byte codes.
-=======
-Table Instructions
-~~~~~~~~~~~~~~~~~~
-
-Each variant of :ref:`table instruction <syntax-instr-table>` is encoded with a different byte code.
-
-.. _binary-table.copy:
-.. _binary-table.init:
-.. _binary-elem.drop:
->>>>>>> 736bda27
 
 .. math::
    \begin{array}{llclll}
    \production{instruction} & \Binstr &::=& \dots \\ &&|&
-<<<<<<< HEAD
      \hex{25}~~x{:}\Btableidx &\Rightarrow& \TABLEGET~x \\ &&|&
      \hex{26}~~x{:}\Btableidx &\Rightarrow& \TABLESET~x \\ &&|&
-     \hex{FC}~\hex{0F}~~x{:}\Btableidx &\Rightarrow& \TABLEGROW~x \\ &&|&
-     \hex{FC}~\hex{10}~~x{:}\Btableidx &\Rightarrow& \TABLESIZE~x \\ &&|&
-     \hex{FC}~\hex{11}~~x{:}\Btableidx &\Rightarrow& \TABLEFILL~x \\
-     \hex{FC}~\hex{0C}~~y{:}\Belemidx~~x{:}\Btableidx &\Rightarrow& \TABLEINIT~x~y \\ &&|&
-     \hex{FC}~\hex{0D}~~x{:}\Belemidx &\Rightarrow& \ELEMDROP~x \\ &&|&
-     \hex{FC}~\hex{0E}~~x{:}\Btableidx~~y{:}\Btableidx &\Rightarrow& \TABLECOPY~x~y \\
-   \end{array}
-
-=======
-     \hex{FC}~~12{:}\Bu32~~x{:}\Belemidx~\hex{00} &\Rightarrow& \TABLEINIT~x \\ &&|&
+     \hex{FC}~~12{:}\Bu32~~y{:}\Belemidx~~x{:}\Btableidx &\Rightarrow& \TABLEINIT~x~y \\ &&|&
      \hex{FC}~~13{:}\Bu32~~x{:}\Belemidx &\Rightarrow& \ELEMDROP~x \\ &&|&
-     \hex{FC}~~14{:}\Bu32~~\hex{00}~~\hex{00} &\Rightarrow& \TABLECOPY \\
-   \end{array}
-
-.. note::
-   In future versions of WebAssembly, the additional zero bytes occurring in the encoding of the |TABLECOPY| instruction may be used to index additional tables.
-
->>>>>>> 736bda27
+     \hex{FC}~~14{:}\Bu32~~x{:}\Btableidx~~y{:}\Btableidx &\Rightarrow& \TABLECOPY~x~y \\
+     \hex{FC}~~15{:}\Bu32~~x{:}\Btableidx &\Rightarrow& \TABLEGROW~x \\ &&|&
+     \hex{FC}~~16{:}\Bu32~~x{:}\Btableidx &\Rightarrow& \TABLESIZE~x \\ &&|&
+     \hex{FC}~~17{:}\Bu32~~x{:}\Btableidx &\Rightarrow& \TABLEFILL~x \\
+   \end{array}
+
 
 .. index:: memory instruction, memory index
    pair: binary format; instruction
@@ -250,17 +228,10 @@
      \hex{3E}~~m{:}\Bmemarg &\Rightarrow& \I64.\STORE\K{32}~m \\ &&|&
      \hex{3F}~~\hex{00} &\Rightarrow& \MEMORYSIZE \\ &&|&
      \hex{40}~~\hex{00} &\Rightarrow& \MEMORYGROW \\ &&|&
-<<<<<<< HEAD
-     \hex{FC}~\hex{08}~~x{:}\Bdataidx~~\hex{00} &\Rightarrow& \MEMORYINIT~x \\ &&|&
-     \hex{FC}~\hex{09}~~x{:}\Bdataidx &\Rightarrow& \DATADROP~x \\ &&|&
-     \hex{FC}~\hex{0A}~~\hex{00}~~\hex{00} &\Rightarrow& \MEMORYCOPY \\ &&|&
-     \hex{FC}~\hex{0B}~~\hex{00} &\Rightarrow& \MEMORYFILL \\
-=======
      \hex{FC}~~8{:}\Bu32~~x{:}\Bdataidx~\hex{00} &\Rightarrow& \MEMORYINIT~x \\ &&|&
      \hex{FC}~~9{:}\Bu32~~x{:}\Bdataidx &\Rightarrow& \DATADROP~x \\ &&|&
      \hex{FC}~~10{:}\Bu32~~\hex{00}~~\hex{00} &\Rightarrow& \MEMORYCOPY \\ &&|&
      \hex{FC}~~11{:}\Bu32~~\hex{00} &\Rightarrow& \MEMORYFILL \\
->>>>>>> 736bda27
    \end{array}
 
 .. note::
