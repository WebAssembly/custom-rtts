--- conflicted
+++ resolved
@@ -40,31 +40,14 @@
 
 All basic :ref:`indices <syntax-index>` are encoded with their respective value.
 
-<<<<<<< HEAD
 $${grammar: {
-  Btypeidx Bfuncidx Btableidx Bmemidx Bglobalidx Belemidx Bdataidx
+  Btypeidx Bfuncidx Btableidx Bmemidx Bglobalidx Btagidx Belemidx Bdataidx
   Blocalidx Blabelidx
 }}
 
 :ref:`External indices <syntax-externidx>` are encoded by a distiguishing byte followed by an encoding of their respective value.
 
 $${grammar: Bexternidx}
-=======
-.. math::
-   \begin{array}{llclll}
-   \production{type index} & \Btypeidx &::=& x{:}\Bu32 &\Rightarrow& x \\
-   \production{function index} & \Bfuncidx &::=& x{:}\Bu32 &\Rightarrow& x \\
-   \production{table index} & \Btableidx &::=& x{:}\Bu32 &\Rightarrow& x \\
-   \production{memory index} & \Bmemidx &::=& x{:}\Bu32 &\Rightarrow& x \\
-   \production{global index} & \Bglobalidx &::=& x{:}\Bu32 &\Rightarrow& x \\
-   \production{tag index} & \Btagidx &::=& x{:}\Bu32 &\Rightarrow& x \\
-   \production{element index} & \Belemidx &::=& x{:}\Bu32 &\Rightarrow& x \\
-   \production{data index} & \Bdataidx &::=& x{:}\Bu32 &\Rightarrow& x \\
-   \production{local index} & \Blocalidx &::=& x{:}\Bu32 &\Rightarrow& x \\
-   \production{label index} & \Blabelidx &::=& l{:}\Bu32 &\Rightarrow& l \\
-   \production{field index} & \Bfieldidx &::=& x{:}\Bu32 &\Rightarrow& x \\
-   \end{array}
->>>>>>> 06969652
 
 
 .. index:: ! section
@@ -111,12 +94,8 @@
  9  :ref:`element section <binary-elemsec>`        
 10  :ref:`code section <binary-codesec>`           
 11  :ref:`data section <binary-datasec>`           
-<<<<<<< HEAD
 12  :ref:`data count section <binary-datacntsec>`
-=======
-12  :ref:`data count section <binary-datacountsec>`
 13  :ref:`tag section <binary-tagsec>`
->>>>>>> 06969652
 ==  ===============================================
 
 .. note::
@@ -167,28 +146,9 @@
 ~~~~~~~~~~~~~~
 
 The *import section* has the id 2.
-<<<<<<< HEAD
 It decodes into the list of :ref:`imports <syntax-import>` of a :ref:`module <syntax-module>`.
 
 $${grammar: {Bimportsec Bimport}}
-=======
-It decodes into a vector of :ref:`imports <syntax-import>` that represent the |MIMPORTS| component of a :ref:`module <syntax-module>`.
-
-.. math::
-   \begin{array}{llclll}
-   \production{import section} & \Bimportsec &::=&
-     \X{im}^\ast{:}\Bsection_2(\Bvec(\Bimport)) &\Rightarrow& \X{im}^\ast \\
-   \production{import} & \Bimport &::=&
-     \X{mod}{:}\Bname~~\X{nm}{:}\Bname~~d{:}\Bimportdesc
-       &\Rightarrow& \{ \IMODULE~\X{mod}, \INAME~\X{nm}, \IDESC~d \} \\
-   \production{import description} & \Bimportdesc &::=&
-     \hex{00}~~x{:}\Btypeidx &\Rightarrow& \IDFUNC~x \\ &&|&
-     \hex{01}~~\X{tt}{:}\Btabletype &\Rightarrow& \IDTABLE~\X{tt} \\ &&|&
-     \hex{02}~~\X{mt}{:}\Bmemtype &\Rightarrow& \IDMEM~\X{mt} \\ &&|&
-     \hex{03}~~\X{gt}{:}\Bglobaltype &\Rightarrow& \IDGLOBAL~\X{gt} \\ &&|&
-     \hex{04}~~\X{tt}{:}\Btag &\Rightarrow& \IDTAG~\X{tt} \\
-   \end{array}
->>>>>>> 06969652
 
 
 .. index:: ! function section, function, type index, function type
@@ -200,7 +160,7 @@
 ~~~~~~~~~~~~~~~~
 
 The *function section* has the id 3.
-It decodes into a list of :ref:`type indices <syntax-typeidx>` that classify the :ref:`functions <syntax-func>` of a :ref:`module <syntax-module>`.
+It decodes into a list of :ref:`type indices <syntax-typeidx>` that classify the :ref:`functions <syntax-func>` defined by a :ref:`module <syntax-module>`.
 The bodies of the respective functions are encoded separately in the :ref:`code section <binary-codesec>`.
 
 $${grammar: {Bfuncsec}}
@@ -216,7 +176,7 @@
 ~~~~~~~~~~~~~
 
 The *table section* has the id 4.
-It decodes into the list of :ref:`tables <syntax-table>` of a :ref:`module <syntax-module>`.
+It decodes into the list of :ref:`tables <syntax-table>` defined by a :ref:`module <syntax-module>`.
 
 $${grammar: {Btablesec Btable}}
 
@@ -236,7 +196,7 @@
 ~~~~~~~~~~~~~~
 
 The *memory section* has the id 5.
-It decodes into the list of :ref:`memories <syntax-mem>` of a :ref:`module <syntax-module>`.
+It decodes into the list of :ref:`memories <syntax-mem>` defined by a :ref:`module <syntax-module>`.
 
 $${grammar: {Bmemsec Bmem}}
 
@@ -251,7 +211,7 @@
 ~~~~~~~~~~~~~~
 
 The *global section* has the id 6.
-It decodes into the list of :ref:`globals <syntax-global>` of a :ref:`module <syntax-module>`.
+It decodes into the list of :ref:`globals <syntax-global>` defined by a :ref:`module <syntax-module>`.
 
 $${grammar: {Bglobalsec Bglobal}}
 
@@ -267,28 +227,9 @@
 ~~~~~~~~~~~~~~
 
 The *export section* has the id 7.
-<<<<<<< HEAD
 It decodes into the list of :ref:`exports <syntax-export>` of a :ref:`module <syntax-module>`.
 
 $${grammar: {Bexportsec Bexport}}
-=======
-It decodes into a vector of :ref:`exports <syntax-export>` that represent the |MEXPORTS| component of a :ref:`module <syntax-module>`.
-
-.. math::
-   \begin{array}{llclll}
-   \production{export section} & \Bexportsec &::=&
-     \X{ex}^\ast{:}\Bsection_7(\Bvec(\Bexport)) &\Rightarrow& \X{ex}^\ast \\
-   \production{export} & \Bexport &::=&
-     \X{nm}{:}\Bname~~d{:}\Bexportdesc
-       &\Rightarrow& \{ \ENAME~\X{nm}, \EDESC~d \} \\
-   \production{export description} & \Bexportdesc &::=&
-     \hex{00}~~x{:}\Bfuncidx &\Rightarrow& \EDFUNC~x \\ &&|&
-     \hex{01}~~x{:}\Btableidx &\Rightarrow& \EDTABLE~x \\ &&|&
-     \hex{02}~~x{:}\Bmemidx &\Rightarrow& \EDMEM~x \\ &&|&
-     \hex{03}~~x{:}\Bglobalidx &\Rightarrow& \EDGLOBAL~x \\ &&|&
-     \hex{04}~~x{:}\Btagidx &\Rightarrow& \EDTAG~x \\
-   \end{array}
->>>>>>> 06969652
 
 
 .. index:: ! start section, start function, function index
@@ -320,7 +261,7 @@
 ~~~~~~~~~~~~~~~
 
 The *element section* has the id 9.
-It decodes into the list of :ref:`element segments <syntax-elem>` of a :ref:`module <syntax-module>`.
+It decodes into the list of :ref:`element segments <syntax-elem>` defined by a :ref:`module <syntax-module>`.
 
 $${grammar: {Belemsec Belemkind Belem}}
 
@@ -347,7 +288,7 @@
 
 The *code section* has the id 10.
 It decodes into the list of *code* entries that are pairs of lists of :ref:`locals <syntax-list>` and :ref:`expressions <syntax-expr>`.
-They represent the body of the :ref:`functions <syntax-func>` of a :ref:`module <syntax-module>`.
+They represent the body of the :ref:`functions <syntax-func>` defined by a :ref:`module <syntax-module>`.
 The types of the respective functions are encoded separately in the :ref:`function section <binary-funcsec>`.
 
 The encoding of each code entry consists of
@@ -387,7 +328,7 @@
 ~~~~~~~~~~~~
 
 The *data section* has the id 11.
-It decodes into the list of :ref:`data segments <syntax-data>` of a :ref:`module <syntax-module>`.
+It decodes into the list of :ref:`data segments <syntax-data>` defined by a :ref:`module <syntax-module>`.
 
 $${grammar: {Bdatasec Bdata}}
 
@@ -431,16 +372,9 @@
 ~~~~~~~~~~~
 
 The *tag section* has the id 13.
-It decodes into a vector of :ref:`tags <syntax-tag>` that represent the |MTAGS|
-component of a :ref:`module <syntax-module>`.
-
-.. math::
-   \begin{array}{llclll}
-   \production{tag section} & \Btagsec &::=&
-     \X{tag}^\ast{:}\Bsection_{13}(\Bvec(\Btag)) &\Rightarrow& \X{tag}^\ast \\
-   \production{tag} & \Btag &::=&
-     \hex{00}~~\X{x}{:}\Btypeidx &\Rightarrow& \{ \TAGTYPE~\X{x} \} \\
-   \end{array}
+It decodes into the list of :ref:`tags <syntax-tag>` defined by a :ref:`module <syntax-module>`.
+
+$${grammar: {Btagsec Btag}}
 
 
 .. index:: module, section, type definition, function type, function, table, memory, tag, global, element, data, start function, import, export, context, version
@@ -465,67 +399,7 @@
 Similarly, the optional data count must match the length of the :ref:`data segment <binary-datasec>` list.
 Furthermore, it must be present if any :ref:`data index <syntax-dataidx>` occurs in the code section.
 
-<<<<<<< HEAD
 $${grammar: {Bmagic Bversion Bmodule}}
-=======
-.. math::
-   \begin{array}{llcllll}
-   \production{magic} & \Bmagic &::=&
-     \hex{00}~\hex{61}~\hex{73}~\hex{6D} \\
-   \production{version} & \Bversion &::=&
-     \hex{01}~\hex{00}~\hex{00}~\hex{00} \\
-   \production{module} & \Bmodule &::=&
-     \Bmagic \\ &&&
-     \Bversion \\ &&&
-     \Bcustomsec^\ast \\ &&&
-     \rectype^\ast{:\,}\Btypesec \\ &&&
-     \Bcustomsec^\ast \\ &&&
-     \import^\ast{:\,}\Bimportsec \\ &&&
-     \Bcustomsec^\ast \\ &&&
-     \typeidx^n{:\,}\Bfuncsec \\ &&&
-     \Bcustomsec^\ast \\ &&&
-     \table^\ast{:\,}\Btablesec \\ &&&
-     \Bcustomsec^\ast \\ &&&
-     \mem^\ast{:\,}\Bmemsec \\ &&&
-     \Bcustomsec^\ast \\ &&&
-     \tag^\ast{:\,}\Btagsec \\ &&&
-     \Bcustomsec^\ast \\ &&&
-     \global^\ast{:\,}\Bglobalsec \\ &&&
-     \Bcustomsec^\ast \\ &&&
-     \export^\ast{:\,}\Bexportsec \\ &&&
-     \Bcustomsec^\ast \\ &&&
-     \start^?{:\,}\Bstartsec \\ &&&
-     \Bcustomsec^\ast \\ &&&
-     \elem^\ast{:\,}\Belemsec \\ &&&
-     \Bcustomsec^\ast \\ &&&
-     m^?{:\,}\Bdatacountsec \\ &&&
-     \Bcustomsec^\ast \\ &&&
-     \X{code}^n{:\,}\Bcodesec \\ &&&
-     \Bcustomsec^\ast \\ &&&
-     \data^m{:\,}\Bdatasec \\ &&&
-     \Bcustomsec^\ast
-     \quad\Rightarrow\quad \{~
-       \begin{array}[t]{@{}l@{}}
-       \MTYPES~\rectype^\ast, \\
-       \MFUNCS~\func^n, \\
-       \MTABLES~\table^\ast, \\
-       \MMEMS~\mem^\ast, \\
-       \MGLOBALS~\global^\ast, \\
-       \MTAGS~\tag^\ast, \\
-       \MELEMS~\elem^\ast, \\
-       \MDATAS~\data^m, \\
-       \MSTART~\start^?, \\
-       \MIMPORTS~\import^\ast, \\
-       \MEXPORTS~\export^\ast ~\} \\
-       \end{array} \\ &&&
-     (\iff m^? \neq \epsilon \vee \freedataidx(\X{code}^n) = \emptyset) \\
-   \end{array}
-
-where for each :math:`t_i^\ast, e_i` in :math:`\X{code}^n`,
-
-.. math::
-   \func^n[i] = \{ \FTYPE~\typeidx^n[i], \FLOCALS~t_i^\ast, \FBODY~e_i \} \\
->>>>>>> 06969652
 
 .. note::
    The version of the WebAssembly binary format may increase in the future
