Modules
-------

The binary encoding of modules is organized into *sections*.
Most sections correspond to one component of a :ref:`module <syntax-module>` record,
except that :ref:`function definitions <syntax-func>` are split into two sections, separating their type declarations in the :ref:`function section <binary-funcsec>` from their bodies in the :ref:`code section <binary-codesec>`.

.. note::
   This separation enables *parallel* and *streaming* compilation of the functions in a module.


.. index:: index, type index, function index, table index, memory index, tag index, global index, element index, data index, local index, label index
   pair: binary format; type index
   pair: binary format; function index
   pair: binary format; table index
   pair: binary format; memory index
   pair: binary format; tag index
   pair: binary format; global index
   pair: binary format; element index
   pair: binary format; data index
   pair: binary format; local index
   pair: binary format; label index
.. _binary-typeidx:
.. _binary-funcidx:
.. _binary-tableidx:
.. _binary-memidx:
.. _binary-tagidx:
.. _binary-globalidx:
.. _binary-elemidx:
.. _binary-dataidx:
.. _binary-localidx:
.. _binary-labelidx:
.. _binary-index:

Indices
~~~~~~~

All :ref:`indices <syntax-index>` are encoded with their respective value.

.. math::
   \begin{array}{llclll}
   \production{type index} & \Btypeidx &::=& x{:}\Bu32 &\Rightarrow& x \\
   \production{function index} & \Bfuncidx &::=& x{:}\Bu32 &\Rightarrow& x \\
   \production{table index} & \Btableidx &::=& x{:}\Bu32 &\Rightarrow& x \\
   \production{memory index} & \Bmemidx &::=& x{:}\Bu32 &\Rightarrow& x \\
   \production{tag index} & \Btagidx &::=& x{:}\Bu32 &\Rightarrow& x \\
   \production{global index} & \Bglobalidx &::=& x{:}\Bu32 &\Rightarrow& x \\
   \production{element index} & \Belemidx &::=& x{:}\Bu32 &\Rightarrow& x \\
   \production{data index} & \Bdataidx &::=& x{:}\Bu32 &\Rightarrow& x \\
   \production{local index} & \Blocalidx &::=& x{:}\Bu32 &\Rightarrow& x \\
   \production{label index} & \Blabelidx &::=& l{:}\Bu32 &\Rightarrow& l \\
   \end{array}


.. index:: ! section
   pair: binary format; section
.. _binary-section:

Sections
~~~~~~~~

Each section consists of

* a one-byte section *id*,
* the |U32| *size* of the contents, in bytes,
* the actual *contents*, whose structure is depended on the section id.

Every section is optional; an omitted section is equivalent to the section being present with empty contents.

The following parameterized grammar rule defines the generic structure of a section with id :math:`N` and contents described by the grammar :math:`\B{B}`.

.. math::
   \begin{array}{llclll@{\qquad}l}
   \production{section} & \Bsection_N(\B{B}) &::=&
     N{:}\Bbyte~~\X{size}{:}\Bu32~~\X{cont}{:}\B{B}
       &\Rightarrow& \X{cont} & (\iff \X{size} = ||\B{B}||) \\ &&|&
     \epsilon &\Rightarrow& \epsilon
   \end{array}

For most sections, the contents :math:`\B{B}` encodes a :ref:`vector <binary-vec>`.
In these cases, the empty result :math:`\epsilon` is interpreted as the empty vector.

.. note::
   Other than for unknown :ref:`custom sections <binary-customsec>`,
   the :math:`\X{size}` is not required for decoding, but can be used to skip sections when navigating through a binary.
   The module is malformed if the size does not match the length of the binary contents :math:`\B{B}`.

The following section ids are used:

==  ===============================================
Id  Section                                        
==  ===============================================
 0  :ref:`custom section <binary-customsec>`       
 1  :ref:`type section <binary-typesec>`           
 2  :ref:`import section <binary-importsec>`       
 3  :ref:`function section <binary-funcsec>`       
 4  :ref:`table section <binary-tablesec>`         
 5  :ref:`memory section <binary-memsec>`          
 6  :ref:`global section <binary-globalsec>`       
 7  :ref:`export section <binary-exportsec>`       
 8  :ref:`start section <binary-startsec>`         
 9  :ref:`element section <binary-elemsec>`        
10  :ref:`code section <binary-codesec>`           
11  :ref:`data section <binary-datasec>`           
12  :ref:`data count section <binary-datacountsec>`
13  :ref:`tag section <binary-tagsec>`
==  ===============================================


.. index:: ! custom section
   pair: binary format; custom section
   single: section; custom
.. _binary-customsec:

Custom Section
~~~~~~~~~~~~~~

*Custom sections* have the id 0.
They are intended to be used for debugging information or third-party extensions, and are ignored by the WebAssembly semantics.
Their contents consist of a :ref:`name <syntax-name>` further identifying the custom section, followed by an uninterpreted sequence of bytes for custom use.

.. math::
   \begin{array}{llclll}
   \production{custom section} & \Bcustomsec &::=&
     \Bsection_0(\Bcustom) \\
   \production{custom data} & \Bcustom &::=&
     \Bname~~\Bbyte^\ast \\
   \end{array}

.. note::
   If an implementation interprets the data of a custom section, then errors in that data, or the placement of the section, must not invalidate the module.


.. index:: ! type section, type definition
   pair: binary format; type section
   pair: section; type
.. _binary-typedef:
.. _binary-typesec:

Type Section
~~~~~~~~~~~~

The *type section* has the id 1.
It decodes into a vector of :ref:`function types <syntax-functype>` that represent the |MTYPES| component of a :ref:`module <syntax-module>`.

.. math::
   \begin{array}{llclll}
   \production{type section} & \Btypesec &::=&
     \X{ft}^\ast{:\,}\Bsection_1(\Bvec(\Bfunctype)) &\Rightarrow& \X{ft}^\ast \\
   \end{array}


.. index:: ! import section, import, name, function type, table type, memory type, global type, tag type
   pair: binary format; import
   pair: section; import
.. _binary-import:
.. _binary-importdesc:
.. _binary-importsec:

Import Section
~~~~~~~~~~~~~~

The *import section* has the id 2.
It decodes into a vector of :ref:`imports <syntax-import>` that represent the |MIMPORTS| component of a :ref:`module <syntax-module>`.

.. math::
   \begin{array}{llclll}
   \production{import section} & \Bimportsec &::=&
     \X{im}^\ast{:}\Bsection_2(\Bvec(\Bimport)) &\Rightarrow& \X{im}^\ast \\
   \production{import} & \Bimport &::=&
     \X{mod}{:}\Bname~~\X{nm}{:}\Bname~~d{:}\Bimportdesc
       &\Rightarrow& \{ \IMODULE~\X{mod}, \INAME~\X{nm}, \IDESC~d \} \\
   \production{import description} & \Bimportdesc &::=&
     \hex{00}~~x{:}\Btypeidx &\Rightarrow& \IDFUNC~x \\ &&|&
     \hex{01}~~\X{tt}{:}\Btabletype &\Rightarrow& \IDTABLE~\X{tt} \\ &&|&
     \hex{02}~~\X{mt}{:}\Bmemtype &\Rightarrow& \IDMEM~\X{mt} \\ &&|&
     \hex{03}~~\X{gt}{:}\Bglobaltype &\Rightarrow& \IDGLOBAL~\X{gt} \\ &&|&
     \hex{04}~~\X{tt}{:}\Btag &\Rightarrow& \IDTAG~\X{tt} \\
   \end{array}


.. index:: ! function section, function, type index, function type
   pair: binary format; function
   pair: section; function
.. _binary-funcsec:

Function Section
~~~~~~~~~~~~~~~~

The *function section* has the id 3.
It decodes into a vector of :ref:`type indices <syntax-typeidx>` that represent the |FTYPE| fields of the :ref:`functions <syntax-func>` in the |MFUNCS| component of a :ref:`module <syntax-module>`.
The |FLOCALS| and |FBODY| fields of the respective functions are encoded separately in the :ref:`code section <binary-codesec>`.

.. math::
   \begin{array}{llclll}
   \production{function section} & \Bfuncsec &::=&
     x^\ast{:}\Bsection_3(\Bvec(\Btypeidx)) &\Rightarrow& x^\ast \\
   \end{array}


.. index:: ! table section, table, table type
   pair: binary format; table
   pair: section; table
.. _binary-table:
.. _binary-tablesec:

Table Section
~~~~~~~~~~~~~

The *table section* has the id 4.
It decodes into a vector of :ref:`tables <syntax-table>` that represent the |MTABLES| component of a :ref:`module <syntax-module>`.

.. math::
   \begin{array}{llclll}
   \production{table section} & \Btablesec &::=&
     \X{tab}^\ast{:}\Bsection_4(\Bvec(\Btable)) &\Rightarrow& \X{tab}^\ast \\
   \production{table} & \Btable &::=&
     \X{tt}{:}\Btabletype &\Rightarrow& \{ \TTYPE~\X{tt} \} \\
   \end{array}


.. index:: ! memory section, memory, memory type
   pair: binary format; memory
   pair: section; memory
.. _binary-mem:
.. _binary-memsec:

Memory Section
~~~~~~~~~~~~~~

The *memory section* has the id 5.
It decodes into a vector of :ref:`memories <syntax-mem>` that represent the |MMEMS| component of a :ref:`module <syntax-module>`.

.. math::
   \begin{array}{llclll}
   \production{memory section} & \Bmemsec &::=&
     \X{mem}^\ast{:}\Bsection_5(\Bvec(\Bmem)) &\Rightarrow& \X{mem}^\ast \\
   \production{memory} & \Bmem &::=&
     \X{mt}{:}\Bmemtype &\Rightarrow& \{ \MTYPE~\X{mt} \} \\
   \end{array}


.. index:: ! global section, global, global type, expression
   pair: binary format; global
   pair: section; global
.. _binary-global:
.. _binary-globalsec:

Global Section
~~~~~~~~~~~~~~

The *global section* has the id 6.
It decodes into a vector of :ref:`globals <syntax-global>` that represent the |MGLOBALS| component of a :ref:`module <syntax-module>`.

.. math::
   \begin{array}{llclll}
   \production{global section} & \Bglobalsec &::=&
     \X{glob}^\ast{:}\Bsection_6(\Bvec(\Bglobal)) &\Rightarrow& \X{glob}^\ast \\
   \production{global} & \Bglobal &::=&
     \X{gt}{:}\Bglobaltype~~e{:}\Bexpr
       &\Rightarrow& \{ \GTYPE~\X{gt}, \GINIT~e \} \\
   \end{array}


.. index:: ! export section, export, name, index, function index, table index, memory index, tag index, global index
   pair: binary format; export
   pair: section; export
.. _binary-export:
.. _binary-exportdesc:
.. _binary-exportsec:

Export Section
~~~~~~~~~~~~~~

The *export section* has the id 7.
It decodes into a vector of :ref:`exports <syntax-export>` that represent the |MEXPORTS| component of a :ref:`module <syntax-module>`.

.. math::
   \begin{array}{llclll}
   \production{export section} & \Bexportsec &::=&
     \X{ex}^\ast{:}\Bsection_7(\Bvec(\Bexport)) &\Rightarrow& \X{ex}^\ast \\
   \production{export} & \Bexport &::=&
     \X{nm}{:}\Bname~~d{:}\Bexportdesc
       &\Rightarrow& \{ \ENAME~\X{nm}, \EDESC~d \} \\
   \production{export description} & \Bexportdesc &::=&
     \hex{00}~~x{:}\Bfuncidx &\Rightarrow& \EDFUNC~x \\ &&|&
     \hex{01}~~x{:}\Btableidx &\Rightarrow& \EDTABLE~x \\ &&|&
     \hex{02}~~x{:}\Bmemidx &\Rightarrow& \EDMEM~x \\ &&|&
     \hex{03}~~x{:}\Bglobalidx &\Rightarrow& \EDGLOBAL~x \\ &&|&
     \hex{04}~~x{:}\Btagidx &\Rightarrow& \EDTAG~x \\
   \end{array}


.. index:: ! start section, start function, function index
   pair: binary format; start function
   single: section; start
   single: start function; section
.. _binary-start:
.. _binary-startsec:

Start Section
~~~~~~~~~~~~~

The *start section* has the id 8.
It decodes into an optional :ref:`start function <syntax-start>` that represents the |MSTART| component of a :ref:`module <syntax-module>`.

.. math::
   \begin{array}{llclll}
   \production{start section} & \Bstartsec &::=&
     \X{st}^?{:}\Bsection_8(\Bstart) &\Rightarrow& \X{st}^? \\
   \production{start function} & \Bstart &::=&
     x{:}\Bfuncidx &\Rightarrow& \{ \SFUNC~x \} \\
   \end{array}


.. index:: ! element section, element, table index, expression, function index
   pair: binary format; element
   pair: section; element
   single: table; element
   single: element; segment
.. _binary-elem:
.. _binary-elemsec:
.. _binary-elemkind:

Element Section
~~~~~~~~~~~~~~~

The *element section* has the id 9.
It decodes into a vector of :ref:`element segments <syntax-elem>` that represent the |MELEMS| component of a :ref:`module <syntax-module>`.

.. math::
   \begin{array}{llclll}
   \production{element section} & \Belemsec &::=&
     \X{seg}^\ast{:}\Bsection_9(\Bvec(\Belem)) &\Rightarrow& \X{seg}^\ast \\
   \production{element segment} & \Belem &::=&
     0{:}\Bu32~~e{:}\Bexpr~~y^\ast{:}\Bvec(\Bfuncidx)
       &\Rightarrow& \\&&&\quad
<<<<<<< HEAD
       \{ \EELEMTYPE~\FUNCREF, \EINIT~((\REFFUNC~y)~\END)^\ast, \EMODE~\EACTIVE~\{ \ETABLE~0, \EOFFSET~e \} \} \\ &&|&
     \hex{01}~~\X{et}:\Belemkind~~y^\ast{:}\Bvec(\Bfuncidx)
       &\Rightarrow& \\&&&\quad
       \{ \EELEMTYPE~\X{et}, \EINIT~((\REFFUNC~y)~\END)^\ast, \EMODE~\EPASSIVE \} \\ &&|&
     \hex{02}~~x{:}\Btableidx~~e{:}\Bexpr~~\X{et}:\Belemkind~~y^\ast{:}\Bvec(\Bfuncidx)
       &\Rightarrow& \\&&&\quad
       \{ \EELEMTYPE~\X{et}, \EINIT~((\REFFUNC~y)~\END)^\ast, \EMODE~\EACTIVE~\{ \ETABLE~x, \EOFFSET~e \} \} \\ &&|&
     \hex{03}~~\X{et}:\Belemkind~~y^\ast{:}\Bvec(\Bfuncidx)
       &\Rightarrow& \\&&&\quad
       \{ \EELEMTYPE~\X{et}, \EINIT~((\REFFUNC~y)~\END)^\ast, \EMODE~\EDECLARATIVE \} \\ &&|&
     \hex{04}~~e{:}\Bexpr~~\X{el}^\ast{:}\Bvec(\Bexpr)
       &\Rightarrow& \\&&&\quad
       \{ \EELEMTYPE~\FUNCREF, \EINIT~\X{el}^\ast, \EMODE~\EACTIVE~\{ \ETABLE~0, \EOFFSET~e \} \} \\ &&|&
     \hex{05}~~\X{et}:\Breftype~~\X{el}^\ast{:}\Bvec(\Bexpr)
       &\Rightarrow& \\&&&\quad
       \{ \EELEMTYPE~et, \EINIT~\X{el}^\ast, \EMODE~\EPASSIVE \} \\ &&|&
     \hex{06}~~x{:}\Btableidx~~e{:}\Bexpr~~\X{et}:\Breftype~~\X{el}^\ast{:}\Bvec(\Bexpr)
       &\Rightarrow& \\&&&\quad
       \{ \EELEMTYPE~et, \EINIT~\X{el}^\ast, \EMODE~\EACTIVE~\{ \ETABLE~x, \EOFFSET~e \} \} \\ &&|&
     \hex{07}~~\X{et}:\Breftype~~\X{el}^\ast{:}\Bvec(\Bexpr)
=======
       \{ \ETYPE~\FUNCREF, \EINIT~((\REFFUNC~y)~\END)^\ast, \EMODE~\EACTIVE~\{ \ETABLE~0, \EOFFSET~e \} \} \\ &&|&
     1{:}\Bu32~~\X{et}:\Belemkind~~y^\ast{:}\Bvec(\Bfuncidx)
       &\Rightarrow& \\&&&\quad
       \{ \ETYPE~\X{et}, \EINIT~((\REFFUNC~y)~\END)^\ast, \EMODE~\EPASSIVE \} \\ &&|&
     2{:}\Bu32~~x{:}\Btableidx~~e{:}\Bexpr~~\X{et}:\Belemkind~~y^\ast{:}\Bvec(\Bfuncidx)
       &\Rightarrow& \\&&&\quad
       \{ \ETYPE~\X{et}, \EINIT~((\REFFUNC~y)~\END)^\ast, \EMODE~\EACTIVE~\{ \ETABLE~x, \EOFFSET~e \} \} \\ &&|&
     3{:}\Bu32~~\X{et}:\Belemkind~~y^\ast{:}\Bvec(\Bfuncidx)
       &\Rightarrow& \\&&&\quad
       \{ \ETYPE~\X{et}, \EINIT~((\REFFUNC~y)~\END)^\ast, \EMODE~\EDECLARATIVE \} \\ &&|&
     4{:}\Bu32~~e{:}\Bexpr~~\X{el}^\ast{:}\Bvec(\Bexpr)
       &\Rightarrow& \\&&&\quad
       \{ \ETYPE~\FUNCREF, \EINIT~\X{el}^\ast, \EMODE~\EACTIVE~\{ \ETABLE~0, \EOFFSET~e \} \} \\ &&|&
     5{:}\Bu32~~\X{et}:\Breftype~~\X{el}^\ast{:}\Bvec(\Bexpr)
       &\Rightarrow& \\&&&\quad
       \{ \ETYPE~et, \EINIT~\X{el}^\ast, \EMODE~\EPASSIVE \} \\ &&|&
     6{:}\Bu32~~x{:}\Btableidx~~e{:}\Bexpr~~\X{et}:\Breftype~~\X{el}^\ast{:}\Bvec(\Bexpr)
       &\Rightarrow& \\&&&\quad
       \{ \ETYPE~et, \EINIT~\X{el}^\ast, \EMODE~\EACTIVE~\{ \ETABLE~x, \EOFFSET~e \} \} \\ &&|&
     7{:}\Bu32~~\X{et}:\Breftype~~\X{el}^\ast{:}\Bvec(\Bexpr)
>>>>>>> 937fc7d6
       &\Rightarrow& \\&&&\quad
       \{ \EELEMTYPE~et, \EINIT~\X{el}^\ast, \EMODE~\EDECLARATIVE \} \\
   \production{element kind} & \Belemkind &::=&
     \hex{00} &\Rightarrow& \FUNCREF \\
   \end{array}

.. note::
   The initial integer can be interpreted as a bitfield.
   Bit 0 indicates a passive or declarative segment,
   bit 1 indicates the presence of an explicit table index for an active segment and otherwise distinguishes passive from declarative segments,
   bit 2 indicates the use of element type and element :ref:`expressions <binary-expr>` instead of element kind and element indices.

   Additional element kinds may be added in future versions of WebAssembly.


.. index:: ! code section, function, local, type index, function type
   pair: binary format; function
   pair: binary format; local
   pair: section; code
.. _binary-code:
.. _binary-func:
.. _binary-local:
.. _binary-codesec:

Code Section
~~~~~~~~~~~~

The *code section* has the id 10.
It decodes into a vector of *code* entries that are pairs of :ref:`value type <syntax-valtype>` vectors and :ref:`expressions <syntax-expr>`.
They represent the |FLOCALS| and |FBODY| field of the :ref:`functions <syntax-func>` in the |MFUNCS| component of a :ref:`module <syntax-module>`.
The |FTYPE| fields of the respective functions are encoded separately in the :ref:`function section <binary-funcsec>`.

The encoding of each code entry consists of

* the |U32| *size* of the function code in bytes,
* the actual *function code*, which in turn consists of

  * the declaration of *locals*,
  * the function *body* as an :ref:`expression <binary-expr>`.

Local declarations are compressed into a vector whose entries consist of

* a |U32| *count*,
* a :ref:`value type <binary-valtype>`,

denoting *count* locals of the same value type.

.. math::
   \begin{array}{llclll@{\qquad}l}
   \production{code section} & \Bcodesec &::=&
     \X{code}^\ast{:}\Bsection_{10}(\Bvec(\Bcode))
       &\Rightarrow& \X{code}^\ast \\
   \production{code} & \Bcode &::=&
     \X{size}{:}\Bu32~~\X{code}{:}\Bfunc
       &\Rightarrow& \X{code} & (\iff \X{size} = ||\Bfunc||) \\
   \production{function} & \Bfunc &::=&
     (t^\ast)^\ast{:}\Bvec(\Blocals)~~e{:}\Bexpr
       &\Rightarrow& \concat((t^\ast)^\ast), e
         & (\iff |\concat((t^\ast)^\ast)| < 2^{32}) \\
   \production{locals} & \Blocals &::=&
     n{:}\Bu32~~t{:}\Bvaltype &\Rightarrow& t^n \\
   \end{array}

Here, :math:`\X{code}` ranges over pairs :math:`(\valtype^\ast, \expr)`.
The meta function :math:`\concat((t^\ast)^\ast)` concatenates all sequences :math:`t_i^\ast` in :math:`(t^\ast)^\ast`.
Any code for which the length of the resulting sequence is out of bounds of the maximum size of a :ref:`vector <syntax-vec>` is malformed.

.. note::
   Like with :ref:`sections <binary-section>`, the code :math:`\X{size}` is not needed for decoding, but can be used to skip functions when navigating through a binary.
   The module is malformed if a size does not match the length of the respective function code.


.. index:: ! data section, data, memory, memory index, expression, byte
   pair: binary format; data
   pair: section; data
   single: memory; data
   single: data; segment
.. _binary-data:
.. _binary-datasec:

Data Section
~~~~~~~~~~~~

The *data section* has the id 11.
It decodes into a vector of :ref:`data segments <syntax-data>` that represent the |MDATAS| component of a :ref:`module <syntax-module>`.

.. math::
   \begin{array}{llclll}
   \production{data section} & \Bdatasec &::=&
     \X{seg}^\ast{:}\Bsection_{11}(\Bvec(\Bdata)) &\Rightarrow& \X{seg}^\ast \\
   \production{data segment} & \Bdata &::=&
     0{:}\Bu32~~e{:}\Bexpr~~b^\ast{:}\Bvec(\Bbyte)
       &\Rightarrow& \{ \DINIT~b^\ast, \DMODE~\DACTIVE~\{ \DMEM~0, \DOFFSET~e \} \} \\ &&|&
     1{:}\Bu32~~b^\ast{:}\Bvec(\Bbyte)
       &\Rightarrow& \{ \DINIT~b^\ast, \DMODE~\DPASSIVE \} \\ &&|&
     2{:}\Bu32~~x{:}\Bmemidx~~e{:}\Bexpr~~b^\ast{:}\Bvec(\Bbyte)
       &\Rightarrow& \{ \DINIT~b^\ast, \DMODE~\DACTIVE~\{ \DMEM~x, \DOFFSET~e \} \} \\
   \end{array}

.. note::
   The initial integer can be interpreted as a bitfield.
   Bit 0 indicates a passive segment,
   bit 1 indicates the presence of an explicit memory index for an active segment.

   In the current version of WebAssembly, at most one memory may be defined or
   imported in a single module, so all valid :ref:`active <syntax-data>` data
   segments have a |DMEM| value of :math:`0`.


.. index:: ! data count section, data count, data segment
   pair: binary format; data count
   pair: section; data count
.. _binary-datacountsec:

Data Count Section
~~~~~~~~~~~~~~~~~~

The *data count section* has the id 12.
It decodes into an optional :ref:`u32 <syntax-uint>` that represents the number of :ref:`data segments <syntax-data>` in the :ref:`data section <binary-datasec>`. If this count does not match the length of the data segment vector, the module is malformed.

.. math::
   \begin{array}{llclll}
   \production{data count section} & \Bdatacountsec &::=&
     \X{n}^?{:}\Bsection_{12}(\Bu32) &\Rightarrow& \X{n}^? \\
   \end{array}

.. note::
   The data count section is used to simplify single-pass validation. Since the
   data section occurs after the code section, the :math:`\MEMORYINIT` and
   :math:`\DATADROP` instructions would not be able to check whether the data
   segment index is valid until the data section is read. The data count section
   occurs before the code section, so a single-pass validator can use this count
   instead of deferring validation.


.. index:: ! tag section, tag, tag type, function type index, exception tag
   pair: binary format; tag
   pair: section; tag
.. _binary-tag:
.. _binary-tagsec:

Tag Section
~~~~~~~~~~~

The *tag section* has the id 13.
It decodes into a vector of :ref:`tags <syntax-tag>` that represent the |MTAGS|
component of a :ref:`module <syntax-module>`.

.. math::
   \begin{array}{llclll}
   \production{tag section} & \Btagsec &::=&
     \X{tag}^\ast{:}\Bsection_{13}(\Bvec(\Btag)) &\Rightarrow& \X{tag}^\ast \\
   \production{tag} & \Btag &::=&
     \hex{00}~~\X{x}{:}\Btypeidx &\Rightarrow& \{ \TAGTYPE~\X{x} \} \\
   \end{array}


.. index:: module, section, type definition, function type, function, table, memory, tag, global, element, data, start function, import, export, context, version
   pair: binary format; module
.. _binary-magic:
.. _binary-version:
.. _binary-module:

Modules
~~~~~~~

The encoding of a :ref:`module <syntax-module>` starts with a preamble containing a 4-byte magic number (the string :math:`\text{\backslash0asm}`) and a version field.
The current version of the WebAssembly binary format is 1.

The preamble is followed by a sequence of :ref:`sections <binary-section>`.
:ref:`Custom sections <binary-customsec>` may be inserted at any place in this sequence,
while other sections must occur at most once and in the prescribed order.
All sections can be empty.

The lengths of vectors produced by the (possibly empty) :ref:`function <binary-funcsec>` and :ref:`code <binary-codesec>` section must match up.

Similarly, the optional data count must match the length of the :ref:`data segment <binary-datasec>` vector.
Furthermore, it must be present if any :ref:`data index <syntax-dataidx>` occurs in the code section.

.. math::
   \begin{array}{llcllll}
   \production{magic} & \Bmagic &::=&
     \hex{00}~\hex{61}~\hex{73}~\hex{6D} \\
   \production{version} & \Bversion &::=&
     \hex{01}~\hex{00}~\hex{00}~\hex{00} \\
   \production{module} & \Bmodule &::=&
     \Bmagic \\ &&&
     \Bversion \\ &&&
     \Bcustomsec^\ast \\ &&&
     \functype^\ast{:\,}\Btypesec \\ &&&
     \Bcustomsec^\ast \\ &&&
     \import^\ast{:\,}\Bimportsec \\ &&&
     \Bcustomsec^\ast \\ &&&
     \typeidx^n{:\,}\Bfuncsec \\ &&&
     \Bcustomsec^\ast \\ &&&
     \table^\ast{:\,}\Btablesec \\ &&&
     \Bcustomsec^\ast \\ &&&
     \mem^\ast{:\,}\Bmemsec \\ &&&
     \Bcustomsec^\ast \\ &&&
     \tag^\ast{:\,}\Btagsec \\ &&&
     \Bcustomsec^\ast \\ &&&
     \global^\ast{:\,}\Bglobalsec \\ &&&
     \Bcustomsec^\ast \\ &&&
     \export^\ast{:\,}\Bexportsec \\ &&&
     \Bcustomsec^\ast \\ &&&
     \start^?{:\,}\Bstartsec \\ &&&
     \Bcustomsec^\ast \\ &&&
     \elem^\ast{:\,}\Belemsec \\ &&&
     \Bcustomsec^\ast \\ &&&
     m^?{:\,}\Bdatacountsec \\ &&&
     \Bcustomsec^\ast \\ &&&
     \X{code}^n{:\,}\Bcodesec \\ &&&
     \Bcustomsec^\ast \\ &&&
     \data^m{:\,}\Bdatasec \\ &&&
     \Bcustomsec^\ast
     \quad\Rightarrow\quad \{~
       \begin{array}[t]{@{}l@{}}
       \MTYPES~\functype^\ast, \\
       \MFUNCS~\func^n, \\
       \MTABLES~\table^\ast, \\
       \MMEMS~\mem^\ast, \\
       \MTAGS~\tag^\ast, \\
       \MGLOBALS~\global^\ast, \\
       \MELEMS~\elem^\ast, \\
       \MDATAS~\data^m, \\
       \MSTART~\start^?, \\
       \MIMPORTS~\import^\ast, \\
       \MEXPORTS~\export^\ast ~\} \\
       \end{array} \\ &&&
     (\iff m^? \neq \epsilon \vee \freedataidx(\X{code}^n) = \emptyset) \\
   \end{array}

where for each :math:`t_i^\ast, e_i` in :math:`\X{code}^n`,

.. math::
   \func^n[i] = \{ \FTYPE~\typeidx^n[i], \FLOCALS~t_i^\ast, \FBODY~e_i \} \\

.. note::
   The version of the WebAssembly binary format may increase in the future
   if backward-incompatible changes have to be made to the format.
   However, such changes are expected to occur very infrequently, if ever.
   The binary format is intended to be forward-compatible,
   such that future extensions can be made without incrementing its version.<|MERGE_RESOLUTION|>--- conflicted
+++ resolved
@@ -335,28 +335,6 @@
    \production{element segment} & \Belem &::=&
      0{:}\Bu32~~e{:}\Bexpr~~y^\ast{:}\Bvec(\Bfuncidx)
        &\Rightarrow& \\&&&\quad
-<<<<<<< HEAD
-       \{ \EELEMTYPE~\FUNCREF, \EINIT~((\REFFUNC~y)~\END)^\ast, \EMODE~\EACTIVE~\{ \ETABLE~0, \EOFFSET~e \} \} \\ &&|&
-     \hex{01}~~\X{et}:\Belemkind~~y^\ast{:}\Bvec(\Bfuncidx)
-       &\Rightarrow& \\&&&\quad
-       \{ \EELEMTYPE~\X{et}, \EINIT~((\REFFUNC~y)~\END)^\ast, \EMODE~\EPASSIVE \} \\ &&|&
-     \hex{02}~~x{:}\Btableidx~~e{:}\Bexpr~~\X{et}:\Belemkind~~y^\ast{:}\Bvec(\Bfuncidx)
-       &\Rightarrow& \\&&&\quad
-       \{ \EELEMTYPE~\X{et}, \EINIT~((\REFFUNC~y)~\END)^\ast, \EMODE~\EACTIVE~\{ \ETABLE~x, \EOFFSET~e \} \} \\ &&|&
-     \hex{03}~~\X{et}:\Belemkind~~y^\ast{:}\Bvec(\Bfuncidx)
-       &\Rightarrow& \\&&&\quad
-       \{ \EELEMTYPE~\X{et}, \EINIT~((\REFFUNC~y)~\END)^\ast, \EMODE~\EDECLARATIVE \} \\ &&|&
-     \hex{04}~~e{:}\Bexpr~~\X{el}^\ast{:}\Bvec(\Bexpr)
-       &\Rightarrow& \\&&&\quad
-       \{ \EELEMTYPE~\FUNCREF, \EINIT~\X{el}^\ast, \EMODE~\EACTIVE~\{ \ETABLE~0, \EOFFSET~e \} \} \\ &&|&
-     \hex{05}~~\X{et}:\Breftype~~\X{el}^\ast{:}\Bvec(\Bexpr)
-       &\Rightarrow& \\&&&\quad
-       \{ \EELEMTYPE~et, \EINIT~\X{el}^\ast, \EMODE~\EPASSIVE \} \\ &&|&
-     \hex{06}~~x{:}\Btableidx~~e{:}\Bexpr~~\X{et}:\Breftype~~\X{el}^\ast{:}\Bvec(\Bexpr)
-       &\Rightarrow& \\&&&\quad
-       \{ \EELEMTYPE~et, \EINIT~\X{el}^\ast, \EMODE~\EACTIVE~\{ \ETABLE~x, \EOFFSET~e \} \} \\ &&|&
-     \hex{07}~~\X{et}:\Breftype~~\X{el}^\ast{:}\Bvec(\Bexpr)
-=======
        \{ \ETYPE~\FUNCREF, \EINIT~((\REFFUNC~y)~\END)^\ast, \EMODE~\EACTIVE~\{ \ETABLE~0, \EOFFSET~e \} \} \\ &&|&
      1{:}\Bu32~~\X{et}:\Belemkind~~y^\ast{:}\Bvec(\Bfuncidx)
        &\Rightarrow& \\&&&\quad
@@ -377,9 +355,8 @@
        &\Rightarrow& \\&&&\quad
        \{ \ETYPE~et, \EINIT~\X{el}^\ast, \EMODE~\EACTIVE~\{ \ETABLE~x, \EOFFSET~e \} \} \\ &&|&
      7{:}\Bu32~~\X{et}:\Breftype~~\X{el}^\ast{:}\Bvec(\Bexpr)
->>>>>>> 937fc7d6
-       &\Rightarrow& \\&&&\quad
-       \{ \EELEMTYPE~et, \EINIT~\X{el}^\ast, \EMODE~\EDECLARATIVE \} \\
+       &\Rightarrow& \\&&&\quad
+       \{ \ETYPE~et, \EINIT~\X{el}^\ast, \EMODE~\EDECLARATIVE \} \\
    \production{element kind} & \Belemkind &::=&
      \hex{00} &\Rightarrow& \FUNCREF \\
    \end{array}
