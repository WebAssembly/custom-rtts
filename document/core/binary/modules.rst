Modules
-------

The binary encoding of modules is organized into *sections*.
Most sections correspond to one component of a :ref:`module <syntax-module>` record,
except that :ref:`function definitions <syntax-func>` are split into two sections, separating their type declarations in the :ref:`function section <binary-funcsec>` from their bodies in the :ref:`code section <binary-codesec>`.

.. note::
   This separation enables *parallel* and *streaming* compilation of the functions in a module.


.. index:: index, type index, function index, table index, memory index, global index, element index, data index, local index, label index, field index
   pair: binary format; type index
   pair: binary format; function index
   pair: binary format; table index
   pair: binary format; memory index
   pair: binary format; global index
   pair: binary format; element index
   pair: binary format; data index
   pair: binary format; local index
   pair: binary format; label index
   pair: binary format; field index
.. _binary-typeidx:
.. _binary-funcidx:
.. _binary-tableidx:
.. _binary-memidx:
.. _binary-globalidx:
.. _binary-elemidx:
.. _binary-dataidx:
.. _binary-localidx:
.. _binary-labelidx:
.. _binary-fieldidx:
.. _binary-index:

Indices
~~~~~~~

All :ref:`indices <syntax-index>` are encoded with their respective value.

.. math::
   \begin{array}{llclll}
   \production{type index} & \Btypeidx &::=& x{:}\Bu32 &\Rightarrow& x \\
   \production{function index} & \Bfuncidx &::=& x{:}\Bu32 &\Rightarrow& x \\
   \production{table index} & \Btableidx &::=& x{:}\Bu32 &\Rightarrow& x \\
   \production{memory index} & \Bmemidx &::=& x{:}\Bu32 &\Rightarrow& x \\
   \production{global index} & \Bglobalidx &::=& x{:}\Bu32 &\Rightarrow& x \\
   \production{element index} & \Belemidx &::=& x{:}\Bu32 &\Rightarrow& x \\
   \production{data index} & \Bdataidx &::=& x{:}\Bu32 &\Rightarrow& x \\
   \production{local index} & \Blocalidx &::=& x{:}\Bu32 &\Rightarrow& x \\
   \production{label index} & \Blabelidx &::=& l{:}\Bu32 &\Rightarrow& l \\
   \production{field index} & \Bfieldidx &::=& x{:}\Bu32 &\Rightarrow& x \\
   \end{array}


.. index:: ! section
   pair: binary format; section
.. _binary-section:

Sections
~~~~~~~~

Each section consists of

* a one-byte section *id*,
* the |U32| *size* of the contents, in bytes,
* the actual *contents*, whose structure is dependent on the section id.

Every section is optional; an omitted section is equivalent to the section being present with empty contents.

The following parameterized grammar rule defines the generic structure of a section with id :math:`N` and contents described by the grammar :math:`\B{B}`.

.. math::
   \begin{array}{llclll@{\qquad}l}
   \production{section} & \Bsection_N(\B{B}) &::=&
     N{:}\Bbyte~~\X{size}{:}\Bu32~~\X{cont}{:}\B{B}
       &\Rightarrow& \X{cont} & (\iff \X{size} = ||\B{B}||) \\ &&|&
     \epsilon &\Rightarrow& \epsilon
   \end{array}

For most sections, the contents :math:`\B{B}` encodes a :ref:`list <binary-list>`.
In these cases, the empty result :math:`\epsilon` is interpreted as the empty list.

.. note::
   Other than for unknown :ref:`custom sections <binary-customsec>`,
   the :math:`\X{size}` is not required for decoding, but can be used to skip sections when navigating through a binary.
   The module is malformed if the size does not match the length of the binary contents :math:`\B{B}`.

The following section ids are used:

==  ===============================================
Id  Section                                        
==  ===============================================
 0  :ref:`custom section <binary-customsec>`       
 1  :ref:`type section <binary-typesec>`           
 2  :ref:`import section <binary-importsec>`       
 3  :ref:`function section <binary-funcsec>`       
 4  :ref:`table section <binary-tablesec>`         
 5  :ref:`memory section <binary-memsec>`          
 6  :ref:`global section <binary-globalsec>`       
 7  :ref:`export section <binary-exportsec>`       
 8  :ref:`start section <binary-startsec>`         
 9  :ref:`element section <binary-elemsec>`        
10  :ref:`code section <binary-codesec>`           
11  :ref:`data section <binary-datasec>`           
12  :ref:`data count section <binary-datacountsec>`
==  ===============================================

.. note::
   Section ids do not always correspond to the :ref:`order of sections <binary-module>` in the encoding of a module.


.. index:: ! custom section
   pair: binary format; custom section
   single: section; custom
.. _binary-customsec:

Custom Section
~~~~~~~~~~~~~~

*Custom sections* have the id 0.
They are intended to be used for debugging information or third-party extensions, and are ignored by the WebAssembly semantics.
Their contents consist of a :ref:`name <syntax-name>` further identifying the custom section, followed by an uninterpreted sequence of bytes for custom use.

.. math::
   \begin{array}{llclll}
   \production{custom section} & \Bcustomsec &::=&
     \Bsection_0(\Bcustom) \\
   \production{custom data} & \Bcustom &::=&
     \Bname~~\Bbyte^\ast \\
   \end{array}

.. note::
   If an implementation interprets the data of a custom section, then errors in that data, or the placement of the section, must not invalidate the module.


.. index:: ! type section, type definition, recursive type
   pair: binary format; type section
   pair: section; type
.. _binary-typedef:
.. _binary-typesec:

Type Section
~~~~~~~~~~~~

The *type section* has the id 1.
It decodes into a list of :ref:`recursive types <syntax-rectype>` that represent the |MTYPES| component of a :ref:`module <syntax-module>`.

.. math::
   \begin{array}{llclll}
   \production{type section} & \Btypesec &::=&
     \X{rt}^\ast{:\,}\Bsection_1(\Blist(\Brectype)) &\Rightarrow& \X{rt}^\ast \\
   \end{array}


.. index:: ! import section, import, name, function type, table type, memory type, global type
   pair: binary format; import
   pair: section; import
.. _binary-import:
.. _binary-importdesc:
.. _binary-importsec:

Import Section
~~~~~~~~~~~~~~

The *import section* has the id 2.
It decodes into a list of :ref:`imports <syntax-import>` that represent the |MIMPORTS| component of a :ref:`module <syntax-module>`.

.. math::
   \begin{array}{llclll}
   \production{import section} & \Bimportsec &::=&
     \X{im}^\ast{:}\Bsection_2(\Blist(\Bimport)) &\Rightarrow& \X{im}^\ast \\
   \production{import} & \Bimport &::=&
     \X{mod}{:}\Bname~~\X{nm}{:}\Bname~~d{:}\Bimportdesc
       &\Rightarrow& \{ \IMODULE~\X{mod}, \INAME~\X{nm}, \IDESC~d \} \\
   \production{import description} & \Bimportdesc &::=&
     \hex{00}~~x{:}\Btypeidx &\Rightarrow& \IDFUNC~x \\ &&|&
     \hex{01}~~\X{tt}{:}\Btabletype &\Rightarrow& \IDTABLE~\X{tt} \\ &&|&
     \hex{02}~~\X{mt}{:}\Bmemtype &\Rightarrow& \IDMEM~\X{mt} \\ &&|&
     \hex{03}~~\X{gt}{:}\Bglobaltype &\Rightarrow& \IDGLOBAL~\X{gt} \\
   \end{array}


.. index:: ! function section, function, type index, function type
   pair: binary format; function
   pair: section; function
.. _binary-funcsec:

Function Section
~~~~~~~~~~~~~~~~

The *function section* has the id 3.
It decodes into a list of :ref:`type indices <syntax-typeidx>` that represent the |FTYPE| fields of the :ref:`functions <syntax-func>` in the |MFUNCS| component of a :ref:`module <syntax-module>`.
The |FLOCALS| and |FBODY| fields of the respective functions are encoded separately in the :ref:`code section <binary-codesec>`.

.. math::
   \begin{array}{llclll}
   \production{function section} & \Bfuncsec &::=&
     x^\ast{:}\Bsection_3(\Blist(\Btypeidx)) &\Rightarrow& x^\ast \\
   \end{array}


.. index:: ! table section, table, table type
   pair: binary format; table
   pair: section; table
.. _binary-table:
.. _binary-tablesec:

Table Section
~~~~~~~~~~~~~

The *table section* has the id 4.
It decodes into a list of :ref:`tables <syntax-table>` that represent the |MTABLES| component of a :ref:`module <syntax-module>`.

.. math::
   \begin{array}{llclll}
   \production{table section} & \Btablesec &::=&
     \X{tab}^\ast{:}\Bsection_4(\Blist(\Btable)) &\Rightarrow& \X{tab}^\ast \\
   \production{table} & \Btable &::=&
     \X{tt}{:}\Btabletype
       &\Rightarrow& \{ \TTYPE~\X{tt}, \TINIT~(\REFNULL~\X{ht}) \}
         \qquad \iff \X{tt} = \limits~(\REF~\NULL^?~\X{ht}) \\ &&|&
     \hex{40}~~\hex{00}~~\X{tt}{:}\Btabletype~~e{:}\Bexpr
       &\Rightarrow& \{ \TTYPE~\X{tt}, \TINIT~e \} \\
   \end{array}

.. note::
   The encoding of a table type cannot start with byte :math:`\hex{40}`,
   hence decoding is unambiguous.
   The zero byte following it is reserved for future extensions.


.. index:: ! memory section, memory, memory type
   pair: binary format; memory
   pair: section; memory
.. _binary-mem:
.. _binary-memsec:

Memory Section
~~~~~~~~~~~~~~

The *memory section* has the id 5.
It decodes into a list of :ref:`memories <syntax-mem>` that represent the |MMEMS| component of a :ref:`module <syntax-module>`.

.. math::
   \begin{array}{llclll}
   \production{memory section} & \Bmemsec &::=&
     \X{mem}^\ast{:}\Bsection_5(\Blist(\Bmem)) &\Rightarrow& \X{mem}^\ast \\
   \production{memory} & \Bmem &::=&
     \X{mt}{:}\Bmemtype &\Rightarrow& \{ \MTYPE~\X{mt} \} \\
   \end{array}


.. index:: ! global section, global, global type, expression
   pair: binary format; global
   pair: section; global
.. _binary-global:
.. _binary-globalsec:

Global Section
~~~~~~~~~~~~~~

The *global section* has the id 6.
It decodes into a list of :ref:`globals <syntax-global>` that represent the |MGLOBALS| component of a :ref:`module <syntax-module>`.

.. math::
   \begin{array}{llclll}
   \production{global section} & \Bglobalsec &::=&
     \X{glob}^\ast{:}\Bsection_6(\Blist(\Bglobal)) &\Rightarrow& \X{glob}^\ast \\
   \production{global} & \Bglobal &::=&
     \X{gt}{:}\Bglobaltype~~e{:}\Bexpr
       &\Rightarrow& \{ \GTYPE~\X{gt}, \GINIT~e \} \\
   \end{array}


.. index:: ! export section, export, name, index, function index, table index, memory index, global index
   pair: binary format; export
   pair: section; export
.. _binary-export:
.. _binary-exportdesc:
.. _binary-exportsec:

Export Section
~~~~~~~~~~~~~~

The *export section* has the id 7.
It decodes into a list of :ref:`exports <syntax-export>` that represent the |MEXPORTS| component of a :ref:`module <syntax-module>`.

.. math::
   \begin{array}{llclll}
   \production{export section} & \Bexportsec &::=&
     \X{ex}^\ast{:}\Bsection_7(\Blist(\Bexport)) &\Rightarrow& \X{ex}^\ast \\
   \production{export} & \Bexport &::=&
     \X{nm}{:}\Bname~~d{:}\Bexportdesc
       &\Rightarrow& \{ \ENAME~\X{nm}, \EDESC~d \} \\
   \production{export description} & \Bexportdesc &::=&
     \hex{00}~~x{:}\Bfuncidx &\Rightarrow& \EDFUNC~x \\ &&|&
     \hex{01}~~x{:}\Btableidx &\Rightarrow& \EDTABLE~x \\ &&|&
     \hex{02}~~x{:}\Bmemidx &\Rightarrow& \EDMEM~x \\ &&|&
     \hex{03}~~x{:}\Bglobalidx &\Rightarrow& \EDGLOBAL~x \\
   \end{array}


.. index:: ! start section, start function, function index
   pair: binary format; start function
   single: section; start
   single: start function; section
.. _binary-start:
.. _binary-startsec:

Start Section
~~~~~~~~~~~~~

The *start section* has the id 8.
It decodes into an optional :ref:`start function <syntax-start>` that represents the |MSTART| component of a :ref:`module <syntax-module>`.

.. math::
   \begin{array}{llclll}
   \production{start section} & \Bstartsec &::=&
     \X{st}^?{:}\Bsection_8(\Bstart) &\Rightarrow& \X{st}^? \\
   \production{start function} & \Bstart &::=&
     x{:}\Bfuncidx &\Rightarrow& \{ \SFUNC~x \} \\
   \end{array}


.. index:: ! element section, element, table index, expression, function index
   pair: binary format; element
   pair: section; element
   single: table; element
   single: element; segment
.. _binary-elem:
.. _binary-elemsec:
.. _binary-elemkind:

Element Section
~~~~~~~~~~~~~~~

The *element section* has the id 9.
It decodes into a list of :ref:`element segments <syntax-elem>` that represent the |MELEMS| component of a :ref:`module <syntax-module>`.

.. math::
   \begin{array}{llclll}
   \production{element section} & \Belemsec &::=&
     \X{seg}^\ast{:}\Bsection_9(\Blist(\Belem)) &\Rightarrow& \X{seg}^\ast \\
   \production{element segment} & \Belem &::=&
     0{:}\Bu32~~e{:}\Bexpr~~y^\ast{:}\Blist(\Bfuncidx)
       &\Rightarrow& \\&&&\quad
<<<<<<< HEAD
       \{ \ETYPE~(\REF~\NULL~\FUNC), \EINIT~((\REFFUNC~y)~\END)^\ast, \EMODE~\EACTIVE~\{ \ETABLE~0, \EOFFSET~e \} \} \\ &&|&
     1{:}\Bu32~~\X{et}:\Belemkind~~y^\ast{:}\Blist(\Bfuncidx)
=======
       \{ \ETYPE~(\REF~\FUNC), \EINIT~((\REFFUNC~y)~\END)^\ast, \EMODE~\EACTIVE~\{ \ETABLE~0, \EOFFSET~e \} \} \\ &&|&
     1{:}\Bu32~~\X{et}:\Belemkind~~y^\ast{:}\Bvec(\Bfuncidx)
>>>>>>> d96da547
       &\Rightarrow& \\&&&\quad
       \{ \ETYPE~\X{et}, \EINIT~((\REFFUNC~y)~\END)^\ast, \EMODE~\EPASSIVE \} \\ &&|&
     2{:}\Bu32~~x{:}\Btableidx~~e{:}\Bexpr~~\X{et}:\Belemkind~~y^\ast{:}\Blist(\Bfuncidx)
       &\Rightarrow& \\&&&\quad
       \{ \ETYPE~\X{et}, \EINIT~((\REFFUNC~y)~\END)^\ast, \EMODE~\EACTIVE~\{ \ETABLE~x, \EOFFSET~e \} \} \\ &&|&
     3{:}\Bu32~~\X{et}:\Belemkind~~y^\ast{:}\Blist(\Bfuncidx)
       &\Rightarrow& \\&&&\quad
       \{ \ETYPE~\X{et}, \EINIT~((\REFFUNC~y)~\END)^\ast, \EMODE~\EDECLARATIVE \} \\ &&|&
     4{:}\Bu32~~e{:}\Bexpr~~\X{el}^\ast{:}\Blist(\Bexpr)
       &\Rightarrow& \\&&&\quad
<<<<<<< HEAD
       \{ \ETYPE~(\REF~\NULL~\FUNC), \EINIT~\X{el}^\ast, \EMODE~\EACTIVE~\{ \ETABLE~0, \EOFFSET~e \} \} \\ &&|&
     5{:}\Bu32~~\X{et}:\Breftype~~\X{el}^\ast{:}\Blist(\Bexpr)
=======
       \{ \ETYPE~(\REF~\FUNC), \EINIT~\X{el}^\ast, \EMODE~\EACTIVE~\{ \ETABLE~0, \EOFFSET~e \} \} \\ &&|&
     5{:}\Bu32~~\X{et}:\Breftype~~\X{el}^\ast{:}\Bvec(\Bexpr)
>>>>>>> d96da547
       &\Rightarrow& \\&&&\quad
       \{ \ETYPE~et, \EINIT~\X{el}^\ast, \EMODE~\EPASSIVE \} \\ &&|&
     6{:}\Bu32~~x{:}\Btableidx~~e{:}\Bexpr~~\X{et}:\Breftype~~\X{el}^\ast{:}\Blist(\Bexpr)
       &\Rightarrow& \\&&&\quad
       \{ \ETYPE~et, \EINIT~\X{el}^\ast, \EMODE~\EACTIVE~\{ \ETABLE~x, \EOFFSET~e \} \} \\ &&|&
     7{:}\Bu32~~\X{et}:\Breftype~~\X{el}^\ast{:}\Blist(\Bexpr)
       &\Rightarrow& \\&&&\quad
       \{ \ETYPE~et, \EINIT~\X{el}^\ast, \EMODE~\EDECLARATIVE \} \\
   \production{element kind} & \Belemkind &::=&
     \hex{00} &\Rightarrow& (\REF~\FUNC) \\
   \end{array}

.. note::
   The initial integer can be interpreted as a bitfield.
   Bit 0 indicates a passive or declarative segment,
   bit 1 indicates the presence of an explicit table index for an active segment and otherwise distinguishes passive from declarative segments,
   bit 2 indicates the use of element type and element :ref:`expressions <binary-expr>` instead of element kind and element indices.

   Additional element kinds may be added in future versions of WebAssembly.


.. index:: ! code section, function, local, type index, function type
   pair: binary format; function
   pair: binary format; local
   pair: section; code
.. _binary-code:
.. _binary-func:
.. _binary-local:
.. _binary-codesec:

Code Section
~~~~~~~~~~~~

The *code section* has the id 10.
It decodes into a list of *code* entries that are pairs of :ref:`value type <syntax-valtype>` lists and :ref:`expressions <syntax-expr>`.
They represent the |FLOCALS| and |FBODY| field of the :ref:`functions <syntax-func>` in the |MFUNCS| component of a :ref:`module <syntax-module>`.
The |FTYPE| fields of the respective functions are encoded separately in the :ref:`function section <binary-funcsec>`.

The encoding of each code entry consists of

* the |U32| *size* of the function code in bytes,
* the actual *function code*, which in turn consists of

  * the declaration of *locals*,
  * the function *body* as an :ref:`expression <binary-expr>`.

Local declarations are compressed into a list whose entries consist of

* a |U32| *count*,
* a :ref:`value type <binary-valtype>`,

denoting *count* locals of the same value type.

.. math::
   \begin{array}{llclll@{\qquad}l}
   \production{code section} & \Bcodesec &::=&
     \X{code}^\ast{:}\Bsection_{10}(\Blist(\Bcode))
       &\Rightarrow& \X{code}^\ast \\
   \production{code} & \Bcode &::=&
     \X{size}{:}\Bu32~~\X{code}{:}\Bfunc
       &\Rightarrow& \X{code} & (\iff \X{size} = ||\Bfunc||) \\
   \production{function} & \Bfunc &::=&
     (\local^\ast)^\ast{:}\Blist(\Blocals)~~e{:}\Bexpr
       &\Rightarrow& \concat((\local^\ast)^\ast), e
         & (\iff |\concat((\local^\ast)^\ast)| < 2^{32}) \\
   \production{locals} & \Blocals &::=&
     n{:}\Bu32~~t{:}\Bvaltype &\Rightarrow& \{ \LTYPE~t \}^n \\
   \end{array}

Here, :math:`\X{code}` ranges over pairs :math:`(\valtype^\ast, \expr)`.
The meta function :math:`\concat((\local^\ast)^\ast)` concatenates all sequences :math:`\local_i^\ast` in :math:`(\local^\ast)^\ast`.
Any code for which the length of the resulting sequence is out of bounds of the maximum size of a :ref:`list <syntax-list>` is malformed.

.. note::
   Like with :ref:`sections <binary-section>`, the code :math:`\X{size}` is not needed for decoding, but can be used to skip functions when navigating through a binary.
   The module is malformed if a size does not match the length of the respective function code.


.. index:: ! data section, data, memory, memory index, expression, byte
   pair: binary format; data
   pair: section; data
   single: memory; data
   single: data; segment
.. _binary-data:
.. _binary-datasec:

Data Section
~~~~~~~~~~~~

The *data section* has the id 11.
It decodes into a list of :ref:`data segments <syntax-data>` that represent the |MDATAS| component of a :ref:`module <syntax-module>`.

.. math::
   \begin{array}{llclll}
   \production{data section} & \Bdatasec &::=&
     \X{seg}^\ast{:}\Bsection_{11}(\Blist(\Bdata)) &\Rightarrow& \X{seg}^\ast \\
   \production{data segment} & \Bdata &::=&
     0{:}\Bu32~~e{:}\Bexpr~~b^\ast{:}\Blist(\Bbyte)
       &\Rightarrow& \{ \DINIT~b^\ast, \DMODE~\DACTIVE~\{ \DMEM~0, \DOFFSET~e \} \} \\ &&|&
     1{:}\Bu32~~b^\ast{:}\Blist(\Bbyte)
       &\Rightarrow& \{ \DINIT~b^\ast, \DMODE~\DPASSIVE \} \\ &&|&
     2{:}\Bu32~~x{:}\Bmemidx~~e{:}\Bexpr~~b^\ast{:}\Blist(\Bbyte)
       &\Rightarrow& \{ \DINIT~b^\ast, \DMODE~\DACTIVE~\{ \DMEM~x, \DOFFSET~e \} \} \\
   \end{array}

.. note::
   The initial integer can be interpreted as a bitfield.
   Bit 0 indicates a passive segment,
   bit 1 indicates the presence of an explicit memory index for an active segment.

   In the current version of WebAssembly, at most one memory may be defined or
   imported in a single module, so all valid :ref:`active <syntax-data>` data
   segments have a |DMEM| value of :math:`0`.


.. index:: ! data count section, data count, data segment
   pair: binary format; data count
   pair: section; data count
.. _binary-datacountsec:

Data Count Section
~~~~~~~~~~~~~~~~~~

The *data count section* has the id 12.
It decodes into an optional :ref:`u32 <syntax-uint>` that represents the number of :ref:`data segments <syntax-data>` in the :ref:`data section <binary-datasec>`. If this count does not match the length of the data segment list, the module is malformed.

.. math::
   \begin{array}{llclll}
   \production{data count section} & \Bdatacountsec &::=&
     \X{n}^?{:}\Bsection_{12}(\Bu32) &\Rightarrow& \X{n}^? \\
   \end{array}

.. note::
   The data count section is used to simplify single-pass validation. Since the
   data section occurs after the code section, the :math:`\MEMORYINIT` and
   :math:`\DATADROP` instructions would not be able to check whether the data
   segment index is valid until the data section is read. The data count section
   occurs before the code section, so a single-pass validator can use this count
   instead of deferring validation.


.. index:: module, section, type definition, function type, function, table, memory, global, element, data, start function, import, export, context, version
   pair: binary format; module
.. _binary-magic:
.. _binary-version:
.. _binary-module:

Modules
~~~~~~~

The encoding of a :ref:`module <syntax-module>` starts with a preamble containing a 4-byte magic number (the string :math:`\text{\backslash0asm}`) and a version field.
The current version of the WebAssembly binary format is 1.

The preamble is followed by a sequence of :ref:`sections <binary-section>`.
:ref:`Custom sections <binary-customsec>` may be inserted at any place in this sequence,
while other sections must occur at most once and in the prescribed order.
All sections can be empty.

The lengths of lists produced by the (possibly empty) :ref:`function <binary-funcsec>` and :ref:`code <binary-codesec>` section must match up.

Similarly, the optional data count must match the length of the :ref:`data segment <binary-datasec>` list.
Furthermore, it must be present if any :ref:`data index <syntax-dataidx>` occurs in the code section.

.. math::
   \begin{array}{llcllll}
   \production{magic} & \Bmagic &::=&
     \hex{00}~\hex{61}~\hex{73}~\hex{6D} \\
   \production{version} & \Bversion &::=&
     \hex{01}~\hex{00}~\hex{00}~\hex{00} \\
   \production{module} & \Bmodule &::=&
     \Bmagic \\ &&&
     \Bversion \\ &&&
     \Bcustomsec^\ast \\ &&&
     \rectype^\ast{:\,}\Btypesec \\ &&&
     \Bcustomsec^\ast \\ &&&
     \import^\ast{:\,}\Bimportsec \\ &&&
     \Bcustomsec^\ast \\ &&&
     \typeidx^n{:\,}\Bfuncsec \\ &&&
     \Bcustomsec^\ast \\ &&&
     \table^\ast{:\,}\Btablesec \\ &&&
     \Bcustomsec^\ast \\ &&&
     \mem^\ast{:\,}\Bmemsec \\ &&&
     \Bcustomsec^\ast \\ &&&
     \global^\ast{:\,}\Bglobalsec \\ &&&
     \Bcustomsec^\ast \\ &&&
     \export^\ast{:\,}\Bexportsec \\ &&&
     \Bcustomsec^\ast \\ &&&
     \start^?{:\,}\Bstartsec \\ &&&
     \Bcustomsec^\ast \\ &&&
     \elem^\ast{:\,}\Belemsec \\ &&&
     \Bcustomsec^\ast \\ &&&
     m^?{:\,}\Bdatacountsec \\ &&&
     \Bcustomsec^\ast \\ &&&
     \X{code}^n{:\,}\Bcodesec \\ &&&
     \Bcustomsec^\ast \\ &&&
     \data^m{:\,}\Bdatasec \\ &&&
     \Bcustomsec^\ast
     \quad\Rightarrow\quad \{~
       \begin{array}[t]{@{}l@{}}
       \MTYPES~\rectype^\ast, \\
       \MFUNCS~\func^n, \\
       \MTABLES~\table^\ast, \\
       \MMEMS~\mem^\ast, \\
       \MGLOBALS~\global^\ast, \\
       \MELEMS~\elem^\ast, \\
       \MDATAS~\data^m, \\
       \MSTART~\start^?, \\
       \MIMPORTS~\import^\ast, \\
       \MEXPORTS~\export^\ast ~\} \\
       \end{array} \\ &&&
     (\iff m^? \neq \epsilon \vee \freedataidx(\X{code}^n) = \emptyset) \\
   \end{array}

where for each :math:`t_i^\ast, e_i` in :math:`\X{code}^n`,

.. math::
   \func^n[i] = \{ \FTYPE~\typeidx^n[i], \FLOCALS~t_i^\ast, \FBODY~e_i \} \\

.. note::
   The version of the WebAssembly binary format may increase in the future
   if backward-incompatible changes have to be made to the format.
   However, such changes are expected to occur very infrequently, if ever.
   The binary format is intended to be forward-compatible,
   such that future extensions can be made without incrementing its version.<|MERGE_RESOLUTION|>--- conflicted
+++ resolved
@@ -344,13 +344,8 @@
    \production{element segment} & \Belem &::=&
      0{:}\Bu32~~e{:}\Bexpr~~y^\ast{:}\Blist(\Bfuncidx)
        &\Rightarrow& \\&&&\quad
-<<<<<<< HEAD
-       \{ \ETYPE~(\REF~\NULL~\FUNC), \EINIT~((\REFFUNC~y)~\END)^\ast, \EMODE~\EACTIVE~\{ \ETABLE~0, \EOFFSET~e \} \} \\ &&|&
+       \{ \ETYPE~(\REF~\FUNC), \EINIT~((\REFFUNC~y)~\END)^\ast, \EMODE~\EACTIVE~\{ \ETABLE~0, \EOFFSET~e \} \} \\ &&|&
      1{:}\Bu32~~\X{et}:\Belemkind~~y^\ast{:}\Blist(\Bfuncidx)
-=======
-       \{ \ETYPE~(\REF~\FUNC), \EINIT~((\REFFUNC~y)~\END)^\ast, \EMODE~\EACTIVE~\{ \ETABLE~0, \EOFFSET~e \} \} \\ &&|&
-     1{:}\Bu32~~\X{et}:\Belemkind~~y^\ast{:}\Bvec(\Bfuncidx)
->>>>>>> d96da547
        &\Rightarrow& \\&&&\quad
        \{ \ETYPE~\X{et}, \EINIT~((\REFFUNC~y)~\END)^\ast, \EMODE~\EPASSIVE \} \\ &&|&
      2{:}\Bu32~~x{:}\Btableidx~~e{:}\Bexpr~~\X{et}:\Belemkind~~y^\ast{:}\Blist(\Bfuncidx)
@@ -361,13 +356,8 @@
        \{ \ETYPE~\X{et}, \EINIT~((\REFFUNC~y)~\END)^\ast, \EMODE~\EDECLARATIVE \} \\ &&|&
      4{:}\Bu32~~e{:}\Bexpr~~\X{el}^\ast{:}\Blist(\Bexpr)
        &\Rightarrow& \\&&&\quad
-<<<<<<< HEAD
        \{ \ETYPE~(\REF~\NULL~\FUNC), \EINIT~\X{el}^\ast, \EMODE~\EACTIVE~\{ \ETABLE~0, \EOFFSET~e \} \} \\ &&|&
      5{:}\Bu32~~\X{et}:\Breftype~~\X{el}^\ast{:}\Blist(\Bexpr)
-=======
-       \{ \ETYPE~(\REF~\FUNC), \EINIT~\X{el}^\ast, \EMODE~\EACTIVE~\{ \ETABLE~0, \EOFFSET~e \} \} \\ &&|&
-     5{:}\Bu32~~\X{et}:\Breftype~~\X{el}^\ast{:}\Bvec(\Bexpr)
->>>>>>> d96da547
        &\Rightarrow& \\&&&\quad
        \{ \ETYPE~et, \EINIT~\X{el}^\ast, \EMODE~\EPASSIVE \} \\ &&|&
      6{:}\Bu32~~x{:}\Btableidx~~e{:}\Bexpr~~\X{et}:\Breftype~~\X{el}^\ast{:}\Blist(\Bexpr)
