--- conflicted
+++ resolved
@@ -20,29 +20,9 @@
 :ref:`data <syntax-data>` and :ref:`element <syntax-elem>` segments,
 or a :ref:`start function <syntax-start>`.
 
-<<<<<<< HEAD
 $${syntax: module}
 
 Each of the lists --- and thus the entire module --- may be empty.
-=======
-.. math::
-   \begin{array}{llrll}
-   \production{module} & \module &::=& \{ &
-     \MTYPES~\vec(\rectype), \\&&&&
-     \MFUNCS~\vec(\func), \\&&&&
-     \MTABLES~\vec(\table), \\&&&&
-     \MMEMS~\vec(\mem), \\&&&&
-     \MGLOBALS~\vec(\global), \\&&&&
-     \MTAGS~\vec(\tag), \\&&&&
-     \MELEMS~\vec(\elem), \\&&&&
-     \MDATAS~\vec(\data), \\&&&&
-     \MSTART~\start^?, \\&&&&
-     \MIMPORTS~\vec(\import), \\&&&&
-     \MEXPORTS~\vec(\export) \quad\} \\
-   \end{array}
-
-Each of the vectors -- and thus the entire module -- may be empty.
->>>>>>> 06969652
 
 
 .. index:: ! index, ! index space, ! type index, ! function index, ! table index, ! memory index, ! global index, ! tag index, ! local index, ! label index, ! element index, ! data index, ! field index, function, global, table, memory, tag, element, data, local, parameter, import, field
@@ -88,24 +68,7 @@
 Definitions are referenced with zero-based *indices*.
 Each class of definition has its own *index space*, as distinguished by the following classes.
 
-<<<<<<< HEAD
-$${syntax: {typeidx funcidx globalidx tableidx memidx elemidx dataidx labelidx localidx fieldidx}}
-=======
-.. math::
-   \begin{array}{llrl}
-   \production{type index} & \typeidx &::=& \u32 \\
-   \production{function index} & \funcidx &::=& \u32 \\
-   \production{table index} & \tableidx &::=& \u32 \\
-   \production{memory index} & \memidx &::=& \u32 \\
-   \production{global index} & \globalidx &::=& \u32 \\
-   \production{tag index} & \tagidx &::=& \u32 \\
-   \production{element index} & \elemidx &::=& \u32 \\
-   \production{data index} & \dataidx &::=& \u32 \\
-   \production{local index} & \localidx &::=& \u32 \\
-   \production{label index} & \labelidx &::=& \u32 \\
-   \production{field index} & \fieldidx &::=& \u32 \\
-   \end{array}
->>>>>>> 06969652
+$${syntax: {typeidx funcidx globalidx tableidx memidx tagidx elemidx dataidx labelidx localidx fieldidx}}
 
 The index space for
 :ref:`functions <syntax-func>`,
@@ -254,9 +217,6 @@
 starting with the smallest index not referencing a global :ref:`import <syntax-import>`.
 
 
-<<<<<<< HEAD
-.. index:: ! element, ! element mode, ! active, ! passive, ! declarative, element index, table, table index, expression, constant, function index, list
-=======
 .. index:: ! tag, type index, tag type
    pair: abstract syntax; tag
 .. _syntax-tag:
@@ -264,21 +224,17 @@
 Tags
 ~~~~
 
-The |MTAGS| component of a module defines a vector of *tags* with the following structure.
-
-.. math::
-   \begin{array}{llll}
-   \production{tag} & \tag &::=& \{ \TAGTYPE~\typeidx \} \\
-   \end{array}
-
-The result type of the function signature with type index :math:`\typeidx` must be empty.
+The ${:tag} section of a module defines a list of *tags*:
+
+$${syntax: tag}
+
+The :ref:`type index <syntax-typeidx>` of a tag must refer to a :ref:`function type <syntax-functype>` that declares its :ref:`tag type <syntax-tagtype>`.
 
 Tags are referenced through :ref:`tag indices <syntax-tagidx>`,
 starting with the smallest index not referencing a tag :ref:`import <syntax-import>`.
 
 
-.. index:: ! element, ! element mode, ! active, ! passive, ! declarative, element index, table, table index, expression, constant, function index, vector
->>>>>>> 06969652
+.. index:: ! element, ! element mode, ! active, ! passive, ! declarative, element index, table, table index, expression, constant, function index, list
    pair: abstract syntax; element
    pair: abstract syntax; element mode
    single: table; element
@@ -344,11 +300,7 @@
    The module and its exports are not accessible externally before this initialization has completed.
 
 
-<<<<<<< HEAD
-.. index:: ! export, name, index, external index, function index, table index, memory index, global index, function, table, memory, global, instantiation
-=======
-.. index:: ! export, name, index, function index, table index, memory index, global index, tag index, function, table, memory, global, tag, instantiation
->>>>>>> 06969652
+.. index:: ! export, name, index, external index, function index, table index, memory index, global index, tag index, function, table, memory, global, tag, instantiation
    pair: abstract syntax; export
    pair: abstract syntax; external index
    single: function; export
@@ -365,24 +317,7 @@
 
 The ${:export} section of a module defines a set of *exports* that become accessible to the host environment once the module has been :ref:`instantiated <exec-instantiation>`.
 
-<<<<<<< HEAD
 $${syntax: export externidx}
-
-Each export is labeled by a unique :ref:`name <syntax-name>`.
-Exportable definitions are :ref:`functions <syntax-func>`, :ref:`tables <syntax-table>`, :ref:`memories <syntax-mem>`, and :ref:`globals <syntax-global>`,
-which are referenced through a respective index.
-=======
-.. math::
-   \begin{array}{llcl}
-   \production{export} & \export &::=&
-     \{ \ENAME~\name, \EDESC~\exportdesc \} \\
-   \production{export description} & \exportdesc &::=&
-     \EDFUNC~\funcidx \\&&|&
-     \EDTABLE~\tableidx \\&&|&
-     \EDMEM~\memidx \\&&|&
-     \EDGLOBAL~\globalidx \\&&|&
-     \EDTAG~\tagidx \\
-   \end{array}
 
 Each export is labeled by a unique :ref:`name <syntax-name>`.
 Exportable definitions are
@@ -391,8 +326,7 @@
 :ref:`memories <syntax-mem>`,
 :ref:`globals <syntax-global>`, and
 :ref:`tags <syntax-tag>`,
-which are referenced through a respective descriptor.
->>>>>>> 06969652
+which are referenced through a respective index.
 
 
 Conventions
@@ -420,33 +354,16 @@
 
 The ${:import} section of a module defines a set of *imports* that are required for :ref:`instantiation <exec-instantiation>`.
 
-<<<<<<< HEAD
 $${syntax: import}
 
 Each import is labeled by a two-level :ref:`name <syntax-name>` space, consisting of a *module name* and an *item name* for an entity within that module.
-Importable definitions are :ref:`functions <syntax-func>`, :ref:`tables <syntax-table>`, :ref:`memories <syntax-mem>`, and :ref:`globals <syntax-global>`.
-=======
-.. math::
-   \begin{array}{llrl}
-   \production{import} & \import &::=&
-     \{ \IMODULE~\name, \INAME~\name, \IDESC~\importdesc \} \\
-   \production{import description} & \importdesc &::=&
-     \IDFUNC~\typeidx \\&&|&
-     \IDTABLE~\tabletype \\&&|&
-     \IDMEM~\memtype \\&&|&
-     \IDGLOBAL~\globaltype \\&&|&
-     \IDTAG~\tagtype \\
-   \end{array}
-
-Each import is labeled by a two-level :ref:`name <syntax-name>` space, consisting of a |IMODULE| name and a |INAME| for an entity within that module.
 Importable definitions are
 :ref:`functions <syntax-func>`,
 :ref:`tables <syntax-table>`,
 :ref:`memories <syntax-mem>`,
 :ref:`globals <syntax-global>`, and
 :ref:`tags <syntax-tag>`.
->>>>>>> 06969652
-Each import is specified by a descriptor with a respective type that a definition provided during instantiation is required to match.
+Each import is specified by a respective :ref:`external type <syntax-externtype>` that a definition provided during instantiation is required to match.
 
 Every import defines an index in the respective :ref:`index space <syntax-index>`.
 In each index space, the indices of imports go before the first index of any definition contained in the module itself.
