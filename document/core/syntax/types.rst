.. index:: ! type, validation, instantiation, execution
   pair: abstract syntax; type
.. _syntax-type:

Types
-----

Various entities in WebAssembly are classified by types.
Types are checked during :ref:`validation <valid>`, :ref:`instantiation <exec-instantiation>`, and possibly :ref:`execution <syntax-call_indirect>`.


.. index:: ! number type, integer, floating-point, IEEE 754, bit width, memory
   pair: abstract syntax; number type
   pair: number; type
.. _syntax-numtype:

Number Types
~~~~~~~~~~~~

*Number types* classify numeric values.

.. math::
   \begin{array}{llll}
   \production{number type} & \numtype &::=&
     \I32 ~|~ \I64 ~|~ \F32 ~|~ \F64 \\
   \end{array}

The types |I32| and |I64| classify 32 and 64 bit integers, respectively.
Integers are not inherently signed or unsigned, their interpretation is determined by individual operations.

The types |F32| and |F64| classify 32 and 64 bit floating-point data, respectively.
They correspond to the respective binary floating-point representations, also known as *single* and *double* precision, as defined by the |IEEE754|_ standard (Section 3.3).

Number types are *transparent*, meaning that their bit patterns can be observed.
Values of number type can be stored in :ref:`memories <syntax-mem>`.

Conventions
...........

* The notation :math:`|t|` denotes the *bit width* of a number type :math:`t`.
  That is, :math:`|\I32| = |\F32| = 32` and :math:`|\I64| = |\F64| = 64`.


.. index:: ! reference type, reference, table, function, function type, null
   pair: abstract syntax; reference type
   pair: reference; type
.. _syntax-reftype:

Reference Types
~~~~~~~~~~~~~~~

*Reference types* classify first-class references to objects in the runtime :ref:`store <store>`.

.. math::
   \begin{array}{llll}
   \production{reference type} & \reftype &::=&
     \ANYREF ~|~ \ANYFUNC ~|~ \NULLREF \\
   \end{array}

The type |ANYREF| denotes the infinite union of all references, and thereby a :ref:`supertype <match-reftype>` of all other reference types.

The type |ANYFUNC| denotes the infinite union of all references to :ref:`functions <syntax-func>`, regardless of their :ref:`function types <syntax-functype>`.

The type |NULLREF| only contains a single value: the :ref:`null <syntax-ref_null>` reference.
It is a :ref:`subtype <match-reftype>` of all other reference types.
By virtue of not being representable in either the :ref:`binary format <binary-reftype>` nor the :ref:`text format <text-reftype>`, the |NULLREF| type cannot be used in a program;
it only occurs during :ref:`validation <valid>`.

.. note::
   Future versions of WebAssembly may include reference types that do not include null and hence are not supertypes of |NULLREF|.

Reference types are *opaque*, meaning that neither their size nor their bit pattern can be observed.
Values of reference type can be stored in :ref:`tables <syntax-table>`.


.. index:: ! value type, number type, reference type
   pair: abstract syntax; value type
   pair: value; type
.. _syntax-valtype:

Value Types
~~~~~~~~~~~

*Value types* classify the individual values that WebAssembly code can compute with and the values that a variable accepts.

.. math::
   \begin{array}{llll}
   \production{value type} & \valtype &::=&
     \numtype ~|~ \reftype \\
   \end{array}

Conventions
...........

* The meta variable :math:`t` ranges over value types or subclasses thereof where clear from context.


.. index:: ! result type, value type, instruction, execution, block
   pair: abstract syntax; result type
   pair: result; type
.. _syntax-resulttype:

Result Types
~~~~~~~~~~~~

*Result types* classify the result of :ref:`executing <exec-instr>` :ref:`instructions <syntax-instr>` or :ref:`blocks <syntax-instr-control>`,
which is a sequence of values written with brackets.

.. math::
   \begin{array}{llll}
   \production{result type} & \resulttype &::=&
     [\valtype^?] \\
   \end{array}

.. note::
   In the current version of WebAssembly, at most one value is allowed as a result.
   However, this may be generalized to sequences of values in future versions.


.. index:: ! function type, value type, vector, function, parameter, result
   pair: abstract syntax; function type
   pair: function; type
.. _syntax-functype:

Function Types
~~~~~~~~~~~~~~

*Function types* classify the signature of :ref:`functions <syntax-func>`,
mapping a vector of parameters to a vector of results, written as follows.

.. math::
   \begin{array}{llll}
   \production{function type} & \functype &::=&
     [\vec(\valtype)] \to [\vec(\valtype)] \\
   \end{array}

.. note::
   In the current version of WebAssembly,
   the length of the result type vector of a :ref:`valid <valid-functype>` function type may be at most :math:`1`.
   This restriction may be removed in future versions.


.. index:: ! limits, memory type, table type
   pair: abstract syntax; limits
   single: memory; limits
   single: table; limits
.. _syntax-limits:

Limits
~~~~~~

*Limits* classify the size range of resizeable storage associated with :ref:`memory types <syntax-memtype>` and :ref:`table types <syntax-tabletype>`.

.. math::
   \begin{array}{llll}
   \production{limits} & \limits &::=&
     \{ \LMIN~\u32, \LMAX~\u32^? \} \\
   \end{array}

If no maximum is given, the respective storage can grow to any size.


.. index:: ! memory type, limits, page size, memory
   pair: abstract syntax; memory type
   pair: memory; type
   pair: memory; limits
.. _syntax-memtype:

Memory Types
~~~~~~~~~~~~

*Memory types* classify linear :ref:`memories <syntax-mem>` and their size range.

.. math::
   \begin{array}{llll}
   \production{memory type} & \memtype &::=&
     \limits \\
   \end{array}

The limits constrain the minimum and optionally the maximum size of a memory.
The limits are given in units of :ref:`page size <page-size>`.


.. index:: ! table type, reference type, limits, table, element
   pair: abstract syntax; table type
   pair: table; type
   pair: table; limits
.. _syntax-tabletype:

Table Types
~~~~~~~~~~~

*Table types* classify :ref:`tables <syntax-table>` over elements of :ref:`reference type <syntax-reftype>` within a size range.

.. math::
   \begin{array}{llll}
   \production{table type} & \tabletype &::=&
<<<<<<< HEAD
     \limits~\reftype \\
=======
     \limits~\elemtype \\
   \production{element type} & \elemtype &::=&
     \FUNCREF \\
>>>>>>> 6fdf92b8
   \end{array}

Like memories, tables are constrained by limits for their minimum and optionally maximum size.
The limits are given in numbers of entries.

<<<<<<< HEAD
=======
The element type |FUNCREF| is the infinite union of all :ref:`function types <syntax-functype>`.
A table of that type thus contains references to functions of heterogeneous type.

>>>>>>> 6fdf92b8
.. note::
   In future versions of WebAssembly, additional element types may be introduced.


.. index:: ! global type, ! mutability, value type, global, mutability
   pair: abstract syntax; global type
   pair: abstract syntax; mutability
   pair: global; type
   pair: global; mutability
.. _syntax-mut:
.. _syntax-globaltype:

Global Types
~~~~~~~~~~~~

*Global types* classify :ref:`global <syntax-global>` variables, which hold a value and can either be mutable or immutable.

.. math::
   \begin{array}{llll}
   \production{global type} & \globaltype &::=&
     \mut~\valtype \\
   \production{mutability} & \mut &::=&
     \MCONST ~|~
     \MVAR \\
   \end{array}


.. index:: ! external type, function type, table type, memory type, global type, import, external value
   pair: abstract syntax; external type
   pair: external; type
.. _syntax-externtype:

External Types
~~~~~~~~~~~~~~

*External types* classify :ref:`imports <syntax-import>` and :ref:`external values <syntax-externval>` with their respective types.

.. math::
   \begin{array}{llll}
   \production{external types} & \externtype &::=&
     \ETFUNC~\functype ~|~
     \ETTABLE~\tabletype ~|~
     \ETMEM~\memtype ~|~
     \ETGLOBAL~\globaltype \\
   \end{array}


Conventions
...........

The following auxiliary notation is defined for sequences of external types.
It filters out entries of a specific kind in an order-preserving fashion:

* :math:`\etfuncs(\externtype^\ast) = [\functype ~|~ (\ETFUNC~\functype) \in \externtype^\ast]`

* :math:`\ettables(\externtype^\ast) = [\tabletype ~|~ (\ETTABLE~\tabletype) \in \externtype^\ast]`

* :math:`\etmems(\externtype^\ast) = [\memtype ~|~ (\ETMEM~\memtype) \in \externtype^\ast]`

* :math:`\etglobals(\externtype^\ast) = [\globaltype ~|~ (\ETGLOBAL~\globaltype) \in \externtype^\ast]`<|MERGE_RESOLUTION|>--- conflicted
+++ resolved
@@ -54,14 +54,14 @@
 .. math::
    \begin{array}{llll}
    \production{reference type} & \reftype &::=&
-     \ANYREF ~|~ \ANYFUNC ~|~ \NULLREF \\
+     \ANYREF ~|~ \FUNCREF ~|~ \NULLREF \\
    \end{array}
 
 The type |ANYREF| denotes the infinite union of all references, and thereby a :ref:`supertype <match-reftype>` of all other reference types.
 
-The type |ANYFUNC| denotes the infinite union of all references to :ref:`functions <syntax-func>`, regardless of their :ref:`function types <syntax-functype>`.
-
-The type |NULLREF| only contains a single value: the :ref:`null <syntax-ref_null>` reference.
+The type |FUNCREF| denotes the infinite union of all references to :ref:`functions <syntax-func>`, regardless of their :ref:`function types <syntax-functype>`.
+
+The type |NULLREF| only contains a single value: the :ref:`null <syntax-ref.null>` reference.
 It is a :ref:`subtype <match-reftype>` of all other reference types.
 By virtue of not being representable in either the :ref:`binary format <binary-reftype>` nor the :ref:`text format <text-reftype>`, the |NULLREF| type cannot be used in a program;
 it only occurs during :ref:`validation <valid>`.
@@ -195,24 +195,12 @@
 .. math::
    \begin{array}{llll}
    \production{table type} & \tabletype &::=&
-<<<<<<< HEAD
      \limits~\reftype \\
-=======
-     \limits~\elemtype \\
-   \production{element type} & \elemtype &::=&
-     \FUNCREF \\
->>>>>>> 6fdf92b8
    \end{array}
 
 Like memories, tables are constrained by limits for their minimum and optionally maximum size.
 The limits are given in numbers of entries.
 
-<<<<<<< HEAD
-=======
-The element type |FUNCREF| is the infinite union of all :ref:`function types <syntax-functype>`.
-A table of that type thus contains references to functions of heterogeneous type.
-
->>>>>>> 6fdf92b8
 .. note::
    In future versions of WebAssembly, additional element types may be introduced.
 
