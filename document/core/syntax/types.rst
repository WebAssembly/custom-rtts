.. index:: ! type, validation, instantiation, execution
   pair: abstract syntax; type

Types
-----

Various entities in WebAssembly are classified by types.
Types are checked during :ref:`validation <valid>`, :ref:`instantiation <exec-instantiation>`, and possibly :ref:`execution <syntax-call_indirect>`.


.. index:: ! number type, integer, floating-point, IEEE 754, bit width, memory
   pair: abstract syntax; number type
   pair: number; type
.. _syntax-numtype:

Number Types
~~~~~~~~~~~~

*Number types* classify numeric values.

$${syntax: numtype}

The types ${:I32} and ${:I64} classify 32 and 64 bit integers, respectively.
Integers are not inherently signed or unsigned, their interpretation is determined by individual operations.

The types ${:F32} and ${:F64} classify 32 and 64 bit floating-point data, respectively.
They correspond to the respective binary floating-point representations, also known as *single* and *double* precision, as defined by the |IEEE754|_ standard (Section 3.3).

Number types are *transparent*, meaning that their bit patterns can be observed.
Values of number type can be stored in :ref:`memories <syntax-mem>`.

.. _bitwidth-numtype:
.. _bitwidth-valtype:

Conventions
...........

* The notation ${:$size(t)}` denotes the *bit width* of a number type ${:t}.
  That is, ${:$size(I32) = $size(F32) = 32} and ${:$size(I64) = $size(F64) = 64}.

$${definition-ignore: size}


.. index:: ! vector type, integer, floating-point, IEEE 754, bit width, memory, SIMD
   pair: abstract syntax; number type
   pair: number; type
.. _syntax-vectype:

Vector Types
~~~~~~~~~~~~

*Vector types* classify vectors of :ref:`numeric <syntax-numtype>` values processed by vector instructions (also known as *SIMD* instructions, single instruction multiple data).

$${syntax: vectype}

The type ${:V128} corresponds to a 128 bit vector of packed integer or floating-point data. The packed data
can be interpreted as signed or unsigned integers, single or double precision floating-point
values, or a single 128 bit type. The interpretation is determined by individual operations.

Vector types, like :ref:`number types <syntax-numtype>` are *transparent*, meaning that their bit patterns can be observed.
Values of vector type can be stored in :ref:`memories <syntax-mem>`.

.. _bitwidth-vectype:

Conventions
...........

* The notation ${:$vsize(t)} for :ref:`bit width <bitwidth-numtype>` extends to vector types as well, that is, ${:$vsize(V128) = 128}.

$${definition-ignore: vsize}

<<<<<<< HEAD

.. index:: ! heap type, store, type index, ! type use, ! abstract type, ! concrete type, ! unboxed scalar
=======
.. index:: ! heap type, store, type index, ! abstract type, ! concrete type, ! unboxed scalar
>>>>>>> 06969652
   pair: abstract syntax; heap type
.. _type-abstract:
.. _type-concrete:
.. _syntax-i31:
.. _syntax-typeuse:
.. _syntax-heaptype:
.. _syntax-absheaptype:

Heap Types
~~~~~~~~~~

*Heap types* classify objects in the runtime :ref:`store <store>`.
There are three disjoint hierarchies of heap types:

- *function types* classify :ref:`functions <syntax-func>`,
- *aggregate types* classify dynamically allocated *managed* data, such as *structures*, *arrays*, or *unboxed scalars*,
- *external types* classify *external* references possibly owned by the :ref:`embedder <embedder>`.

The values from the latter two hierarchies are interconvertible by ways of the ${instr: EXTERN.CONVERT_ANY} and ${instr: ANY.CONVERT_EXTERN} instructions.
That is, both type hierarchies are inhabited by an isomorphic set of values, but may have different, incompatible representations in practice.

<<<<<<< HEAD
$${syntax: {absheaptype/syn heaptype typeuse/syn}}
=======
.. math::
   \begin{array}{llrl}
   \production{abstract heap type} & \absheaptype &::=&
     \FUNC ~|~ \NOFUNC \\&&|&
     \EXN ~|~ \NOEXN \\&&|&
     \EXTERN ~|~ \NOEXTERN \\&&|&
     \ANY ~|~ \EQT ~|~ \I31 ~|~ \STRUCT ~|~ \ARRAY ~|~ \NONE \\
   \production{heap type} & \heaptype &::=&
     \absheaptype ~|~ \typeidx \\
   \end{array}
>>>>>>> 06969652

A heap type is either *abstract* or *concrete*.
A concrete heap type consists of a *type use*, which is a :ref:`type index <syntax-typeidx>`.
It classifies an object of the respective :ref:`type <syntax-type>` defined in a module.
Abstract types are denoted by individual keywords.

The type ${:FUNC} denotes the common supertype of all :ref:`function types <syntax-functype>`, regardless of their concrete definition.
Dually, the type ${:NOFUNC} denotes the common subtype of all :ref:`function types <syntax-functype>`, regardless of their concrete definition.
This type has no values.

<<<<<<< HEAD
The type ${:EXTERN} denotes the common supertype of all external references received through the :ref:`embedder <embedder>`.
=======
The abstract type |EXN| denotes the type of all :ref:`exception references <syntax-ref.exn>`.
Dually, the type |NOEXN| denotes the common subtype of all forms of exception references.
This type has no values.

The abstract type |EXTERN| denotes the common supertype of all external references received through the :ref:`embedder <embedder>`.
>>>>>>> 06969652
This type has no concrete subtypes.
Dually, the type ${:NOEXTERN} denotes the common subtype of all forms of external references.
This type has no values.

The type ${:ANY} denotes the common supertype of all aggregate types, as well as possibly abstract values produced by *internalizing* an external reference of type ${:EXTERN}.
Dually, the type ${:NONE} denotes the common subtype of all forms of aggregate types.
This type has no values.

The type ${:EQT} is a subtype of ${:ANY} that includes all types for which references can be compared, i.e., aggregate values and ${:I31}.

The types ${:STRUCT} and ${:ARRAY} denote the common supertypes of all :ref:`structure <syntax-structtype>` and :ref:`array <syntax-arraytype>` aggregates, respectively.

The type ${:I31} denotes *unboxed scalars*, that is, integers injected into references.
Their observable value range is limited to 31 bits.

.. note::
   An ${:I31} value is not actually allocated in the store,
   but represented in a way that allows them to be mixed with actual references into the store without ambiguity.
   Engines need to perform some form of *pointer tagging* to achieve this,
   which is why one bit is reserved.

<<<<<<< HEAD
   Although the types ${:NONE}, ${:NOFUNC}, and ${:NOEXTERN} are not inhabited by any values,
=======
   Although the types |NONE|, |NOFUNC|, |NOEXN|, and |NOEXTERN| are not inhabited by any values,
>>>>>>> 06969652
   they can be used to form the types of all null :ref:`references <syntax-reftype>` in their respective hierarchy.
   For example, ${:(REF NULL NOFUNC)} is the generic type of a null reference compatible with all function reference types.

The syntax of abstract heap types and type uses is :ref:`extended <syntax-heaptype-ext>` with additional forms for the purpose of specifying :ref:`validation <valid>` and :ref:`execution <exec>`.


.. index:: ! reference type, heap type, reference, table, function, function type, null
   pair: abstract syntax; reference type
   pair: reference; type
.. _syntax-reftype:
.. _syntax-nullable:

Reference Types
~~~~~~~~~~~~~~~

*Reference types* classify :ref:`values <syntax-value>` that are first-class references to objects in the runtime :ref:`store <store>`.

$${syntax: reftype}

A reference type is characterised by the :ref:`heap type <syntax-heaptype>` it points to.

In addition, a reference type of the form ${:REF NULL ht} is *nullable*, meaning that it can either be a proper reference to ${:ht} or :ref:`null <syntax-null>`.
Other references are *non-null*.

Reference types are *opaque*, meaning that neither their size nor their bit pattern can be observed.
Values of reference type can be stored in :ref:`tables <syntax-table>`.

Conventions
...........

* The reference type ${:$ANYREF} is an abbreviation for ${reftype: (REF NULL ANY)}.

* The reference type ${:$EQREF} is an abbreviation for ${reftype: (REF NULL EQ)}.

* The reference type ${:$I31REF} is an abbreviation for ${reftype: (REF NULL I31)}.

* The reference type ${:$STRUCTREF} is an abbreviation for ${reftype: (REF NULL STRUCT)}.

* The reference type ${:$ARRAYREF} is an abbreviation for ${reftype: (REF NULL ARRAY)}.

* The reference type ${:$FUNCREF} is an abbreviation for ${reftype: (REF NULL FUNC)}.

<<<<<<< HEAD
* The reference type ${:$EXTERNREF} is an abbreviation for ${reftype: (REF NULL EXTERN)}.
=======
* The reference type |EXNREF| is an abbreviation for :math:`\REF~\NULL~\EXN`.

* The reference type |EXTERNREF| is an abbreviation for :math:`\REF~\NULL~\EXTERN`.
>>>>>>> 06969652

* The reference type ${:$NULLREF} is an abbreviation for ${reftype: (REF NULL NONE)}.

* The reference type ${:$NULLFUNCREF} is an abbreviation for ${reftype: (REF NULL NOFUNC)}.

<<<<<<< HEAD
* The reference type ${:$NULLEXTERNREF} is an abbreviation for ${reftype: (REF NULL NOEXTERN)}.
=======
* The reference type |NULLEXNREF| is an abbreviation for :math:`\REF~\NULL~\NOEXN`.

* The reference type |NULLEXTERNREF| is an abbreviation for :math:`\REF~\NULL~\NOEXTERN`.
>>>>>>> 06969652


.. index:: ! value type, number type, vector type, reference type
   pair: abstract syntax; value type
   pair: value; type
.. _syntax-valtype:
.. _syntax-consttype:

Value Types
~~~~~~~~~~~

*Value types* classify the individual values that WebAssembly code can compute with and the values that a variable accepts.
They are either :ref:`number types <syntax-numtype>`, :ref:`vector types <syntax-vectype>`, or :ref:`reference types <syntax-reftype>`.

$${syntax: {consttype valtype/syn}}

The syntax of value types is :ref:`extended <syntax-valtype-ext>` with additional forms for the purpose of specifying :ref:`validation <valid>`.

Conventions
...........

* The meta variable ${:t} ranges over value types or subclasses thereof where clear from context.


.. index:: ! result type, value type, list, instruction, execution, function
   pair: abstract syntax; result type
   pair: result; type
.. _syntax-resulttype:

Result Types
~~~~~~~~~~~~

*Result types* classify the result of :ref:`executing <exec-instr>` :ref:`instructions <syntax-instr>` or :ref:`functions <syntax-func>`,
which is a sequence of values, written with brackets.

$${syntax: resulttype}


.. index:: ! function type, value type, list, function, parameter, result, result type
   pair: abstract syntax; function type
   pair: function; type
.. _syntax-functype:

Function Types
~~~~~~~~~~~~~~

*Function types* classify the signature of :ref:`functions <syntax-func>`,
mapping a list of parameters to a list of results.
They are also used to classify the inputs and outputs of :ref:`instructions <syntax-instr>`.

$${syntax: functype}


.. index:: ! aggregate type, ! structure type, ! array type, ! field type, ! storage type, ! packed type, bit width
   pair: abstract syntax; structure type
   pair: abstract syntax; array type
   pair: abstract syntax; field type
   pair: abstract syntax; storage type
   pair: abstract syntax; packed type
.. _syntax-aggrtype:
.. _syntax-structtype:
.. _syntax-arraytype:
.. _syntax-fieldtype:
.. _syntax-storagetype:
.. _syntax-packtype:

Aggregate Types
~~~~~~~~~~~~~~~

*Aggregate types* describe compound objects consisting of multiple values.
These are either *structures* or *arrays*,
which both consist of a list of possibly mutable and possibly packed *fields*.
Structures are heterogeneous, but require static indexing, while arrays need to be homogeneous, but allow dynamic indexing.

$${syntax: {structtype arraytype fieldtype storagetype packtype}}

.. _bitwidth-fieldtype:
.. _aux-unpack:

Conventions
...........

* The notation ${:$psize(t)} for :ref:`bit width <bitwidth-valtype>` extends to packed types as well, that is, ${:$psize(I8) = 8} and ${:$psize(I16) = 16}.

$${definition-ignore: psize}

* The auxiliary function :math:`\unpack` maps a storage type to the :ref:`value type <syntax-valtype>` obtained when accessing a field:

  .. math::
     \begin{array}{lll}
     \unpack(\valtype) &=& \valtype \\
     \unpack(\packtype) &=& \I32 \\
     \end{array}


.. index:: ! composite type, function type, aggreagate type, structure type, array type
   pair: abstract syntax; composite type
.. _syntax-comptype:

Composite Types
~~~~~~~~~~~~~~~

*Composite types* are all types composed from simpler types,
including :ref:`function types <syntax-functype>` and :ref:`aggregate types <syntax-aggrtype>`.

$${syntax: comptype}


.. index:: ! recursive type, ! sub type, composite type, ! final, subtyping, ! roll, ! unroll, recursive type index
   pair: abstract syntax; recursive type
   pair: abstract syntax; sub type
.. _syntax-rectype:
.. _syntax-subtype:

Recursive Types
~~~~~~~~~~~~~~~

*Recursive types* denote a group of mutually recursive :ref:`composite types <syntax-comptype>`, each of which can optionally declare a list of :ref:`type indices <syntax-typeidx>` of supertypes that it :ref:`matches <match-comptype>`.
Each type can also be declared *final*, preventing further subtyping.

$${syntax: {rectype subtype}}

In a :ref:`module <syntax-module>`, each member of a recursive type is assigned a separate :ref:`type index <syntax-typeidx>`.


.. index:: ! limits, memory type, table type
   pair: abstract syntax; limits
   single: memory; limits
   single: table; limits
.. _syntax-limits:

Limits
~~~~~~

*Limits* classify the size range of resizeable storage associated with :ref:`memory types <syntax-memtype>` and :ref:`table types <syntax-tabletype>`.

$${syntax: limits}

.. scratch
   If no maximum is given, then the respective storage can grow to any valid size.


.. index:: ! memory type, limits, page size, memory
   pair: abstract syntax; memory type
   pair: memory; type
   pair: memory; limits
.. _syntax-memtype:

Memory Types
~~~~~~~~~~~~

*Memory types* classify linear :ref:`memories <syntax-mem>` and their size range.

$${syntax: memtype}

The limits constrain the minimum and optionally the maximum size of a memory.
The limits are given in units of :ref:`page size <page-size>`.


.. index:: ! table type, reference type, limits, table, element
   pair: abstract syntax; table type
   pair: table; type
   pair: table; limits
.. _syntax-tabletype:

Table Types
~~~~~~~~~~~

*Table types* classify :ref:`tables <syntax-table>` over elements of :ref:`reference type <syntax-reftype>` within a size range.

$${syntax: tabletype}

Like memories, tables are constrained by limits for their minimum and optionally maximum size.
The limits are given in numbers of entries.


.. index:: ! global type, ! mutability, value type, global, mutability
   pair: abstract syntax; global type
   pair: abstract syntax; mutability
   pair: global; type
   pair: global; mutability
.. _syntax-mut:
.. _syntax-globaltype:

Global Types
~~~~~~~~~~~~

*Global types* classify :ref:`global <syntax-global>` variables, which hold a value and can either be mutable or immutable.

$${syntax: globaltype}


.. index:: ! element type, reference type, table, element
   pair: abstract syntax; element type
   pair: element; type
.. _syntax-elemtype:

Element Types
~~~~~~~~~~~~~

*Element types* classify :ref:`element segments <syntax-elem>` by a :ref:`reference type <syntax-reftype>` of its elements.

$${syntax: elemtype}


.. index:: ! data type, memory
   pair: abstract syntax; data type
   pair: data; type
.. _syntax-datatype:

Data Types
~~~~~~~~~~

*Data types* classify :ref:`data segments <syntax-elem>`.
Since the contents of a data segment requires no further classification, they merely consist of a universal marker ${:OK} indicating well-formedness.

$${syntax: datatype}


.. index:: ! tag, tag type, function type, exception tag
   pair: abstract syntax; tag
   pair: tag; exception tag
   single: tag; type; exception
.. _syntax-tagtype:

Tag Types
~~~~~~~~~

*Tag types* classify the signature of :ref:`tags <syntax-tag>` with a function type.

.. math::
   \begin{array}{llll}
   \production{tag type} &\tagtype &::=& \functype \\
   \end{array}

Currently tags are only used for categorizing exceptions.
The parameters of |functype| define the list of values associated with the exception thrown with this tag.
Furthermore, it is an invariant of the semantics that every |functype| in a :ref:`valid <valid-tagtype>` tag type for an exception has an empty result type.

.. note::
   Future versions of WebAssembly may have additional uses for tags, and may allow non-empty result types in the function types of tags.


.. index:: ! external type, defined type, function type, table type, memory type, global type, tag type, import, external value
   pair: abstract syntax; external type
   pair: external; type
.. _syntax-externtype:

External Types
~~~~~~~~~~~~~~

*External types* classify :ref:`imports <syntax-import>` and :ref:`external values <syntax-externval>` with their respective types.

<<<<<<< HEAD
$${syntax: externtype}
=======
.. math::
   \begin{array}{llrl}
   \production{external types} & \externtype &::=&
     \ETFUNC~\deftype ~|~
     \ETTABLE~\tabletype ~|~
     \ETMEM~\memtype ~|~
     \ETGLOBAL~\globaltype ~|~
     \ETTAG~\tagtype \\
   \end{array}
>>>>>>> 06969652


Conventions
...........

The following auxiliary notation is defined for sequences of external types.
It filters out entries of a specific kind in an order-preserving fashion:

<<<<<<< HEAD
$${definition: funcsxt tablesxt memsxt globalsxt}
=======
* :math:`\etfuncs(\externtype^\ast) = [\deftype ~|~ (\ETFUNC~\deftype) \in \externtype^\ast]`

* :math:`\ettables(\externtype^\ast) = [\tabletype ~|~ (\ETTABLE~\tabletype) \in \externtype^\ast]`

* :math:`\etmems(\externtype^\ast) = [\memtype ~|~ (\ETMEM~\memtype) \in \externtype^\ast]`

* :math:`\etglobals(\externtype^\ast) = [\globaltype ~|~ (\ETGLOBAL~\globaltype) \in \externtype^\ast]`

* :math:`\ettags(\externtype^\ast) = [\tagtype ~|~ (\ETTAG~\tagtype) \in \externtype^\ast]`
>>>>>>> 06969652
<|MERGE_RESOLUTION|>--- conflicted
+++ resolved
@@ -69,12 +69,8 @@
 
 $${definition-ignore: vsize}
 
-<<<<<<< HEAD
 
 .. index:: ! heap type, store, type index, ! type use, ! abstract type, ! concrete type, ! unboxed scalar
-=======
-.. index:: ! heap type, store, type index, ! abstract type, ! concrete type, ! unboxed scalar
->>>>>>> 06969652
    pair: abstract syntax; heap type
 .. _type-abstract:
 .. _type-concrete:
@@ -96,20 +92,7 @@
 The values from the latter two hierarchies are interconvertible by ways of the ${instr: EXTERN.CONVERT_ANY} and ${instr: ANY.CONVERT_EXTERN} instructions.
 That is, both type hierarchies are inhabited by an isomorphic set of values, but may have different, incompatible representations in practice.
 
-<<<<<<< HEAD
 $${syntax: {absheaptype/syn heaptype typeuse/syn}}
-=======
-.. math::
-   \begin{array}{llrl}
-   \production{abstract heap type} & \absheaptype &::=&
-     \FUNC ~|~ \NOFUNC \\&&|&
-     \EXN ~|~ \NOEXN \\&&|&
-     \EXTERN ~|~ \NOEXTERN \\&&|&
-     \ANY ~|~ \EQT ~|~ \I31 ~|~ \STRUCT ~|~ \ARRAY ~|~ \NONE \\
-   \production{heap type} & \heaptype &::=&
-     \absheaptype ~|~ \typeidx \\
-   \end{array}
->>>>>>> 06969652
 
 A heap type is either *abstract* or *concrete*.
 A concrete heap type consists of a *type use*, which is a :ref:`type index <syntax-typeidx>`.
@@ -120,15 +103,12 @@
 Dually, the type ${:NOFUNC} denotes the common subtype of all :ref:`function types <syntax-functype>`, regardless of their concrete definition.
 This type has no values.
 
-<<<<<<< HEAD
+The type ${:EXN} denotes the common supertype of all :ref:`exception references <syntax-ref.exn>`.
+This type has no concrete subtypes.
+Dually, the type ${:NOEXN} denotes the common subtype of all forms of exception references.
+This type has no values.
+
 The type ${:EXTERN} denotes the common supertype of all external references received through the :ref:`embedder <embedder>`.
-=======
-The abstract type |EXN| denotes the type of all :ref:`exception references <syntax-ref.exn>`.
-Dually, the type |NOEXN| denotes the common subtype of all forms of exception references.
-This type has no values.
-
-The abstract type |EXTERN| denotes the common supertype of all external references received through the :ref:`embedder <embedder>`.
->>>>>>> 06969652
 This type has no concrete subtypes.
 Dually, the type ${:NOEXTERN} denotes the common subtype of all forms of external references.
 This type has no values.
@@ -150,11 +130,7 @@
    Engines need to perform some form of *pointer tagging* to achieve this,
    which is why one bit is reserved.
 
-<<<<<<< HEAD
-   Although the types ${:NONE}, ${:NOFUNC}, and ${:NOEXTERN} are not inhabited by any values,
-=======
-   Although the types |NONE|, |NOFUNC|, |NOEXN|, and |NOEXTERN| are not inhabited by any values,
->>>>>>> 06969652
+   Although the types ${:NONE}, ${:NOFUNC}, ${:NOEXN}, and ${:NOEXTERN} are not inhabited by any values,
    they can be used to form the types of all null :ref:`references <syntax-reftype>` in their respective hierarchy.
    For example, ${:(REF NULL NOFUNC)} is the generic type of a null reference compatible with all function reference types.
 
@@ -197,25 +173,17 @@
 
 * The reference type ${:$FUNCREF} is an abbreviation for ${reftype: (REF NULL FUNC)}.
 
-<<<<<<< HEAD
+* The reference type ${:$EXNREF} is an abbreviation for ${reftype: (REF NULL EXN)}.
+
 * The reference type ${:$EXTERNREF} is an abbreviation for ${reftype: (REF NULL EXTERN)}.
-=======
-* The reference type |EXNREF| is an abbreviation for :math:`\REF~\NULL~\EXN`.
-
-* The reference type |EXTERNREF| is an abbreviation for :math:`\REF~\NULL~\EXTERN`.
->>>>>>> 06969652
 
 * The reference type ${:$NULLREF} is an abbreviation for ${reftype: (REF NULL NONE)}.
 
 * The reference type ${:$NULLFUNCREF} is an abbreviation for ${reftype: (REF NULL NOFUNC)}.
 
-<<<<<<< HEAD
+* The reference type ${:$NULLEXNREF} is an abbreviation for ${reftype: (REF NULL NOEXN)}.
+
 * The reference type ${:$NULLEXTERNREF} is an abbreviation for ${reftype: (REF NULL NOEXTERN)}.
-=======
-* The reference type |NULLEXNREF| is an abbreviation for :math:`\REF~\NULL~\NOEXN`.
-
-* The reference type |NULLEXTERNREF| is an abbreviation for :math:`\REF~\NULL~\NOEXTERN`.
->>>>>>> 06969652
 
 
 .. index:: ! value type, number type, vector type, reference type
@@ -469,19 +437,7 @@
 
 *External types* classify :ref:`imports <syntax-import>` and :ref:`external values <syntax-externval>` with their respective types.
 
-<<<<<<< HEAD
 $${syntax: externtype}
-=======
-.. math::
-   \begin{array}{llrl}
-   \production{external types} & \externtype &::=&
-     \ETFUNC~\deftype ~|~
-     \ETTABLE~\tabletype ~|~
-     \ETMEM~\memtype ~|~
-     \ETGLOBAL~\globaltype ~|~
-     \ETTAG~\tagtype \\
-   \end{array}
->>>>>>> 06969652
 
 
 Conventions
@@ -490,16 +446,4 @@
 The following auxiliary notation is defined for sequences of external types.
 It filters out entries of a specific kind in an order-preserving fashion:
 
-<<<<<<< HEAD
-$${definition: funcsxt tablesxt memsxt globalsxt}
-=======
-* :math:`\etfuncs(\externtype^\ast) = [\deftype ~|~ (\ETFUNC~\deftype) \in \externtype^\ast]`
-
-* :math:`\ettables(\externtype^\ast) = [\tabletype ~|~ (\ETTABLE~\tabletype) \in \externtype^\ast]`
-
-* :math:`\etmems(\externtype^\ast) = [\memtype ~|~ (\ETMEM~\memtype) \in \externtype^\ast]`
-
-* :math:`\etglobals(\externtype^\ast) = [\globaltype ~|~ (\ETGLOBAL~\globaltype) \in \externtype^\ast]`
-
-* :math:`\ettags(\externtype^\ast) = [\tagtype ~|~ (\ETTAG~\tagtype) \in \externtype^\ast]`
->>>>>>> 06969652
+$${definition: funcsxt tablesxt memsxt globalsxt tagsxt}