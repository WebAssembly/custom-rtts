<!DOCTYPE html PUBLIC "-//W3C//DTD XHTML 1.0 Transitional//EN" "http://www.w3.org/TR/xhtml1/DTD/xhtml1-transitional.dtd">

<html>

<head>
  <meta http-equiv="Content-Type" content="text/html; charset=utf-8">
  <title>WebAssembly Specifications</title>

  <link crossorigin="anonymous" href="https://assets-cdn.github.com/assets/frameworks-c9193575f18b28be82c0a963e144ff6fa7a809dd8ae003a1d1e5979bed3f7f00.css" integrity="sha256-yRk1dfGLKL6CwKlj4UT/b6eoCd2K4AOh0eWXm+0/fwA=" media="all" rel="stylesheet">
  <link crossorigin="anonymous" href="https://assets-cdn.github.com/assets/github-8ffe4331a8d2d413bfa465c56c4cc7466b011bcb5a8f74aab9081362ee31f862.css" integrity="sha256-j/5DMajS1BO/pGXFbEzHRmsBG8taj3SquQgTYu4x+GI=" media="all" rel="stylesheet">
</head>

<body>
<div id="readme" class="readme blob isntapaper_body">
<article class="markdown-body entry-content">

<h1>WebAssembly Specifications</h1>

<p>
To support the <em>embedding</em> of WebAssembly into different environments, its specification is split into <em>layers</em> that are specified in separate documents.
</p>

<h3>Core specification</h3>

<p>Defines the semantics of WebAssembly modules independent from a concrete embedding.
  The WebAssembly core is specified in a single document:</p>

  <ul>
    <li>
      <p><b>WebAssembly</b>:
      defines the structure of WebAssembly modules, their instruction set, and their representation
      in binary and text format, as well as the semantics of validation,
      instantiation, and execution.
      </p>
      <ul>
        <li><a href="core/">Browser version</a> (multi-page)</li>
        <li><a href="core/bikeshed/">W3C version</a> (single-page)</li>
        <li><a href="core/_download/WebAssembly.pdf">PDF version</a></li>
        <!-- <li><a href="https://github.com/WebAssembly/spec/document/core/">Sources</a></li> -->
      </ul>
    </li>
  </ul>

<h3>Embedder specifications</h3>

<p>Define <em>application programming interfaces</em> (APIs) enabling the use of WebAssembly modules in concrete embedding environments.
  Currently, two APIs are specified:</p>

  <ul>
  <li><p><b>JavaScript Embedding</b>: defines JavaScript classes and objects for accessing WebAssembly from within JavaScript, including methods for validation, compilation, instantiation, and classes for representing and manipulating imports and exports as JavaScript objects.</p>
    <ul>
      <li><a href="js-api/">W3C version</a></li>
      <!-- <li><a href="https://github.com/WebAssembly/spec/document/js-api/">Sources</a></li> -->
    </ul>
  </li>

  <li><p><b>Web Embedding</b>: defines extensions to the JavaScript API made available specifically in web browsers, in particular, an interface for streaming compilation and instantiation from origin-bound <code>Response</code> types.</p>
    <ul>
      <li><a href="web-api/">W3C version</a></li>
      <!-- <li><a href="https://github.com/WebAssembly/spec/document/web-api/">Sources</a></li> -->
    </ul>
  </li>
  </ul>

<<<<<<< HEAD
<h3>Legacy Extensions</h3>

<p>Define extensions that are deprecated, but may still be in use.</p>

  <ul>
    <li><p><b>Legacy Exception Handling</b>: defines additional instructions for exception handling that may still be available in some engines and tools, specifically web browsers.</p>
      <ul>
        <li><a href="legacy/exceptions/">Browser version</a></li>
        <li><a href="legacy/exceptions/_download/WebAssembly-Legacy-Exceptions.pdf">PDF version</a></li>
=======
<h3>Metadata specifications</h3>

<p>Define the format and semantics of extra information attached to a WebAssembly module</p>

  <ul>
    <li><p><b>Code Metadata</b>: defines metadata attached to instructions</p>
      <ul>
        <li><a href="metadata/code/">Browser version</a></li>
        <li><a href="metadata/code/_download/WebAssembly-Metadata-Code.pdf">PDF version</a></li>
>>>>>>> 7b6af09f
      </ul>
    </li>
  </ul>

<<<<<<< HEAD

=======
>>>>>>> 7b6af09f
<p>
  Source for these documents is available
  <a href="https://github.com/WebAssembly/spec/">here</a>.
</p>

</article>
</div>
</body>

</html><|MERGE_RESOLUTION|>--- conflicted
+++ resolved
@@ -62,7 +62,19 @@
   </li>
   </ul>
 
-<<<<<<< HEAD
+<h3>Metadata specifications</h3>
+
+<p>Define the format and semantics of extra information attached to a WebAssembly module</p>
+
+  <ul>
+    <li><p><b>Code Metadata</b>: defines metadata attached to instructions</p>
+      <ul>
+        <li><a href="metadata/code/">Browser version</a></li>
+        <li><a href="metadata/code/_download/WebAssembly-Metadata-Code.pdf">PDF version</a></li>
+      </ul>
+    </li>
+  </ul>
+
 <h3>Legacy Extensions</h3>
 
 <p>Define extensions that are deprecated, but may still be in use.</p>
@@ -72,27 +84,12 @@
       <ul>
         <li><a href="legacy/exceptions/">Browser version</a></li>
         <li><a href="legacy/exceptions/_download/WebAssembly-Legacy-Exceptions.pdf">PDF version</a></li>
-=======
-<h3>Metadata specifications</h3>
-
-<p>Define the format and semantics of extra information attached to a WebAssembly module</p>
-
-  <ul>
-    <li><p><b>Code Metadata</b>: defines metadata attached to instructions</p>
-      <ul>
-        <li><a href="metadata/code/">Browser version</a></li>
-        <li><a href="metadata/code/_download/WebAssembly-Metadata-Code.pdf">PDF version</a></li>
->>>>>>> 7b6af09f
       </ul>
     </li>
   </ul>
 
-<<<<<<< HEAD
-
-=======
->>>>>>> 7b6af09f
 <p>
-  Source for these documents is available
+  Source for all documents is available
   <a href="https://github.com/WebAssembly/spec/">here</a>.
 </p>
 
