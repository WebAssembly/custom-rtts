--- conflicted
+++ resolved
@@ -168,15 +168,9 @@
     }
   -- if f_init = { LOCAL epsilon, MODULE m_init }
   -- if global* = (GLOBAL globaltype instr_1*)*
-<<<<<<< HEAD
   -- (Exec_expr_const : s; f_init; instr_1* ~> val)*
   -- if elem* = (ELEM reftype (instr_2*)* elemmode?)*
   -- (Exec_expr_const : s; f_init; instr_2* ~> ref)**
-=======
-  -- (Step_read : s; f_init; instr_1* ~> val)*
-  -- if elem* = (ELEM reftype (instr_2*)* elemmode?)*
-  -- (Step_read : s; f_init; instr_2* ~> ref)**
->>>>>>> 384016dc
   -- if (s', m) = $allocmodule(s, module, externval*, val*, (ref*)*)
   -- if f = { LOCAL epsilon, MODULE m }
   -- if n_elem = |elem*|
