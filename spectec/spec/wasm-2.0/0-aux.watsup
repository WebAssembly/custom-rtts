;;
;; General definitions
;;

;; General variables

var i : nat
var j : nat
var k : nat

syntax N = nat  ;; hack
syntax M = nat  ;; hack
syntax n = nat  ;; hack
syntax m = nat  ;; hack

var ii : int hint(show i)  ;; hack


;; General constants

def $Ki : nat
def $Ki = 1024


;; General numeric functions

def $min(nat, nat) : nat
def $min(0, j) = 0
def $min(i, 0) = 0
def $min($(i+1), $(j+1)) = $min(i, j)

def $sum(nat*) : nat  ;; TODO: hint
def $sum(eps) = 0
def $sum(n n'*) = $(n + $sum(n'*))


;; General sequence functions

def $concat_(syntax X, (X*)*) : X*  hint(show $concat(%2))
def $concat_(syntax X, eps) = eps
def $concat_(syntax X, (w*) (w'*)*) = w* $concat_(X, (w'*)*)

<<<<<<< HEAD
;; [1; 2]; [a; b; c] -> [1; a]; [1; b]; [1; c]; [2; a]; [2; b]; [2; c]
def $listproduct_(syntax X, (X*)*) : (X*)*
def $lpaux_(syntax X, X*, (X*)*) : (X*)*
def $lpaux2_(syntax X, X, (X*)*) : (X*)*

def $listproduct_(syntax X, eps)         = (eps)
def $listproduct_(syntax X, (w*) (w'*)*) = $lpaux_(X, w*, $listproduct_(X, w'**))

def $lpaux_(syntax X, eps,   (w''*)*) = eps
def $lpaux_(syntax X, w w'*, (w''*)*) = $lpaux2_(X, w, (w''*)*) $lpaux_(X, w'*, (w''*)*)

def $lpaux2_(syntax X, w, eps)           = eps
def $lpaux2_(syntax X, w, (w'*) (w''*)*) = (ww*) $lpaux2_(X, w, (w''*)*)
  -- if ww* = w w'*
=======
def $opt_(syntax X, X*) : X?  hint(show %2)
def $opt_(syntax X, eps) = eps
def $opt_(syntax X, w) = w
>>>>>>> 5cd8e883
<|MERGE_RESOLUTION|>--- conflicted
+++ resolved
@@ -36,11 +36,14 @@
 
 ;; General sequence functions
 
+def $opt_(syntax X, X*) : X?  hint(show %2)
+def $opt_(syntax X, eps) = eps
+def $opt_(syntax X, w) = w
+
 def $concat_(syntax X, (X*)*) : X*  hint(show $concat(%2))
 def $concat_(syntax X, eps) = eps
 def $concat_(syntax X, (w*) (w'*)*) = w* $concat_(X, (w'*)*)
 
-<<<<<<< HEAD
 ;; [1; 2]; [a; b; c] -> [1; a]; [1; b]; [1; c]; [2; a]; [2; b]; [2; c]
 def $listproduct_(syntax X, (X*)*) : (X*)*
 def $lpaux_(syntax X, X*, (X*)*) : (X*)*
@@ -54,9 +57,4 @@
 
 def $lpaux2_(syntax X, w, eps)           = eps
 def $lpaux2_(syntax X, w, (w'*) (w''*)*) = (ww*) $lpaux2_(X, w, (w''*)*)
-  -- if ww* = w w'*
-=======
-def $opt_(syntax X, X*) : X?  hint(show %2)
-def $opt_(syntax X, eps) = eps
-def $opt_(syntax X, w) = w
->>>>>>> 5cd8e883
+  -- if ww* = w w'*