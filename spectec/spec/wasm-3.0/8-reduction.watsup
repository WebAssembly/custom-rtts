;;
;; Configurations
;;

relation Step: config ~> config       hint(show "E") hint(macro "stepto")
relation Step_pure: instr* ~> instr*  hint(show "E") hint(macro "stepto")
relation Step_read: config ~> instr*  hint(show "E") hint(macro "stepto")
relation Steps: config ~>* config     hint(show "E") hint(macro "steptostar")

rule Step/pure:
  z; instr*  ~>  z; instr'*
  -- Step_pure: instr* ~> instr'*

rule Step/read:
  z; instr*  ~>  z; instr'*
  -- Step_read: z; instr* ~> instr'*

rule Steps/refl:
  z; instr* ~>* z; instr*

rule Steps/trans:
  z; instr*  ~>*  z''; instr''*
  -- Step: z; instr*  ~>  z'; instr'*
  -- Steps: z'; instr'  ~>*  z''; instr''*


;; Expressions

relation Eval_expr: state; expr ~>* state; val*  hint(show "E-expr") hint(macro "steptostar")

rule Eval_expr:
  z; instr*  ~>*  z'; val*
  -- Steps: z; instr*  ~>*  z'; val*


;;
;; Instructions
;;

;; Polymorphic instructions

rule Step_pure/unreachable:
  UNREACHABLE  ~>  TRAP

rule Step_pure/nop:
  NOP  ~>  eps

rule Step_pure/drop:
  val DROP  ~>  eps


rule Step_pure/select-true:
  val_1 val_2 (CONST I32 c) (SELECT (t*)?)  ~>  val_1
  -- if c =/= 0

rule Step_pure/select-false:
  val_1 val_2 (CONST I32 c) (SELECT (t*)?)  ~>  val_2
  -- if c = 0


;; Block instructions

def $blocktype_(state, blocktype) : functype hint(macro "fblocktype")
def $blocktype_(z, _IDX x) = ft  -- Expand: $type(z, x) ~~ FUNC ft
def $blocktype_(z, _RESULT t?) = eps -> t?

rule Step_read/block:
  z; val^m (BLOCK bt instr*)  ~>  (LABEL_ n `{eps} val^m instr*)
  -- if $blocktype_(z, bt) = t_1^m -> t_2^n

rule Step_read/loop:
  z; val^m (LOOP bt instr*)  ~>  (LABEL_ m `{LOOP bt instr*} val^m instr*)
  -- if $blocktype_(z, bt) = t_1^m -> t_2^n

rule Step_pure/if-true:
  (CONST I32 c) (IF bt instr_1* ELSE instr_2*)  ~>  (BLOCK bt instr_1*)
  -- if c =/= 0

rule Step_pure/if-false:
  (CONST I32 c) (IF bt instr_1* ELSE instr_2*)  ~>  (BLOCK bt instr_2*)
  -- if c = 0


rule Step_pure/label-vals:
  (LABEL_ n `{instr*} val*)  ~>  val*


;; Branch instructions

;; TODO(4, rossberg): may want a label context instead of bubbling up
rule Step_pure/br-zero:
  (LABEL_ n `{instr'*} val'* val^n (BR l) instr*)  ~>  val^n instr'*
  -- if l = 0

rule Step_pure/br-succ:
  (LABEL_ n `{instr'*} val* (BR l) instr*)  ~>  val* (BR $(l - 1))
  -- if l > 0


rule Step_pure/br_if-true:
  (CONST I32 c) (BR_IF l)  ~>  (BR l)
  -- if c =/= 0

rule Step_pure/br_if-false:
  (CONST I32 c) (BR_IF l)  ~>  eps
  -- if c = 0


rule Step_pure/br_table-lt:
  (CONST I32 i) (BR_TABLE l* l')  ~>  (BR l*[i])
  -- if i < |l*|

rule Step_pure/br_table-ge:
  (CONST I32 i) (BR_TABLE l* l')  ~>  (BR l')
  -- if i >= |l*|


rule Step_pure/br_on_null-null:
  val (BR_ON_NULL l) ~> (BR l)
  -- if val = REF.NULL ht

rule Step_pure/br_on_null-addr:
  val (BR_ON_NULL l) ~> val
  -- otherwise


rule Step_pure/br_on_non_null-null:
  val (BR_ON_NON_NULL l) ~> eps
  -- if val = REF.NULL ht

rule Step_pure/br_on_non_null-addr:
  val (BR_ON_NON_NULL l) ~> val (BR l)
  -- otherwise


rule Step_read/br_on_cast-succeed:
  s; f; ref (BR_ON_CAST l rt_1 rt_2)  ~>  ref (BR l)
  ;; TODO(3, rossberg): -- Ref_type: s |- ref : $inst_reftype(f.MODULE, rt_2)
  -- Ref_type: s |- ref : rt
  -- Reftype_sub: {} |- rt <: $inst_reftype(f.MODULE, rt_2)

rule Step_read/br_on_cast-fail:
  s; f; ref (BR_ON_CAST l rt_1 rt_2)  ~>  ref
  -- otherwise


rule Step_read/br_on_cast_fail-succeed:
  s; f; ref (BR_ON_CAST_FAIL l rt_1 rt_2)  ~>  ref
  ;; TODO(3, rossberg): -- Ref_type: s |- ref : $inst_reftype(f.MODULE, rt_2)
  -- Ref_type: s |- ref : rt
  -- Reftype_sub: {} |- rt <: $inst_reftype(f.MODULE, rt_2)

rule Step_read/br_on_cast_fail-fail:
  s; f; ref (BR_ON_CAST_FAIL l rt_1 rt_2)  ~>  ref (BR l)
  -- otherwise


;; Function instructions

rule Step_read/call:
  z; (CALL x)  ~>  (REF.FUNC_ADDR a) (CALL_REF $funcinst(z)[a].TYPE)
  -- if $moduleinst(z).FUNCS[x] = a

rule Step_read/call_ref-null:
  z; (REF.NULL ht) (CALL_REF yy)  ~>  TRAP

rule Step_read/call_ref-func:
  z; val^n (REF.FUNC_ADDR a) (CALL_REF yy)  ~>  (FRAME_ m `{f} (LABEL_ m `{eps} instr*))
  ----
  -- if $funcinst(z)[a] = fi
  -- Expand: fi.TYPE ~~ FUNC (t_1^n -> t_2^m)
  -- if fi.CODE = FUNC x (LOCAL t)* (instr*)
  -- if f = {LOCALS val^n ($default_(t))*, MODULE fi.MODULE}


rule Step_read/return_call:
  z; (RETURN_CALL x)  ~>  (REF.FUNC_ADDR a) (RETURN_CALL_REF $funcinst(z)[a].TYPE)
  -- if $moduleinst(z).FUNCS[x] = a


rule Step_read/return_call_ref-label:
  z; (LABEL_ k `{instr'*} val* (RETURN_CALL_REF yy) instr*)  ~>  val* (RETURN_CALL_REF yy)

rule Step_read/return_call_ref-frame-null:
  z; (FRAME_ k `{f} val* (REF.NULL ht) (RETURN_CALL_REF yy) instr*)  ~>  TRAP

rule Step_read/return_call_ref-frame-addr:
  z; (FRAME_ k `{f} val'* val^n (REF.FUNC_ADDR a) (RETURN_CALL_REF yy) instr*)  ~>  val^n (REF.FUNC_ADDR a) (CALL_REF yy)
  ----
  -- Expand: $funcinst(z)[a].TYPE ~~ FUNC (t_1^n -> t_2^m)


rule Step_pure/call_indirect:
  (CALL_INDIRECT x yy)  ~>  (TABLE.GET x) (REF.CAST (REF NULL yy)) (CALL_REF yy)

rule Step_pure/return_call_indirect:
  (RETURN_CALL_INDIRECT x yy)  ~>  (TABLE.GET x) (REF.CAST (REF NULL yy)) (RETURN_CALL_REF yy)


rule Step_pure/frame-vals:
  (FRAME_ n `{f} val^n)  ~>  val^n

rule Step_pure/return-frame:
  (FRAME_ n `{f} val'* val^n RETURN instr*)  ~>  val^n

rule Step_pure/return-label:
  (LABEL_ n `{instr'*} val* RETURN instr*)  ~>  val* RETURN


;; Traps

rule Step_pure/trap-vals:
  val* TRAP instr*  ~>  TRAP
  -- if val* =/= eps \/ instr* =/= eps

rule Step_pure/trap-label:
  (LABEL_ n `{instr'*} TRAP)  ~>  TRAP

rule Step_pure/trap-frame:
  (FRAME_ n `{f} TRAP)  ~>  TRAP


;; Context

rule Step/ctxt-label:
  z; (LABEL_ n `{instr_0*} instr*)  ~>  z'; (LABEL_ n `{instr_0*} instr'*)
  -- Step: z; instr* ~> z'; instr'*

rule Step/ctxt-frame:
  s; f; (FRAME_ n `{f'} instr*)  ~>  s'; f; (FRAME_ n `{f'} instr'*)
  -- Step: s; f'; instr* ~> s'; f'; instr'*


;; Numeric instructions

rule Step_pure/unop-val:
  (CONST nt c_1) (UNOP nt unop)  ~>  (CONST nt c)
<<<<<<< HEAD
  -- if c <- $unop(nt, unop, c_1)
=======
  -- if $unop_(nt, unop, c_1) = c  ;; TODO(1, rossberg): nondet
>>>>>>> 5cd8e883

rule Step_pure/unop-trap:
  (CONST nt c_1) (UNOP nt unop)  ~>  TRAP
  -- if $unop_(nt, unop, c_1) = eps


rule Step_pure/binop-val:
  (CONST nt c_1) (CONST nt c_2) (BINOP nt binop)  ~>  (CONST nt c)
<<<<<<< HEAD
  -- if c <- $binop(nt, binop, c_1, c_2)
=======
  -- if $binop_(nt, binop, c_1, c_2) = c  ;; TODO(1, rossberg): nondet
>>>>>>> 5cd8e883

rule Step_pure/binop-trap:
  (CONST nt c_1) (CONST nt c_2) (BINOP nt binop)  ~>  TRAP
  -- if $binop_(nt, binop, c_1, c_2) = eps


rule Step_pure/testop:
  (CONST nt c_1) (TESTOP nt testop)  ~>  (CONST I32 c)
  -- if c = $testop_(nt, testop, c_1)

rule Step_pure/relop:
  (CONST nt c_1) (CONST nt c_2) (RELOP nt relop)  ~>  (CONST I32 c)
  -- if c = $relop_(nt, relop, c_1, c_2)


rule Step_pure/cvtop-val:
  (CONST nt_1 c_1) (CVTOP nt_2 nt_1 cvtop)  ~>  (CONST nt_2 c)
<<<<<<< HEAD
  -- if c <- $cvtop(nt_1, nt_2, cvtop, c_1)
=======
  -- if $cvtop__(nt_1, nt_2, cvtop, c_1) = c  ;; TODO(1, rossberg): nondet
>>>>>>> 5cd8e883

rule Step_pure/cvtop-trap:
  (CONST nt_1 c_1) (CVTOP nt_2 nt_1 cvtop)  ~>  TRAP
  -- if $cvtop__(nt_1, nt_2, cvtop, c_1) = eps


;; Reference instructions

rule Step_read/ref.null-idx:
  z; (REF.NULL $idx(x))  ~>  (REF.NULL $type(z, x))

rule Step_read/ref.func:
  z; (REF.FUNC x)  ~>  (REF.FUNC_ADDR $moduleinst(z).FUNCS[x])

rule Step_pure/ref.i31:
  (CONST I32 i) REF.I31  ~>  (REF.I31_NUM $wrap__(32, 31, i))


rule Step_pure/ref.is_null-true:
  ref REF.IS_NULL  ~>  (CONST I32 1)
  -- if ref = (REF.NULL ht)

rule Step_pure/ref.is_null-false:
  ref REF.IS_NULL  ~>  (CONST I32 0)
  -- otherwise


rule Step_pure/ref.as_non_null-null:
  ref REF.AS_NON_NULL  ~>  TRAP
  -- if ref = (REF.NULL ht)

rule Step_pure/ref.as_non_null-addr:
  ref REF.AS_NON_NULL  ~>  ref
  -- otherwise


rule Step_pure/ref.eq-null:
  ref_1 ref_2 REF.EQ  ~>  (CONST I32 1)
  -- if ref_1 = (REF.NULL ht_1) /\ ref_2 = (REF.NULL ht_2)

rule Step_pure/ref.eq-true:
  ref_1 ref_2 REF.EQ  ~>  (CONST I32 1)
  -- otherwise
  -- if ref_1 = ref_2

rule Step_pure/ref.eq-false:
  ref_1 ref_2 REF.EQ  ~>  (CONST I32 0)
  -- otherwise


rule Step_read/ref.test-true:
  s; f; ref (REF.TEST rt)  ~>  (CONST I32 1)
  ;; TODO(3, rossberg): -- Ref_type: s |- ref : $inst_reftype(f.MODULE, rt)
  -- Ref_type: s |- ref : rt'
  -- Reftype_sub: {} |- rt' <: $inst_reftype(f.MODULE, rt)

rule Step_read/ref.test-false:
  s; f; ref (REF.TEST rt)  ~>  (CONST I32 0)
  -- otherwise


rule Step_read/ref.cast-succeed:
  s; f; ref (REF.CAST rt)  ~>  ref
  ;; TODO(3, rossberg): -- Ref_type: s |- ref : $inst_reftype(f.MODULE, rt)
  -- Ref_type: s |- ref : rt'
  -- Reftype_sub: {} |- rt' <: $inst_reftype(f.MODULE, rt)

rule Step_read/ref.cast-fail:
  s; f; ref (REF.CAST rt)  ~>  TRAP
  -- otherwise


;; Scalar reference instructions

rule Step_pure/i31.get-null:
  (REF.NULL ht) (I31.GET sx)  ~>  TRAP

rule Step_pure/i31.get-num:
  (REF.I31_NUM i) (I31.GET sx)  ~>  (CONST I32 $extend__(31, 32, sx, i))


;; Structure instructions

rule Step/struct.new:
  z; val^n (STRUCT.NEW x)  ~>  $add_structinst(z, si); (REF.STRUCT_ADDR a)
  -- Expand: $type(z, x) ~~ STRUCT (mut zt)^n
  -- if a = |$structinst(z)|
  -- if si = {TYPE $type(z, x), FIELDS ($packfield_(zt, val))^n}

rule Step_read/struct.new_default:
  z; (STRUCT.NEW_DEFAULT x)  ~>  val* (STRUCT.NEW x)
  -- Expand: $type(z, x) ~~ STRUCT (mut zt)*
  -- (if $default_($unpack(zt)) = val)*


rule Step_read/struct.get-null:
  z; (REF.NULL ht) (STRUCT.GET sx? x i)  ~>  TRAP

rule Step_read/struct.get-struct:
  z; (REF.STRUCT_ADDR a) (STRUCT.GET sx? x i)  ~>  $unpackfield_(zt*[i], sx?, $structinst(z)[a].FIELDS[i])
  -- Expand: $type(z, x) ~~ STRUCT (mut zt)*


rule Step/struct.set-null:
  z; (REF.NULL ht) val (STRUCT.SET x i)  ~>  z; TRAP

rule Step/struct.set-struct:
  z; (REF.STRUCT_ADDR a) val (STRUCT.SET x i)  ~>  $with_struct(z, a, i, $packfield_(zt*[i], val)); eps
  -- Expand: $type(z, x) ~~ STRUCT (mut zt)*


;; Array instructions

rule Step_pure/array.new:
  val (CONST I32 n) (ARRAY.NEW x)  ~>  val^n (ARRAY.NEW_FIXED x n)

rule Step_read/array.new_default:
  z; (CONST I32 n) (ARRAY.NEW_DEFAULT x)  ~>  val^n (ARRAY.NEW_FIXED x n)
  -- Expand: $type(z, x) ~~ ARRAY (mut zt)
  -- if $default_($unpack(zt)) = val

rule Step/array.new_fixed:
  z; val^n (ARRAY.NEW_FIXED x n)  ~>  $add_arrayinst(z, ai); (REF.ARRAY_ADDR a)
  ----
  -- Expand: $type(z, x) ~~ ARRAY (mut zt)
  -- if a = |$arrayinst(z)|
     /\ ai = {TYPE $type(z, x), FIELDS ($packfield_(zt, val))^n}


rule Step_read/array.new_elem-oob:
  z; (CONST I32 i) (CONST I32 n) (ARRAY.NEW_ELEM x y)  ~>  TRAP
  -- if $(i + n > |$elem(z, y).REFS|)

rule Step_read/array.new_elem-alloc:
  z; (CONST I32 i) (CONST I32 n) (ARRAY.NEW_ELEM x y)  ~>  ref^n (ARRAY.NEW_FIXED x n)
  ----
  -- if ref^n = $elem(z, y).REFS[i : n]


rule Step_read/array.new_data-oob:
  z; (CONST I32 i) (CONST I32 n) (ARRAY.NEW_DATA x y)  ~>  TRAP
  ----
  -- Expand: $type(z, x) ~~ ARRAY (mut zt)
  -- if $(i + n * $zsize(zt)/8 > |$data(z, y).BYTES|)

;; TODO(2, rossberg): outline Cnn = $cunpack(zt)
rule Step_read/array.new_data-num:
  z; (CONST I32 i) (CONST I32 n) (ARRAY.NEW_DATA x y)  ~>  ($const($cunpack(zt), $cunpacknum_(zt, c)))^n (ARRAY.NEW_FIXED x n)
  ----
  -- Expand: $type(z, x) ~~ ARRAY (mut zt)
  -- if $concat_(byte, $zbytes_(zt, c)^n) = $data(z, y).BYTES[i : n * $zsize(zt)/8]


rule Step_read/array.get-null:
  z; (REF.NULL ht) (CONST I32 i) (ARRAY.GET sx? x)  ~>  TRAP

rule Step_read/array.get-oob:
  z; (REF.ARRAY_ADDR a) (CONST I32 i) (ARRAY.GET sx? x)  ~>  TRAP
  -- if i >= |$arrayinst(z)[a].FIELDS|

rule Step_read/array.get-array:
  z; (REF.ARRAY_ADDR a) (CONST I32 i) (ARRAY.GET sx? x)  ~>  $unpackfield_(zt, sx?, $arrayinst(z)[a].FIELDS[i])
  ----
  -- Expand: $type(z, x) ~~ ARRAY (mut zt)


rule Step/array.set-null:
  z; (REF.NULL ht) (CONST I32 i) val (ARRAY.SET x)  ~>  z; TRAP

rule Step/array.set-oob:
  z; (REF.ARRAY_ADDR a) (CONST I32 i) val (ARRAY.SET x)  ~>  z; TRAP
  -- if i >= |$arrayinst(z)[a].FIELDS|

rule Step/array.set-array:
  z; (REF.ARRAY_ADDR a) (CONST I32 i) val (ARRAY.SET x)  ~>  $with_array(z, a, i, $packfield_(zt, val)); eps
  ----
  -- Expand: $type(z, x) ~~ ARRAY (mut zt)


rule Step_read/array.len-null:
  z; (REF.NULL ht) ARRAY.LEN  ~>  TRAP

rule Step_read/array.len-array:
  z; (REF.ARRAY_ADDR a) ARRAY.LEN  ~>  (CONST I32 $(|$arrayinst(z)[a].FIELDS|))


rule Step_read/array.fill-null:
  z; (REF.NULL ht) (CONST I32 i) val (CONST I32 n) (ARRAY.FILL x)  ~>  TRAP

rule Step_read/array.fill-oob:
  z; (REF.ARRAY_ADDR a) (CONST I32 i) val (CONST I32 n) (ARRAY.FILL x)  ~>  TRAP
  -- if $(i + n > |$arrayinst(z)[a].FIELDS|)

rule Step_read/array.fill-zero:
  z; (REF.ARRAY_ADDR a) (CONST I32 i) val (CONST I32 n) (ARRAY.FILL x)  ~>  eps
  -- otherwise
  -- if n = 0

rule Step_read/array.fill-succ:
  z; (REF.ARRAY_ADDR a) (CONST I32 i) val (CONST I32 n) (ARRAY.FILL x)  ~>
    (REF.ARRAY_ADDR a) (CONST I32 i) val (ARRAY.SET x)
    (REF.ARRAY_ADDR a) (CONST I32 $(i + 1)) val (CONST I32 $(n-1)) (ARRAY.FILL x)
  -- otherwise

rule Step_read/array.copy-null1:
  z; (REF.NULL ht_1) (CONST I32 i_1) ref (CONST I32 i_2) (CONST I32 n) (ARRAY.COPY x_1 x_2)  ~>  TRAP

rule Step_read/array.copy-null2:
  z; ref (CONST I32 i_1) (REF.NULL ht_2) (CONST I32 i_2) (CONST I32 n) (ARRAY.COPY x_1 x_2)  ~>  TRAP

rule Step_read/array.copy-oob1:
  z; (REF.ARRAY_ADDR a_1) (CONST I32 i_1) (REF.ARRAY_ADDR a_2) (CONST I32 i_2) (CONST I32 n) (ARRAY.COPY x_1 x_2)  ~>  TRAP
  ---- ----
  -- if $(i_1 + n > |$arrayinst(z)[a_1].FIELDS|)

rule Step_read/array.copy-oob2:
  z; (REF.ARRAY_ADDR a_1) (CONST I32 i_1) (REF.ARRAY_ADDR a_2) (CONST I32 i_2) (CONST I32 n) (ARRAY.COPY x_1 x_2)  ~>  TRAP
  ---- ----
  -- if $(i_2 + n > |$arrayinst(z)[a_2].FIELDS|)

rule Step_read/array.copy-zero:
  z; (REF.ARRAY_ADDR a_1) (CONST I32 i_1) (REF.ARRAY_ADDR a_2) (CONST I32 i_2) (CONST I32 n) (ARRAY.COPY x_1 x_2)  ~>  eps
  ---- ----
  -- otherwise
  -- if n = 0

rule Step_read/array.copy-le:
  z; (REF.ARRAY_ADDR a_1) (CONST I32 i_1) (REF.ARRAY_ADDR a_2) (CONST I32 i_2) (CONST I32 n) (ARRAY.COPY x_1 x_2)  ~>
    (REF.ARRAY_ADDR a_1) (CONST I32 i_1)
    (REF.ARRAY_ADDR a_2) (CONST I32 i_2)
    (ARRAY.GET sx? x_2) (ARRAY.SET x_1)
    (REF.ARRAY_ADDR a_1) (CONST I32 $(i_1 + 1)) (REF.ARRAY_ADDR a_2) (CONST I32 $(i_2 + 1)) (CONST I32 $(n-1)) (ARRAY.COPY x_1 x_2)
  ---- ----
  -- otherwise
  -- Expand: $type(z, x_2) ~~ ARRAY (mut zt_2)
  -- if i_1 <= i_2
     /\ sx? = $sx(zt_2)

rule Step_read/array.copy-gt:
  z; (REF.ARRAY_ADDR a_1) (CONST I32 i_1) (REF.ARRAY_ADDR a_2) (CONST I32 i_2) (CONST I32 n) (ARRAY.COPY x_1 x_2)  ~>
    (REF.ARRAY_ADDR a_1) (CONST I32 $(i_1 + n - 1))
    (REF.ARRAY_ADDR a_2) (CONST I32 $(i_2 + n - 1))
    (ARRAY.GET sx? x_2) (ARRAY.SET x_1)
    (REF.ARRAY_ADDR a_1) (CONST I32 i_1) (REF.ARRAY_ADDR a_2) (CONST I32 i_2) (CONST I32 $(n-1)) (ARRAY.COPY x_1 x_2)
  ---- ----
  -- otherwise
  -- Expand: $type(z, x_2) ~~ ARRAY (mut zt_2)
  -- if sx? = $sx(zt_2)


rule Step_read/array.init_elem-null:
  z; (REF.NULL ht) (CONST I32 i) (CONST I32 j) (CONST I32 n) (ARRAY.INIT_ELEM x y)  ~>  TRAP

rule Step_read/array.init_elem-oob1:
  z; (REF.ARRAY_ADDR a) (CONST I32 i) (CONST I32 j) (CONST I32 n) (ARRAY.INIT_ELEM x y)  ~>  TRAP
  ---- ----
  -- if $(i + n > |$arrayinst(z)[a].FIELDS|)

rule Step_read/array.init_elem-oob2:
  z; (REF.ARRAY_ADDR a) (CONST I32 i) (CONST I32 j) (CONST I32 n) (ARRAY.INIT_ELEM x y)  ~>  TRAP
  ---- ----
  -- if $(j + n > |$elem(z, y).REFS|)

rule Step_read/array.init_elem-zero:
  z; (REF.ARRAY_ADDR a) (CONST I32 i) (CONST I32 j) (CONST I32 n) (ARRAY.INIT_ELEM x y)  ~>  eps
  ---- ----
  -- otherwise
  -- if n = 0

rule Step_read/array.init_elem-succ:
  z; (REF.ARRAY_ADDR a) (CONST I32 i) (CONST I32 j) (CONST I32 n) (ARRAY.INIT_ELEM x y)  ~>
    (REF.ARRAY_ADDR a) (CONST I32 i) ref (ARRAY.SET x)
    (REF.ARRAY_ADDR a) (CONST I32 $(i + 1)) (CONST I32 $(j + 1)) (CONST I32 $(n-1)) (ARRAY.INIT_ELEM x y)
  ---- ----
  -- otherwise
  -- if ref = $elem(z, y).REFS[j]


rule Step_read/array.init_data-null:
  z; (REF.NULL ht) (CONST I32 i) (CONST I32 j) (CONST I32 n) (ARRAY.INIT_DATA x y)  ~>  TRAP

rule Step_read/array.init_data-oob1:
  z; (REF.ARRAY_ADDR a) (CONST I32 i) (CONST I32 j) (CONST I32 n) (ARRAY.INIT_DATA x y)  ~>  TRAP
  ---- ----
  -- if $(i + n > |$arrayinst(z)[a].FIELDS|)

rule Step_read/array.init_data-oob2:
  z; (REF.ARRAY_ADDR a) (CONST I32 i) (CONST I32 j) (CONST I32 n) (ARRAY.INIT_DATA x y)  ~>  TRAP
  ---- ----
  -- Expand: $type(z, x) ~~ ARRAY (mut zt)
  -- if $(j + n * $zsize(zt)/8 > |$data(z, y).BYTES|)

rule Step_read/array.init_data-zero:
  z; (REF.ARRAY_ADDR a) (CONST I32 i) (CONST I32 j) (CONST I32 n) (ARRAY.INIT_DATA x y)  ~>  eps
  ---- ----
  -- otherwise
  -- if n = 0

;; TODO(2, rossberg): outline Cnn = $cunpack(zt)
rule Step_read/array.init_data-num:
  z; (REF.ARRAY_ADDR a) (CONST I32 i) (CONST I32 j) (CONST I32 n) (ARRAY.INIT_DATA x y)  ~>
    (REF.ARRAY_ADDR a) (CONST I32 i) ($const($cunpack(zt), $cunpacknum_(zt, c))) (ARRAY.SET x)
    (REF.ARRAY_ADDR a) (CONST I32 $(i + 1)) (CONST I32 $(j + $zsize(zt)/8)) (CONST I32 $(n-1)) (ARRAY.INIT_DATA x y)
  ---- ----
  -- otherwise
  -- Expand: $type(z, x) ~~ ARRAY (mut zt)
  -- if $zbytes_(zt, c) = $data(z, y).BYTES[j : $zsize(zt)/8]


;; External reference instructions

rule Step_pure/extern.convert_any-null:
  (REF.NULL ht) EXTERN.CONVERT_ANY  ~>  (REF.NULL EXTERN)

rule Step_pure/extern.convert_any-addr:
  addrref EXTERN.CONVERT_ANY  ~>  (REF.EXTERN addrref)


rule Step_pure/any.convert_extern-null:
  (REF.NULL ht) ANY.CONVERT_EXTERN  ~>  (REF.NULL ANY)

rule Step_pure/any.convert_extern-addr:
  (REF.EXTERN addrref) ANY.CONVERT_EXTERN  ~>  addrref


;; Vector instructions

rule Step_pure/vvunop:
  (VCONST V128 c_1) (VVUNOP V128 vvunop)  ~>  (VCONST V128 c)
<<<<<<< HEAD
  -- if c <- $vvunop(V128, vvunop, c_1)
=======
  -- if c = $vvunop_(V128, vvunop, c_1) ;; TODO(1, rossberg): nondet
>>>>>>> 5cd8e883


rule Step_pure/vvbinop:
  (VCONST V128 c_1) (VCONST V128 c_2) (VVBINOP V128 vvbinop)  ~>  (VCONST V128 c)
<<<<<<< HEAD
  -- if c <- $vvbinop(V128, vvbinop, c_1, c_2)
=======
  -- if c = $vvbinop_(V128, vvbinop, c_1, c_2) ;; TODO
>>>>>>> 5cd8e883


rule Step_pure/vvternop:
  (VCONST V128 c_1) (VCONST V128 c_2) (VCONST V128 c_3) (VVTERNOP V128 vvternop)  ~>  (VCONST V128 c)
  ----
<<<<<<< HEAD
  -- if c <- $vvternop(V128, vvternop, c_1, c_2, c_3)
=======
  -- if c = $vvternop_(V128, vvternop, c_1, c_2, c_3) ;; TODO(1, rossberg): nondet
>>>>>>> 5cd8e883


rule Step_pure/vvtestop:
  (VCONST V128 c_1) (VVTESTOP V128 ANY_TRUE) ~> (CONST I32 c)
  -- if c = $ine_($vsize(V128), c_1, 0)


rule Step_pure/vunop-val:
  (VCONST V128 c_1) (VUNOP sh vunop)  ~>  (VCONST V128 c)
<<<<<<< HEAD
  -- if c <- $vunop(sh, vunop, c_1)

rule Step_pure/vunop-trap:
  (VCONST V128 c_1) (VUNOP sh vunop)  ~>  TRAP
  -- if $vunop(sh, vunop, c_1) = eps
=======
  -- if c = $vunop_(sh, vunop, c_1)
>>>>>>> 5cd8e883


rule Step_pure/vbinop-val:
  (VCONST V128 c_1) (VCONST V128 c_2) (VBINOP sh vbinop)  ~>  (VCONST V128 c)
<<<<<<< HEAD
  -- if c <- $vbinop(sh, vbinop, c_1, c_2)
=======
  -- if $vbinop_(sh, vbinop, c_1, c_2) = c ;; TODO(1, rossberg): nondet
>>>>>>> 5cd8e883

rule Step_pure/vbinop-trap:
  (VCONST V128 c_1) (VCONST V128 c_2) (VBINOP sh vbinop)  ~>  TRAP
  -- if $vbinop_(sh, vbinop, c_1, c_2) = eps


;; TODO(2, rossberg): introduce $vitestop for uniformity
rule Step_pure/vtestop-true:
  (VCONST V128 c) (VTESTOP (Jnn X M) ALL_TRUE) ~> (CONST I32 1)
  -- if ci_1* = $lanes_(Jnn X M, c)
  -- (if $(ci_1 =/= 0))*  ;; TODO(3, rossberg): enable same line

rule Step_pure/vtestop-false:
  (VCONST V128 c) (VTESTOP (Jnn X M) ALL_TRUE) ~> (CONST I32 0)
  -- otherwise


rule Step_pure/vrelop:
  (VCONST V128 c_1) (VCONST V128 c_2) (VRELOP sh vrelop)  ~>  (VCONST V128 c)
  -- if $vrelop_(sh, vrelop, c_1, c_2) = c
(; TODO(3, rossberg): this should be implemented at the same level as other pointwise ops
  -- if c'_1* = $lanes_(Lnn X M, c_1)
  -- if c'_2* = $lanes_(Lnn X M, c_2)
  -- if c = $invlanes_($IN($lsize(Lnn)) X M, $extend__(1, $lsize(Lnn), S, $vrelop_(Lnn X M, vrelop, c'_1, c'_2))*)
;)


rule Step_pure/vshiftop:
  (VCONST V128 c_1) (CONST I32 n) (VSHIFTOP (Jnn X M) vshiftop) ~> (VCONST V128 c)
  -- if c'* = $lanes_(Jnn X M, c_1)
  -- if c = $invlanes_(Jnn X M, $vshiftop_(Jnn X M, vshiftop, c', n)*)


rule Step_pure/vbitmask:
  (VCONST V128 c) (VBITMASK (Jnn X M)) ~> (CONST I32 ci)
  -- if ci_1* = $lanes_(Jnn X M, c)
  -- if $ibits_(32, ci) = $ilt_($lsize(Jnn), S, ci_1, 0)*


rule Step_pure/vswizzle:
  (VCONST V128 c_1) (VCONST V128 c_2) (VSWIZZLE (Pnn X M)) ~> (VCONST V128 c')
  -- var c : iN($lsize(Pnn))
  -- if ci* = $lanes_(Pnn X M, c_2)
  -- if c* = $lanes_(Pnn X M, c_1) 0^(256 - M)
  -- if c' = $invlanes_(Pnn X M, c*[$(ci*[k])]^(k<M))


rule Step_pure/vshuffle:
  (VCONST V128 c_1) (VCONST V128 c_2) (VSHUFFLE (Pnn X M) i*) ~> (VCONST V128 c)
  -- var c' : iN($lsize(Pnn))
  -- if c'* = $lanes_(Pnn X M, c_1) $lanes_(Pnn X M, c_2)
  -- if c = $invlanes_(Pnn X M, c'*[$(i*[k])]^(k<M))


rule Step_pure/vsplat:
  (CONST $lunpack(Lnn) c_1) (VSPLAT (Lnn X M)) ~> (VCONST V128 c)
  -- if c = $invlanes_(Lnn X M, $lpacknum_(Lnn, c_1)^M)


rule Step_pure/vextract_lane-num:
  (VCONST V128 c_1) (VEXTRACT_LANE (nt X M) i) ~> (CONST nt c_2)
  -- if c_2 = $lanes_(nt X M, c_1)[i]

rule Step_pure/vextract_lane-pack:
  (VCONST V128 c_1) (VEXTRACT_LANE (pt X M) sx i) ~> (CONST I32 c_2)
  -- if c_2 = $extend__($psize(pt), 32, sx, $lanes_(pt X M, c_1)[i])


rule Step_pure/vreplace_lane:
  (VCONST V128 c_1) (CONST $lunpack(Lnn) c_2) (VREPLACE_LANE (Lnn X M) i) ~> (VCONST V128 c)
  -- if c = $invlanes_(Lnn X M, $lanes_(Lnn X M, c_1)[[i] = $lpacknum_(Lnn, c_2)])


rule Step_pure/vextunop:
  (VCONST V128 c_1) (VEXTUNOP sh_2 sh_1 vextunop) ~> (VCONST V128 c)
  -- if $vextunop__(sh_1, sh_2, vextunop, c_1) = c


rule Step_pure/vextbinop:
  (VCONST V128 c_1) (VCONST V128 c_2) (VEXTBINOP sh_2 sh_1 vextbinop) ~> (VCONST V128 c)
  -- if $vextbinop__(sh_1, sh_2, vextbinop, c_1, c_2) = c


rule Step_pure/vnarrow:
  (VCONST V128 c_1) (VCONST V128 c_2) (VNARROW (Jnn_2 X M_2) (Jnn_1 X M_1) sx) ~> (VCONST V128 c)
  -- if ci_1* = $lanes_(Jnn_1 X M_1, c_1)
  -- if ci_2* = $lanes_(Jnn_1 X M_1, c_2)
  -- if cj_1* = $narrow__($lsize(Jnn_1), $lsize(Jnn_2), sx, ci_1)*
  -- if cj_2* = $narrow__($lsize(Jnn_1), $lsize(Jnn_2), sx, ci_2)*
  -- if c = $invlanes_(Jnn_2 X M_2, cj_1* cj_2*)


rule Step_pure/vcvtop-full:
  (VCONST V128 c_1) (VCVTOP (Lnn_2 X M) (Lnn_1 X M) vcvtop sx?) ~> (VCONST V128 c)
  -- if c'* = $lanes_(Lnn_1 X M, c_1)
<<<<<<< HEAD
  -- if c <- $mapinvlanes_(Lnn_2 X M, $vcvtop(Lnn_1 X M, Lnn_2 X M, vcvtop, sx?, c')*)

rule Step_pure/vcvtop-half:
  (VCONST V128 c_1) (VCVTOP (Lnn_2 X M_2) (Lnn_1 X M_1) vcvtop half sx?) ~> (VCONST V128 c)
  -- if ci* = $lanes_(Lnn_1 X M_1, c_1)[$half(Lnn_1 X M_1, Lnn_2 X M_2, half, 0, M_2) : M_2]
  -- if c <- $mapinvlanes_(Lnn_2 X M_2, $vcvtop(Lnn_1 X M_1, Lnn_2 X M_2, vcvtop, sx?, ci)*)
=======
  -- if c = $invlanes_(Lnn_2 X M, $vcvtop__(Lnn_1 X M, Lnn_2 X M, vcvtop, sx?, c')*)

rule Step_pure/vcvtop-half:
  (VCONST V128 c_1) (VCVTOP (Lnn_2 X M_2) (Lnn_1 X M_1) vcvtop half sx?) ~> (VCONST V128 c)
  -- if ci* = $lanes_(Lnn_1 X M_1, c_1)[$half__(Lnn_1 X M_1, Lnn_2 X M_2, half, 0, M_2) : M_2]
  -- if c = $invlanes_(Lnn_2 X M_2, $vcvtop__(Lnn_1 X M_1, Lnn_2 X M_2, vcvtop, sx?, ci)*)
>>>>>>> 5cd8e883

rule Step_pure/vcvtop-zero:
  (VCONST V128 c_1) (VCVTOP (nt_2 X M_2) (nt_1 X M_1) vcvtop sx? zero) ~> (VCONST V128 c)
  -- if ci* = $lanes_(nt_1 X M_1, c_1)
<<<<<<< HEAD
  -- if c <- $mapinvlanes_(nt_2 X M_2, $vcvtop(nt_1 X M_1, nt_2 X M_2, vcvtop, sx?, ci)* $zero(nt_2)^M_1)
=======
  -- if c = $invlanes_(nt_2 X M_2, $vcvtop__(nt_1 X M_1, nt_2 X M_2, vcvtop, sx?, ci)* $zero(nt_2)^M_1)
>>>>>>> 5cd8e883


;; Local instructions

rule Step_read/local.get:
  z; (LOCAL.GET x)  ~>  val
  -- if $local(z, x) = val

rule Step/local.set:
  z; val (LOCAL.SET x)  ~>  $with_local(z, x, val); eps

rule Step_pure/local.tee:
  val (LOCAL.TEE x)  ~>  val val (LOCAL.SET x)


;; Global instructions

rule Step_read/global.get:
  z; (GLOBAL.GET x)  ~>  val
  -- if $global(z, x).VALUE = val

rule Step/global.set:
  z; val (GLOBAL.SET x)  ~>  $with_global(z, x, val); eps


;; Table instructions

rule Step_read/table.get-oob:
  z; (CONST I32 i) (TABLE.GET x)  ~>  TRAP
  -- if i >= |$table(z, x).REFS|

rule Step_read/table.get-val:
  z; (CONST I32 i) (TABLE.GET x)  ~>  $table(z,x).REFS[i]
  -- if i < |$table(z, x).REFS|

rule Step/table.set-oob:
  z; (CONST I32 i) ref (TABLE.SET x)  ~>  z; TRAP
  -- if i >= |$table(z, x).REFS|

rule Step/table.set-val:
  z; (CONST I32 i) ref (TABLE.SET x)  ~>  $with_table(z, x, i, ref); eps
  -- if i < |$table(z, x).REFS|


rule Step_read/table.size:
  z; (TABLE.SIZE x)  ~>  (CONST I32 n)
  -- if |$table(z, x).REFS| = n  ;; TODO(2, rossberg): inline this?


rule Step/table.grow-succeed:
  z; ref (CONST I32 n) (TABLE.GROW x)  ~>  $with_tableinst(z, x, ti); (CONST I32 $(|$table(z, x).REFS|))
  ----
  -- if ti = $growtable($table(z, x), n, ref)

rule Step/table.grow-fail:
  z; ref (CONST I32 n) (TABLE.GROW x)  ~>  z; (CONST I32 $invsigned_(32, $(-1)))


rule Step_read/table.fill-oob:
  z; (CONST I32 i) val (CONST I32 n) (TABLE.FILL x)  ~>  TRAP
  -- if $(i + n) > |$table(z, x).REFS|

rule Step_read/table.fill-zero:
  z; (CONST I32 i) val (CONST I32 n) (TABLE.FILL x)  ~>  eps
  -- otherwise
  -- if n = 0

rule Step_read/table.fill-succ:
  z; (CONST I32 i) val (CONST I32 n) (TABLE.FILL x)  ~>
    (CONST I32 i) val (TABLE.SET x)
    (CONST I32 $(i+1)) val (CONST I32 $(n-1)) (TABLE.FILL x)
  -- otherwise


rule Step_read/table.copy-oob:
  z; (CONST I32 j) (CONST I32 i) (CONST I32 n) (TABLE.COPY x y)  ~>  TRAP
  ---- ----
  -- if $(i + n) > |$table(z, y).REFS| \/ $(j + n) > |$table(z, x).REFS|

rule Step_read/table.copy-zero:
  z; (CONST I32 j) (CONST I32 i) (CONST I32 n) (TABLE.COPY x y)  ~>  eps
  -- otherwise
  -- if n = 0

rule Step_read/table.copy-le:
  z; (CONST I32 j) (CONST I32 i) (CONST I32 n) (TABLE.COPY x y)  ~>
    (CONST I32 j) (CONST I32 i) (TABLE.GET y) (TABLE.SET x)
    (CONST I32 $(j+1)) (CONST I32 $(i+1)) (CONST I32 $(n-1)) (TABLE.COPY x y)
  -- otherwise
  -- if j <= i

rule Step_read/table.copy-gt:
  z; (CONST I32 j) (CONST I32 i) (CONST I32 n) (TABLE.COPY x y)  ~>
    (CONST I32 $(j+n-1)) (CONST I32 $(i+n-1)) (TABLE.GET y) (TABLE.SET x)
    (CONST I32 j) (CONST I32 i) (CONST I32 $(n-1)) (TABLE.COPY x y)
  -- otherwise


rule Step_read/table.init-oob:
  z; (CONST I32 j) (CONST I32 i) (CONST I32 n) (TABLE.INIT x y)  ~>  TRAP
  ---- ----
  -- if $(i + n) > |$elem(z, y).REFS| \/ $(j + n) > |$table(z, x).REFS|

rule Step_read/table.init-zero:
  z; (CONST I32 j) (CONST I32 i) (CONST I32 n) (TABLE.INIT x y)  ~>  eps
  -- otherwise
  -- if n = 0

rule Step_read/table.init-succ:
  z; (CONST I32 j) (CONST I32 i) (CONST I32 n) (TABLE.INIT x y)  ~>
    (CONST I32 j) $elem(z,y).REFS[i] (TABLE.SET x)
    (CONST I32 $(j+1)) (CONST I32 $(i+1)) (CONST I32 $(n-1)) (TABLE.INIT x y)
  -- otherwise


rule Step/elem.drop:
  z; (ELEM.DROP x)  ~>  $with_elem(z, x, eps); eps


;; Memory instructions

rule Step_read/load-num-oob:
  z; (CONST I32 i) (LOAD nt x ao)  ~>  TRAP
  ----
  -- if $(i + ao.OFFSET + $size(nt)/8 > |$mem(z, x).BYTES|)

rule Step_read/load-num-val:
  z; (CONST I32 i) (LOAD nt x ao)  ~>  (CONST nt c)
  ----
  -- if $nbytes_(nt, c) = $mem(z, x).BYTES[i + ao.OFFSET : $size(nt)/8]

rule Step_read/load-pack-oob:
  z; (CONST I32 i) (LOAD Inn (n sx) x ao)  ~>  TRAP
  ----
  -- if $(i + ao.OFFSET + n/8 > |$mem(z, x).BYTES|)

rule Step_read/load-pack-val:
  z; (CONST I32 i) (LOAD Inn (n sx) x ao)  ~>  (CONST Inn $extend__(n, $size(Inn), sx, c))
  ----
  -- if $ibytes_(n, c) = $mem(z, x).BYTES[i + ao.OFFSET : n/8]

rule Step_read/vload-oob:
  z; (CONST I32 i) (VLOAD V128 x ao)  ~>  TRAP
  -- if $(i + ao.OFFSET + $vsize(V128)/8 > |$mem(z, x).BYTES|)

rule Step_read/vload-val:
  z; (CONST I32 i) (VLOAD V128 x ao)  ~>  (VCONST V128 c)
  -- if $vbytes_(V128, c) = $mem(z, x).BYTES[i + ao.OFFSET : $vsize(V128)/8]


rule Step_read/vload-pack-oob:
  z; (CONST I32 i) (VLOAD V128 (SHAPE M X K sx) x ao)  ~>  TRAP
  -- if $(i + ao.OFFSET + M * K/8) > |$mem(z, x).BYTES|

rule Step_read/vload-pack-val:
  z; (CONST I32 i) (VLOAD V128 (SHAPE M X K sx) x ao)  ~>  (VCONST V128 c)
  ---- ----
  -- (if $ibytes_(M, j) = $mem(z, x).BYTES[i + ao.OFFSET + k * M/8 : M/8])^(k<K)
  -- if c = $invlanes_(Jnn X K, $extend__(M, $lsizenn(Jnn), sx, j)^K)
     /\ $lsizenn(Jnn) = $(M * 2)


rule Step_read/vload-splat-oob:
  z; (CONST I32 i) (VLOAD V128 (SPLAT N) x ao)  ~>  TRAP
  -- if $(i + ao.OFFSET + N/8) > |$mem(z, x).BYTES|

rule Step_read/vload-splat-val:
  z; (CONST I32 i) (VLOAD V128 (SPLAT N) x ao)  ~>  (VCONST V128 c)
  ----
  -- if $ibytes_(N, j) = $mem(z, x).BYTES[i + ao.OFFSET : N/8]
  -- if N = $lsize(Jnn)  ;; TODO(2, rossberg): relate implicitly
  -- if M = $(128/N)
  -- if c = $invlanes_(Jnn X M, j^M)


rule Step_read/vload-zero-oob:
  z; (CONST I32 i) (VLOAD V128 (ZERO N) x ao)  ~>  TRAP
  -- if $(i + ao.OFFSET + N/8) > |$mem(z, x).BYTES|

rule Step_read/vload-zero-val:
  z; (CONST I32 i) (VLOAD V128 (ZERO N) x ao)  ~>  (VCONST V128 c)
  ----
  -- if $ibytes_(N, j) = $mem(z, x).BYTES[i + ao.OFFSET : N/8]
  -- if c = $extend__(N, 128, U, j)


rule Step_read/vload_lane-oob:
  z; (CONST I32 i) (VCONST V128 c_1) (VLOAD_LANE V128 N x ao j)  ~>  TRAP
  -- if $(i + ao.OFFSET + N/8) > |$mem(z, x).BYTES|

rule Step_read/vload_lane-val:
  z; (CONST I32 i) (VCONST V128 c_1) (VLOAD_LANE V128 N x ao j)  ~>  (VCONST V128 c)
  ----
  -- if $ibytes_(N, k) = $mem(z, x).BYTES[i + ao.OFFSET : N/8]
  -- if N = $lsize(Jnn)  ;; TODO(2, rossberg): relate implicitly
  -- if M = $($vsize(V128)/N)
  -- if c = $invlanes_(Jnn X M, $lanes_(Jnn X M, c_1)[[j] = k])


rule Step/store-num-oob:
  z; (CONST I32 i) (CONST nt c) (STORE nt x ao)  ~>  z; TRAP
  ----
  -- if $(i + ao.OFFSET + $size(nt)/8) > |$mem(z, x).BYTES|

rule Step/store-num-val:
  z; (CONST I32 i) (CONST nt c) (STORE nt x ao)  ~>  $with_mem(z, x, $(i + ao.OFFSET), $($size(nt)/8), b*); eps
  ----
  ;; TODO(3, rossberg): enable otherwise?
  -- if b* = $nbytes_(nt, c)

rule Step/store-pack-oob:
  z; (CONST I32 i) (CONST Inn c) (STORE nt n x ao)  ~>  z; TRAP
  ----
  -- if $(i + ao.OFFSET + n/8) > |$mem(z, x).BYTES|

rule Step/store-pack-val:
  z; (CONST I32 i) (CONST Inn c) (STORE nt n x ao)  ~>  $with_mem(z, x, $(i + ao.OFFSET), $(n/8), b*); eps
  ----
  ;; TODO(3, rossberg): enable otherwise?
  -- if b* = $ibytes_(n, $wrap__($size(Inn), n, c))

rule Step/vstore-oob:
  z; (CONST I32 i) (VCONST V128 c) (VSTORE V128 x ao)  ~>  z; TRAP
  -- if $(i + ao.OFFSET + $vsize(V128)/8) > |$mem(z, x).BYTES|

rule Step/vstore-val:
  z; (CONST I32 i) (VCONST V128 c) (VSTORE V128 x ao)  ~>  $with_mem(z, x, $(i + ao.OFFSET), $($vsize(V128)/8), b*); eps
  -- if b* = $vbytes_(V128, c)


rule Step/vstore_lane-oob:
  z; (CONST I32 i) (VCONST V128 c) (VSTORE_LANE V128 N x ao j)  ~>  z; TRAP
  -- if $(i + ao.OFFSET + N) > |$mem(z, x).BYTES|

rule Step/vstore_lane-val:
  z; (CONST I32 i) (VCONST V128 c) (VSTORE_LANE V128 N x ao j)  ~>  $with_mem(z, x, $(i + ao.OFFSET), $(N/8), b*); eps
  -- if N = $lsize(Jnn)  ;; TODO(2, rossberg): relate implicitly
  -- if M = $(128/N)
  -- if b* = $ibytes_(N, $lanes_(Jnn X M, c)[j])


rule Step_read/memory.size:
  z; (MEMORY.SIZE x)  ~>  (CONST I32 n)
  -- if $(n * $($(64 * $Ki))) = |$mem(z, x).BYTES|


rule Step/memory.grow-succeed:
  z; (CONST I32 n) (MEMORY.GROW x)  ~>  $with_meminst(z, x, mi); (CONST I32 $(|$mem(z, x).BYTES| / $($(64 * $Ki))))
  ----
  -- if mi = $growmem($mem(z, x), n)

rule Step/memory.grow-fail:
  z; (CONST I32 n) (MEMORY.GROW x)  ~>  z; (CONST I32 $invsigned_(32, $(-1)))


rule Step_read/memory.fill-oob:
  z; (CONST I32 i) val (CONST I32 n) (MEMORY.FILL x)  ~>  TRAP
  -- if $(i + n) > |$mem(z, x).BYTES|

rule Step_read/memory.fill-zero:
  z; (CONST I32 i) val (CONST I32 n) (MEMORY.FILL x)  ~>  eps
  -- otherwise
  -- if n = 0

rule Step_read/memory.fill-succ:
  z; (CONST I32 i) val (CONST I32 n) (MEMORY.FILL x)  ~>
    (CONST I32 i) val (STORE I32 8 x $memarg0)
    (CONST I32 $(i+1)) val (CONST I32 $(n-1)) (MEMORY.FILL x)
  -- otherwise


rule Step_read/memory.copy-oob:
  z; (CONST I32 i_1) (CONST I32 i_2) (CONST I32 n) (MEMORY.COPY x_1 x_2)  ~>  TRAP
  ---- ----
  -- if $(i_1 + n) > |$mem(z, x_1).BYTES| \/ $(i_2 + n) > |$mem(z, x_2).BYTES|

rule Step_read/memory.copy-zero:
  z; (CONST I32 i_1) (CONST I32 i_2) (CONST I32 n) (MEMORY.COPY x_1 x_2)  ~>  eps
  -- otherwise
  -- if n = 0

rule Step_read/memory.copy-le:
  z; (CONST I32 i_1) (CONST I32 i_2) (CONST I32 n) (MEMORY.COPY x_1 x_2)  ~>
    (CONST I32 i_1) (CONST I32 i_2) (LOAD I32 (8 U) x_2 $memarg0) (STORE I32 8 x_1 $memarg0)
    (CONST I32 $(i_1 + 1)) (CONST I32 $(i_2 + 1)) (CONST I32 $(n - 1)) (MEMORY.COPY x_1 x_2)
  -- otherwise
  -- if i_1 <= i_2

rule Step_read/memory.copy-gt:
  z; (CONST I32 i_1) (CONST I32 i_2) (CONST I32 n) (MEMORY.COPY x_1 x_2)  ~>
    (CONST I32 $(i_1+n-1)) (CONST I32 $(i_2+n-1)) (LOAD I32 (8 U) x_2 $memarg0) (STORE I32 8 x_1 $memarg0)
    (CONST I32 i_1) (CONST I32 i_2) (CONST I32 $(n-1)) (MEMORY.COPY x_1 x_2)
  -- otherwise


rule Step_read/memory.init-oob:
  z; (CONST I32 j) (CONST I32 i) (CONST I32 n) (MEMORY.INIT x y)  ~>  TRAP
  ---- ----
  -- if $(i + n) > |$data(z, y).BYTES| \/ $(j + n) > |$mem(z, x).BYTES|

rule Step_read/memory.init-zero:
  z; (CONST I32 j) (CONST I32 i) (CONST I32 n) (MEMORY.INIT x y)  ~>  eps
  -- otherwise
  -- if n = 0

rule Step_read/memory.init-succ:
  z; (CONST I32 j) (CONST I32 i) (CONST I32 n) (MEMORY.INIT x y)  ~>
    (CONST I32 j) (CONST I32 $data(z,y).BYTES[i]) (STORE I32 8 x $memarg0)
    (CONST I32 $(j+1)) (CONST I32 $(i+1)) (CONST I32 $(n-1)) (MEMORY.INIT x y)
  -- otherwise


rule Step/data.drop:
  z; (DATA.DROP x)  ~>  $with_data(z, x, eps); eps<|MERGE_RESOLUTION|>--- conflicted
+++ resolved
@@ -235,11 +235,7 @@
 
 rule Step_pure/unop-val:
   (CONST nt c_1) (UNOP nt unop)  ~>  (CONST nt c)
-<<<<<<< HEAD
-  -- if c <- $unop(nt, unop, c_1)
-=======
-  -- if $unop_(nt, unop, c_1) = c  ;; TODO(1, rossberg): nondet
->>>>>>> 5cd8e883
+  -- if c <- $unop_(nt, unop, c_1)
 
 rule Step_pure/unop-trap:
   (CONST nt c_1) (UNOP nt unop)  ~>  TRAP
@@ -248,11 +244,7 @@
 
 rule Step_pure/binop-val:
   (CONST nt c_1) (CONST nt c_2) (BINOP nt binop)  ~>  (CONST nt c)
-<<<<<<< HEAD
-  -- if c <- $binop(nt, binop, c_1, c_2)
-=======
-  -- if $binop_(nt, binop, c_1, c_2) = c  ;; TODO(1, rossberg): nondet
->>>>>>> 5cd8e883
+  -- if c <- $binop_(nt, binop, c_1, c_2)
 
 rule Step_pure/binop-trap:
   (CONST nt c_1) (CONST nt c_2) (BINOP nt binop)  ~>  TRAP
@@ -270,11 +262,7 @@
 
 rule Step_pure/cvtop-val:
   (CONST nt_1 c_1) (CVTOP nt_2 nt_1 cvtop)  ~>  (CONST nt_2 c)
-<<<<<<< HEAD
-  -- if c <- $cvtop(nt_1, nt_2, cvtop, c_1)
-=======
-  -- if $cvtop__(nt_1, nt_2, cvtop, c_1) = c  ;; TODO(1, rossberg): nondet
->>>>>>> 5cd8e883
+  -- if c <- $cvtop__(nt_1, nt_2, cvtop, c_1)
 
 rule Step_pure/cvtop-trap:
   (CONST nt_1 c_1) (CVTOP nt_2 nt_1 cvtop)  ~>  TRAP
@@ -604,30 +592,18 @@
 
 rule Step_pure/vvunop:
   (VCONST V128 c_1) (VVUNOP V128 vvunop)  ~>  (VCONST V128 c)
-<<<<<<< HEAD
-  -- if c <- $vvunop(V128, vvunop, c_1)
-=======
-  -- if c = $vvunop_(V128, vvunop, c_1) ;; TODO(1, rossberg): nondet
->>>>>>> 5cd8e883
+  -- if c <- $vvunop_(V128, vvunop, c_1)
 
 
 rule Step_pure/vvbinop:
   (VCONST V128 c_1) (VCONST V128 c_2) (VVBINOP V128 vvbinop)  ~>  (VCONST V128 c)
-<<<<<<< HEAD
-  -- if c <- $vvbinop(V128, vvbinop, c_1, c_2)
-=======
-  -- if c = $vvbinop_(V128, vvbinop, c_1, c_2) ;; TODO
->>>>>>> 5cd8e883
+  -- if c <- $vvbinop_(V128, vvbinop, c_1, c_2)
 
 
 rule Step_pure/vvternop:
   (VCONST V128 c_1) (VCONST V128 c_2) (VCONST V128 c_3) (VVTERNOP V128 vvternop)  ~>  (VCONST V128 c)
   ----
-<<<<<<< HEAD
-  -- if c <- $vvternop(V128, vvternop, c_1, c_2, c_3)
-=======
-  -- if c = $vvternop_(V128, vvternop, c_1, c_2, c_3) ;; TODO(1, rossberg): nondet
->>>>>>> 5cd8e883
+  -- if c <- $vvternop_(V128, vvternop, c_1, c_2, c_3)
 
 
 rule Step_pure/vvtestop:
@@ -637,24 +613,16 @@
 
 rule Step_pure/vunop-val:
   (VCONST V128 c_1) (VUNOP sh vunop)  ~>  (VCONST V128 c)
-<<<<<<< HEAD
-  -- if c <- $vunop(sh, vunop, c_1)
+  -- if c <- $vunop_(sh, vunop, c_1)
 
 rule Step_pure/vunop-trap:
   (VCONST V128 c_1) (VUNOP sh vunop)  ~>  TRAP
-  -- if $vunop(sh, vunop, c_1) = eps
-=======
-  -- if c = $vunop_(sh, vunop, c_1)
->>>>>>> 5cd8e883
+  -- if $vunop_(sh, vunop, c_1) = eps
 
 
 rule Step_pure/vbinop-val:
   (VCONST V128 c_1) (VCONST V128 c_2) (VBINOP sh vbinop)  ~>  (VCONST V128 c)
-<<<<<<< HEAD
-  -- if c <- $vbinop(sh, vbinop, c_1, c_2)
-=======
-  -- if $vbinop_(sh, vbinop, c_1, c_2) = c ;; TODO(1, rossberg): nondet
->>>>>>> 5cd8e883
+  -- if c <- $vbinop_(sh, vbinop, c_1, c_2)
 
 rule Step_pure/vbinop-trap:
   (VCONST V128 c_1) (VCONST V128 c_2) (VBINOP sh vbinop)  ~>  TRAP
@@ -750,30 +718,17 @@
 rule Step_pure/vcvtop-full:
   (VCONST V128 c_1) (VCVTOP (Lnn_2 X M) (Lnn_1 X M) vcvtop sx?) ~> (VCONST V128 c)
   -- if c'* = $lanes_(Lnn_1 X M, c_1)
-<<<<<<< HEAD
-  -- if c <- $mapinvlanes_(Lnn_2 X M, $vcvtop(Lnn_1 X M, Lnn_2 X M, vcvtop, sx?, c')*)
-
-rule Step_pure/vcvtop-half:
-  (VCONST V128 c_1) (VCVTOP (Lnn_2 X M_2) (Lnn_1 X M_1) vcvtop half sx?) ~> (VCONST V128 c)
-  -- if ci* = $lanes_(Lnn_1 X M_1, c_1)[$half(Lnn_1 X M_1, Lnn_2 X M_2, half, 0, M_2) : M_2]
-  -- if c <- $mapinvlanes_(Lnn_2 X M_2, $vcvtop(Lnn_1 X M_1, Lnn_2 X M_2, vcvtop, sx?, ci)*)
-=======
-  -- if c = $invlanes_(Lnn_2 X M, $vcvtop__(Lnn_1 X M, Lnn_2 X M, vcvtop, sx?, c')*)
+  -- if c <- $mapinvlanes_(Lnn_2 X M, $vcvtop__(Lnn_1 X M, Lnn_2 X M, vcvtop, sx?, c')*)
 
 rule Step_pure/vcvtop-half:
   (VCONST V128 c_1) (VCVTOP (Lnn_2 X M_2) (Lnn_1 X M_1) vcvtop half sx?) ~> (VCONST V128 c)
   -- if ci* = $lanes_(Lnn_1 X M_1, c_1)[$half__(Lnn_1 X M_1, Lnn_2 X M_2, half, 0, M_2) : M_2]
-  -- if c = $invlanes_(Lnn_2 X M_2, $vcvtop__(Lnn_1 X M_1, Lnn_2 X M_2, vcvtop, sx?, ci)*)
->>>>>>> 5cd8e883
+  -- if c <- $mapinvlanes_(Lnn_2 X M_2, $vcvtop__(Lnn_1 X M_1, Lnn_2 X M_2, vcvtop, sx?, ci)*)
 
 rule Step_pure/vcvtop-zero:
   (VCONST V128 c_1) (VCVTOP (nt_2 X M_2) (nt_1 X M_1) vcvtop sx? zero) ~> (VCONST V128 c)
   -- if ci* = $lanes_(nt_1 X M_1, c_1)
-<<<<<<< HEAD
-  -- if c <- $mapinvlanes_(nt_2 X M_2, $vcvtop(nt_1 X M_1, nt_2 X M_2, vcvtop, sx?, ci)* $zero(nt_2)^M_1)
-=======
-  -- if c = $invlanes_(nt_2 X M_2, $vcvtop__(nt_1 X M_1, nt_2 X M_2, vcvtop, sx?, ci)* $zero(nt_2)^M_1)
->>>>>>> 5cd8e883
+  -- if c <- $mapinvlanes_(nt_2 X M_2, $vcvtop__(nt_1 X M_1, nt_2 X M_2, vcvtop, sx?, ci)* $zero(nt_2)^M_1)
 
 
 ;; Local instructions
