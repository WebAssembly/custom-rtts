--- conflicted
+++ resolved
@@ -151,13 +151,8 @@
 def $instantiate(store, module, externval*) : config
 def $instantiate(s, module, externval*) = s'; f; instr_E* instr_D* instr_S?
   ---- ----
-<<<<<<< HEAD
   -- Module_ok: |- module : xt_I* -> xt_E*
   -- (Externval_type: s |- externval : xt_I)*
-=======
-  ;; TODO(1, ShinWonho rossberg, #101): -- Module_ok: |- module : xt_I* -> xt_E*
-  ;; TODO(1, ShinWonho rossberg, #101): -- (Externval_type: s |- externval : xt_I)*
->>>>>>> ebcdbf65
   ----
   -- if module = MODULE type* import* func* global* table* mem* elem* data* start? export*
   -- if global* = (GLOBAL globaltype expr_G)*
@@ -190,10 +185,5 @@
 def $invoke(s, funcaddr, val*) = s; f; val* (REF.FUNC_ADDR funcaddr) (CALL_REF s.FUNCS[funcaddr].TYPE)
   ---- ----
   -- Expand: s.FUNCS[funcaddr].TYPE ~~ FUNC (t_1* -> t_2*)
-<<<<<<< HEAD
   -- (Val_type: s |- val : t_1)*
-  -- if f = {MODULE {}}  ;; TODO: inline
-=======
-  ;; TODO(1, ShinWonho rossberg, #101): -- (Val_type: s |- val : t_1)*
-  -- if f = {MODULE {}}  ;; TODO(2, rossberg): inline
->>>>>>> ebcdbf65
+  -- if f = {MODULE {}}  ;; TODO(2, rossberg): inline