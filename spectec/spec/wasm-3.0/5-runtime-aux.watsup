;;
;; Auxiliary definitions on Types
;;

;; Instantiation

def $inst_valtype(moduleinst, valtype) : valtype  hint(show $inst_(%,%)) hint(macro "insttype")
def $inst_reftype(moduleinst, reftype) : reftype  hint(show $inst_(%,%)) hint(macro "insttype")

;; TODO(3, rossberg): make inlining moduleinst.TYPES work
def $inst_valtype(moduleinst, t) = $subst_all_valtype(t, dt*)
  -- if dt* = moduleinst.TYPES
def $inst_reftype(moduleinst, rt) = $subst_all_reftype(rt, dt*)
  -- if dt* = moduleinst.TYPES


;;
;; Auxiliary definitions on Values
;;

;; Default values

def $default_(valtype) : val?

def $default_(Inn) = (CONST Inn 0)
def $default_(Fnn) = (CONST Fnn $fzero($size(Fnn)))
def $default_(Vnn) = (VCONST Vnn 0)
def $default_(REF NULL ht) = (REF.NULL ht)
def $default_(REF ht) = eps


;; Packed fields

def $packfield_(storagetype, val) : fieldval         hint(show $pack_(%,%)) hint(macro "packfield")
def $unpackfield_(storagetype, sx?, fieldval) : val  hint(show $unpack_(%)^(%)#((%))) hint(macro "unpackfield")

def $packfield_(valtype, val) = val
def $packfield_(packtype, CONST I32 i) = PACK packtype $wrap__(32, $psize(packtype), i)

def $unpackfield_(valtype, eps, val) = val
def $unpackfield_(packtype, sx, PACK packtype i) = CONST I32 $extend__($psize(packtype), 32, sx, i)


;; Projections

def $funcsxa(externaddr*) : funcaddr*     hint(show $funcs(%))   hint(macro "funcsxa")
def $globalsxa(externaddr*) : globaladdr* hint(show $globals(%)) hint(macro "globalsxa")
def $tablesxa(externaddr*) : tableaddr*   hint(show $tables(%))  hint(macro "tablesxa")
def $memsxa(externaddr*) : memaddr*       hint(show $mems(%))    hint(macro "memsxa")
def $tagsxa(externaddr*) : tagaddr*       hint(show $tags(%))    hint(macro "tagsxa")

def $funcsxa(eps) = eps
def $funcsxa((FUNC fa) xa*) = fa $funcsxa(xa*)
def $funcsxa(externaddr xa*) = $funcsxa(xa*)  -- otherwise

def $globalsxa(eps) = eps
def $globalsxa((GLOBAL ga) xa*) = ga $globalsxa(xa*)
def $globalsxa(externaddr xa*) = $globalsxa(xa*)  -- otherwise

def $tablesxa(eps) = eps
def $tablesxa((TABLE ta) xa*) = ta $tablesxa(xa*)
def $tablesxa(externaddr xa*) = $tablesxa(xa*)  -- otherwise

def $memsxa(eps) = eps
def $memsxa((MEM ma) xa*) = ma $memsxa(xa*)
def $memsxa(externaddr xa*) = $memsxa(xa*)  -- otherwise

def $tagsxa(eps) = eps
def $tagsxa((TAG ha) xa*) = ha $tagsxa(xa*)
def $tagsxa(externaddr xa*) = $tagsxa(xa*)  -- otherwise


;;
;; Auxiliary definitions on State
;;

;; Short-hands

def $store(state) : store             hint(show %.STORE) hint(macro "Z%")
def $frame(state) : frame             hint(show %.FRAME) hint(macro "Z%")

def $store((s; f)) = s
def $frame((s; f)) = f

def $tagaddr(state) : tagaddr*        hint(show %.TAGS)    hint(macro "Z%")
def $tagaddr((s; f)) = f.MODULE.TAGS

def $moduleinst(state) : moduleinst   hint(show %.MODULE)  hint(macro "Z%")
def $funcinst(state) : funcinst*      hint(show %.FUNCS)   hint(macro "Z%")
def $globalinst(state) : globalinst*  hint(show %.GLOBALS) hint(macro "Z%")
def $tableinst(state) : tableinst*    hint(show %.TABLES)  hint(macro "Z%")
def $meminst(state) : meminst*        hint(show %.MEMS)    hint(macro "Z%")
def $taginst(state) : taginst*        hint(show %.TAGS)    hint(macro "Z%")
def $eleminst(state) : eleminst*      hint(show %.ELEMS)   hint(macro "Z%")
def $datainst(state) : datainst*      hint(show %.DATAS)   hint(macro "Z%")
def $structinst(state) : structinst*  hint(show %.STRUCTS) hint(macro "Z%")
def $arrayinst(state) : arrayinst*    hint(show %.ARRAYS)  hint(macro "Z%")
def $exninst(state) : exninst*        hint(show %.EXNS)    hint(macro "Z%")

def $moduleinst((s; f)) = f.MODULE
def $funcinst((s; f)) = s.FUNCS
def $globalinst((s; f)) = s.GLOBALS
def $tableinst((s; f)) = s.TABLES
def $meminst((s; f)) = s.MEMS
def $taginst((s; f)) = s.TAGS
def $eleminst((s; f)) = s.ELEMS
def $datainst((s; f)) = s.DATAS
def $structinst((s; f)) = s.STRUCTS
def $arrayinst((s; f)) = s.ARRAYS
def $exninst((s; f)) = s.EXNS

def $type(state, typeidx) : deftype         hint(show %.TYPES[%])   hint(macro "Z%")
def $func(state, funcidx) : funcinst        hint(show %.FUNCS[%])   hint(macro "Z%")
def $global(state, globalidx) : globalinst  hint(show %.GLOBALS[%]) hint(macro "Z%")
def $table(state, tableidx) : tableinst     hint(show %.TABLES[%])  hint(macro "Z%")
def $mem(state, memidx) : meminst           hint(show %.MEMS[%])    hint(macro "Z%")
def $tag(state, tagidx) : taginst           hint(show %.TAGS[%])    hint(macro "Z%")
def $elem(state, tableidx) : eleminst       hint(show %.ELEMS[%])   hint(macro "Z%")
def $data(state, dataidx) : datainst        hint(show %.DATAS[%])   hint(macro "Z%")
def $local(state, localidx) : val?          hint(show %.LOCALS[%])  hint(macro "Z%")

def $type((s; f), x) = f.MODULE.TYPES[x]
def $func((s; f), x) = s.FUNCS[f.MODULE.FUNCS[x]]
def $global((s; f), x) = s.GLOBALS[f.MODULE.GLOBALS[x]]
def $table((s; f), x) = s.TABLES[f.MODULE.TABLES[x]]
def $mem((s; f), x) = s.MEMS[f.MODULE.MEMS[x]]
def $tag((s; f), x) = s.TAGS[f.MODULE.TAGS[x]]
def $elem((s; f), x) = s.ELEMS[f.MODULE.ELEMS[x]]
def $data((s; f), x) = s.DATAS[f.MODULE.DATAS[x]]
def $local((s; f), x) = f.LOCALS[x]


;; Update

def $with_local(state, localidx, val) : state               hint(show %[.LOCALS[%] = %])            hint(macro "Z%")
def $with_global(state, globalidx, val) : state             hint(show %[.GLOBALS[%].VALUE = %])     hint(macro "ZG%")
def $with_table(state, tableidx, nat, ref) : state          hint(show %[.TABLES[%].REFS[%] = %])    hint(macro "ZT%")
def $with_tableinst(state, tableidx, tableinst) : state     hint(show %[.TABLES[%] = %])            hint(macro "Z%")
def $with_mem(state, memidx, nat, nat, byte*) : state       hint(show %[.MEMS[%].BYTES[% : %] = %]) hint(macro "ZM%")
def $with_meminst(state, memidx, meminst) : state           hint(show %[.MEMS[%] = %])              hint(macro "Z%")
def $with_elem(state, elemidx, ref*) : state                hint(show %[.ELEMS[%].REFS = %])        hint(macro "ZE%")
def $with_data(state, dataidx, byte*) : state               hint(show %[.DATAS[%].BYTES = %])       hint(macro "ZD%")
def $with_struct(state, structaddr, nat, fieldval) : state  hint(show %[.STRUCTS[%].FIELDS[%] = %]) hint(macro "ZS%")
def $with_array(state, arrayaddr, nat, fieldval) : state    hint(show %[.ARRAYS[%].FIELDS[%] = %])  hint(macro "ZA%")

def $with_local((s; f), x, v) = s; f[.LOCALS[x] = v]
def $with_global((s; f), x, v) = s[.GLOBALS[f.MODULE.GLOBALS[x]].VALUE = v]; f
def $with_table((s; f), x, i, r) = s[.TABLES[f.MODULE.TABLES[x]].REFS[i] = r]; f
def $with_tableinst((s; f), x, ti) = s[.TABLES[f.MODULE.TABLES[x]] = ti]; f
def $with_mem((s; f), x, i, j, b*) = s[.MEMS[f.MODULE.MEMS[x]].BYTES[i : j] = b*]; f
def $with_meminst((s; f), x, mi) = s[.MEMS[f.MODULE.MEMS[x]] = mi]; f
def $with_elem((s; f), x, r*) = s[.ELEMS[f.MODULE.ELEMS[x]].REFS = r*]; f
def $with_data((s; f), x, b*) = s[.DATAS[f.MODULE.DATAS[x]].BYTES = b*]; f
def $with_struct((s; f), a, i, fv) = s[.STRUCTS[a].FIELDS[i] = fv]; f
def $with_array((s; f), a, i, fv) = s[.ARRAYS[a].FIELDS[i] = fv]; f

<<<<<<< HEAD
def $ext_structinst(state, structinst*) : state  hint(show %[.STRUCTS =++ %]) hint(macro "Z%")
def $ext_arrayinst(state, arrayinst*) : state    hint(show %[.ARRAYS =++ %])  hint(macro "Z%")
def $ext_exninst(state, exninst*) : state        hint(show %[.EXNS =++ %])    hint(macro "Z%")

def $ext_structinst((s; f), str*) = s[.STRUCTS =++ str*]; f
def $ext_arrayinst((s; f), arr*) = s[.ARRAYS =++ arr*]; f
def $ext_exninst((s; f), exn*) = s[.EXNS =++ exn*]; f
=======
def $add_structinst(state, structinst*) : state  hint(show %[.STRUCTS =++ %]) hint(macro "Z%")
def $add_arrayinst(state, arrayinst*) : state    hint(show %[.ARRAYS =++ %])  hint(macro "Z%")

def $add_structinst((s; f), si*) = s[.STRUCTS =++ si*]; f
def $add_arrayinst((s; f), ai*) = s[.ARRAYS =++ ai*]; f
>>>>>>> 7f243562


;; Growing

def $growtable(tableinst, nat, ref) : tableinst hint(partial)
def $growmem(meminst, nat) : meminst            hint(partial)

def $growtable(tableinst, n, r) = tableinst'
  -- if tableinst = { TYPE (`[i .. j] rt), REFS r'* }
  -- if tableinst' = { TYPE (`[i' .. j] rt), REFS r'* r^n }
  -- if $(i' = |r'*| + n <= j)

def $growmem(meminst, n) = meminst'
  -- if meminst = { TYPE (`[i .. j] PAGE), BYTES b* }
  -- if meminst' = { TYPE (`[i' .. j] PAGE), BYTES b* (0x00)^(n * $($(64 * $Ki))) }
  -- if $(i' = |b*| / (64 * $Ki) + n <= j)<|MERGE_RESOLUTION|>--- conflicted
+++ resolved
@@ -154,21 +154,14 @@
 def $with_struct((s; f), a, i, fv) = s[.STRUCTS[a].FIELDS[i] = fv]; f
 def $with_array((s; f), a, i, fv) = s[.ARRAYS[a].FIELDS[i] = fv]; f
 
-<<<<<<< HEAD
-def $ext_structinst(state, structinst*) : state  hint(show %[.STRUCTS =++ %]) hint(macro "Z%")
-def $ext_arrayinst(state, arrayinst*) : state    hint(show %[.ARRAYS =++ %])  hint(macro "Z%")
-def $ext_exninst(state, exninst*) : state        hint(show %[.EXNS =++ %])    hint(macro "Z%")
-
-def $ext_structinst((s; f), str*) = s[.STRUCTS =++ str*]; f
-def $ext_arrayinst((s; f), arr*) = s[.ARRAYS =++ arr*]; f
-def $ext_exninst((s; f), exn*) = s[.EXNS =++ exn*]; f
-=======
 def $add_structinst(state, structinst*) : state  hint(show %[.STRUCTS =++ %]) hint(macro "Z%")
 def $add_arrayinst(state, arrayinst*) : state    hint(show %[.ARRAYS =++ %])  hint(macro "Z%")
+def $add_exninst(state, exninst*) : state        hint(show %[.EXNS =++ %])    hint(macro "Z%")
 
 def $add_structinst((s; f), si*) = s[.STRUCTS =++ si*]; f
 def $add_arrayinst((s; f), ai*) = s[.ARRAYS =++ ai*]; f
->>>>>>> 7f243562
+;; TODO: variable name for exninst? (ei and xi are both taken)
+def $add_exninst((s; f), exn*) = s[.EXNS =++ exn*]; f
 
 
 ;; Growing
