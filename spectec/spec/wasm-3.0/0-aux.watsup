--- conflicted
+++ resolved
@@ -37,6 +37,10 @@
 
 ;; General sequence functions
 
+def $opt_(syntax X, X*) : X?  hint(show %2)
+def $opt_(syntax X, eps) = eps
+def $opt_(syntax X, w) = w
+
 ;; TODO(3, rossberg): this function should not be needed
 def $list_(syntax X, X?) : X*  hint(show %2)
 def $list_(syntax X, eps) = eps
@@ -50,7 +54,6 @@
 def $disjoint_(syntax X, eps) = true
 def $disjoint_(syntax X, w w'*) = ~(w <- w'*) /\ $disjoint_(X, w'*)
 
-<<<<<<< HEAD
 def $setminus_(syntax X, X*, X*) : X*  hint(show %2\%3)
 def $setminus1_(syntax X, X, X*) : X*
 
@@ -71,9 +74,4 @@
 def $setproduct1_(syntax X, eps, (w*)*) = eps
 def $setproduct1_(syntax X, w_1 w'*, (w*)*) = $setproduct2_(X, w_1, (w*)*) ++ $setproduct1_(X, w'*, (w*)*)
 def $setproduct2_(syntax X, w_1, eps) = eps
-def $setproduct2_(syntax X, w_1, (w'*) (w*)*) = (w_1 w'*) ++ $setproduct2_(X, w_1, (w*)*)
-=======
-def $opt_(syntax X, X*) : X?  hint(show %2)
-def $opt_(syntax X, eps) = eps
-def $opt_(syntax X, w) = w
->>>>>>> 5cd8e883
+def $setproduct2_(syntax X, w_1, (w'*) (w*)*) = (w_1 w'*) ++ $setproduct2_(X, w_1, (w*)*)