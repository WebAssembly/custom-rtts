--- conflicted
+++ resolved
@@ -36,8 +36,171 @@
 # Preview
 
 ```sh
-<<<<<<< HEAD
 $ (dune exec ../src/exe-watsup/main.exe -- ../spec/wasm-3.0/*.watsup)
+[elab def] def Ki : nat
+[elab def] def min(nat, nat) : nat
+[elab def] def sum(nat*) : nat
+[elab def] def signif(N) : nat
+[elab def] def expon(N) : nat
+[elab def] def M(N) : nat
+[elab def] def E(N) : nat
+[elab def] def fzero(N) : fN(N)
+[elab def] def setminus(idx*, idx*) : idx*
+[elab def] def setminus1(idx, idx*) : idx*
+[elab def] def free_dataidx_instr(instr) : dataidx*
+[elab def] def free_dataidx_instrs(instr*) : dataidx*
+[elab def] def free_dataidx_expr(expr) : dataidx*
+[elab def] def free_dataidx_func(func) : dataidx*
+[elab def] def free_dataidx_funcs(func*) : dataidx*
+[elab def] def concat_bytes((byte*)*) : byte*
+[elab def] def size(valtype) : nat
+[elab def] def packedsize(packedtype) : nat
+[elab def] def storagesize(storagetype) : nat
+[elab def] def unpacktype(storagetype) : valtype
+[elab def] def unpacknumtype(storagetype) : numtype
+[elab def] def sxfield(storagetype) : sx?
+[elab def] def diffrt(reftype, reftype) : reftype
+[elab def] def idx(typeidx) : typevar
+[elab def] def subst_typevar(typevar, typevar*, heaptype*) : heaptype
+[elab def] def subst_numtype(numtype, typevar*, heaptype*) : numtype
+[elab def] def subst_vectype(vectype, typevar*, heaptype*) : vectype
+[elab def] def subst_heaptype(heaptype, typevar*, heaptype*) : heaptype
+[elab def] def subst_reftype(reftype, typevar*, heaptype*) : reftype
+[elab def] def subst_valtype(valtype, typevar*, heaptype*) : valtype
+[elab def] def subst_packedtype(packedtype, typevar*, heaptype*) : packedtype
+[elab def] def subst_storagetype(storagetype, typevar*, heaptype*) : storagetype
+[elab def] def subst_fieldtype(fieldtype, typevar*, heaptype*) : fieldtype
+[elab def] def subst_comptype(comptype, typevar*, heaptype*) : comptype
+[elab def] def subst_subtype(subtype, typevar*, heaptype*) : subtype
+[elab def] def subst_rectype(rectype, typevar*, heaptype*) : rectype
+[elab def] def subst_deftype(deftype, typevar*, heaptype*) : deftype
+[elab def] def subst_globaltype(globaltype, typevar*, heaptype*) : globaltype
+[elab def] def subst_functype(functype, typevar*, heaptype*) : functype
+[elab def] def subst_tabletype(tabletype, typevar*, heaptype*) : tabletype
+[elab def] def subst_memtype(memtype, typevar*, heaptype*) : memtype
+[elab def] def subst_externtype(externtype, typevar*, heaptype*) : externtype
+[elab def] def subst_all_reftype(reftype, heaptype*) : reftype
+[elab def] def subst_all_deftype(deftype, heaptype*) : deftype
+[elab def] def subst_all_deftypes(deftype*, heaptype*) : deftype*
+[elab def] def rollrt(typeidx, rectype) : rectype
+[elab def] def unrollrt(rectype) : rectype
+[elab def] def rolldt(typeidx, rectype) : deftype*
+[elab def] def unrolldt(deftype) : subtype
+[elab def] def expanddt(deftype) : comptype
+[elab def] def funcsxt(externtype*) : deftype*
+[elab def] def globalsxt(externtype*) : globaltype*
+[elab def] def tablesxt(externtype*) : tabletype*
+[elab def] def memsxt(externtype*) : memtype*
+[elab def] def memarg0 : memarg
+[elab def] def s33_to_u32(s33) : u32
+[elab def] def signed(N, nat) : int
+[elab def] def invsigned(N, int) : nat
+[elab def] def unop(unop_numtype, numtype, c) : c_numtype*
+[elab def] def binop(binop_numtype, numtype, c, c) : c_numtype*
+[elab def] def testop(testop_numtype, numtype, c) : c_numtype
+[elab def] def relop(relop_numtype, numtype, c, c) : c_numtype
+[elab def] def cvtop(cvtop, numtype, numtype, sx?, c) : c_numtype*
+[elab def] def wrap(nat, nat, c) : nat
+[elab def] def ext(nat, nat, sx, c) : c_numtype
+[elab def] def ibytes(N, iN(N)) : byte*
+[elab def] def fbytes(N, fN(N)) : byte*
+[elab def] def ntbytes(numtype, c_numtype) : byte*
+[elab def] def vtbytes(vectype, c_vectype) : byte*
+[elab def] def ztbytes(storagetype, c) : byte*
+[elab def] def invibytes(N, byte*) : iN(N)
+[elab def] def invfbytes(N, byte*) : fN(N)
+[elab def] def iadd(N, c, c) : c
+[elab def] def imul(N, c, c) : c
+[elab def] def ine(N, c, c) : c_numtype
+[elab def] def ilt(sx, N, c, c) : c_numtype
+[elab def] def lanes(shape, c_vectype) : c*
+[elab def] def narrow(N, N, sx, c) : c
+[elab def] def ibits(N, N) : c*
+[elab def] def unpacked(shape) : numtype
+[elab def] def dim(shape) : lanesize
+[elab def] def halfop(half, nat, nat) : nat
+[elab def] def ishape(nat) : lanetype
+[elab def] def vvunop(unop_vvectype, vectype, c_vectype) : c_vectype
+[elab def] def vvbinop(binop_vvectype, vectype, c_vectype, c_vectype) : c_vectype
+[elab def] def vvternop(ternop_vvectype, vectype, c_vectype, c_vectype, c_vectype) : c_vectype
+[elab def] def vunop(unop_vectype, shape, c_vectype) : c_vectype
+[elab def] def vbinop(binop_vectype, shape, c_vectype, c_vectype) : c_vectype*
+[elab def] def vrelop(relop_vectype, shape, c, c) : c_numtype
+[elab def] def vishiftop(shiftop_vectype, lanetype, c, c) : c
+[elab def] def vcvtop(cvtop_vectype, N, N, sx?, c) : c
+[elab def] def inst_reftype(moduleinst, reftype) : reftype
+[elab def] def default(valtype) : val?
+[elab def] def packval(storagetype, val) : fieldval
+[elab def] def unpackval(storagetype, sx?, fieldval) : val
+[elab def] def funcsxv(externval*) : funcaddr*
+[elab def] def globalsxv(externval*) : globaladdr*
+[elab def] def tablesxv(externval*) : tableaddr*
+[elab def] def memsxv(externval*) : memaddr*
+[elab def] def store(state) : store
+[elab def] def frame(state) : frame
+[elab def] def funcaddr(state) : funcaddr*
+[elab def] def funcinst(state) : funcinst*
+[elab def] def globalinst(state) : globalinst*
+[elab def] def tableinst(state) : tableinst*
+[elab def] def meminst(state) : meminst*
+[elab def] def eleminst(state) : eleminst*
+[elab def] def datainst(state) : datainst*
+[elab def] def structinst(state) : structinst*
+[elab def] def arrayinst(state) : arrayinst*
+[elab def] def moduleinst(state) : moduleinst
+[elab def] def type(state, typeidx) : deftype
+[elab def] def func(state, funcidx) : funcinst
+[elab def] def global(state, globalidx) : globalinst
+[elab def] def table(state, tableidx) : tableinst
+[elab def] def mem(state, memidx) : meminst
+[elab def] def elem(state, tableidx) : eleminst
+[elab def] def data(state, dataidx) : datainst
+[elab def] def local(state, localidx) : val?
+[elab def] def with_local(state, localidx, val) : state
+[elab def] def with_global(state, globalidx, val) : state
+[elab def] def with_table(state, tableidx, nat, ref) : state
+[elab def] def with_tableinst(state, tableidx, tableinst) : state
+[elab def] def with_mem(state, memidx, nat, nat, byte*) : state
+[elab def] def with_meminst(state, memidx, meminst) : state
+[elab def] def with_elem(state, elemidx, ref*) : state
+[elab def] def with_data(state, dataidx, byte*) : state
+[elab def] def with_struct(state, structaddr, nat, fieldval) : state
+[elab def] def with_array(state, arrayaddr, nat, fieldval) : state
+[elab def] def ext_structinst(state, structinst*) : state
+[elab def] def ext_arrayinst(state, arrayinst*) : state
+[elab def] def growtable(tableinst, nat, ref) : tableinst
+[elab def] def growmemory(meminst, nat) : meminst
+[elab def] def with_locals(context, localidx*, localtype*) : context
+[elab def] def clostype(context, deftype) : deftype
+[elab def] def clostypes(deftype*) : deftype*
+[elab def] def before(heaptype, typeidx, nat) : bool
+[elab def] def unrollht(context, heaptype) : subtype
+[elab def] def in_numtype(numtype, numtype*) : bool
+[elab def] def in_binop(binop_numtype, ibinop*) : bool
+[elab def] def blocktype(state, blocktype) : functype
+[elab def] def vzero : c_vectype
+[elab def] def alloctypes(type*) : deftype*
+[elab def] def allocfunc(store, moduleinst, func) : (store, funcaddr)
+[elab def] def allocfuncs(store, moduleinst, func*) : (store, funcaddr*)
+[elab def] def allocglobal(store, globaltype, val) : (store, globaladdr)
+[elab def] def allocglobals(store, globaltype*, val*) : (store, globaladdr*)
+[elab def] def alloctable(store, tabletype, ref) : (store, tableaddr)
+[elab def] def alloctables(store, tabletype*, ref*) : (store, tableaddr*)
+[elab def] def allocmem(store, memtype) : (store, memaddr)
+[elab def] def allocmems(store, memtype*) : (store, memaddr*)
+[elab def] def allocelem(store, reftype, ref*) : (store, elemaddr)
+[elab def] def allocelems(store, reftype*, (ref*)*) : (store, elemaddr*)
+[elab def] def allocdata(store, byte*) : (store, dataaddr)
+[elab def] def allocdatas(store, (byte*)*) : (store, dataaddr*)
+[elab def] def instexport(funcaddr*, globaladdr*, tableaddr*, memaddr*, export) : exportinst
+[elab def] def allocmodule(store, module, externval*, val*, ref*, (ref*)*) : (store, moduleinst)
+[elab def] def concat_instr((instr*)*) : instr*
+[elab def] def runelem(elem, idx) : instr*
+[elab def] def rundata(data, idx) : instr*
+[elab def] def instantiate(store, module, externval*) : config
+[elab def] def invoke(store, funcaddr, val*) : config
+[elab def] def utf8(name) : byte*
+[elab def] def concat_locals((local*)*) : local*
 \vspace{1ex}
 
 $$
@@ -6540,882 +6703,4 @@
 $$
 
 
-=======
-$ (dune exec ../src/exe-watsup/main.exe -- ../spec/wasm-3.0/*.watsup -l -p -d spec-splice.in.tex -w)
-== Parsing...
-== Elaboration...
-[elab def] def Ki : nat
-[elab def] def min(nat, nat) : nat
-[elab def] def sum(nat*) : nat
-[elab def] def signif(N) : nat
-[elab def] def expon(N) : nat
-[elab def] def M(N) : nat
-[elab def] def E(N) : nat
-[elab def] def fzero(N) : fN(N)
-[elab def] def setminus(idx*, idx*) : idx*
-[elab def] def setminus1(idx, idx*) : idx*
-[elab def] def free_dataidx_instr(instr) : dataidx*
-[elab def] def free_dataidx_instrs(instr*) : dataidx*
-[elab def] def free_dataidx_expr(expr) : dataidx*
-[elab def] def free_dataidx_func(func) : dataidx*
-[elab def] def free_dataidx_funcs(func*) : dataidx*
-[elab def] def concat_bytes((byte*)*) : byte*
-[elab def] def size(valtype) : nat
-[elab def] def packedsize(packedtype) : nat
-[elab def] def storagesize(storagetype) : nat
-[elab def] def unpacktype(storagetype) : valtype
-[elab def] def unpacknumtype(storagetype) : numtype
-[elab def] def sxfield(storagetype) : sx?
-[elab def] def diffrt(reftype, reftype) : reftype
-[elab def] def idx(typeidx) : typevar
-[elab def] def subst_typevar(typevar, typevar*, heaptype*) : heaptype
-[elab def] def subst_numtype(numtype, typevar*, heaptype*) : numtype
-[elab def] def subst_vectype(vectype, typevar*, heaptype*) : vectype
-[elab def] def subst_heaptype(heaptype, typevar*, heaptype*) : heaptype
-[elab def] def subst_reftype(reftype, typevar*, heaptype*) : reftype
-[elab def] def subst_valtype(valtype, typevar*, heaptype*) : valtype
-[elab def] def subst_packedtype(packedtype, typevar*, heaptype*) : packedtype
-[elab def] def subst_storagetype(storagetype, typevar*, heaptype*) : storagetype
-[elab def] def subst_fieldtype(fieldtype, typevar*, heaptype*) : fieldtype
-[elab def] def subst_comptype(comptype, typevar*, heaptype*) : comptype
-[elab def] def subst_subtype(subtype, typevar*, heaptype*) : subtype
-[elab def] def subst_rectype(rectype, typevar*, heaptype*) : rectype
-[elab def] def subst_deftype(deftype, typevar*, heaptype*) : deftype
-[elab def] def subst_globaltype(globaltype, typevar*, heaptype*) : globaltype
-[elab def] def subst_functype(functype, typevar*, heaptype*) : functype
-[elab def] def subst_tabletype(tabletype, typevar*, heaptype*) : tabletype
-[elab def] def subst_memtype(memtype, typevar*, heaptype*) : memtype
-[elab def] def subst_externtype(externtype, typevar*, heaptype*) : externtype
-[elab def] def subst_all_reftype(reftype, heaptype*) : reftype
-[elab def] def subst_all_deftype(deftype, heaptype*) : deftype
-[elab def] def subst_all_deftypes(deftype*, heaptype*) : deftype*
-[elab def] def rollrt(typeidx, rectype) : rectype
-[elab def] def unrollrt(rectype) : rectype
-[elab def] def rolldt(typeidx, rectype) : deftype*
-[elab def] def unrolldt(deftype) : subtype
-[elab def] def expanddt(deftype) : comptype
-[elab def] def funcsxt(externtype*) : deftype*
-[elab def] def globalsxt(externtype*) : globaltype*
-[elab def] def tablesxt(externtype*) : tabletype*
-[elab def] def memsxt(externtype*) : memtype*
-[elab def] def memop0 : memop
-[elab def] def s33_to_u32(s33) : u32
-[elab def] def signed(N, nat) : int
-[elab def] def invsigned(N, int) : nat
-[elab def] def unop(unop_numtype, numtype, c) : c_numtype*
-[elab def] def binop(binop_numtype, numtype, c, c) : c_numtype*
-[elab def] def testop(testop_numtype, numtype, c) : c_numtype
-[elab def] def relop(relop_numtype, numtype, c, c) : c_numtype
-[elab def] def cvtop(cvtop, numtype, numtype, sx?, c) : c_numtype*
-[elab def] def wrap(nat, nat, c) : nat
-[elab def] def ext(nat, nat, sx, c) : c_numtype
-[elab def] def ibytes(N, iN(N)) : byte*
-[elab def] def fbytes(N, fN(N)) : byte*
-[elab def] def ntbytes(numtype, c) : byte*
-[elab def] def ztbytes(storagetype, c) : byte*
-[elab def] def invibytes(N, byte*) : iN(N)
-[elab def] def invfbytes(N, byte*) : fN(N)
-[elab def] def inst_reftype(moduleinst, reftype) : reftype
-[elab def] def default(valtype) : val?
-[elab def] def packval(storagetype, val) : fieldval
-[elab def] def unpackval(storagetype, sx?, fieldval) : val
-[elab def] def funcsxv(externval*) : funcaddr*
-[elab def] def globalsxv(externval*) : globaladdr*
-[elab def] def tablesxv(externval*) : tableaddr*
-[elab def] def memsxv(externval*) : memaddr*
-[elab def] def store(state) : store
-[elab def] def frame(state) : frame
-[elab def] def funcaddr(state) : funcaddr*
-[elab def] def funcinst(state) : funcinst*
-[elab def] def globalinst(state) : globalinst*
-[elab def] def tableinst(state) : tableinst*
-[elab def] def meminst(state) : meminst*
-[elab def] def eleminst(state) : eleminst*
-[elab def] def datainst(state) : datainst*
-[elab def] def structinst(state) : structinst*
-[elab def] def arrayinst(state) : arrayinst*
-[elab def] def moduleinst(state) : moduleinst
-[elab def] def type(state, typeidx) : deftype
-[elab def] def func(state, funcidx) : funcinst
-[elab def] def global(state, globalidx) : globalinst
-[elab def] def table(state, tableidx) : tableinst
-[elab def] def mem(state, memidx) : meminst
-[elab def] def elem(state, tableidx) : eleminst
-[elab def] def data(state, dataidx) : datainst
-[elab def] def local(state, localidx) : val?
-[elab def] def with_local(state, localidx, val) : state
-[elab def] def with_global(state, globalidx, val) : state
-[elab def] def with_table(state, tableidx, nat, ref) : state
-[elab def] def with_tableinst(state, tableidx, tableinst) : state
-[elab def] def with_mem(state, memidx, nat, nat, byte*) : state
-[elab def] def with_meminst(state, memidx, meminst) : state
-[elab def] def with_elem(state, elemidx, ref*) : state
-[elab def] def with_data(state, dataidx, byte*) : state
-[elab def] def with_struct(state, structaddr, nat, fieldval) : state
-[elab def] def with_array(state, arrayaddr, nat, fieldval) : state
-[elab def] def ext_structinst(state, structinst*) : state
-[elab def] def ext_arrayinst(state, arrayinst*) : state
-[elab def] def growtable(tableinst, nat, ref) : tableinst
-[elab def] def growmemory(meminst, nat) : meminst
-[elab def] def with_locals(context, localidx*, localtype*) : context
-[elab def] def clostype(context, deftype) : deftype
-[elab def] def clostypes(deftype*) : deftype*
-[elab def] def before(heaptype, typeidx, nat) : bool
-[elab def] def unrollht(context, heaptype) : subtype
-[elab def] def in_numtype(numtype, numtype*) : bool
-[elab def] def in_binop(binop_numtype, ibinop*) : bool
-[elab def] def blocktype(state, blocktype) : functype
-[elab def] def alloctypes(type*) : deftype*
-[elab def] def allocfunc(store, moduleinst, func) : (store, funcaddr)
-[elab def] def allocfuncs(store, moduleinst, func*) : (store, funcaddr*)
-[elab def] def allocglobal(store, globaltype, val) : (store, globaladdr)
-[elab def] def allocglobals(store, globaltype*, val*) : (store, globaladdr*)
-[elab def] def alloctable(store, tabletype, ref) : (store, tableaddr)
-[elab def] def alloctables(store, tabletype*, ref*) : (store, tableaddr*)
-[elab def] def allocmem(store, memtype) : (store, memaddr)
-[elab def] def allocmems(store, memtype*) : (store, memaddr*)
-[elab def] def allocelem(store, reftype, ref*) : (store, elemaddr)
-[elab def] def allocelems(store, reftype*, (ref*)*) : (store, elemaddr*)
-[elab def] def allocdata(store, byte*) : (store, dataaddr)
-[elab def] def allocdatas(store, (byte*)*) : (store, dataaddr*)
-[elab def] def instexport(funcaddr*, globaladdr*, tableaddr*, memaddr*, export) : exportinst
-[elab def] def allocmodule(store, module, externval*, val*, ref*, (ref*)*) : (store, moduleinst)
-[elab def] def concat_instr((instr*)*) : instr*
-[elab def] def runelem(elem, idx) : instr*
-[elab def] def rundata(data, idx) : instr*
-[elab def] def instantiate(store, module, externval*) : config
-[elab def] def invoke(store, funcaddr, val*) : config
-[elab def] def utf8(name) : byte*
-[elab def] def concat_locals((local*)*) : local*
-== IL Validation...
-== Latex Generation...
-warning: syntax `E` was never spliced
-warning: syntax `M` was never spliced
-warning: syntax `N` was never spliced
-warning: syntax `absheaptype` was never spliced
-warning: syntax `absheaptype` was never spliced
-warning: syntax `addr` was never spliced
-warning: syntax `addrref` was never spliced
-warning: syntax `admininstr` was never spliced
-warning: syntax `arrayaddr` was never spliced
-warning: syntax `arrayinst` was never spliced
-warning: syntax `binop_numtype` was never spliced
-warning: syntax `blocktype` was never spliced
-warning: syntax `byte` was never spliced
-warning: syntax `c` was never spliced
-warning: syntax `c_numtype` was never spliced
-warning: syntax `c_packedtype` was never spliced
-warning: syntax `c_vectype` was never spliced
-warning: syntax `castop` was never spliced
-warning: syntax `char` was never spliced
-warning: syntax `code` was never spliced
-warning: syntax `comptype` was never spliced
-warning: syntax `config` was never spliced
-warning: syntax `context` was never spliced
-warning: syntax `cvtop` was never spliced
-warning: syntax `data` was never spliced
-warning: syntax `dataaddr` was never spliced
-warning: syntax `dataidx` was never spliced
-warning: syntax `datainst` was never spliced
-warning: syntax `datamode` was never spliced
-warning: syntax `datatype` was never spliced
-warning: syntax `deftype` was never spliced
-warning: syntax `elem` was never spliced
-warning: syntax `elemaddr` was never spliced
-warning: syntax `elemidx` was never spliced
-warning: syntax `eleminst` was never spliced
-warning: syntax `elemmode` was never spliced
-warning: syntax `elemtype` was never spliced
-warning: syntax `export` was never spliced
-warning: syntax `exportinst` was never spliced
-warning: syntax `externidx` was never spliced
-warning: syntax `externval` was never spliced
-warning: syntax `f32` was never spliced
-warning: syntax `f64` was never spliced
-warning: syntax `fN` was never spliced
-warning: syntax `fbinop` was never spliced
-warning: syntax `fieldtype` was never spliced
-warning: syntax `fieldval` was never spliced
-warning: syntax `fin` was never spliced
-warning: syntax `fmag` was never spliced
-warning: syntax `fnn` was never spliced
-warning: syntax `frame` was never spliced
-warning: syntax `frelop` was never spliced
-warning: syntax `ftestop` was never spliced
-warning: syntax `func` was never spliced
-warning: syntax `funcaddr` was never spliced
-warning: syntax `funcidx` was never spliced
-warning: syntax `funcinst` was never spliced
-warning: syntax `funop` was never spliced
-warning: syntax `global` was never spliced
-warning: syntax `globaladdr` was never spliced
-warning: syntax `globalidx` was never spliced
-warning: syntax `globalinst` was never spliced
-warning: syntax `heaptype` was never spliced
-warning: syntax `heaptype` was never spliced
-warning: syntax `hostaddr` was never spliced
-warning: syntax `iN` was never spliced
-warning: syntax `ibinop` was never spliced
-warning: syntax `idx` was never spliced
-warning: syntax `import` was never spliced
-warning: syntax `init` was never spliced
-warning: syntax `inn` was never spliced
-warning: syntax `instr/reference` was never spliced
-warning: syntax `instr/heap` was never spliced
-warning: syntax `instr/table` was never spliced
-warning: syntax `instrtype` was never spliced
-warning: syntax `irelop` was never spliced
-warning: syntax `itestop` was never spliced
-warning: syntax `iunop` was never spliced
-warning: syntax `labelidx` was never spliced
-warning: syntax `local` was never spliced
-warning: syntax `localidx` was never spliced
-warning: syntax `localtype` was never spliced
-warning: syntax `m` was never spliced
-warning: syntax `mem` was never spliced
-warning: syntax `memaddr` was never spliced
-warning: syntax `memidx` was never spliced
-warning: syntax `memidxop` was never spliced
-warning: syntax `meminst` was never spliced
-warning: syntax `memop` was never spliced
-warning: syntax `module` was never spliced
-warning: syntax `moduleinst` was never spliced
-warning: syntax `mut` was never spliced
-warning: syntax `n` was never spliced
-warning: syntax `name` was never spliced
-warning: syntax `nul` was never spliced
-warning: syntax `num` was never spliced
-warning: syntax `numtype` was never spliced
-warning: syntax `oktypeidx` was never spliced
-warning: syntax `oktypeidxnat` was never spliced
-warning: syntax `packedtype` was never spliced
-warning: syntax `packedval` was never spliced
-warning: syntax `rectype` was never spliced
-warning: syntax `ref` was never spliced
-warning: syntax `reftype` was never spliced
-warning: syntax `relop_numtype` was never spliced
-warning: syntax `result` was never spliced
-warning: syntax `resulttype` was never spliced
-warning: syntax `s33` was never spliced
-warning: syntax `sN` was never spliced
-warning: syntax `start` was never spliced
-warning: syntax `state` was never spliced
-warning: syntax `storagetype` was never spliced
-warning: syntax `store` was never spliced
-warning: syntax `structaddr` was never spliced
-warning: syntax `structinst` was never spliced
-warning: syntax `subtype` was never spliced
-warning: syntax `subtype` was never spliced
-warning: syntax `sx` was never spliced
-warning: syntax `table` was never spliced
-warning: syntax `tableaddr` was never spliced
-warning: syntax `tableidx` was never spliced
-warning: syntax `tableinst` was never spliced
-warning: syntax `testop_numtype` was never spliced
-warning: syntax `type` was never spliced
-warning: syntax `typeidx` was never spliced
-warning: syntax `typevar` was never spliced
-warning: syntax `u128` was never spliced
-warning: syntax `u31` was never spliced
-warning: syntax `u32` was never spliced
-warning: syntax `u64` was never spliced
-warning: syntax `uN` was never spliced
-warning: syntax `unop_numtype` was never spliced
-warning: syntax `val` was never spliced
-warning: syntax `valtype` was never spliced
-warning: syntax `valtype` was never spliced
-warning: syntax `vectype` was never spliced
-warning: grammar `Babsheaptype` was never spliced
-warning: grammar `Bblocktype` was never spliced
-warning: grammar `Bbyte` was never spliced
-warning: grammar `Bcastop` was never spliced
-warning: grammar `Bcode` was never spliced
-warning: grammar `Bcodesec` was never spliced
-warning: grammar `Bcomptype` was never spliced
-warning: grammar `Bcustom` was never spliced
-warning: grammar `Bcustomsec` was never spliced
-warning: grammar `Bdata` was never spliced
-warning: grammar `Bdatacnt` was never spliced
-warning: grammar `Bdatacntsec` was never spliced
-warning: grammar `Bdataidx` was never spliced
-warning: grammar `Bdatasec` was never spliced
-warning: grammar `Belem` was never spliced
-warning: grammar `Belemidx` was never spliced
-warning: grammar `Belemkind` was never spliced
-warning: grammar `Belemsec` was never spliced
-warning: grammar `Bexport` was never spliced
-warning: grammar `Bexportsec` was never spliced
-warning: grammar `Bexpr` was never spliced
-warning: grammar `Bexternidx` was never spliced
-warning: grammar `Bexterntype` was never spliced
-warning: grammar `Bf32` was never spliced
-warning: grammar `Bf64` was never spliced
-warning: grammar `BfN` was never spliced
-warning: grammar `Bfieldtype` was never spliced
-warning: grammar `Bfunc` was never spliced
-warning: grammar `Bfuncidx` was never spliced
-warning: grammar `Bfuncsec` was never spliced
-warning: grammar `Bglobal` was never spliced
-warning: grammar `Bglobalidx` was never spliced
-warning: grammar `Bglobalsec` was never spliced
-warning: grammar `Bglobaltype` was never spliced
-warning: grammar `Bheaptype` was never spliced
-warning: grammar `BiN` was never spliced
-warning: grammar `Bimport` was never spliced
-warning: grammar `Bimportsec` was never spliced
-warning: grammar `Binstr/control` was never spliced
-warning: grammar `Binstr/reference` was never spliced
-warning: grammar `Binstr/struct` was never spliced
-warning: grammar `Binstr/parametric` was never spliced
-warning: grammar `Binstr/variable` was never spliced
-warning: grammar `Binstr/table` was never spliced
-warning: grammar `Binstr/memory` was never spliced
-warning: grammar `Binstr/numeric-const` was never spliced
-warning: grammar `Binstr/numeric-test-i32` was never spliced
-warning: grammar `Binstr/numeric-rel-i32` was never spliced
-warning: grammar `Binstr/numeric-test-i64` was never spliced
-warning: grammar `Binstr/numeric-rel-i64` was never spliced
-warning: grammar `Binstr/numeric-rel-f32` was never spliced
-warning: grammar `Binstr/numeric-rel-f64` was never spliced
-warning: grammar `Binstr/numeric-un-i32` was never spliced
-warning: grammar `Binstr/numeric-bin-i32` was never spliced
-warning: grammar `Binstr/numeric-un-i64` was never spliced
-warning: grammar `Binstr/numeric-bin-i64` was never spliced
-warning: grammar `Binstr/numeric-un-f32` was never spliced
-warning: grammar `Binstr/numeric-bin-f32` was never spliced
-warning: grammar `Binstr/numeric-un-f64` was never spliced
-warning: grammar `Binstr/numeric-bin-f64` was never spliced
-warning: grammar `Binstr/numeric-cvt` was never spliced
-warning: grammar `Binstr/numeric-extend` was never spliced
-warning: grammar `Blabelidx` was never spliced
-warning: grammar `Blimits` was never spliced
-warning: grammar `Blocalidx` was never spliced
-warning: grammar `Blocals` was never spliced
-warning: grammar `Bmem` was never spliced
-warning: grammar `Bmemidx` was never spliced
-warning: grammar `Bmemop` was never spliced
-warning: grammar `Bmemsec` was never spliced
-warning: grammar `Bmemtype` was never spliced
-warning: grammar `Bmodule` was never spliced
-warning: grammar `Bmut` was never spliced
-warning: grammar `Bname` was never spliced
-warning: grammar `Bnumtype` was never spliced
-warning: grammar `Bpackedtype` was never spliced
-warning: grammar `Brectype` was never spliced
-warning: grammar `Breftype` was never spliced
-warning: grammar `Bresulttype` was never spliced
-warning: grammar `Bs33` was never spliced
-warning: grammar `BsN` was never spliced
-warning: grammar `Bsection_` was never spliced
-warning: grammar `Bstart` was never spliced
-warning: grammar `Bstartsec` was never spliced
-warning: grammar `Bstoragetype` was never spliced
-warning: grammar `Bsubtype` was never spliced
-warning: grammar `Btable` was never spliced
-warning: grammar `Btableidx` was never spliced
-warning: grammar `Btablesec` was never spliced
-warning: grammar `Btabletype` was never spliced
-warning: grammar `Btype` was never spliced
-warning: grammar `Btypeidx` was never spliced
-warning: grammar `Btypesec` was never spliced
-warning: grammar `Bu32` was never spliced
-warning: grammar `Bu64` was never spliced
-warning: grammar `BuN` was never spliced
-warning: grammar `Bvaltype` was never spliced
-warning: grammar `Bvec` was never spliced
-warning: grammar `Bvectype` was never spliced
-warning: rule `Blocktype_ok/void` was never spliced
-warning: rule `Blocktype_ok/result` was never spliced
-warning: rule `Blocktype_ok/typeidx` was never spliced
-warning: rule `Comptype_ok/struct` was never spliced
-warning: rule `Comptype_ok/array` was never spliced
-warning: rule `Comptype_ok/func` was never spliced
-warning: rule `Comptype_sub/struct` was never spliced
-warning: rule `Comptype_sub/array` was never spliced
-warning: rule `Comptype_sub/func` was never spliced
-warning: rule `Data_ok` was never spliced
-warning: rule `Datamode_ok/active` was never spliced
-warning: rule `Datamode_ok/passive` was never spliced
-warning: rule `Deftype_ok` was never spliced
-warning: rule `Deftype_sub/refl` was never spliced
-warning: rule `Deftype_sub/super` was never spliced
-warning: rule `Elem_ok` was never spliced
-warning: rule `Elemmode_ok/active` was never spliced
-warning: rule `Elemmode_ok/passive` was never spliced
-warning: rule `Elemmode_ok/declare` was never spliced
-warning: rule `Eval_expr` was never spliced
-warning: rule `Expand` was never spliced
-warning: rule `Export_ok` was never spliced
-warning: rule `Expr_const` was never spliced
-warning: rule `Expr_ok` was never spliced
-warning: rule `Expr_ok_const` was never spliced
-warning: rule `Externidx_ok/func` was never spliced
-warning: rule `Externidx_ok/global` was never spliced
-warning: rule `Externidx_ok/table` was never spliced
-warning: rule `Externidx_ok/mem` was never spliced
-warning: rule `Externtype_ok/func` was never spliced
-warning: rule `Externtype_ok/global` was never spliced
-warning: rule `Externtype_ok/table` was never spliced
-warning: rule `Externtype_ok/mem` was never spliced
-warning: rule `Externtype_sub/func` was never spliced
-warning: rule `Externtype_sub/global` was never spliced
-warning: rule `Externtype_sub/table` was never spliced
-warning: rule `Externtype_sub/mem` was never spliced
-warning: rule `Fieldtype_ok` was never spliced
-warning: rule `Fieldtype_sub/const` was never spliced
-warning: rule `Fieldtype_sub/var` was never spliced
-warning: rule `Func_ok` was never spliced
-warning: rule `Functype_ok` was never spliced
-warning: rule `Functype_sub` was never spliced
-warning: rule `Global_ok` was never spliced
-warning: rule `Globals_ok/empty` was never spliced
-warning: rule `Globals_ok/cons` was never spliced
-warning: rule `Globaltype_ok` was never spliced
-warning: rule `Globaltype_sub/const` was never spliced
-warning: rule `Globaltype_sub/var` was never spliced
-warning: rule `Heaptype_ok/abs` was never spliced
-warning: rule `Heaptype_ok/typeidx` was never spliced
-warning: rule `Heaptype_ok/rec` was never spliced
-warning: rule `Heaptype_sub/refl` was never spliced
-warning: rule `Heaptype_sub/trans` was never spliced
-warning: rule `Heaptype_sub/eq-any` was never spliced
-warning: rule `Heaptype_sub/i31-eq` was never spliced
-warning: rule `Heaptype_sub/struct-eq` was never spliced
-warning: rule `Heaptype_sub/array-eq` was never spliced
-warning: rule `Heaptype_sub/struct` was never spliced
-warning: rule `Heaptype_sub/array` was never spliced
-warning: rule `Heaptype_sub/func` was never spliced
-warning: rule `Heaptype_sub/def` was never spliced
-warning: rule `Heaptype_sub/typeidx-l` was never spliced
-warning: rule `Heaptype_sub/typeidx-r` was never spliced
-warning: rule `Heaptype_sub/rec` was never spliced
-warning: rule `Heaptype_sub/none` was never spliced
-warning: rule `Heaptype_sub/nofunc` was never spliced
-warning: rule `Heaptype_sub/noextern` was never spliced
-warning: rule `Heaptype_sub/bot` was never spliced
-warning: rule `Import_ok` was never spliced
-warning: rule `Instr_const/const` was never spliced
-warning: rule `Instr_const/ref.null` was never spliced
-warning: rule `Instr_const/ref.func` was never spliced
-warning: rule `Instr_const/global.get` was never spliced
-warning: rule `Instr_const/binop` was never spliced
-warning: rule `Instr_ok/select-expl` was never spliced
-warning: rule `Instr_ok/select-impl` was never spliced
-warning: rule `Instr_ok/br` was never spliced
-warning: rule `Instr_ok/br_if` was never spliced
-warning: rule `Instr_ok/br_table` was never spliced
-warning: rule `Instr_ok/br_on_null` was never spliced
-warning: rule `Instr_ok/br_on_non_null` was never spliced
-warning: rule `Instr_ok/br_on_cast` was never spliced
-warning: rule `Instr_ok/br_on_cast_fail` was never spliced
-warning: rule `Instr_ok/return` was never spliced
-warning: rule `Instr_ok/call` was never spliced
-warning: rule `Instr_ok/call_ref` was never spliced
-warning: rule `Instr_ok/call_indirect` was never spliced
-warning: rule `Instr_ok/return_call` was never spliced
-warning: rule `Instr_ok/return_call_ref` was never spliced
-warning: rule `Instr_ok/return_call_indirect` was never spliced
-warning: rule `Instr_ok/const` was never spliced
-warning: rule `Instr_ok/unop` was never spliced
-warning: rule `Instr_ok/binop` was never spliced
-warning: rule `Instr_ok/testop` was never spliced
-warning: rule `Instr_ok/relop` was never spliced
-warning: rule `Instr_ok/extend` was never spliced
-warning: rule `Instr_ok/reinterpret` was never spliced
-warning: rule `Instr_ok/ref.null` was never spliced
-warning: rule `Instr_ok/ref.func` was never spliced
-warning: rule `Instr_ok/ref.i31` was never spliced
-warning: rule `Instr_ok/ref.is_null` was never spliced
-warning: rule `Instr_ok/ref.as_non_null` was never spliced
-warning: rule `Instr_ok/ref.eq` was never spliced
-warning: rule `Instr_ok/ref.test` was never spliced
-warning: rule `Instr_ok/ref.cast` was never spliced
-warning: rule `Instr_ok/i31.get` was never spliced
-warning: rule `Instr_ok/struct.new` was never spliced
-warning: rule `Instr_ok/struct.new_default` was never spliced
-warning: rule `Instr_ok/struct.get` was never spliced
-warning: rule `Instr_ok/struct.set` was never spliced
-warning: rule `Instr_ok/array.new` was never spliced
-warning: rule `Instr_ok/array.new_default` was never spliced
-warning: rule `Instr_ok/array.new_fixed` was never spliced
-warning: rule `Instr_ok/array.new_elem` was never spliced
-warning: rule `Instr_ok/array.new_data` was never spliced
-warning: rule `Instr_ok/array.get` was never spliced
-warning: rule `Instr_ok/array.set` was never spliced
-warning: rule `Instr_ok/array.len` was never spliced
-warning: rule `Instr_ok/array.fill` was never spliced
-warning: rule `Instr_ok/array.copy` was never spliced
-warning: rule `Instr_ok/array.init_elem` was never spliced
-warning: rule `Instr_ok/array.init_data` was never spliced
-warning: rule `Instr_ok/extern.convert_any` was never spliced
-warning: rule `Instr_ok/any.convert_extern` was never spliced
-warning: rule `Instr_ok/local.get` was never spliced
-warning: rule `Instr_ok/global.get` was never spliced
-warning: rule `Instr_ok/global.set` was never spliced
-warning: rule `Instr_ok/table.get` was never spliced
-warning: rule `Instr_ok/table.set` was never spliced
-warning: rule `Instr_ok/table.size` was never spliced
-warning: rule `Instr_ok/table.grow` was never spliced
-warning: rule `Instr_ok/table.fill` was never spliced
-warning: rule `Instr_ok/table.copy` was never spliced
-warning: rule `Instr_ok/table.init` was never spliced
-warning: rule `Instr_ok/elem.drop` was never spliced
-warning: rule `Instr_ok/memory.size` was never spliced
-warning: rule `Instr_ok/memory.grow` was never spliced
-warning: rule `Instr_ok/memory.fill` was never spliced
-warning: rule `Instr_ok/memory.copy` was never spliced
-warning: rule `Instr_ok/memory.init` was never spliced
-warning: rule `Instr_ok/data.drop` was never spliced
-warning: rule `Instr_ok/load` was never spliced
-warning: rule `Instr_ok/store` was never spliced
-warning: rule `Instrf_ok/instr` was never spliced
-warning: rule `Instrf_ok/local.set` was never spliced
-warning: rule `Instrf_ok/local.tee` was never spliced
-warning: rule `Instrs_ok/empty` was spliced more than once
-warning: rule `Instrs_ok/sub` was never spliced
-warning: rule `Instrs_ok/frame` was spliced more than once
-warning: rule `Instrtype_ok` was never spliced
-warning: rule `Instrtype_sub` was never spliced
-warning: rule `Limits_ok` was never spliced
-warning: rule `Limits_sub` was never spliced
-warning: rule `Local_ok/set` was never spliced
-warning: rule `Local_ok/unset` was never spliced
-warning: rule `Mem_ok` was never spliced
-warning: rule `Memtype_ok` was never spliced
-warning: rule `Memtype_sub` was never spliced
-warning: rule `Module_ok` was never spliced
-warning: rule `Numtype_ok` was never spliced
-warning: rule `Numtype_sub` was never spliced
-warning: rule `Packedtype_ok` was never spliced
-warning: rule `Packedtype_sub` was never spliced
-warning: rule `Rectype_ok/empty` was never spliced
-warning: rule `Rectype_ok/cons` was never spliced
-warning: rule `Rectype_ok/rec2` was never spliced
-warning: rule `Rectype_ok2/empty` was never spliced
-warning: rule `Rectype_ok2/cons` was never spliced
-warning: rule `Ref_ok/null` was never spliced
-warning: rule `Ref_ok/i31` was never spliced
-warning: rule `Ref_ok/struct` was never spliced
-warning: rule `Ref_ok/array` was never spliced
-warning: rule `Ref_ok/func` was never spliced
-warning: rule `Ref_ok/host` was never spliced
-warning: rule `Ref_ok/extern` was never spliced
-warning: rule `Reftype_ok` was never spliced
-warning: rule `Reftype_sub/nonnull` was never spliced
-warning: rule `Reftype_sub/null` was never spliced
-warning: rule `Resulttype_ok` was never spliced
-warning: rule `Resulttype_sub` was never spliced
-warning: rule `Start_ok` was never spliced
-warning: rule `Step/struct.new` was never spliced
-warning: rule `Step/struct.set-null` was never spliced
-warning: rule `Step/struct.set-struct` was never spliced
-warning: rule `Step/array.new_fixed` was never spliced
-warning: rule `Step/array.set-null` was never spliced
-warning: rule `Step/array.set-oob` was never spliced
-warning: rule `Step/array.set-array` was never spliced
-warning: rule `Step/local.set` was never spliced
-warning: rule `Step/global.set` was never spliced
-warning: rule `Step/table.set-oob` was never spliced
-warning: rule `Step/table.set-val` was never spliced
-warning: rule `Step/table.grow-succeed` was never spliced
-warning: rule `Step/table.grow-fail` was never spliced
-warning: rule `Step/elem.drop` was never spliced
-warning: rule `Step/store-num-oob` was never spliced
-warning: rule `Step/store-num-val` was never spliced
-warning: rule `Step/store-pack-oob` was never spliced
-warning: rule `Step/store-pack-val` was never spliced
-warning: rule `Step/memory.grow-succeed` was never spliced
-warning: rule `Step/memory.grow-fail` was never spliced
-warning: rule `Step/data.drop` was never spliced
-warning: rule `Step_pure/unreachable` was never spliced
-warning: rule `Step_pure/nop` was never spliced
-warning: rule `Step_pure/drop` was never spliced
-warning: rule `Step_pure/select-true` was never spliced
-warning: rule `Step_pure/select-false` was never spliced
-warning: rule `Step_pure/if-true` was spliced more than once
-warning: rule `Step_pure/if-false` was spliced more than once
-warning: rule `Step_pure/label-vals` was never spliced
-warning: rule `Step_pure/br-zero` was never spliced
-warning: rule `Step_pure/br-succ` was never spliced
-warning: rule `Step_pure/br_if-true` was never spliced
-warning: rule `Step_pure/br_if-false` was never spliced
-warning: rule `Step_pure/br_table-lt` was never spliced
-warning: rule `Step_pure/br_table-ge` was never spliced
-warning: rule `Step_pure/br_on_null-null` was never spliced
-warning: rule `Step_pure/br_on_null-addr` was never spliced
-warning: rule `Step_pure/br_on_non_null-null` was never spliced
-warning: rule `Step_pure/br_on_non_null-addr` was never spliced
-warning: rule `Step_pure/call_indirect-call` was never spliced
-warning: rule `Step_pure/return_call_indirect` was never spliced
-warning: rule `Step_pure/frame-vals` was never spliced
-warning: rule `Step_pure/return-frame` was never spliced
-warning: rule `Step_pure/return-label` was never spliced
-warning: rule `Step_pure/unop-val` was never spliced
-warning: rule `Step_pure/unop-trap` was never spliced
-warning: rule `Step_pure/binop-val` was never spliced
-warning: rule `Step_pure/binop-trap` was never spliced
-warning: rule `Step_pure/testop` was never spliced
-warning: rule `Step_pure/relop` was never spliced
-warning: rule `Step_pure/extend` was never spliced
-warning: rule `Step_pure/cvtop-val` was never spliced
-warning: rule `Step_pure/cvtop-trap` was never spliced
-warning: rule `Step_pure/ref.i31` was never spliced
-warning: rule `Step_pure/ref.is_null-true` was never spliced
-warning: rule `Step_pure/ref.is_null-false` was never spliced
-warning: rule `Step_pure/ref.as_non_null-null` was never spliced
-warning: rule `Step_pure/ref.as_non_null-addr` was never spliced
-warning: rule `Step_pure/ref.eq-null` was never spliced
-warning: rule `Step_pure/ref.eq-true` was never spliced
-warning: rule `Step_pure/ref.eq-false` was never spliced
-warning: rule `Step_pure/i31.get-null` was never spliced
-warning: rule `Step_pure/i31.get-num` was never spliced
-warning: rule `Step_pure/extern.convert_any-null` was never spliced
-warning: rule `Step_pure/extern.convert_any-addr` was never spliced
-warning: rule `Step_pure/any.convert_extern-null` was never spliced
-warning: rule `Step_pure/any.convert_extern-addr` was never spliced
-warning: rule `Step_pure/local.tee` was never spliced
-warning: rule `Step_read/br_on_cast-succeed` was never spliced
-warning: rule `Step_read/br_on_cast-fail` was never spliced
-warning: rule `Step_read/br_on_cast_fail-succeed` was never spliced
-warning: rule `Step_read/br_on_cast_fail-fail` was never spliced
-warning: rule `Step_read/call` was never spliced
-warning: rule `Step_read/call_ref-null` was never spliced
-warning: rule `Step_read/call_ref-func` was never spliced
-warning: rule `Step_read/return_call` was never spliced
-warning: rule `Step_read/return_call_ref-frame-null` was never spliced
-warning: rule `Step_read/return_call_ref-frame-addr` was never spliced
-warning: rule `Step_read/return_call_ref-label` was never spliced
-warning: rule `Step_read/ref.func` was never spliced
-warning: rule `Step_read/ref.test-true` was never spliced
-warning: rule `Step_read/ref.test-false` was never spliced
-warning: rule `Step_read/ref.cast-succeed` was never spliced
-warning: rule `Step_read/ref.cast-fail` was never spliced
-warning: rule `Step_read/struct.new_default` was never spliced
-warning: rule `Step_read/struct.get-null` was never spliced
-warning: rule `Step_read/struct.get-struct` was never spliced
-warning: rule `Step_read/array.new` was never spliced
-warning: rule `Step_read/array.new_default` was never spliced
-warning: rule `Step_read/array.new_elem-oob` was never spliced
-warning: rule `Step_read/array.new_elem-alloc` was never spliced
-warning: rule `Step_read/array.new_data-oob` was never spliced
-warning: rule `Step_read/array.new_data-alloc` was never spliced
-warning: rule `Step_read/array.get-null` was never spliced
-warning: rule `Step_read/array.get-oob` was never spliced
-warning: rule `Step_read/array.get-array` was never spliced
-warning: rule `Step_read/array.len-null` was never spliced
-warning: rule `Step_read/array.len-array` was never spliced
-warning: rule `Step_read/array.fill-null` was never spliced
-warning: rule `Step_read/array.fill-oob` was never spliced
-warning: rule `Step_read/array.fill-zero` was never spliced
-warning: rule `Step_read/array.fill-succ` was never spliced
-warning: rule `Step_read/array.copy-null1` was never spliced
-warning: rule `Step_read/array.copy-null2` was never spliced
-warning: rule `Step_read/array.copy-oob1` was never spliced
-warning: rule `Step_read/array.copy-oob2` was never spliced
-warning: rule `Step_read/array.copy-zero` was never spliced
-warning: rule `Step_read/array.copy-le` was never spliced
-warning: rule `Step_read/array.copy-gt` was never spliced
-warning: rule `Step_read/array.init_elem-null` was never spliced
-warning: rule `Step_read/array.init_elem-oob1` was never spliced
-warning: rule `Step_read/array.init_elem-oob2` was never spliced
-warning: rule `Step_read/array.init_elem-zero` was never spliced
-warning: rule `Step_read/array.init_elem-succ` was never spliced
-warning: rule `Step_read/array.init_data-null` was never spliced
-warning: rule `Step_read/array.init_data-oob1` was never spliced
-warning: rule `Step_read/array.init_data-oob2` was never spliced
-warning: rule `Step_read/array.init_data-zero` was never spliced
-warning: rule `Step_read/array.init_data-succ` was never spliced
-warning: rule `Step_read/local.get` was never spliced
-warning: rule `Step_read/global.get` was never spliced
-warning: rule `Step_read/table.get-oob` was never spliced
-warning: rule `Step_read/table.get-val` was never spliced
-warning: rule `Step_read/table.size` was never spliced
-warning: rule `Step_read/table.fill-oob` was never spliced
-warning: rule `Step_read/table.fill-zero` was never spliced
-warning: rule `Step_read/table.fill-succ` was never spliced
-warning: rule `Step_read/table.copy-oob` was never spliced
-warning: rule `Step_read/table.copy-zero` was never spliced
-warning: rule `Step_read/table.copy-le` was never spliced
-warning: rule `Step_read/table.copy-gt` was never spliced
-warning: rule `Step_read/table.init-oob` was never spliced
-warning: rule `Step_read/table.init-zero` was never spliced
-warning: rule `Step_read/table.init-succ` was never spliced
-warning: rule `Step_read/load-num-oob` was never spliced
-warning: rule `Step_read/load-num-val` was never spliced
-warning: rule `Step_read/load-pack-oob` was never spliced
-warning: rule `Step_read/load-pack-val` was never spliced
-warning: rule `Step_read/memory.size` was never spliced
-warning: rule `Step_read/memory.fill-oob` was never spliced
-warning: rule `Step_read/memory.fill-zero` was never spliced
-warning: rule `Step_read/memory.fill-succ` was never spliced
-warning: rule `Step_read/memory.copy-oob` was never spliced
-warning: rule `Step_read/memory.copy-zero` was never spliced
-warning: rule `Step_read/memory.copy-le` was never spliced
-warning: rule `Step_read/memory.copy-gt` was never spliced
-warning: rule `Step_read/memory.init-oob` was never spliced
-warning: rule `Step_read/memory.init-zero` was never spliced
-warning: rule `Step_read/memory.init-succ` was never spliced
-warning: rule `Steps/refl` was never spliced
-warning: rule `Steps/trans` was never spliced
-warning: rule `Storagetype_ok/val` was never spliced
-warning: rule `Storagetype_ok/packed` was never spliced
-warning: rule `Storagetype_sub/val` was never spliced
-warning: rule `Storagetype_sub/packed` was never spliced
-warning: rule `Subtype_ok` was never spliced
-warning: rule `Subtype_ok2` was never spliced
-warning: rule `Table_ok` was never spliced
-warning: rule `Tabletype_ok` was never spliced
-warning: rule `Tabletype_sub` was never spliced
-warning: rule `Type_ok` was never spliced
-warning: rule `Types_ok/empty` was never spliced
-warning: rule `Types_ok/cons` was never spliced
-warning: rule `Valtype_ok/num` was never spliced
-warning: rule `Valtype_ok/vec` was never spliced
-warning: rule `Valtype_ok/ref` was never spliced
-warning: rule `Valtype_ok/bot` was never spliced
-warning: rule `Valtype_sub/num` was never spliced
-warning: rule `Valtype_sub/vec` was never spliced
-warning: rule `Valtype_sub/ref` was never spliced
-warning: rule `Valtype_sub/bot` was never spliced
-warning: rule `Vectype_ok` was never spliced
-warning: rule `Vectype_sub` was never spliced
-warning: definition `E` was never spliced
-warning: definition `Ki` was never spliced
-warning: definition `M` was never spliced
-warning: definition `allocdata` was never spliced
-warning: definition `allocdatas` was never spliced
-warning: definition `allocelem` was never spliced
-warning: definition `allocelems` was never spliced
-warning: definition `allocfunc` was never spliced
-warning: definition `allocfuncs` was never spliced
-warning: definition `allocglobal` was never spliced
-warning: definition `allocglobals` was never spliced
-warning: definition `allocmem` was never spliced
-warning: definition `allocmems` was never spliced
-warning: definition `allocmodule` was never spliced
-warning: definition `alloctable` was never spliced
-warning: definition `alloctables` was never spliced
-warning: definition `alloctypes` was never spliced
-warning: definition `arrayinst` was never spliced
-warning: definition `before` was never spliced
-warning: definition `binop` was never spliced
-warning: definition `blocktype` was never spliced
-warning: definition `clostype` was never spliced
-warning: definition `clostypes` was never spliced
-warning: definition `concat_bytes` was never spliced
-warning: definition `concat_instr` was never spliced
-warning: definition `concat_locals` was never spliced
-warning: definition `cvtop` was never spliced
-warning: definition `data` was never spliced
-warning: definition `datainst` was never spliced
-warning: definition `diffrt` was never spliced
-warning: definition `elem` was never spliced
-warning: definition `eleminst` was never spliced
-warning: definition `expanddt` was never spliced
-warning: definition `expon` was never spliced
-warning: definition `ext` was never spliced
-warning: definition `ext_arrayinst` was never spliced
-warning: definition `ext_structinst` was never spliced
-warning: definition `fbytes` was never spliced
-warning: definition `frame` was never spliced
-warning: definition `free_dataidx_expr` was never spliced
-warning: definition `free_dataidx_func` was never spliced
-warning: definition `free_dataidx_funcs` was never spliced
-warning: definition `free_dataidx_instr` was never spliced
-warning: definition `free_dataidx_instrs` was never spliced
-warning: definition `funcsxt` was never spliced
-warning: definition `funcsxv` was never spliced
-warning: definition `fzero` was never spliced
-warning: definition `global` was never spliced
-warning: definition `globalinst` was never spliced
-warning: definition `globalsxt` was never spliced
-warning: definition `globalsxv` was never spliced
-warning: definition `growmemory` was never spliced
-warning: definition `growtable` was never spliced
-warning: definition `ibytes` was never spliced
-warning: definition `idx` was never spliced
-warning: definition `in_binop` was never spliced
-warning: definition `in_numtype` was never spliced
-warning: definition `inst_reftype` was never spliced
-warning: definition `instantiate` was never spliced
-warning: definition `instexport` was never spliced
-warning: definition `invfbytes` was never spliced
-warning: definition `invibytes` was never spliced
-warning: definition `invoke` was never spliced
-warning: definition `invsigned` was never spliced
-warning: definition `local` was never spliced
-warning: definition `mem` was never spliced
-warning: definition `meminst` was never spliced
-warning: definition `memop0` was never spliced
-warning: definition `memsxt` was never spliced
-warning: definition `memsxv` was never spliced
-warning: definition `min` was never spliced
-warning: definition `moduleinst` was never spliced
-warning: definition `ntbytes` was never spliced
-warning: definition `packedsize` was never spliced
-warning: definition `packval` was never spliced
-warning: definition `relop` was never spliced
-warning: definition `rolldt` was never spliced
-warning: definition `rollrt` was never spliced
-warning: definition `rundata` was never spliced
-warning: definition `runelem` was never spliced
-warning: definition `s33_to_u32` was never spliced
-warning: definition `setminus` was never spliced
-warning: definition `setminus1` was never spliced
-warning: definition `signed` was never spliced
-warning: definition `signif` was never spliced
-warning: definition `storagesize` was never spliced
-warning: definition `store` was never spliced
-warning: definition `structinst` was never spliced
-warning: definition `subst_all_deftype` was never spliced
-warning: definition `subst_all_deftypes` was never spliced
-warning: definition `subst_all_reftype` was never spliced
-warning: definition `subst_comptype` was never spliced
-warning: definition `subst_deftype` was never spliced
-warning: definition `subst_externtype` was never spliced
-warning: definition `subst_fieldtype` was never spliced
-warning: definition `subst_functype` was never spliced
-warning: definition `subst_globaltype` was never spliced
-warning: definition `subst_heaptype` was never spliced
-warning: definition `subst_memtype` was never spliced
-warning: definition `subst_numtype` was never spliced
-warning: definition `subst_packedtype` was never spliced
-warning: definition `subst_rectype` was never spliced
-warning: definition `subst_reftype` was never spliced
-warning: definition `subst_storagetype` was never spliced
-warning: definition `subst_subtype` was never spliced
-warning: definition `subst_tabletype` was never spliced
-warning: definition `subst_typevar` was never spliced
-warning: definition `subst_valtype` was never spliced
-warning: definition `subst_vectype` was never spliced
-warning: definition `sum` was never spliced
-warning: definition `sxfield` was never spliced
-warning: definition `tableinst` was never spliced
-warning: definition `tablesxt` was never spliced
-warning: definition `tablesxv` was never spliced
-warning: definition `testop` was never spliced
-warning: definition `type` was never spliced
-warning: definition `unop` was never spliced
-warning: definition `unpacknumtype` was never spliced
-warning: definition `unpacktype` was never spliced
-warning: definition `unpackval` was never spliced
-warning: definition `unrolldt` was never spliced
-warning: definition `unrollht` was never spliced
-warning: definition `unrollrt` was never spliced
-warning: definition `utf8` was never spliced
-warning: definition `with_array` was never spliced
-warning: definition `with_data` was never spliced
-warning: definition `with_elem` was never spliced
-warning: definition `with_global` was never spliced
-warning: definition `with_local` was never spliced
-warning: definition `with_locals` was never spliced
-warning: definition `with_mem` was never spliced
-warning: definition `with_meminst` was never spliced
-warning: definition `with_struct` was never spliced
-warning: definition `with_table` was never spliced
-warning: definition `with_tableinst` was never spliced
-warning: definition `wrap` was never spliced
-warning: definition `ztbytes` was never spliced
-== Complete.
->>>>>>> ac71d856
 ```