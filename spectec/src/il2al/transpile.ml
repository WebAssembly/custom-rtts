open Al
open Ast
open Walk
open Al_util
open Util
open Util.Source
open Util.Record

module Atom = El.Atom


(* Helpers *)

let (@@) (g: instr -> instr list) (f: instr -> instr list) (i: instr): instr list =
  f i |> List.map g |> List.flatten
let composite (g: 'a -> 'a) (f: 'a -> 'a) (x: 'a): 'a = f x |> g
let lift f x = [f x]

let take n str =
  let len = min n (String.length str) in
  String.sub str 0 len ^ if len <= n then "" else "..."

let rec neg cond =
  let cond' =
    match cond.it with
    | UnE (NotOp, c) -> c.it
    | BinE (AndOp, c1, c2) -> BinE (OrOp, neg c1, neg c2)
    | BinE (OrOp, c1, c2) -> BinE (AndOp, neg c1, neg c2)
    | BinE (EqOp, e1, e2) -> BinE (NeOp, e1, e2)
    | BinE (NeOp, e1, e2) -> BinE (EqOp, e1, e2)
    | BinE (LtOp, e1, e2) -> BinE (GeOp, e1, e2)
    | BinE (GtOp, e1, e2) -> BinE (LeOp, e1, e2)
    | BinE (LeOp, e1, e2) -> BinE (GtOp, e1, e2)
    | BinE (GeOp, e1, e2) -> BinE (LtOp, e1, e2)
    | _ -> UnE (NotOp, cond)
  in
  { cond with it = cond' }

let both_empty cond1 cond2 =
  let get_list cond =
    match cond.it with
    | BinE (EqOp, e, { it = ListE []; _ })
    | BinE (EqOp, { it = ListE []; _ }, e) -> Some e
    | BinE (EqOp, { it = LenE e; _ }, { it = NumE z; _ })
    | BinE (EqOp, { it = NumE z; _ }, { it = LenE e; _ })
    | BinE (LeOp, { it = LenE e; _ }, { it = NumE z; _ })
    | BinE (GeOp, { it = NumE z; _ }, { it = LenE e; _ }) when z = Z.zero -> Some e
    | BinE (LtOp, { it = LenE e; _ }, { it = NumE z; _ })
    | BinE (GeOp, { it = NumE z; _ }, { it = LenE e; _ }) when z = Z.one -> Some e
    | _ -> None
  in
  match get_list cond1, get_list cond2 with
  | Some e1, Some e2 -> Eq.eq_expr e1 e2
  | _ -> false

let both_non_empty cond1 cond2 =
  let get_list cond =
    match cond.it with
    | BinE (NeOp, e, { it = ListE []; _ })
    | BinE (NeOp, { it = ListE []; _ }, e) -> Some e
    | BinE (NeOp, { it = LenE e; _ }, { it = NumE z; _ })
    | BinE (NeOp, { it = NumE z; _ }, { it = LenE e; _ })
    | BinE (LtOp, { it = NumE z; _ }, { it = LenE e; _ })
    | BinE (GtOp, { it = LenE e; _ }, { it = NumE z; _ }) when z = Z.zero -> Some e
    | BinE (LeOp, { it = NumE z; _ }, { it = LenE e; _ })
    | BinE (GeOp, { it = LenE e; _ }, { it = NumE z; _ }) when z = Z.one-> Some e
    | _ -> None
  in
  match get_list cond1, get_list cond2 with
  | Some e1, Some e2 -> Eq.eq_expr e1 e2
  | _ -> false

let eq_cond cond1 cond2 =
  Eq.eq_expr cond1 cond2
  || both_empty cond1 cond2
  || both_non_empty cond1 cond2


let rec count_instrs instrs =
  instrs
  |> List.map
    (fun instr ->
      match instr.it with
      | IfI (_, il1, il2) | EitherI (il1, il2) -> 10 + count_instrs il1 + count_instrs il2
      | OtherwiseI il -> 1 + count_instrs il
      | TrapI | ReturnI _ -> 0
      | _ -> 1)
  |> List.fold_left (+) 0

let rec unify acc l1 l2 =
  match (l1, l2) with
  | h1 :: t1, h2 :: t2 when Eq.eq_instr h1 h2 -> unify (h1 :: acc) t1 t2
  | _ -> (List.rev acc, l1, l2)
let unify_head = unify []
let unify_tail l1 l2 =
  let unified, l1', l2' = unify [] (List.rev l1) (List.rev l2) in
  List.rev unified, List.rev l1', List.rev l2'


(* AL -> AL transpilers *)

(* Recursively append else block to every empty if *)
let rec insert_otherwise else_body instrs =
  let walk = insert_otherwise else_body in
  List.fold_left_map
    (fun visit_if inst ->
      let at = inst.at in
      match inst.it with
      | IfI (c, il, []) ->
        let _, il' = walk il in
        (true, ifI (c, il', else_body) ~at:at)
      | IfI (c, il1, il2) ->
        let visit_if1, il1' = walk il1 in
        let visit_if2, il2' = walk il2 in
        let visit_if = visit_if || visit_if1 || visit_if2 in
        (visit_if, ifI (c, il1', il2') ~at:at)
      | OtherwiseI il ->
        let visit_if', il' = walk il in
        let visit_if = visit_if || visit_if' in
        (visit_if, otherwiseI il' ~at:at)
      | EitherI (il1, il2) ->
        let visit_if1, il1' = walk il1 in
        let visit_if2, il2' = walk il2 in
        let visit_if = visit_if || visit_if1 || visit_if2 in
        (visit_if, eitherI (il1', il2') ~at:at)
      | _ -> (visit_if, inst))
    false instrs

(* Merge two consecutive blocks: *)
(* - If they share same prefix *)
(* - If the latter block of instrs is a single Otherwise *)
let merge instrs1 instrs2 =
  let head, tail1, tail2 = unify_head instrs1 instrs2 in
  let unified_tail =
    match tail2 with
    | [{ it = OtherwiseI else_body; _ }] ->
      let visit_if, merged = insert_otherwise else_body tail1 in
      if not visit_if then
        print_endline
          ("Warning: No corresponding if for"
          ^ take 100 (Print.string_of_instrs instrs2));
      merged
    | _ -> tail1 @ tail2
  in
  head @ unified_tail

let merge_blocks blocks = List.fold_right merge blocks []

(* Enhance readability of AL *)

let rec unify_if instrs =
  List.fold_right
    (fun i il ->
      let new_i =
        let at = i.at in
        match i.it with
        | IfI (c, il1, il2) -> ifI (c, unify_if il1, unify_if il2) ~at:at
        | OtherwiseI il -> otherwiseI (unify_if il) ~at:at
        | EitherI (il1, il2) -> eitherI (unify_if il1, unify_if il2) ~at:at
        | _ -> i
      in
      match (new_i, il) with
      | { it = IfI (c1, body1, []); at = at1; _ }, { it = IfI (c2, body2, []); at = at2; _ } :: rest
        when Eq.eq_expr c1 c2 ->
        (* Assumption: common should have no side effect (replace) *)
        let common, own_body1, own_body2 = unify_head body1 body2 in
        let body = unify_if (common @ own_body1 @ own_body2) in
        let at = over_region [ at1; at2 ] in
        ifI (c1, body, []) ~at:at :: rest
      | _ -> new_i :: il)
    instrs []

let rec infer_else instrs =
  List.fold_right
    (fun i il ->
      let new_i =
        let at = i.at in
        match i.it with
        | IfI (c, il1, il2) -> ifI (c, infer_else il1, infer_else il2) ~at:at
        | OtherwiseI il -> otherwiseI (infer_else il) ~at:at
        | EitherI (il1, il2) -> eitherI (infer_else il1, infer_else il2) ~at:at
        | _ -> i
      in
      match (new_i, il) with
      | { it = IfI (c1, then_body1, else_body1); at = at1; _ }, { it = IfI (c2, else_body2, then_body2); at = at2; _ } :: rest
        when eq_cond c1 (neg c2) ->
        let at = over_region [ at1; at2 ] in
        ifI (c1, then_body1 @ then_body2, else_body1 @ else_body2) ~at:at :: rest
      | _ -> new_i :: il)
    instrs []

let if_not_defined cond =
  let at = cond.at in
  match cond.it with
  | BinE (EqOp, e, { it = OptE None; _ }) -> unE (NotOp, isDefinedE e ~at:e.at ~note:boolT) ~at:at ~note:boolT
  | _ -> cond

let swap_if instr =
  let at = instr.at in
  match instr.it with
  | IfI (c, il, []) -> ifI (c, il, []) ~at:at
  | IfI (c, [], il) -> ifI (neg c, il, []) ~at:at
  | IfI (c, il1, il2) when count_instrs il1 > count_instrs il2 -> ifI (neg c, il2, il1) ~at:at
  | _ -> instr

let rec return_at_last = function
  | [] -> false
  | h :: t ->
    match h.it with
    | TrapI | ReturnI _ -> true
    | _ -> return_at_last t

let early_return instr =
  let at = instr.at in
  match instr.it with
  | IfI (c, il1, il2) when return_at_last il1 -> ifI (c, il1, []) ~at:at :: il2
  | _ -> [ instr ]

let unify_if_tail instr =
  let at = instr.at in
  match instr.it with
  | IfI (_, [], []) -> []
  | IfI (c, il1, il2) ->
    let t, il1', il2' = unify_tail il1 il2 in
    ifI (c, il1', il2') ~at:at :: t
  | _ -> [ instr ]

let remove_unnecessary_branch =
  let rec remove_unnecessary_branch' path_cond instr =
    let new_ = List.concat_map (remove_unnecessary_branch' path_cond) in
    let instr_at = instr.at in
    match instr.it with
    | IfI (c, il1, il2) ->
      if List.exists (eq_cond c) path_cond then il1
      else if List.exists (eq_cond (neg c)) path_cond then il2
      else
        let new_il1 = List.concat_map (remove_unnecessary_branch' (c :: path_cond)) il1 in
        let new_il2 = List.concat_map (remove_unnecessary_branch' (neg c :: path_cond)) il2 in
        [ ifI (c, new_il1, new_il2) ~at:instr_at ]
    | OtherwiseI il -> [ otherwiseI (new_ il) ~at:instr_at ]
    | EitherI (il1, il2) -> [ eitherI (new_ il1, new_ il2) ~at:instr_at ]
    | _ -> [ instr ]
  in
  remove_unnecessary_branch' []

let push_either =
  let push_either' i =
    let either_at = i.at in
    match i.it with
    | EitherI (il1, il2) ->
      (match Lib.List.split_last il1 with
      | hds, { it = IfI (c, then_body, []); at = if_at; _ } ->
        eitherI (hds @ [ ifI (c, then_body, il2) ~at:if_at ], il2) ~at:either_at
      | _ -> i)
    | _ -> i in

  Walk.walk_instr { Walk.default_config with pre_instr = lift push_either' }

let merge_three_branches i =
  let at1 = i.at in
  match i.it with
  | IfI (e1, il1, [ { it = IfI (e2, il2, il3); at = at2; _ } ]) when Eq.eq_instrs il1 il3 ->
    let at = over_region [ at1; at2 ] in
    ifI (binE (AndOp, neg e1, e2) ~note:boolT, il2, il1) ~at:at
  | _ -> i

let remove_dead_assignment il =
  let open Free in
  let (@) = IdSet.union in
  let rec remove_dead_assignment' il pair =
    List.fold_right
      (fun instr (acc, bounds) ->
        let at = instr.at in
        match instr.it with
        | IfI (e, il1, il2) ->
          let il1', bounds1 = remove_dead_assignment' il1 ([], bounds) in
          let il2', bounds2 = remove_dead_assignment' il2 ([], bounds) in
          ifI (e, il1', il2') ~at:at :: acc, bounds1 @ bounds2 @ free_expr e
        | EitherI (il1, il2) ->
          let il1', bounds1 = remove_dead_assignment' il1 ([], bounds) in
          let il2', bounds2 = remove_dead_assignment' il2 ([], bounds) in
          eitherI (il1', il2') ~at:at :: acc, bounds1 @ bounds2
        | EnterI (e1, e2, il) ->
          let il', bounds = remove_dead_assignment' il ([], bounds) in
          enterI (e1, e2, il') ~at:at :: acc, bounds @ free_expr e1 @ free_expr e2
        (* n in, Let val'* ++ val^n be val*. should be bound, not binding *)
        | LetI ({ it = CatE (e11, e12) ; _ }, e2) ->
          let bindings = free_expr e11 @ free_expr e12 in
          let get_bounds_iters e =
            match e.it with
            | IterE (_, _, ListN (e_iter, _)) -> free_expr e_iter
            | _ -> IdSet.empty
          in
          let bounds_iters = (get_bounds_iters e11) @ (get_bounds_iters e12) in
          let bindings = IdSet.diff bindings bounds_iters in
          if IdSet.(is_empty (inter bindings bounds)) then
            acc, bounds
          else
            (instr :: acc), (IdSet.diff bounds bindings) @ free_expr e2
        | LetI (e1, e2) ->
          let bindings = free_expr e1 in
          if IdSet.(is_empty (inter bindings bounds)) then
            acc, bounds
          else
            (instr :: acc), (IdSet.diff bounds bindings) @ free_expr e2
        | AssertI _ when acc = [] -> acc, bounds
        | _ ->
          instr :: acc, bounds @ free_instr instr)
      il pair
  in
  remove_dead_assignment' il ([], IdSet.empty) |> fst

let remove_sub e =
  let e' =
    match e.it with
    | SubE (n, _) -> VarE n
    | e -> e
  in
  { e with it = e' }

let rec remove_nop acc il = match il with
| [] -> List.rev acc
| i :: il' ->
  let new_ = remove_nop [] in
  let i' =
    let at = i.at in
    match i.it with
    | IfI (c, il1, il2) -> ifI (c, new_ il1, new_ il2) ~at:at
    | EitherI (il1, il2) -> eitherI (new_ il1, new_ il2) ~at:at
    | _ -> i in
  match acc with
  | { it = NopI; _ } :: acc' -> remove_nop (i' :: acc') il'
  | _ -> remove_nop (i' :: acc) il'

let simplify_record_concat expr =
  let expr' =
    match expr.it with
    | CatE (e1, e2) ->
      let nonempty e = (match e.it with ListE [] | OptE None -> false | _ -> true) in
      let remove_empty_field e =
        let e' =
          (match e.it with
          | StrE r -> StrE (Record.filter (fun _ v -> nonempty v) r)
          | e -> e)
        in
        { e with it = e' }
      in
      CatE (remove_empty_field e1, remove_empty_field e2)
    | e -> e
  in
  { expr with it = expr' }

type count = One of string | Many
module Counter = Map.Make (String)
let infer_case_assert instrs =
  let case_count = ref Counter.empty in

  let rec handle_cond c mt_then mt_else =
    match c.it with
    | IsCaseOfE (e, atom) ->
      let k = Print.string_of_expr e in
      let v = One (Print.string_of_atom atom) in
      let v_opt = Counter.find_opt k !case_count in
      let v' = if mt_else && match v_opt with None -> true | Some v' -> v = v' then v else Many in
      case_count := Counter.add k v' !case_count
    | HasTypeE ({ it = VarE id; _ }, _) ->
      case_count := Counter.add id Many !case_count
    | UnE (NotOp, c') -> handle_cond c' mt_else mt_then
    | BinE ((AndOp | OrOp), c1, c2) -> handle_cond c1 mt_then mt_else; handle_cond c2 mt_then mt_else
    | _ -> ()
  in
  let handle_if i =
    match i.it with
    | IfI (c, il1, il2) -> handle_cond c (il1 = []) (il2 = [])
    | _ -> ()
  in
  let count_cases = walk_instrs { default_config with pre_instr = (fun i -> handle_if i; [ i ]) } in
  count_cases instrs |> ignore;

  let is_single_case_check c =
    match c.it with
    | IsCaseOfE (e, _) -> (
      match Counter.find_opt (Print.string_of_expr e) !case_count with
      | None | Some Many -> false
      | _ -> true )
    | _ -> false
  in
  let rewrite_if i =
    match i.it with
    | IfI (c, il1, []) when is_single_case_check c -> assertI c ~at:i.at :: il1
    | _ -> [ i ] in
  let rec rewrite_il il =
    let il' = List.map (fun i ->
      match i.it with
      | IfI (c, il1, il2) -> ifI (c, rewrite_il il1, rewrite_il il2) ~at:i.at
      | OtherwiseI il -> otherwiseI (rewrite_il il) ~at:i.at
      | EitherI (il1, il2) -> eitherI (rewrite_il il1, rewrite_il il2) ~at:i.at
      | _ -> i
    ) il in
    match Util.Lib.List.split_last_opt il' with
    | None -> []
    | Some (hd, tl) -> hd @ rewrite_if tl
  in
  rewrite_il instrs

let rec enhance_readability instrs =
  let walk_config =
    {
      Walk.default_config with
      pre_expr = simplify_record_concat |> composite if_not_defined;
      post_instr =
        unify_if_tail @@ (lift swap_if) @@ early_return @@ (lift merge_three_branches);
    } in

  let instrs' =
    instrs
    |> remove_dead_assignment
    |> unify_if
    |> infer_else
    |> List.concat_map remove_unnecessary_branch
    |> remove_nop []
    |> infer_case_assert
    |> Walk.walk_instrs walk_config
  in

  if Eq.eq_instrs instrs instrs' then instrs else enhance_readability instrs'

let flatten_if instrs =
  let flatten_if' instr =
    let at1 = instr.at in
    match instr.it with
    | IfI (e1, [ { it = IfI (e2, il1, il2); at = at2; _ }], []) ->
      let at = over_region [ at1; at2 ] in
      ifI (binE (AndOp, e1, e2) ~at:at ~note:boolT, il1, il2) ~at:at1
    | _ -> instr
  in
  let walk_config =
    {
      Walk.default_config with
      post_instr = lift flatten_if';
    } in

  Walk.walk_instrs walk_config instrs

let rec mk_access ps base =
  match ps with
  | h :: t -> accE (base, h) |> mk_access t
  | [] -> base

let is_store expr = match expr.it with
  | VarE s ->
    s = "s" || String.starts_with ~prefix:"s'" s || String.starts_with ~prefix:"s_" s
  | _ -> false

let is_frame expr = match expr.it with
  | VarE f ->
    f = "f" || String.starts_with ~prefix:"f'" f || String.starts_with ~prefix:"f_" f
  | _ -> false

let is_state expr = match expr.it with
  | TupE [ s; f ] -> is_store s && is_frame f
  | VarE z ->
    z = "z" || String.starts_with ~prefix:"z'" z || String.starts_with ~prefix:"z_" z
  | _ -> false

let hide_state_args = Lib.List.filter_not (fun arg -> is_state arg || is_store arg)

let hide_state_expr expr =
  let expr' =
    match expr.it with
    | CallE (f, args) -> CallE (f, hide_state_args args)
    | TupE [ s; e ] when is_store s -> e.it
    | e -> e
  in
  { expr with it = expr' }

let hide_state instr =
  let at = instr.at in
  match instr.it with
  (* Return *)
  | ReturnI (Some e) when is_state e || is_store e -> [ returnI None ~at:at ]
  (* Perform *)
  | LetI (e, { it = CallE (fname, args); _ }) when is_state e || is_store e -> [ performI (fname, hide_state_args args) ~at:at ]
  | PerformI (f, args) -> [ performI (f, hide_state_args args) ~at:at ]
  (* Append *)
  | LetI (_, { it = ExtE (s, ps, { it = ListE [ e ]; _ }, Back); note; _ } ) when is_store s ->
    let access = { (mk_access ps s) with note } in
    [ appendI (access , e) ~at:at ]
  (* Append & Return *)
  | ReturnI (Some ({ it = TupE [ { it = ExtE (s, ps, { it = ListE [ e1 ]; _ }, Back); note; _ }; e2 ]; _  })) when is_store s ->
    let addr = varE "a" ~note:e2.note in
    let access = {(mk_access ps s) with note } in
    [ letI (addr, e2) ~at:at;
      appendI (access, e1) ~at:at;
      returnI (Some addr) ~at:at ]
  (* Replace store *)
  | LetI (_, { it = UpdE (s, ps, e); note; _ })
  | ReturnI (Some ({ it = TupE [ { it = UpdE (s, ps, e); note; _ }; { it = VarE "f"; _ } ]; _ }))
  | ReturnI (Some ({ it = UpdE (s, ps, e); note; _ })) when is_store s ->
    let hs, t = Lib.List.split_last ps in
    let access = { (mk_access hs s) with note } in
    [ replaceI (access, t, e) ~at:at ]
  (* Replace frame *)
  | ReturnI (Some ({ it = TupE [ { it = VarE "s"; _ }; { it = UpdE (f, ps, e); note; _ } ]; _ })) when is_frame f ->
    let hs, t = Lib.List.split_last ps in
    let access = { (mk_access hs f) with note } in
    [ replaceI (access, t, e) ~at:at ]
  | _ -> [ instr ]

let remove_state algo =
  let walk_config =
      {
        Walk.default_config with
        pre_instr = hide_state;
        pre_expr = hide_state_expr;
      }
  in

  let algo' = Walk.walk walk_config algo in
  { algo' with it =
    match algo'.it with
    | FuncA (name, args, body) ->
      let args' =
        args
        |> Lib.List.filter_not is_state
        |> Lib.List.filter_not is_store
        |> Lib.List.filter_not is_frame
      in
      FuncA (name, args', body)
    | rule -> rule
  }

let insert_state_binding algo =
  let state_count = ref 0 in

  let count_state e =
    (match e.it with
    | VarE "z" -> state_count := !state_count + 1
    | _ -> ());
    e
  in

  let walk_config =
    {
      Walk.default_config with
      pre_expr = count_state;
    }
  in

  let algo' = Walk.walk walk_config algo in
  { algo' with it =
    match algo'.it with
    | FuncA (name, params, body) when !state_count > 0 ->
      let body = (letI (varE "z" ~note:stateT, getCurStateE () ~note:stateT)) :: body in
      FuncA (name, params, body)
<<<<<<< HEAD
    | RuleA (name, params, body) when !state_count > 0 ->
      let body = (letI (varE "z" ~note:stateT, getCurStateE () ~note:stateT)) :: body in
      RuleA (name, params, body)
=======
    | RuleA (name, anchor, params, body) when !state_count > 0 ->
      let body = (letI (varE "z", getCurStateE ())) :: body in
      RuleA (name, anchor, params, body)
>>>>>>> ec4a81c8
    | a -> a
  }

let insert_frame_binding instrs =
  let open Free in
  let (@) = IdSet.union in
  let frame_count = ref 0 in
  let bindings = ref IdSet.empty in
  let found = ref false in

  let count_frame e =
    (match e.it with
    | VarE "f" -> frame_count := !frame_count + 1
    | _ -> ());
    e
  in

  let update_bindings i =
    frame_count := 0;
    match i.it with
    | LetI ({ it = CatE (e11, e12) ; _ }, _) ->
      let bindings' = free_expr e11 @ free_expr e12 in
      let get_bounds_iters e =
        match e.it with
        | IterE (_, _, ListN (e_iter, _)) -> free_expr e_iter
        | _ -> IdSet.empty
      in
      let bounds_iters = (get_bounds_iters e11) @ (get_bounds_iters e12) in
      bindings := IdSet.diff bindings' bounds_iters |> IdSet.union !bindings;
      [ i ]
    | LetI (e1, _) ->
      bindings := IdSet.union !bindings (free_expr e1);
      found := (not (IdSet.mem "f" !bindings)) && !frame_count > 0;
      [ i ]
    | _ -> [ i ]
  in

  let found_frame _ = !found in
  let check_free_frame i =
    found := (not (IdSet.mem "f" !bindings)) && !frame_count > 0;
    [ i ]
  in

  let walk_config =
    {
      Walk.default_config with
      pre_expr = count_frame;
      pre_instr = update_bindings;
      stop_cond_instr = found_frame;
      post_instr = check_free_frame;
    }
  in

  match Walk.walk_instrs walk_config instrs with
  | il when !found -> (letI (varE "f" ~note:frameT, getCurFrameE () ~note:frameT)) :: il
  | _ -> instrs

(* Applied for reduction rules: infer assert from if *)
let count_if instrs =
  let f instr =
    match instr.it with
    | IfI _ -> true
    | _ -> false in
  List.filter f instrs |> List.length
let rec infer_assert instrs =
  if count_if instrs = 1 then
    let hd, tl = Lib.List.split_last instrs in
    match tl.it with
    | IfI (c, il1, []) -> hd @ assertI c :: infer_assert il1
    | _ -> instrs
  else instrs

let rec enforce_return' il =
  let rev = List.rev in
  match il with
  | [] -> []
  | hd :: tl ->
    let at = hd.at in
    match hd.it with
    | ReturnI _ | TrapI -> il
    | IfI (c, il1, il2) ->
      (match enforce_return il1, enforce_return il2 with
      | [], [] -> enforce_return' tl
      | new_il, [] -> rev new_il @ (assertI c ~at:at :: tl)
      | [], new_il -> rev new_il @ (assertI (neg c) ~at:at :: tl)
      | new_il1, new_il2 -> ifI (c, new_il1, new_il2) ~at:at :: tl
      )
    | OtherwiseI il -> otherwiseI (enforce_return il) ~at:at :: tl
    | EitherI (il1, il2) ->
      (match enforce_return il1, enforce_return il2 with
      | [], [] -> enforce_return' tl
      | new_il, []
      | [], new_il -> rev new_il @ tl
      | new_il1, new_il2 -> eitherI (new_il1, new_il2) ~at:at :: tl
      )
    | _ -> enforce_return' tl

and enforce_return il = il |> List.rev |> enforce_return' |> List.rev

let contains_return il =
  let ret = ref false in
  let pre_instr = fun i -> (match i.it with ReturnI _ | TrapI -> ret := true | _ -> ()); [ i ] in
  let config = { Walk.default_config with pre_instr } in
  List.map (Walk.walk_instr config) il |> ignore;
  !ret

(* If intrs contain a return statement, make sure that every path has return statement in the end *)
let ensure_return il =
  if contains_return il then enforce_return il else il

(* ExitI to PopI *)
let remove_exit algo =
  let exit_to_pop instr =
    match instr.it with
    | ExitI ({ it = Atom.Atom "FRAME_"; _ }) ->
      popI (getCurFrameE () ~note:frameT) ~at:instr.at
    | ExitI ({ it = Atom.Atom "LABEL_"; _ }) ->
      popI (getCurLabelE () ~note:labelT) ~at:instr.at
    | _ -> instr
  in

  let walk_config =
    {
      Walk.default_config with
      pre_instr = lift exit_to_pop;
    }
  in

  Walk.walk walk_config algo

(* EnterI on FrameE to PushI *)
let remove_enter algo =
  let enter_frame_to_push_then_pop instr =
    match instr.it with
    | EnterI (
      ({ it = FrameE (Some e_arity, _); _ } as e_frame),
      { it = ListE ([ { it = CaseE ({ it = Atom.Atom "FRAME_"; _ }, []); _ } ]); _ },
      il) ->
        begin match e_arity.it with
        | NumE z when Z.to_int z = 0 ->
          pushI e_frame ~at:instr.at :: il @ [ popI e_frame ~at:instr.at ]
        | _ ->
          let ty_vals = listT valT in
          let e_tmp = iterE (varE ("val") ~note:valT, [ "val" ], List) ~note:ty_vals in
          pushI e_frame ~at:instr.at :: il @ [
            popallI e_tmp ~at:instr.at;
            popI e_frame ~at:instr.at;
            pushI e_tmp ~at:instr.at;
          ]
        end
    | EnterI (
      ({ it = FrameE (None, _); _ } as e_frame),
      { it = ListE ([ { it = CaseE ({ it = Atom.Atom "FRAME_"; _ }, []); _ } ]); _ },
      il) ->
        pushI e_frame ~at:instr.at :: il @ [ popI e_frame ~at:instr.at ]
    | _ -> [ instr ]
  in

  let enter_frame_to_push instr =
    match instr.it with
    | EnterI (e_frame, { it = ListE ([ { it = CaseE ({ it = Atom.Atom "FRAME_"; _ }, []); _ } ]); _ }, il) ->
        pushI e_frame ~at:instr.at :: il
    | _ -> [ instr ]
  in

  let enter_label_to_push instr =
    match instr.it with
    | EnterI (
      e_label,
      { it = CatE (e_instrs, { it = ListE ([ { it = CaseE ({ it = Atom.Atom "LABEL_"; _ }, []); _ } ]); _ }); note; _ },
      [ { it = PushI e_vals; _ } ]) ->
<<<<<<< HEAD
        enterI (catE (e_vals, e_instrs) ~note:note, e_label, []) ~at:instr.at
=======
        enterI (e_label, catE (e_vals, e_instrs), []) ~at:instr.at
>>>>>>> ec4a81c8
    | EnterI (
      e_label,
      { it = CatE (e_instrs, { it = ListE ([ { it = CaseE ({ it = Atom.Atom "LABEL_"; _ }, []); _ } ]); _ }); _ },
      []) ->
        enterI (e_label, e_instrs, []) ~at:instr.at
    | _ -> instr
  in

  let remove_enter' = Source.map (function
    | FuncA (name, params, body) ->
        let walk_config =
          {
            Walk.default_config with
            pre_instr = enter_frame_to_push_then_pop @@ (lift enter_label_to_push);
          }
        in
        let body = Walk.walk_instrs walk_config body in
        FuncA (name, params, body)
    | RuleA (name, anchor, params, body) ->
        let walk_config =
          {
            Walk.default_config with
            pre_instr = enter_frame_to_push @@ (lift enter_label_to_push);
          }
        in
        let body = Walk.walk_instrs walk_config body in
        RuleA (name, anchor, params, body)
  ) in

  let algo' = remove_enter' algo in
  if Eq.eq_algos algo algo' then algo else remove_enter' algo'<|MERGE_RESOLUTION|>--- conflicted
+++ resolved
@@ -553,15 +553,9 @@
     | FuncA (name, params, body) when !state_count > 0 ->
       let body = (letI (varE "z" ~note:stateT, getCurStateE () ~note:stateT)) :: body in
       FuncA (name, params, body)
-<<<<<<< HEAD
-    | RuleA (name, params, body) when !state_count > 0 ->
+    | RuleA (name, anchor, params, body) when !state_count > 0 ->
       let body = (letI (varE "z" ~note:stateT, getCurStateE () ~note:stateT)) :: body in
-      RuleA (name, params, body)
-=======
-    | RuleA (name, anchor, params, body) when !state_count > 0 ->
-      let body = (letI (varE "z", getCurStateE ())) :: body in
       RuleA (name, anchor, params, body)
->>>>>>> ec4a81c8
     | a -> a
   }
 
@@ -733,11 +727,7 @@
       e_label,
       { it = CatE (e_instrs, { it = ListE ([ { it = CaseE ({ it = Atom.Atom "LABEL_"; _ }, []); _ } ]); _ }); note; _ },
       [ { it = PushI e_vals; _ } ]) ->
-<<<<<<< HEAD
-        enterI (catE (e_vals, e_instrs) ~note:note, e_label, []) ~at:instr.at
-=======
-        enterI (e_label, catE (e_vals, e_instrs), []) ~at:instr.at
->>>>>>> ec4a81c8
+        enterI (e_label, catE (e_vals, e_instrs) ~note:note, []) ~at:instr.at
     | EnterI (
       e_label,
       { it = CatE (e_instrs, { it = ListE ([ { it = CaseE ({ it = Atom.Atom "LABEL_"; _ }, []); _ } ]); _ }); _ },
