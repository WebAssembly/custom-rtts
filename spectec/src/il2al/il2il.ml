(**
Functions that trasnforms IL into IL.
**)

open Il.Ast
open Il.Eq
open Util.Source

type reduction_group = (exp * exp * (premise list)) list

(** Helpers **)

let take_prefix n str =
  if String.length str < n then
    str
  else
    String.sub str 0 n


(** Walker-based transformer **)

let rec transform_expr f e =
  let new_ = transform_expr f in
  let it =
    match (f e).it with
    | VarE _
    | BoolE _
    | NatE _
    | TextE _ -> e.it
    | UnE (op, e1) -> UnE (op, new_ e1)
    | BinE (op, e1, e2) -> BinE (op, new_ e1, new_ e2)
    | CmpE (op, e1, e2) -> CmpE (op, new_ e1, new_ e2)
    | IdxE (e1, e2) -> IdxE (new_ e1, new_ e2)
    | SliceE (e1, e2, e3) -> SliceE (new_ e1, new_ e2, new_ e3)
    | UpdE (e1, p, e2) -> UpdE (new_ e1, p, new_ e2)
    | ExtE (e1, p, e2) -> ExtE (new_ e1, p, new_ e2)
    | StrE efs -> StrE efs (* TODO efs *)
    | DotE (e1, atom) -> DotE (new_ e1, atom)
    | CompE (e1, e2) -> CompE (new_ e1, new_ e2)
    | LenE e1 -> LenE (new_ e1)
    | TupE es -> TupE ((List.map new_) es)
    | MixE (op, e1) -> MixE (op, new_ e1)
    | CallE (id, as1) -> CallE (id, List.map (transform_arg f) as1)
    | IterE (e1, iter) -> IterE (new_ e1, iter) (* TODO iter *)
    | ProjE (e1, i) -> ProjE (new_ e1, i)
    | OptE eo -> OptE ((Option.map new_) eo)
    | TheE e1 -> TheE (new_ e1)
    | ListE es -> ListE ((List.map new_) es)
    | CatE (e1, e2) -> CatE (new_ e1, new_ e2)
    | CaseE (atom, e1) -> CaseE (atom, new_ e1)
    | SubE (e1, _t1, t2) -> SubE (new_ e1, _t1, t2)
  in { e with it }


and transform_arg f a =
  { a with it = match a.it with
    | ExpA e -> ExpA (transform_expr f e)
    | TypA t -> TypA t }

(** Change right_assoc cat into left_assoc cat **)

let to_left_assoc_cat =
  let rec rotate_ccw e =
    begin match e.it with
    | CatE (l, r) ->
      begin match r.it with
      | CatE (rl, rr) ->
          { e with it = CatE (CatE (l, rl) $$ no_region % e.note, rr) } |> rotate_ccw
      | _ -> e
      end
    | _ -> e
    end in
  transform_expr rotate_ccw


(** Change left_assoc cat into right_assoc cat **)

let to_right_assoc_cat =
  let rec rotate_cw e =
    begin match e.it with
    | CatE (l, r) ->
      begin match l.it with
      | CatE (ll, lr) ->
          { e with it = CatE (ll, CatE (lr, r) $$ no_region% e.note) } |> rotate_cw
      | _ -> e
      end
    | _ -> e
    end in
  transform_expr rotate_cw

(** Unifying lhs **)

(* Estimate appropriate id name for a given type *)
let rec type_to_id ty = match ty.it with
(* TODO: guess this for "var" in el? *)
| VarT (id, _) -> take_prefix 5 id.it
| BoolT -> "b"
| NumT NatT -> "n"
| NumT IntT -> "i"
| NumT RatT -> "q"
| NumT RealT -> "r"
| TextT -> "s"
| TupT tys -> List.map type_to_id (List.map snd tys) |> String.concat "_"
| IterT (t, _) -> type_to_id t

let unified_prefix = "u"
let _unified_idx = ref 0
let init_unified_idx () = _unified_idx := 0
let get_unified_idx () = let i = !_unified_idx in _unified_idx := (i+1); i
let gen_new_unified ty = (type_to_id ty) ^ "_" ^ unified_prefix ^ (string_of_int (get_unified_idx())) $ no_region
let to_iter e iterexp = IterE (e, iterexp)
let is_unified_id id = String.split_on_char '_' id |> Util.Lib.List.last |> String.starts_with ~prefix:unified_prefix

let rec overlap e1 e2 = if eq_exp e1 e2 then e1 else
  let it =
    match e1.it, e2.it with
    | VarE id, _
    | IterE ({ it = VarE id; _}, _) , _
      when is_unified_id id.it -> e1.it
    | UnE (unop1, e1), UnE (unop2, e2) when unop1 = unop2 ->
      UnE (unop1, overlap e1 e2)
    | BinE (binop1, e1, e1'), BinE (binop2, e2, e2') when binop1 = binop2 ->
      BinE (binop1, overlap e1 e2, overlap e1' e2')
    | CmpE (cmpop1, e1, e1'), CmpE (cmpop2, e2, e2') when cmpop1 = cmpop2 ->
      CmpE (cmpop1, overlap e1 e2, overlap e1' e2')
    | IdxE (e1, e1'), IdxE (e2, e2') ->
      IdxE (overlap e1 e2, overlap e1' e2')
    | SliceE (e1, e1', e1''), SliceE (e2, e2', e2'') ->
      SliceE (overlap e1 e2, overlap e1' e2', overlap e1'' e2'')
    | UpdE (e1, path1, e1'), UpdE (e2, path2, e2') when eq_path path1 path2 ->
      UpdE (overlap e1 e2, path1, overlap e1' e2')
    | ExtE (e1, path1, e1'), ExtE (e2, path2, e2') when eq_path path1 path2 ->
      ExtE (overlap e1 e2, path1, overlap e1' e2')
    | StrE efs1, StrE efs2 when List.map fst efs1 = List.map fst efs2 ->
      StrE (List.map2 (fun (a1, e1) (_, e2) -> (a1, overlap e1 e2)) efs1 efs2)
    | DotE (e1, atom1), DotE (e2, atom2) when atom1 = atom2 ->
      DotE (overlap e1 e2, atom1)
    | CompE (e1, e1'), CompE (e2, e2') ->
      CompE (overlap e1 e2, overlap e1' e2')
    | LenE e1, LenE e2 ->
      LenE (overlap e1 e2)
    | TupE es1, TupE es2 when List.length es1 = List.length es2 ->
      TupE (List.map2 overlap es1 es2)
    | MixE (mixop1, e1), MixE (mixop2, e2) when mixop1 = mixop2 ->
      MixE (mixop1, overlap e1 e2)
<<<<<<< HEAD
  | CallE (id1, as1), CallE (id2, as2) when eq_id id1 id2 ->
      CallE (id1, List.map2 overlap_arg as1 as2)
  | IterE (e1, itere1), IterE (e2, itere2) when eq_iterexp itere1 itere2 ->
      IterE (overlap e1 e2, itere1)
  | ProjE (e1, i1), ProjE (e2, i2) when i1 = i2 ->
      ProjE (overlap e1 e2, i1)
  | OptE (Some e1), OptE (Some e2) ->
=======
    | CallE (id1, e1), CallE (id2, e2) when eq_id id1 id2->
      CallE (id1, overlap e1 e2)
    | IterE (e1, itere1), IterE (e2, itere2) when eq_iterexp itere1 itere2 ->
      IterE (overlap e1 e2, itere1)
    | OptE (Some e1), OptE (Some e2) ->
>>>>>>> c3640876
      OptE (Some (overlap e1 e2))
    | TheE e1, TheE e2 ->
      TheE (overlap e1 e2)
    | ListE es1, ListE es2 when List.length es1 = List.length es2 ->
      ListE (List.map2 overlap es1 es2)
    | CatE (e1, e1'), CatE (e2, e2') ->
      CatE (overlap e1 e2, overlap e1' e2')
    | CaseE (atom1, e1), CaseE (atom2, e2) when atom1 = atom2 ->
      CaseE (atom1, overlap e1 e2)
    | SubE (e1, typ1, typ1'), SubE (e2, typ2, typ2') when eq_typ typ1 typ2 && eq_typ typ1' typ2' ->
      SubE (overlap e1 e2, typ1, typ1')
    | _ ->
      let ty = e1.note in
      let id = gen_new_unified ty in
      match ty.it with
      | IterT (ty, iter) -> to_iter (VarE id $$ no_region % ty) (iter, [id])
      | _ -> VarE id
  in { e1 with it }

and overlap_arg a1 a2 = if eq_arg a1 a2 then a1 else
  ( match a1.it, a2.it with
    | ExpA e1, ExpA e2 -> ExpA (overlap e1 e2)
    | TypA _, TypA _ -> a1.it
    | _, _ -> assert false
  ) $ a1.at

let pairwise_concat (a,b) (c,d) = (a@c, b@d)

<<<<<<< HEAD
let rec collect_unified template e = if eq_exp template e then [], [] else match template.it, e.it with
  | VarE id, _
  | IterE ({ it = VarE id; _}, _) , _
    when is_unified_id id.it ->
    [ IfPr (CmpE (EqOp, template, e) $$ no_region % (BoolT $ no_region)) $ no_region ],
    [id, template.note, []]
  (* one e *)
  | UnE (_, e1), UnE (_, e2)
  | DotE (e1, _), DotE (e2, _)
  | LenE e1, LenE e2
  | MixE (_, e1), MixE (_, e2)
  | IterE (e1, _), IterE (e2, _)
  | OptE (Some e1), OptE (Some e2)
  | TheE e1, TheE e2
  | CaseE (_, e1), CaseE (_, e2)
  | SubE (e1, _, _), SubE (e2, _, _) -> collect_unified e1 e2
  (* two e *)
  | BinE (_, e1, e1'), BinE (_, e2, e2')
  | CmpE (_, e1, e1'), CmpE (_, e2, e2')
  | IdxE (e1, e1'), IdxE (e2, e2')
  | UpdE (e1, _, e1'), UpdE (e2, _, e2')
  | ExtE (e1, _, e1'), ExtE (e2, _, e2')
  | CompE (e1, e1'), CompE (e2, e2')
  | CatE (e1, e1'), CatE (e2, e2') -> pairwise_concat (collect_unified e1 e2) (collect_unified e1' e2')
  (* others *)
  | SliceE (e1, e1', e1''), SliceE (e2, e2', e2'') ->
      pairwise_concat (pairwise_concat (collect_unified e1 e2) (collect_unified e1' e2')) (collect_unified e1'' e2'')
  | StrE efs1, StrE efs2 ->
      List.fold_left2 (fun acc (_, e1) (_, e2) -> pairwise_concat acc (collect_unified e1 e2)) ([], []) efs1 efs2
  | TupE es1, TupE es2
  | ListE es1, ListE es2 ->
      List.fold_left2 (fun acc e1 e2 -> pairwise_concat acc (collect_unified e1 e2)) ([], []) es1 es2
  | CallE (_, as1), CallE (_, as2) -> collect_unified_args as1 as2
  | _ -> failwith "Impossible collect_unified"
=======
let rec collect_unified template e = if eq_exp template e then [], [] else
  match template.it, e.it with
    | VarE id, _
    | IterE ({ it = VarE id; _}, _) , _
      when is_unified_id id.it ->
      [ IfPr (CmpE (EqOp, template, e) $$ no_region % (BoolT $ no_region)) $ no_region ],
      [id, template.note, []]
    | UnE (_, e1), UnE (_, e2)
    | DotE (e1, _), DotE (e2, _)
    | LenE e1, LenE e2
    | MixE (_, e1), MixE (_, e2)
    | CallE (_, e1), CallE (_, e2)
    | IterE (e1, _), IterE (e2, _)
    | OptE (Some e1), OptE (Some e2)
    | TheE e1, TheE e2
    | CaseE (_, e1), CaseE (_, e2)
    | SubE (e1, _, _), SubE (e2, _, _) -> collect_unified e1 e2
    | BinE (_, e1, e1'), BinE (_, e2, e2')
    | CmpE (_, e1, e1'), CmpE (_, e2, e2')
    | IdxE (e1, e1'), IdxE (e2, e2')
    | UpdE (e1, _, e1'), UpdE (e2, _, e2')
    | ExtE (e1, _, e1'), ExtE (e2, _, e2')
    | CompE (e1, e1'), CompE (e2, e2')
    | CatE (e1, e1'), CatE (e2, e2') -> pairwise_concat (collect_unified e1 e2) (collect_unified e1' e2')
    | SliceE (e1, e1', e1''), SliceE (e2, e2', e2'') ->
        pairwise_concat (pairwise_concat (collect_unified e1 e2) (collect_unified e1' e2')) (collect_unified e1'' e2'')
    | StrE efs1, StrE efs2 ->
        List.fold_left2 (fun acc (_, e1) (_, e2) -> pairwise_concat acc (collect_unified e1 e2)) ([], []) efs1 efs2
    | TupE es1, TupE es2
    | ListE es1, ListE es2 ->
        List.fold_left2 (fun acc e1 e2 -> pairwise_concat acc (collect_unified e1 e2)) ([], []) es1 es2
    | _ -> failwith "Impossible collect_unified"

>>>>>>> c3640876

and collect_unified_arg template a = if eq_arg template a then [], [] else match template.it, a.it with
  | ExpA template', ExpA e -> collect_unified template' e
  | TypA _, TypA _ -> [], []
  | _ -> failwith "Impossible collect_unified_arg"

and collect_unified_args as1 as2 =
  List.fold_left2 (fun acc a1 a2 -> pairwise_concat acc (collect_unified_arg a1 a2)) ([], []) as1 as2

(** If prems include a otherwise premise, make it first prem **)

let prioritize_else prems =
  let other, non_others = List.partition (fun p -> p.it = ElsePr) prems in
  other @ non_others

let apply_template_to_red_group template (lhs, rhs, prems) =
  let new_prems, _ = collect_unified template lhs in
  (* TODO: Remove this depedency on animation. Perhaps this should be moved as a middle end before animation path *)
  let animated_prems = Animate.animate_prems (Il.Free.free_exp template) (new_prems @ prems) in
  template, rhs, prioritize_else animated_prems

let unify_lhs' reduction_group =
  init_unified_idx();
  let lhs_group = List.map (function (lhs, _, _) -> lhs) reduction_group in
  let hd = List.hd lhs_group in
  let tl = List.tl lhs_group in
  let template = List.fold_left overlap hd tl in
  List.map (apply_template_to_red_group template) reduction_group

let unify_lhs (reduction_name, reduction_group) =
  let to_left_assoc (lhs, rhs, prems) = to_left_assoc_cat lhs, rhs, prems in
  let to_right_assoc (lhs, rhs, prems) = to_right_assoc_cat lhs, rhs, prems in
  (* typical f^-1 ∘ g ∘ f *)
  reduction_name, (reduction_group |> List.map to_left_assoc |> unify_lhs' |> List.map to_right_assoc)

let apply_template_to_def template def =
  let DefD (binds, lhs, rhs, prems) = def.it in
  let new_prems, new_binds = collect_unified_args template lhs in
  let animated_prems = Animate.animate_prems Il.Free.(free_list free_arg template) new_prems in
  DefD (binds @ new_binds, template, rhs, (animated_prems @ prems) |> prioritize_else) $ no_region

let unify_defs defs =
  init_unified_idx();
  let lhs_s = List.map (fun x -> let DefD(_, lhs, _, _) = x.it in lhs) defs in
  let hd = List.hd lhs_s in
  let tl = List.tl lhs_s in
  let template = List.fold_left (List.map2 overlap_arg) hd tl in
  List.map (apply_template_to_def template) defs<|MERGE_RESOLUTION|>--- conflicted
+++ resolved
@@ -143,21 +143,13 @@
       TupE (List.map2 overlap es1 es2)
     | MixE (mixop1, e1), MixE (mixop2, e2) when mixop1 = mixop2 ->
       MixE (mixop1, overlap e1 e2)
-<<<<<<< HEAD
-  | CallE (id1, as1), CallE (id2, as2) when eq_id id1 id2 ->
+    | CallE (id1, as1), CallE (id2, as2) when eq_id id1 id2 ->
       CallE (id1, List.map2 overlap_arg as1 as2)
-  | IterE (e1, itere1), IterE (e2, itere2) when eq_iterexp itere1 itere2 ->
-      IterE (overlap e1 e2, itere1)
-  | ProjE (e1, i1), ProjE (e2, i2) when i1 = i2 ->
-      ProjE (overlap e1 e2, i1)
-  | OptE (Some e1), OptE (Some e2) ->
-=======
-    | CallE (id1, e1), CallE (id2, e2) when eq_id id1 id2->
-      CallE (id1, overlap e1 e2)
     | IterE (e1, itere1), IterE (e2, itere2) when eq_iterexp itere1 itere2 ->
       IterE (overlap e1 e2, itere1)
+    | ProjE (e1, i1), ProjE (e2, i2) when i1 = i2 ->
+      ProjE (overlap e1 e2, i1)
     | OptE (Some e1), OptE (Some e2) ->
->>>>>>> c3640876
       OptE (Some (overlap e1 e2))
     | TheE e1, TheE e2 ->
       TheE (overlap e1 e2)
@@ -186,42 +178,6 @@
 
 let pairwise_concat (a,b) (c,d) = (a@c, b@d)
 
-<<<<<<< HEAD
-let rec collect_unified template e = if eq_exp template e then [], [] else match template.it, e.it with
-  | VarE id, _
-  | IterE ({ it = VarE id; _}, _) , _
-    when is_unified_id id.it ->
-    [ IfPr (CmpE (EqOp, template, e) $$ no_region % (BoolT $ no_region)) $ no_region ],
-    [id, template.note, []]
-  (* one e *)
-  | UnE (_, e1), UnE (_, e2)
-  | DotE (e1, _), DotE (e2, _)
-  | LenE e1, LenE e2
-  | MixE (_, e1), MixE (_, e2)
-  | IterE (e1, _), IterE (e2, _)
-  | OptE (Some e1), OptE (Some e2)
-  | TheE e1, TheE e2
-  | CaseE (_, e1), CaseE (_, e2)
-  | SubE (e1, _, _), SubE (e2, _, _) -> collect_unified e1 e2
-  (* two e *)
-  | BinE (_, e1, e1'), BinE (_, e2, e2')
-  | CmpE (_, e1, e1'), CmpE (_, e2, e2')
-  | IdxE (e1, e1'), IdxE (e2, e2')
-  | UpdE (e1, _, e1'), UpdE (e2, _, e2')
-  | ExtE (e1, _, e1'), ExtE (e2, _, e2')
-  | CompE (e1, e1'), CompE (e2, e2')
-  | CatE (e1, e1'), CatE (e2, e2') -> pairwise_concat (collect_unified e1 e2) (collect_unified e1' e2')
-  (* others *)
-  | SliceE (e1, e1', e1''), SliceE (e2, e2', e2'') ->
-      pairwise_concat (pairwise_concat (collect_unified e1 e2) (collect_unified e1' e2')) (collect_unified e1'' e2'')
-  | StrE efs1, StrE efs2 ->
-      List.fold_left2 (fun acc (_, e1) (_, e2) -> pairwise_concat acc (collect_unified e1 e2)) ([], []) efs1 efs2
-  | TupE es1, TupE es2
-  | ListE es1, ListE es2 ->
-      List.fold_left2 (fun acc e1 e2 -> pairwise_concat acc (collect_unified e1 e2)) ([], []) es1 es2
-  | CallE (_, as1), CallE (_, as2) -> collect_unified_args as1 as2
-  | _ -> failwith "Impossible collect_unified"
-=======
 let rec collect_unified template e = if eq_exp template e then [], [] else
   match template.it, e.it with
     | VarE id, _
@@ -233,8 +189,8 @@
     | DotE (e1, _), DotE (e2, _)
     | LenE e1, LenE e2
     | MixE (_, e1), MixE (_, e2)
-    | CallE (_, e1), CallE (_, e2)
     | IterE (e1, _), IterE (e2, _)
+    | ProjE (e1, _), ProjE (e2, _)
     | OptE (Some e1), OptE (Some e2)
     | TheE e1, TheE e2
     | CaseE (_, e1), CaseE (_, e2)
@@ -253,9 +209,8 @@
     | TupE es1, TupE es2
     | ListE es1, ListE es2 ->
         List.fold_left2 (fun acc e1 e2 -> pairwise_concat acc (collect_unified e1 e2)) ([], []) es1 es2
+    | CallE (_, as1), CallE (_, as2) -> collect_unified_args as1 as2
     | _ -> failwith "Impossible collect_unified"
-
->>>>>>> c3640876
 
 and collect_unified_arg template a = if eq_arg template a then [], [] else match template.it, a.it with
   | ExpA template', ExpA e -> collect_unified template' e
