--- conflicted
+++ resolved
@@ -120,15 +120,9 @@
     let names = List.map (fun (id, _) -> id.it) ids in
     iterE (translate_exp inner_exp, names, translate_iter iter) ~at:at
   (* property access *)
-<<<<<<< HEAD
-  | Il.DotE (inner_exp, Atom p) ->
-    accE (translate_exp inner_exp, dotP (kwd p inner_exp.note)) ~at:at
-  (* concatenation of records *)
-=======
   | Il.DotE (inner_exp, {it = Atom p; note; _}) ->
     accE (translate_exp inner_exp, dotP (p, !note)) ~at:at
   (* conacatenation of records *)
->>>>>>> e3898213
   | Il.CompE (inner_exp, { it = Il.StrE expfields; _ }) ->
     (* assumption: CompE is only used for prepending to validation context *)
     let nonempty e = (match e.it with ListE [] | OptE None -> false | _ -> true) in
@@ -194,13 +188,8 @@
     let f acc = function
       | {it = Il.Atom name; note; _}, fieldexp ->
         let expr = translate_exp fieldexp in
-<<<<<<< HEAD
-        Record.add (kwd name exp.note) expr acc
+        Record.add (name, !note) expr acc
       | _ -> error_exp exp "AL record expression"
-=======
-        Record.add (name, !note) expr acc
-      | _ -> fail_on_exp exp "AL record expression"
->>>>>>> e3898213
     in
     let record = List.fold_left f Record.empty expfields in
     strE record ~at:at
@@ -273,15 +262,9 @@
     | Il.RootP -> []
     | Il.IdxP (p, e) -> (translate_path' p) @ [ idxP (translate_exp e) ~at:at ]
     | Il.SliceP (p, e1, e2) -> (translate_path' p) @ [ sliceP (translate_exp e1, translate_exp e2) ~at:at ]
-<<<<<<< HEAD
-    | Il.DotP (p, Atom a) ->
-      (translate_path' p) @ [ dotP (kwd a p.note) ~at:at ]
-    | _ -> assert false
-=======
     | Il.DotP (p, {it = Atom a; note; _}) ->
       (translate_path' p) @ [ dotP (a, !note) ~at:at ]
-    | _ -> failwith "unreachable"
->>>>>>> e3898213
+    | _ -> assert false
   in
   translate_path' path
 
@@ -656,31 +639,18 @@
 let translate_prems =
   List.fold_right (fun prem il -> translate_prem prem |> insert_instrs il)
 
-
-<<<<<<< HEAD
-let split e = match e.it with
-| Il.MixE ([ []; [ Il.Semicolon ]; _ ], tup) ->
-  (match tup.it with
-  | Il.TupE [ e1; e2 ] -> e1, e2
-  | _ -> failwith "split"
-  )
-| _ -> failwith "split"
-
-
-let split_config ce =
-  try
-    let state, e = split ce in
-    let sto, f = split state in
-    sto, f, e
-  with _ -> error ce.at
-    (sprintf "cannot split `%s` into store, frame and rhs" (Il.Print.string_of_exp ce))
-=======
 let get_tup_exps c =
   match c.it with
   | Il.CaseE ([[]; [{it = Il.Semicolon; _}]; []], {it = TupE [ e1; e2 ]; _}) -> e1, e2
   | _ -> failwith "Invalid config"
->>>>>>> e3898213
-
+
+let split_config ce =
+  try
+    let state, e = get_tup_exps ce in
+    let sto, f = get_tup_exps state in
+    sto, f, e
+  with _ -> error ce.at
+    (sprintf "cannot split `%s` into store, frame and rhs" (Il.Print.string_of_exp ce))
 
 (* s; f; e -> `expr * expr * instr list` *)
 let translate_config ce =
@@ -816,13 +786,8 @@
   let at = winstr.at in
   match winstr.it with
   (* Frame *)
-<<<<<<< HEAD
-  | Il.CaseE (Il.Atom "FRAME_", args) ->
+  | Il.CaseE ([{it = Il.Atom "FRAME_"; _}]::_, args) ->
     (match args.it with
-=======
-  | Il.CaseE ([{it = Il.Atom "FRAME_"; _}]::_, args) ->
-    ( match args.it with
->>>>>>> e3898213
     | Il.TupE [arity; name; inner_exp] ->
       [
         letI (translate_exp name, getCurFrameE ()) ~at:at;
@@ -967,13 +932,8 @@
 
   let kwd =
     match winstr.it with
-<<<<<<< HEAD
-    | Il.CaseE (Il.Atom winstr_name, _) -> winstr_name
-    | _ -> error_exp winstr "form of wasm instruction"
-=======
     | Il.CaseE (({it = Il.Atom winstr_name; note; _}::_)::_, _) -> (winstr_name, !note)
-    | _ -> failwith "unreachable"
->>>>>>> e3898213
+    | _ -> assert false
   in
   let al_params =
     match inner_params with
