--- conflicted
+++ resolved
@@ -98,7 +98,7 @@
 let kwd name note = name, Il.Print.string_of_typ note
 let wrap typ e = e $$ no_region % typ
 
-let top = Il.VarT ("TOP" $ no_region) $ no_region
+let top = Il.VarT ("TOP" $ no_region, []) $ no_region
 let hole = Il.TextE "_" |> wrap top
 
 
@@ -687,19 +687,9 @@
   | Il.DecD (id, _, _, clauses) when List.length clauses > 0->
     let name = id.it in
     let unified_clauses = Il2il.unify_defs clauses in
-<<<<<<< HEAD
     let Il.DefD (_, args, _, _) = List.hd unified_clauses |> it in
     let al_params = translate_args args in
-    let blocks = List.map (helper_to_instrs name) unified_clauses in
-=======
-    let Il.DefD (_, params, _, _) = List.hd unified_clauses |> it in
-    let al_params =
-      match params.it with
-      | Il.TupE exps -> List.map translate_expr exps
-      | _ -> [ translate_expr params ]
-    in
     let blocks = List.map (translate_helper name) unified_clauses in
->>>>>>> 8ed6dc7f
     let body =
       List.fold_right Transpile.merge blocks []
       |> Transpile.enhance_readability
@@ -780,12 +770,6 @@
   (* Translate and insert deferred pop instructions *)
   |> insert_deferred deferred
 
-<<<<<<< HEAD
-(* TODO: Perhaps this should be tail recursion *)
-let rec split_context_winstr ?(note : Il.typ option) name stack =
-  let top = Il.VarT ("TOP" $ no_region, []) $ no_region in
-  let wrap typ e = e $$ no_region % typ in
-=======
 
 let handle_lhs_stack vars = function
   | h :: t when is_unbound vars h -> List.concat_map insert_pop t, Some h
@@ -846,7 +830,6 @@
 
 let rec split_lhs_stack' ?(note : Il.typ option) name stack ctxs instrs =
   let target = upper name in
->>>>>>> 8ed6dc7f
   match stack with
   | [] ->
     let typ = Option.get note in
