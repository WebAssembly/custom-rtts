--- conflicted
+++ resolved
@@ -468,7 +468,8 @@
   | VarE id ->
     if not (Env.mem id env) then error expr.at ("free identifier " ^ id)
   | NumE _ -> check_num source expr.note;
-  | BoolE _ | TopFrameE | TopLabelE | TopHandlerE | ContextKindE _ -> check_bool source expr.note
+  | BoolE _  | IsCaseOfE _ | IsValidE _ | MatchE _ | HasTypeE _ | ContextKindE _ ->
+    check_bool source expr.note;
   | UnE (NotOp, expr') ->
     valid_expr env expr';
     check_bool source expr.note;
@@ -578,48 +579,10 @@
     l
     |> List.map note
     |> List.iter (check_match source elem_typ)
-<<<<<<< HEAD
-  | ArityE expr1 ->
-    valid_expr env expr1;
-    check_num source expr.note;
-    check_context source expr1.note;
-  | FrameE (expr_opt, expr1) ->
-    Option.iter (valid_expr env) expr_opt;
-    valid_expr env expr1;
-    check_context source expr.note;
-    Option.iter (fun expr2 -> check_num source expr2.note) expr_opt;
-    check_match source expr1.note (varT "frame")
-  | LabelE (expr1, expr2) ->
-    valid_expr env expr1;
-    valid_expr env expr2;
-    check_context source expr.note;
-    check_num source expr1.note;
-    check_match source expr2.note (iterT (varT "instr") List)
-  | GetCurStateE | GetCurFrameE | GetCurLabelE | GetCurContextE ->
-    check_context source expr.note
-  | IsCaseOfE (expr', _) | IsValidE expr' | HasTypeE (expr', _)  ->
-    valid_expr env expr';
-    check_bool source expr.note;
-  | MatchE (expr1, expr2) ->
-    valid_expr env expr1;
-    valid_expr env expr2;
-    check_bool source expr.note;
-  | ContE expr1 ->
-    valid_expr env expr1;
-    check_match source expr.note (iterT (varT "instr") List);
-    check_match source expr1.note (varT "label");
-  | ChooseE expr1 ->
-    valid_expr env expr1;
-    check_list source expr1.note;
-    check_match source expr1.note (iterT expr.note List);
-=======
   | GetCurStateE | GetCurContextE _ ->
     check_context source expr.note
-  | BoolE _  | IsCaseOfE _ | IsValidE _ | MatchE _ | HasTypeE _ | ContextKindE _ ->
-    check_bool source expr.note
   | ChooseE expr1 ->
     check_list source expr1.note; check_match source expr1.note (iterT expr.note List)
->>>>>>> c7ddf3b9
   | IsDefinedE expr1 ->
     valid_expr env expr1;
     check_opt source expr1.note;
