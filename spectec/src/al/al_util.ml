open Ast
open Util
open Source


(* Constructor Shorthands *)

let no = no_region
let no_note = Il.Ast.VarT ("TODO" $ no_region, []) $ no_region

let _nid_count = ref 0
let gen_nid () =
  let nid = !_nid_count in
  _nid_count := nid + 1;
  nid

let mk_instr at it = it $$ (at, gen_nid())

let ifI ?(at = no) (c, il1, il2) = IfI (c, il1, il2) |> mk_instr at
let eitherI ?(at = no) (il1, il2) = EitherI (il1, il2) |> mk_instr at
let enterI ?(at = no) (e1, e2, il) = EnterI (e1, e2, il) |> mk_instr at
let assertI ?(at = no) c = AssertI c |> mk_instr at
let pushI ?(at = no) e = PushI e |> mk_instr at
let popI ?(at = no) e = PopI e |> mk_instr at
let popsI ?(at = no) e _ = PopI e |> mk_instr at (* TODO *)
let popAllI ?(at = no) e = PopAllI e |> mk_instr at
let letI ?(at = no) (e1, e2) = LetI (e1, e2) |> mk_instr at
let trapI ?(at = no) () = TrapI |> mk_instr at
let throwI ?(at = no) e = ThrowI e |> mk_instr at
let nopI ?(at = no) () = NopI |> mk_instr at
let returnI ?(at = no) e_opt = ReturnI e_opt |> mk_instr at
let executeI ?(at = no) e = ExecuteI e |> mk_instr at
let executeSeqI ?(at = no) e = ExecuteSeqI e |> mk_instr at
let performI ?(at = no) (id, el) = PerformI (id, el) |> mk_instr at
let exitI ?(at = no) a = ExitI a |> mk_instr at
let replaceI ?(at = no) (e1, p, e2) = ReplaceI (e1, p, e2) |> mk_instr at
let appendI ?(at = no) (e1, e2) = AppendI (e1, e2) |> mk_instr at
let fieldWiseAppendI ?(at = no) (e1, e2) = FieldWiseAppendI (e1, e2) |> mk_instr at
let otherwiseI ?(at = no) il = OtherwiseI il |> mk_instr at
let yetI ?(at = no) s = YetI s |> mk_instr at

let mk_expr at note it = it $$ at % note

let varE ?(at = no) ~note id = VarE id |> mk_expr at note
let boolE ?(at = no) ~note b = BoolE b |> mk_expr at note
let numE ?(at = no) ~note i = NumE i |> mk_expr at note
let unE ?(at = no) ~note (unop, e) = UnE (unop, e) |> mk_expr at note
let binE ?(at = no) ~note (binop, e1, e2) = BinE (binop, e1, e2) |> mk_expr at note
let accE ?(at = no) ~note (e, p) = AccE (e, p) |> mk_expr at note
let updE ?(at = no) ~note (e1, pl, e2) = UpdE (e1, pl, e2) |> mk_expr at note
let extE ?(at = no) ~note (e1, pl, e2, dir) = ExtE (e1, pl, e2, dir) |> mk_expr at note
let strE ?(at = no) ~note r = StrE r |> mk_expr at note
let compE ?(at = no) ~note (e1, e2) = CompE (e1, e2) |> mk_expr at note
let catE ?(at = no) ~note (e1, e2) = CatE (e1, e2) |> mk_expr at note
let memE ?(at = no) ~note (e1, e2) = MemE (e1, e2) |> mk_expr at note
let lenE ?(at = no) ~note e = LenE e |> mk_expr at note
let tupE ?(at = no) ~note el = TupE el |> mk_expr at note
let caseE ?(at = no) ~note (op, el) = CaseE (op, el) |> mk_expr at note
let callE ?(at = no) ~note (id, el) = CallE (id, el) |> mk_expr at note
let invCallE ?(at = no) ~note (id, il, el) = InvCallE (id, il, el) |> mk_expr at note
let iterE ?(at = no) ~note (e, ite) = IterE (e, ite) |> mk_expr at note
let optE ?(at = no) ~note e_opt = OptE e_opt |> mk_expr at note
let listE ?(at = no) ~note el = ListE el |> mk_expr at note
let arityE ?(at = no) ~note e = ArityE e |> mk_expr at note
let frameE ?(at = no) ~note (e_opt, e) = FrameE (e_opt, e) |> mk_expr at note
let labelE ?(at = no) ~note (e1, e2) = LabelE (e1, e2) |> mk_expr at note
let getCurStateE ?(at = no) ~note () = GetCurStateE |> mk_expr at note
let getCurFrameE ?(at = no) ~note () = GetCurFrameE |> mk_expr at note
let getCurLabelE ?(at = no) ~note () = GetCurLabelE |> mk_expr at note
let getCurContextE ?(at = no) ~note () = GetCurContextE |> mk_expr at note
let contE ?(at = no) ~note e = ContE e |> mk_expr at note
let chooseE ?(at = no) ~note e = ChooseE e |> mk_expr at note
let isCaseOfE ?(at = no) ~note (e, a) = IsCaseOfE (e, a) |> mk_expr at note
let isValidE ?(at = no) ~note e = IsValidE e |> mk_expr at note
let contextKindE ?(at = no) ~note a = ContextKindE a |> mk_expr at note
let isDefinedE ?(at = no) ~note e = IsDefinedE e |> mk_expr at note
let matchE ?(at = no) ~note (e1, e2) = MatchE (e1, e2) |> mk_expr at note
let hasTypeE ?(at = no) ~note (e, ty) = HasTypeE (e, ty) |> mk_expr at note
let topLabelE ?(at = no) ~note () = TopLabelE |> mk_expr at note
let topFrameE ?(at = no) ~note () = TopFrameE |> mk_expr at note
let topValueE ?(at = no) ~note e_opt = TopValueE e_opt |> mk_expr at note
let topValuesE ?(at = no) ~note e = TopValuesE e |> mk_expr at note
let subE ?(at = no) ~note (id, ty) = SubE (id, ty) |> mk_expr at note
let yetE ?(at = no) ~note s = YetE s |> mk_expr at note

let mk_path at it = Util.Source.($) it at

let idxP ?(at = no) e = IdxP e |> mk_path at
let sliceP ?(at = no) (e1, e2) = SliceP (e1, e2) |> mk_path at
let dotP ?(at = no) a = DotP a |> mk_path at

let numV i = NumV i
let numV_of_int i = Z.of_int i |> numV
let boolV b = BoolV b
let strV r = StrV r
let caseV (s, vl) = CaseV (s, vl)
let optV v_opt = OptV v_opt
let noneV = OptV None
let someV v = OptV (Some v)
let tupV vl = TupV vl
let nullary s = CaseV (String.uppercase_ascii s, [])
let listV a = ListV (ref a)
let listV_of_list l = Array.of_list l |> listV
let zero = numV Z.zero
let one = numV Z.one
let empty_list = listV [||]
let singleton v = listV [|v|]
let iter_var ?(at = no) x iter t =
  let xs = x ^ (match iter with Opt -> "?" | _ -> "*") in
  let il_iter = match iter with Opt -> Il.Ast.Opt | _ -> Il.Ast.List in
  iterE (varE x ~at:at ~note:t, (iter, [x, varE xs ~at:at ~note:(Il.Ast.IterT (t, il_iter) $ t.at)])) ~at:at ~note:t


let some x = caseV (x, [optV (Some (tupV []))])
let none x = caseV (x, [optV None])


(* Failures *)

let fail_value msg v =
  Print.string_of_value v
  |> Printf.sprintf "%s: %s" msg
  |> failwith

let fail_expr msg e =
  Print.string_of_expr e
  |> Printf.sprintf "%s: %s" msg
  |> failwith

let print_yet at category msg =
  (string_of_region at ^ ": ") ^ (category ^ ": Yet " ^ msg)
  |> print_endline

(* Helper functions *)

let listv_map f = function
  | ListV arr_ref -> ListV (ref (Array.map f !arr_ref))
  | v -> fail_value "listv_map" v

let listv_find f = function
  | ListV arr_ref -> Array.find_opt f !arr_ref |> Option.get
  | v -> fail_value "listv_find" v

let listv_nth l n =
  match l with
  | ListV arr_ref -> Array.get !arr_ref n
  | v -> fail_value "listv_nth" v

let strv_access field = function
  | StrV r -> Record.find field r
  | v -> fail_value "strv_access" v

let map
  (destruct: value -> 'a)
  (construct: 'b -> value)
  (op: 'a -> 'b)
  (v: value): value =
    destruct v |> op |> construct
let map2
  (destruct: value -> 'a)
  (construct: 'b -> value)
  (op: 'a -> 'a -> 'b)
  (v1: value)
  (v2: value): value =
    op (destruct v1) (destruct v2) |> construct

let iter_type_of_value: value -> iter = function
  | ListV _ -> List
  | OptV _ -> Opt
  | v -> fail_value "iter_type_of_value" v

let rec typ_to_var_name ty =
  match ty.it with
  (* TODO: guess this for "var" in el? *)
  | Il.Ast.VarT (id, _) -> id.it
  | Il.Ast.BoolT -> "b"
  | Il.Ast.NumT NatT -> "n"
  | Il.Ast.NumT IntT -> "i"
  | Il.Ast.NumT RatT -> "q"
  | Il.Ast.NumT RealT -> "r"
  | Il.Ast.TextT -> "s"
  | Il.Ast.TupT tys -> List.map typ_to_var_name (List.map snd tys) |> String.concat "_"
  | Il.Ast.IterT (t, _) -> typ_to_var_name t

(* Destruct *)

let unwrap_optv: value -> value option = function
  | OptV opt -> opt
  | v -> fail_value "unwrap_optv" v

let unwrap_listv: value -> value growable_array = function
  | ListV ga -> ga
  | v -> fail_value "unwrap_listv" v

let unwrap_listv_to_array (v: value): value array = !(unwrap_listv v)
let unwrap_listv_to_list (v: value): value list = unwrap_listv_to_array v |> Array.to_list

<<<<<<< HEAD
let unwrap_seqv_to_list = function
  | OptV opt -> Option.to_list opt
  | ListV arr -> Array.to_list !arr
  | v -> fail_value "unwrap_seqv_to_list" v
=======
let unwrap_seq_to_array: value -> value array = function
  | OptV opt -> opt |> Option.to_list |> Array.of_list
  | v -> unwrap_listv_to_array v
>>>>>>> 2debdbec

let unwrap_textv: value -> string = function
  | TextV str -> str
  | v -> fail_value "unwrap_textv" v

let unwrap_numv: value -> Z.t = function
  | NumV i -> i
  | v -> fail_value "unwrap_numv" v

let unwrap_numv_to_int (v: value): int = unwrap_numv v |> Z.to_int

let unwrap_boolv: value -> bool = function
  | BoolV b -> b
  | v -> fail_value "unwrap_boolv" v

let unwrap_tupv: value -> value list = function
  | TupV l -> l
  | v -> fail_value "unwrap_tupv" v

let unwrap_strv = function
  | StrV r -> r
  | v -> fail_value "unwrap_strv" v

let unwrap_cate e =
  match e.it with
  | CatE (e1, e2) -> e1, e2
  | _ -> fail_expr "unwrap_cate" e

let name_of_algo algo = match algo.it with
  | RuleA (name, _, _, _) -> Print.string_of_atom name
  | FuncA (name, _, _) -> name

let params_of_algo algo = match algo.it with
  | RuleA (_, _, params, _) -> params
  | FuncA (_, params, _) -> params

let body_of_algo algo = match algo.it with
  | RuleA (_, _, _, body) -> body
  | FuncA (_, _, body) -> body

let args_of_casev = function
  | CaseV (_, vl) -> vl
  | v -> fail_value "args_of_casev" v

let arity_of_framev: value -> value = function
  | FrameV (Some v, _) -> v
  | v -> fail_value "arity_of_framev" v

let unwrap_framev: value -> value = function
  | FrameV (_, v) -> v
  | v -> fail_value "unwrap_framev" v


(* Mixop *)

let get_atom op =
  match List.find_opt (fun al -> List.length al <> 0) op with
  | Some al -> Some(List.hd al)
  | None -> None

let name_of_mixop = Il.Mixop.name

(* Il Types *)

(* name for tuple type *)
let no_name = Il.Ast.VarE ("_" $ no_region) $$ no_region % (Il.Ast.TextT $ no_region)
let varT id args = Il.Ast.VarT (id $ no_region, args) $ no_region
let iterT ty iter = Il.Ast.IterT (ty, iter) $ no_region
let listT ty = iterT ty Il.Ast.List
let listnT ty n = Il.Ast.IterT (ty, Il.Ast.ListN (n, None)) $ no_region
let boolT = Il.Ast.BoolT $ no_region
let natT = Il.Ast.NumT Il.Ast.NatT $ no_region
let topT = varT "TOP" []
let valT = varT "val" []
let callframeT = varT "callframe" []
let frameT = varT "frame" []
let labelT = varT "label" []
let handlerT = varT "handler" []
let stateT = varT "state" []
let instrT = varT "instr" []
let admininstrT = varT "admininstr" []
let funcT = varT "func" []<|MERGE_RESOLUTION|>--- conflicted
+++ resolved
@@ -195,16 +195,13 @@
 let unwrap_listv_to_array (v: value): value array = !(unwrap_listv v)
 let unwrap_listv_to_list (v: value): value list = unwrap_listv_to_array v |> Array.to_list
 
-<<<<<<< HEAD
-let unwrap_seqv_to_list = function
+let unwrap_seqv_to_list: value -> value list = function
   | OptV opt -> Option.to_list opt
   | ListV arr -> Array.to_list !arr
   | v -> fail_value "unwrap_seqv_to_list" v
-=======
 let unwrap_seq_to_array: value -> value array = function
   | OptV opt -> opt |> Option.to_list |> Array.of_list
   | v -> unwrap_listv_to_array v
->>>>>>> 2debdbec
 
 let unwrap_textv: value -> string = function
   | TextV str -> str
