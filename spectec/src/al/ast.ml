--- conflicted
+++ resolved
@@ -1,3 +1,7 @@
+(* Types *)
+
+type ty = string (* TODO *)
+
 (* Identifiers *)
 
 type id = string
@@ -67,43 +71,6 @@
 (* Expressions *)
 
 and expr =
-<<<<<<< HEAD
-  (* Value *)
-  | NumE of int64
-  | StringE of string
-  (* Numeric Operation *)
-  | MinusE of expr
-  | BinopE of expr_binop * expr * expr
-  (* Function Call *)
-  | AppE of funcname * expr list
-  (* Data Structure *)
-  | ListE of expr list
-  | ListFillE of expr * expr
-  | ConcatE of expr * expr
-  | LengthE of expr
-  | RecordE of (keyword, expr) record
-  | AccessE of expr * path
-  | ExtendE of expr * path list * expr * extend_dir
-  | ReplaceE of expr * path list * expr
-  | ConstructE of keyword * expr list (* CaseE? StructE? TaggedE? NamedTupleE? *)
-  | OptE of expr option
-  | PairE of expr * expr
-  | ArrowE of expr * expr
-  (* Context *)
-  | ArityE of expr
-  | FrameE of expr option * expr
-  | GetCurFrameE
-  | LabelE of expr * expr
-  | GetCurLabelE
-  | GetCurContextE
-  | ContE of expr
-  (* Name *)
-  | NameE of name
-  | SubE of name * string
-  | IterE of expr * name list * iter
-  (* Yet *)
-  | YetE of string
-=======
   | VarE of id                          (* varid *)
   | NumE of int64                       (* number *)
   | UnE of unop * expr                  (* unop expr *)
@@ -129,8 +96,8 @@
   | GetCurContextE                      (* "the current context" *)
   | ContE of expr                       (* "the continuation of expr" *)
   (* Administrative Instructions *)
+  | SubE of id * ty                     (* varid, with specific type *)
   | YetE of string                      (* for future not yet implemented feature *)
->>>>>>> 67d0385f
 
 and path =
   | IdxP of expr                    (* `[` expr `]` *)
@@ -138,24 +105,6 @@
   | DotP of kwd                     (* `.` atom *)
 
 and cond =
-<<<<<<< HEAD
-  | NotC of cond
-  | BinopC of cond_binop * cond * cond
-  | CompareC of compare_op * expr * expr
-  | ContextKindC of keyword * expr
-  | IsDefinedC of expr
-  | IsCaseOfC of expr * keyword 
-  | ValidC of expr
-  | HasTypeC of expr * string
-  (* Conditions used in assertions *)
-  | TopLabelC
-  | TopFrameC
-  | TopValueC of expr option
-  | TopValuesC of expr
-  | MatchC of expr * expr
-  (* Yet *)
-  | YetC of string
-=======
   | UnC of unop * cond              (* unop expr *)
   | BinC of binop * cond * cond     (* expr binop expr *)
   | CmpC of cmpop * expr * expr     (* expr cmpop expr *)
@@ -163,6 +112,8 @@
   | IsValidC of expr                (* expr is valid *)
   | ContextKindC of kwd * expr      (* TODO: desugar using IsCaseOf? *)
   | IsDefinedC of expr              (* expr is defined *)
+  | MatchC of expr * expr           (* expr matches expr *)
+  | HasTypeC of expr * ty           (* the type of expr is ty *)
   (* Conditions used in assertions *)
   | TopLabelC                       (* "a label is now on the top of the stack" *)
   | TopFrameC                       (* "a frame is now on the top of the stack" *)
@@ -172,7 +123,6 @@
   | YetC of string                  (* for future not yet implemented feature *)
 
 (* Instructions *)
->>>>>>> 67d0385f
 
 type instr =
   | IfI of cond * instr list * instr list (* `if` cond `then` instr* `else` instr* *)
