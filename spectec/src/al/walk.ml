--- conflicted
+++ resolved
@@ -158,12 +158,7 @@
     | LabelE (e1, e2) -> LabelE (walk_expr e1, walk_expr e2)
     | ContE e' -> ContE (walk_expr e')
     | ChooseE e' -> ChooseE (walk_expr e')
-<<<<<<< HEAD
     | IterE (e, (iter, xes)) -> IterE (walk_expr e, (walk_iter iter, List.map (fun (x, e) -> (x, walk_expr e)) xes))
-    | ContextKindE (a, e) -> ContextKindE (a, walk_expr e)
-=======
-    | IterE (e, ids, iter) -> IterE (walk_expr e, ids, walk_iter iter)
->>>>>>> 2debdbec
     | IsCaseOfE (e, a) -> IsCaseOfE (walk_expr e, a)
     | IsDefinedE e -> IsDefinedE (walk_expr e)
     | HasTypeE (e, t) -> HasTypeE(walk_expr e, t)
@@ -285,13 +280,8 @@
       | ChooseE e' -> ChooseE (new_ e')
       | VarE id -> VarE id
       | SubE (id, t) -> SubE (id, t)
-<<<<<<< HEAD
       | IterE (e, (iter, xes)) -> IterE (new_ e, (iter, List.map (fun (x, e) -> (x, new_ e)) xes))
-      | ContextKindE (a, e) -> ContextKindE (a, new_ e)
-=======
-      | IterE (e, ids, iter) -> IterE (new_ e, ids, iter)
       | ContextKindE _ -> e.it
->>>>>>> 2debdbec
       | IsCaseOfE (e, a) -> IsCaseOfE (new_ e, a)
       | IsDefinedE e -> IsDefinedE (new_ e)
       | HasTypeE (e, t) -> HasTypeE(new_ e, t)
