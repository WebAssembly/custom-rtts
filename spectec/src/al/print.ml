open Ast
open Printf
open Util
open Source

module Atom = El.Atom


(* Helper functions *)

let indent = "  "

let string_of_list stringifier sep = function
  | [] -> ""
  | h :: t ->
    let limit = 100 in
    let is_long = List.length t > limit in
    List.fold_left
        (fun acc elem -> acc ^ sep ^ stringifier elem)
        (stringifier h) (List.filteri (fun i _ -> i <= limit) t)
    ^ (if is_long then (sep ^ "..." ^ stringifier (List.hd (List.rev t))) else "")

let rec repeat str num =
  if num = 0 then ""
  else if Int.rem num 2 = 0 then repeat (str ^ str) (num / 2)
  else str ^ repeat (str ^ str) (num / 2)


(* AL stringifier *)

(* Terminals *)

let string_of_atom = El.Print.string_of_atom
let string_of_mixop = Il.Print.string_of_mixop

let string_of_typ = Il.Print.string_of_typ


(* Directions *)

let string_of_dir = function
  | Front -> "Front"
  | Back -> "Back"


(* Values *)

let depth = ref 0
let rec string_of_record r =
  let base_indent = repeat indent !depth in
  depth := !depth + 1;
  let str = Record.fold
    (fun k v acc -> acc ^ base_indent ^ indent ^ k ^ ": " ^ string_of_value v ^ ";\n")
    r (base_indent ^ "{\n")
  ^ (base_indent ^ "}") in
  depth := !depth - 1;
  str

and string_of_value =
  function
  | LabelV (v1, v2) ->
    sprintf "Label_%s %s" (string_of_value v1) (string_of_value v2)
  | FrameV (None, v2) -> sprintf "(Frame %s)" (string_of_value v2)
  | FrameV (Some v1, v2) -> sprintf "(Frame %s %s)" (string_of_value v1) (string_of_value v2)
  | ListV lv -> "[" ^ string_of_values ", " (Array.to_list !lv) ^ "]"
  | NumV n -> "0x" ^ Z.format "%X" n
  | BoolV b -> string_of_bool b
  | TextV s -> s
  | TupV vl -> "(" ^ string_of_values ", " vl ^ ")"
  | CaseV (("CONST"|"VCONST"), hd::tl) ->
    "(" ^ string_of_value hd ^ ".CONST " ^ string_of_values " " tl ^ ")"
  | CaseV (s, []) -> s
  | CaseV (s, vl) -> "(" ^ s ^ " " ^ string_of_values " " vl ^ ")"
  | StrV r -> string_of_record r
  | OptV (Some e) -> "?(" ^ string_of_value e ^ ")"
  | OptV None -> "?()"
  | FnameV id -> "$" ^ id

and string_of_values sep = string_of_list string_of_value sep


(* Operators *)

let string_of_unop = function
  | NotOp -> "!"
  | MinusOp -> "-"

let string_of_binop = function
  | AndOp -> "&&"
  | OrOp -> "||"
  | ImplOp -> "=>"
  | EquivOp -> "<=>"
  | AddOp -> "+"
  | SubOp -> "-"
  | MulOp -> "·"
  | DivOp -> "/"
  | ModOp -> "\\"
  | ExpOp -> "^"
  | EqOp -> "=="
  | NeOp -> "!="
  | LtOp -> "<"
  | GtOp -> ">"
  | LeOp -> "≤"
  | GeOp -> "≥"


(* Iters *)

let rec string_of_iter = function
  | Opt -> "?"
  | List -> "*"
  | List1 -> "+"
  | ListN (expr, None) -> "^" ^ string_of_expr expr
  | ListN (expr, Some id) ->
    "^(" ^ id ^ "<" ^ string_of_expr expr^ ")"

and string_of_iters iters = List.map string_of_iter iters |> List.fold_left (^) ""


(* Expressions *)

and string_of_record_expr r =
  Record.fold
    (fun a v acc -> acc ^ string_of_atom a ^ ": " ^ string_of_expr v ^ "; ")
    r "{ "
  ^ "}"

and string_of_expr expr =
  match expr.it with
  | NumE i -> Z.to_string i
  | BoolE b -> string_of_bool b
  | UnE (op, e) -> sprintf "%s(%s)" (string_of_unop op) (string_of_expr e)
  | BinE (op, e1, e2) ->
    sprintf "(%s %s %s)" (string_of_expr e1) (string_of_binop op) (string_of_expr e2)
  | TupE el -> "(" ^ string_of_exprs ", " el ^ ")"
  | CallE (id, al) -> sprintf "$%s(%s)" id (string_of_args ", " al)
  | InvCallE (id, nl, al) ->
    let id' =
      if List.for_all Option.is_some nl then id
      else
        nl
        |> List.filter_map (fun x -> x)
        |> List.map string_of_int
        |> List.fold_left (^) ""
        |> sprintf "%s_%s" id
    in
    sprintf "$%s^-1(%s)" id' (string_of_args ", " al)
  | CompE (e1, e2) ->
    sprintf "%s ++ %s" (string_of_expr e1) (string_of_expr e2)
  | CatE (e1, e2) ->
    sprintf "%s :: %s" (string_of_expr e1) (string_of_expr e2)
  | MemE (e1, e2) ->
    sprintf "%s <- %s" (string_of_expr e1) (string_of_expr e2)
  | LenE e -> sprintf "|%s|" (string_of_expr e)
  | ArityE e -> sprintf "arity(%s)" (string_of_expr e)
  | GetCurStateE -> "current_state()"
  | GetCurLabelE -> "current_label()"
  | GetCurFrameE -> "current_frame()"
  | GetCurContextE -> "current_context()"
  | FrameE (None, e2) ->
    sprintf "callframe(%s)" (string_of_expr e2)
  | FrameE (Some e1, e2) ->
    sprintf "callframe(%s, %s)" (string_of_expr e1)
      (string_of_expr e2)
  | ListE el -> "[" ^ string_of_exprs ", " el ^ "]"
  | AccE (e, p) -> sprintf "%s%s" (string_of_expr e) (string_of_path p)
  | ExtE (e1, ps, e2, dir) -> (
    match dir with
    | Front -> sprintf "prepend(%s%s, %s)" (string_of_expr e1) (string_of_paths ps) (string_of_expr e2)
    | Back -> sprintf "append(%s%s, %s)" (string_of_expr e1) (string_of_paths ps) (string_of_expr e2))
  | UpdE (e1, ps, e2) ->
    sprintf "update(%s%s, %s)" (string_of_expr e1) (string_of_paths ps) (string_of_expr e2)
  | StrE r -> string_of_record_expr r
  | ContE e -> sprintf "cont(%s)" (string_of_expr e)
  | ChooseE e -> sprintf "choose(%s)" (string_of_expr e)
  | LabelE (e1, e2) ->
    sprintf "label(%s, %s)" (string_of_expr e1) (string_of_expr e2)
  | VarE id -> id
  | SubE (id, _) -> id
<<<<<<< HEAD
  | IterE (e, ie) -> string_of_expr e ^ string_of_iterexp ie
  | InfixE (e1, a, e2) -> "(" ^ string_of_expr e1 ^ " " ^ string_of_atom a ^ " " ^ string_of_expr e2 ^ ")"
  | CaseE ({ it=Atom.Atom ("CONST" | "VCONST"); _ }, hd::tl) ->
=======
  | IterE (e, _, iter) -> string_of_expr e ^ string_of_iter iter
  | CaseE ([{ it=Atom.Atom ("CONST" | "VCONST"); _ }]::_tl, hd::tl) ->
>>>>>>> 2debdbec
    "(" ^ string_of_expr hd ^ ".CONST " ^ string_of_exprs " " tl ^ ")"
  | CaseE ([[ atom ]], []) -> string_of_atom atom
  | CaseE (op, el) ->
    let op' = List.map (fun al -> String.concat "" (List.map string_of_atom al)) op in
    (match op' with
    | [] -> "()"
    | hd::tl ->
      let res =
        List.fold_left2 (
          fun acc a e ->
            let a' = if a = "" then "" else " " ^ a in
            let acc' = if acc = "" then "" else acc ^ " " in
            acc' ^ string_of_expr e ^ a'
        ) hd tl el in
      "(" ^ res ^ ")"
    )
  | OptE (Some e) -> "?(" ^ string_of_expr e ^ ")"
  | OptE None -> "?()"
  | ContextKindE a -> sprintf "context_kind(%s)" (string_of_atom a)
  | IsDefinedE e -> sprintf "%s != None" (string_of_expr e)
  | IsCaseOfE (e, a) -> sprintf "case(%s) == %s" (string_of_expr e) (string_of_atom a)
  | HasTypeE (e, t) -> sprintf "type(%s) == %s" (string_of_expr e) (string_of_typ t)
  | IsValidE e -> sprintf "valid(%s)" (string_of_expr e)
  | TopLabelE -> "top_label()"
    (* TODO: "type(top()) == label"*)
  | TopFrameE -> "top_frame()"
    (* TODO: "type(top()) == frame"*)
  | TopValueE (Some e) -> sprintf "top_value(%s)" (string_of_expr e)
  | TopValueE None -> "top_value()"
  | TopValuesE e -> sprintf "top_values(%s)" (string_of_expr e)
  | MatchE (e1, e2) ->
    sprintf "%s <: %s"
      (string_of_expr e1)
      (string_of_expr e2)
  | YetE s -> sprintf "YetE (%s)" s

and string_of_exprs sep = string_of_list string_of_expr sep


(* Paths *)

and string_of_path path =
  match path.it with
  | IdxP e -> sprintf "[%s]" (string_of_expr e)
  | SliceP (e1, e2) ->
    sprintf "[%s : %s]" (string_of_expr e1) (string_of_expr e2)
  | DotP a -> sprintf ".%s" (string_of_atom a)

and string_of_paths paths = List.map string_of_path paths |> List.fold_left (^) ""


(* Args *)

and string_of_arg arg =
  match arg.it with
  | ExpA e -> string_of_expr e
  | TypA typ -> string_of_typ typ
  | DefA id -> "$" ^ id

and string_of_args sep = string_of_list string_of_arg sep



(* Iter exps *)

and string_of_iterexp (iter, xes) =
  string_of_iter iter ^ "{" ^ String.concat ", "
    (List.map (fun (id, e) -> id ^ " <- " ^ string_of_expr e) xes) ^ "}"


(* Instructions *)

let _index = ref 0

let get_index () = !_index
let set_index i = _index := i
let enter_block f instrs =
  let index = get_index () in
  set_index 0;
  let res = f instrs in
  set_index index;
  res

(* Prefix for stack push/pop operations *)
let string_of_stack_prefix expr =
  match expr.it with
  | GetCurContextE
  | GetCurFrameE
  | GetCurLabelE
  | ContE _
  | LabelE _
  | FrameE _
  | VarE ("F" | "L") -> ""
  | IterE _ -> ""
  | _ -> ""

let rec string_of_instr' depth instr =
  match instr.it with
  | IfI (e, il, []) ->
    sprintf " If (%s) {%s\n%s }" (string_of_expr e)
      (string_of_instrs' (depth + 1) il) (repeat indent depth)
  | IfI (e, il1, [ { it = IfI (inner_e, inner_il1, []); _ } ]) ->
    sprintf " If (%s) {%s\n%s }\n%s Else if (%s) {%s\n%s }"
      (string_of_expr e)
      (string_of_instrs' (depth + 1) il1)
      (repeat indent depth)
      (repeat indent depth)
      (string_of_expr inner_e)
      (string_of_instrs' (depth + 1) inner_il1)
      (repeat indent depth)
  | IfI (e, il1, [ { it = IfI (inner_e, inner_il1, inner_il2); _ } ]) ->
    sprintf " If (%s) {%s\n%s }\n%s Else if (%s) {%s\n%s }\n%s Else {%s\n%s }"
      (string_of_expr e)
      (string_of_instrs' (depth + 1) il1)
      (repeat indent depth)
      (repeat indent depth)
      (string_of_expr inner_e)
      (string_of_instrs' (depth + 1) inner_il1)
      (repeat indent depth)
      (repeat indent depth)
      (string_of_instrs' (depth + 1) inner_il2)
      (repeat indent depth)
  | IfI (e, il1, il2) ->
    sprintf " If (%s) {%s\n%s }\n%s Else {%s\n%s }" (string_of_expr e)
      (string_of_instrs' (depth + 1) il1)
      (repeat indent depth)
      (repeat indent depth)
      (string_of_instrs' (depth + 1) il2)
      (repeat indent depth)
  | OtherwiseI il ->
    sprintf " Otherwise:%s"
      (string_of_instrs' (depth + 1) il)
  | EitherI (il1, il2) ->
    sprintf " Either {%s\n%s }\n%s Or {%s\n %s}"
      (string_of_instrs' (depth + 1) il1)
      (repeat indent depth)
      (repeat indent depth)
      (string_of_instrs' (depth + 1) il2)
      (repeat indent depth)
  | AssertI e -> sprintf " Assert (%s)" (string_of_expr e)
  | PushI e ->
    sprintf " Push %s%s"
      (string_of_stack_prefix e) (string_of_expr e)
  | PopI e ->
    sprintf " Pop %s%s"
      (string_of_stack_prefix e) (string_of_expr e)
  | PopAllI e ->
    sprintf " Pop_all %s"
      (string_of_expr e)
  | LetI (e1, e2) ->
    sprintf " Let %s = %s" (string_of_expr e1)
      (string_of_expr e2)
  | TrapI -> sprintf " Trap"
<<<<<<< HEAD
=======
  | ThrowI e -> sprintf " Throw %s" (string_of_expr e)
>>>>>>> 2debdbec
  | NopI -> sprintf " Nop"
  | ReturnI None -> sprintf " Return"
  | ReturnI (Some e) -> sprintf " Return %s" (string_of_expr e)
  | EnterI (e1, e2, il) ->
    sprintf " Enter (%s, %s) {%s \n%s }"
      (string_of_expr e1) (string_of_expr e2) (string_of_instrs' (depth + 1) il) (repeat indent depth)
  | ExecuteI e ->
    sprintf " Execute %s" (string_of_expr e)
  | ExecuteSeqI e ->
    sprintf " Execute %s" (string_of_expr e)
  | PerformI (id, el) ->
    sprintf " %s" (string_of_expr (CallE (id, el) $$ instr.at % (Il.Ast.VarT ("TODO" $ no_region, []) $ no_region)))
  | ExitI a ->
    sprintf " Exit %s" (string_of_atom a)
  | ReplaceI (e1, p, e2) ->
    sprintf " %s%s := %s"
      (string_of_expr e1) (string_of_path p) (string_of_expr e2)
  | AppendI (e1, e2) ->
    sprintf " %s :+ %s"
<<<<<<< HEAD
=======
      (string_of_expr e2) (string_of_expr e1)
  | FieldWiseAppendI (e1, e2) ->
    sprintf " %s :⨁ %s"
>>>>>>> 2debdbec
      (string_of_expr e2) (string_of_expr e1)
  | YetI s -> sprintf " YetI: %s." s

and string_of_instrs' depth instrs =
  let f acc i =
    acc ^ "\n" ^ repeat indent depth ^ string_of_instr' depth i in
  enter_block (List.fold_left f "") instrs

let string_of_instr instr =
  set_index 0;
  string_of_instr' 0 instr
let string_of_instrs = string_of_instrs' 0

let string_of_algorithm algo =
  match algo.it with
  | RuleA (_a, anchor, params, instrs) ->
    anchor
    ^ List.fold_left
        (fun acc p -> acc ^ " " ^ string_of_arg p)
        "" params
    ^ " {"
    ^ string_of_instrs instrs ^ "\n}\n"
  | FuncA (id, params, instrs) ->
    id
    ^ List.fold_left
        (fun acc p -> acc ^ " " ^ string_of_arg p)
        "" params
    ^ " {"
    ^ string_of_instrs instrs ^ "\n}\n"


(* Structured stringfier *)

(* Wasm type *)


(* Values *)

let rec structured_string_of_value = function
  | LabelV (v1, v2) -> "LabelV (" ^ structured_string_of_value v1 ^ "," ^ structured_string_of_value v2 ^ ")"
  | FrameV _ -> "FrameV (TODO)"
  | ListV lv -> "ListV" ^ "[" ^ string_of_values ", " (Array.to_list !lv) ^ "]"
  | BoolV b -> "BoolV (" ^ string_of_bool b ^ ")"
  | NumV n -> "NumV (" ^ Z.to_string n ^ ")"
  | TextV s -> "TextV (" ^ s ^ ")"
  | TupV vl ->  "TupV (" ^ structured_string_of_values vl ^ ")"
  | CaseV (s, vl) -> "CaseV(" ^ s ^ ", [" ^ structured_string_of_values vl ^ "])"
  | StrV _r -> "StrV (TODO)"
  | OptV None -> "OptV"
  | OptV (Some e) -> "OptV (" ^ structured_string_of_value e ^ ")"
  | FnameV id -> "FnameV (\"" ^ id ^ "\")"

and structured_string_of_values vl = string_of_list structured_string_of_value ", " vl

(* Iters *)

let rec structured_string_of_iter = function
  | Opt -> "?"
  | List -> "*"
  | List1 -> "+"
  | ListN (expr, None) -> structured_string_of_expr expr
  | ListN (expr, Some id) ->
    id ^ "<" ^ structured_string_of_expr expr


(* Expressions *)

and structured_string_of_record_expr r =
  Record.fold
    (fun a v acc -> acc ^ string_of_atom a ^ ": " ^ string_of_expr v ^ "; ")
    r "{ "
  ^ "}"

and structured_string_of_expr expr =
  match expr.it with
  | NumE i -> Z.to_string i
  | BoolE b -> string_of_bool b
  | UnE (op, e) ->
    "UnE ("
    ^ string_of_unop op
    ^ ", "
    ^ structured_string_of_expr e
    ^ ")"
  | BinE (op, e1, e2) ->
    "BinopE ("
    ^ string_of_binop op
    ^ ", "
    ^ structured_string_of_expr e1
    ^ ", "
    ^ structured_string_of_expr e2
    ^ ")"
  | TupE el -> "TupE (" ^ structured_string_of_exprs el ^ ")"
  | CallE (id, al) -> "CallE (" ^ id ^ ", [ " ^ structured_string_of_args al ^ " ])"
  | InvCallE (id, nl, al) ->
    let nl = List.filter_map (fun x -> x) nl in
    sprintf "InvCallE (%s, [%s], [%s])"
      id (string_of_list string_of_int "" nl) (structured_string_of_args al)
  | CompE (e1, e2) ->
    "CompE ("
    ^ structured_string_of_expr e1
    ^ ", "
    ^ structured_string_of_expr e2
    ^ ")"
  | CatE (e1, e2) ->
    "CatE ("
    ^ structured_string_of_expr e1
    ^ ", "
    ^ structured_string_of_expr e2
    ^ ")"
  | MemE (e1, e2) ->
    "MemE ("
    ^ structured_string_of_expr e1
    ^ ", "
    ^ structured_string_of_expr e2
    ^ ")"
  | LenE e -> "LenE (" ^ structured_string_of_expr e ^ ")"
  | ArityE e -> "ArityE (" ^ structured_string_of_expr e ^ ")"
  | GetCurStateE -> "GetCurStateE"
  | GetCurLabelE -> "GetCurLabelE"
  | GetCurFrameE -> "GetCurFrameE"
  | GetCurContextE -> "GetCurContextE"
  | FrameE _ -> "FrameE TODO"
  | ListE el -> "ListE ([" ^ structured_string_of_exprs el ^ "])"
  | AccE (e, p) ->
    "AccE ("
    ^ structured_string_of_expr e
    ^ ", "
    ^ structured_string_of_path p
    ^ ")"
  | ExtE (e1, ps, e2, dir) ->
    "ExtE ("
    ^ structured_string_of_expr e1
    ^ ", "
    ^ structured_string_of_paths ps
    ^ ", "
    ^ structured_string_of_expr e2
    ^ ", "
    ^ string_of_dir dir
    ^ ")"
  | UpdE (e1, ps, e2) ->
    "UpdE ("
    ^ structured_string_of_expr e1
    ^ ", "
    ^ structured_string_of_paths ps
    ^ ", "
    ^ structured_string_of_expr e2
    ^ ")"
  | StrE r -> "StrE (" ^ structured_string_of_record_expr r ^ ")"
  | ContE e1 -> "ContE (" ^ structured_string_of_expr e1 ^ ")"
  | ChooseE e1 -> "ChooseE (" ^ structured_string_of_expr e1 ^ ")"
  | LabelE (e1, e2) ->
    "LabelE ("
    ^ structured_string_of_expr e1
    ^ ", "
    ^ structured_string_of_expr e2
    ^ ")"
  | VarE id -> "VarE (" ^ id ^ ")"
<<<<<<< HEAD
  | SubE (id, t) -> "SubE (" ^ id ^ "," ^ t ^ ")"
  | IterE (e, (iter, xes)) ->
    "IterE ("
    ^ structured_string_of_expr e
    ^ ", ("
    ^ structured_string_of_iter iter
    ^ ", {"
    ^ string_of_list (fun (x, e) -> x ^ structured_string_of_expr e) ", " xes
    ^ "}))"
  | InfixE (e1, a, e2) ->
    "InfixE ("
    ^ structured_string_of_expr e1
    ^ ", "
    ^ string_of_atom a
    ^ ", "
    ^ structured_string_of_expr e2
    ^ ")"
  | CaseE (a, el) ->
    "CaseE (" ^ string_of_atom a
    ^ ", [" ^ structured_string_of_exprs el ^ "])"
  | CaseE2 (op, el) ->
    "CaseE2 (" ^ string_of_mixop op
=======
  | SubE (id, t) -> sprintf "SubE (%s, %s)" id (string_of_typ t)
  | IterE (e, ids, iter) ->
    "IterE ("
    ^ structured_string_of_expr e
    ^ ", "
    ^ structured_string_of_ids ids
    ^ ", "
    ^ string_of_iter iter
    ^ ")"
  | CaseE (op, el) ->
    "CaseE (" ^ string_of_mixop op
>>>>>>> 2debdbec
    ^ ", [" ^ structured_string_of_exprs el ^ "])"
  | OptE None -> "OptE"
  | OptE (Some e) -> "OptE (" ^ structured_string_of_expr e ^ ")"
  | ContextKindE a -> sprintf "ContextKindE (%s)" (string_of_atom a)
  | IsDefinedE e -> "DefinedE (" ^ structured_string_of_expr e ^ ")"
  | IsCaseOfE (e, a) -> "CaseOfE (" ^ structured_string_of_expr e ^ ", " ^ string_of_atom a ^ ")"
  | HasTypeE (e, t) ->
    sprintf "HasTypeE (%s, %s)" (structured_string_of_expr e) (string_of_typ t)
  | IsValidE e -> "IsValidE (" ^ structured_string_of_expr e ^ ")"
  | TopLabelE -> "TopLabelE"
  | TopFrameE -> "TopFrameE"
  | TopValueE None -> "TopValueE"
  | TopValueE (Some e) -> "TopValueE (" ^ structured_string_of_expr e ^ ")"
  | TopValuesE e -> "TopValuesE (" ^ structured_string_of_expr e ^ ")"
  | MatchE (e1, e2) ->
    Printf.sprintf "Matches (%s, %s)"
      (structured_string_of_expr e1)
      (structured_string_of_expr e2)
  | YetE s -> "YetE (" ^ s ^ ")"

and structured_string_of_exprs el = string_of_list structured_string_of_expr ", " el


(* Paths *)

and structured_string_of_path path =
  match path.it with
  | IdxP e -> sprintf "IdxP (%s)" (structured_string_of_expr e)
  | SliceP (e1, e2) ->
    sprintf "SliceP (%s,%s)"
      (structured_string_of_expr e1)
      (structured_string_of_expr e2)
  | DotP a -> sprintf "DotP (%s)" (string_of_atom a)

and structured_string_of_paths paths =
  List.map string_of_path paths |> List.fold_left (^) ""


(* Args *)

and structured_string_of_arg arg =
  match arg.it with
  | ExpA e -> sprintf "ExpA (%s)" (structured_string_of_expr e)
  | TypA typ -> sprintf "TypA (%s)" (string_of_typ typ)
  | DefA id -> sprintf "DefA (%s)" id

and structured_string_of_args al = string_of_list structured_string_of_arg ", " al

(* Instructions *)

let rec structured_string_of_instr' depth instr =
  match instr.it with
  | IfI (expr, t, e) ->
    "IfI (\n"
    ^ repeat indent (depth + 1)
    ^ structured_string_of_expr expr
    ^ "\n" ^ repeat indent depth ^ "then\n"
    ^ structured_string_of_instrs' (depth + 1) t
    ^ repeat indent depth ^ "else\n"
    ^ structured_string_of_instrs' (depth + 1) e
    ^ repeat indent depth ^ ")"
  | OtherwiseI b ->
    "OtherwiseI (\n"
    ^ structured_string_of_instrs' (depth + 1) b
    ^ repeat indent depth ^ ")"
  | EitherI (il1, il2) ->
    "EitherI (\n"
    ^ structured_string_of_instrs' (depth + 1) il1
    ^ repeat indent depth ^ "Or\n"
    ^ structured_string_of_instrs' (depth + 1) il2
    ^ repeat indent depth ^ ")"
  | AssertI e -> "AssertI (" ^ structured_string_of_expr e ^ ")"
  | PushI e -> "PushI (" ^ structured_string_of_expr e ^ ")"
  | PopI e -> "PopI (" ^ structured_string_of_expr e ^ ")"
  | PopAllI e -> "PopAllI (" ^ structured_string_of_expr e ^ ")"
  | LetI (e1, e2) ->
    "LetI ("
    ^ structured_string_of_expr e1
    ^ ", "
    ^ structured_string_of_expr e2
    ^ ")"
  | TrapI -> "TrapI"
  | ThrowI e -> "ThrowI (" ^ structured_string_of_expr e ^ ")"
  | NopI -> "NopI"
  | ReturnI None -> "ReturnI"
  | ReturnI (Some e) -> "ReturnI (" ^ structured_string_of_expr e ^ ")"
  | EnterI (e1, e2, il) ->
    "EnterI ("
    ^ structured_string_of_expr e1
    ^ ", "
    ^ structured_string_of_expr e2
    ^ ", "
    ^ structured_string_of_instrs' (depth + 1) il
    ^ ")"
  | ExecuteI e -> "ExecuteI (" ^ structured_string_of_expr e ^ ")"
  | ExecuteSeqI e -> "ExecuteSeqI (" ^ structured_string_of_expr e ^ ")"
  | PerformI (id, el) -> "PerformI (" ^ id ^ ",[ " ^ structured_string_of_args el ^ " ])"
  | ExitI a -> "ExitI (" ^ string_of_atom a ^ ")"
  | ReplaceI (e1, p, e2) ->
    "ReplaceI ("
    ^ structured_string_of_expr e1
    ^ ", "
    ^ structured_string_of_path p
    ^ ", "
    ^ structured_string_of_expr e2
    ^ ")"
  | AppendI (e1, e2) ->
    "AppendI ("
    ^ structured_string_of_expr e1
    ^ ", "
    ^ structured_string_of_expr e2
    ^ ")"
  | FieldWiseAppendI (e1, e2) ->
    "FieldWiseAppendI ("
    ^ structured_string_of_expr e1
    ^ ", "
    ^ structured_string_of_expr e2
    ^ ")"
  | YetI s -> "YetI " ^ s

and structured_string_of_instrs' depth instrs =
  List.fold_left
    (fun acc i -> acc ^ repeat indent depth ^ structured_string_of_instr' depth i ^ "\n")
    "" instrs

let structured_string_of_instr = structured_string_of_instr' 0
let structured_string_of_instrs = structured_string_of_instrs' 0

let structured_string_of_algorithm algo = match algo.it with
  | RuleA (_a, anchor, params, instrs) ->
      anchor
      ^ List.fold_left
          (fun acc p -> acc ^ " " ^ structured_string_of_arg p)
          "" params
      ^ ":\n"
      ^ structured_string_of_instrs' 1 instrs
  | FuncA (id, params, instrs) ->
      id
      ^ List.fold_left
          (fun acc p -> acc ^ " " ^ structured_string_of_arg p)
          "" params
      ^ ":\n"
      ^ structured_string_of_instrs' 1 instrs<|MERGE_RESOLUTION|>--- conflicted
+++ resolved
@@ -177,14 +177,8 @@
     sprintf "label(%s, %s)" (string_of_expr e1) (string_of_expr e2)
   | VarE id -> id
   | SubE (id, _) -> id
-<<<<<<< HEAD
   | IterE (e, ie) -> string_of_expr e ^ string_of_iterexp ie
-  | InfixE (e1, a, e2) -> "(" ^ string_of_expr e1 ^ " " ^ string_of_atom a ^ " " ^ string_of_expr e2 ^ ")"
-  | CaseE ({ it=Atom.Atom ("CONST" | "VCONST"); _ }, hd::tl) ->
-=======
-  | IterE (e, _, iter) -> string_of_expr e ^ string_of_iter iter
   | CaseE ([{ it=Atom.Atom ("CONST" | "VCONST"); _ }]::_tl, hd::tl) ->
->>>>>>> 2debdbec
     "(" ^ string_of_expr hd ^ ".CONST " ^ string_of_exprs " " tl ^ ")"
   | CaseE ([[ atom ]], []) -> string_of_atom atom
   | CaseE (op, el) ->
@@ -338,10 +332,7 @@
     sprintf " Let %s = %s" (string_of_expr e1)
       (string_of_expr e2)
   | TrapI -> sprintf " Trap"
-<<<<<<< HEAD
-=======
   | ThrowI e -> sprintf " Throw %s" (string_of_expr e)
->>>>>>> 2debdbec
   | NopI -> sprintf " Nop"
   | ReturnI None -> sprintf " Return"
   | ReturnI (Some e) -> sprintf " Return %s" (string_of_expr e)
@@ -361,12 +352,9 @@
       (string_of_expr e1) (string_of_path p) (string_of_expr e2)
   | AppendI (e1, e2) ->
     sprintf " %s :+ %s"
-<<<<<<< HEAD
-=======
       (string_of_expr e2) (string_of_expr e1)
   | FieldWiseAppendI (e1, e2) ->
     sprintf " %s :⨁ %s"
->>>>>>> 2debdbec
       (string_of_expr e2) (string_of_expr e1)
   | YetI s -> sprintf " YetI: %s." s
 
@@ -524,8 +512,7 @@
     ^ structured_string_of_expr e2
     ^ ")"
   | VarE id -> "VarE (" ^ id ^ ")"
-<<<<<<< HEAD
-  | SubE (id, t) -> "SubE (" ^ id ^ "," ^ t ^ ")"
+  | SubE (id, t) -> sprintf "SubE (%s, %s)" id (string_of_typ t)
   | IterE (e, (iter, xes)) ->
     "IterE ("
     ^ structured_string_of_expr e
@@ -534,32 +521,8 @@
     ^ ", {"
     ^ string_of_list (fun (x, e) -> x ^ structured_string_of_expr e) ", " xes
     ^ "}))"
-  | InfixE (e1, a, e2) ->
-    "InfixE ("
-    ^ structured_string_of_expr e1
-    ^ ", "
-    ^ string_of_atom a
-    ^ ", "
-    ^ structured_string_of_expr e2
-    ^ ")"
-  | CaseE (a, el) ->
-    "CaseE (" ^ string_of_atom a
-    ^ ", [" ^ structured_string_of_exprs el ^ "])"
-  | CaseE2 (op, el) ->
-    "CaseE2 (" ^ string_of_mixop op
-=======
-  | SubE (id, t) -> sprintf "SubE (%s, %s)" id (string_of_typ t)
-  | IterE (e, ids, iter) ->
-    "IterE ("
-    ^ structured_string_of_expr e
-    ^ ", "
-    ^ structured_string_of_ids ids
-    ^ ", "
-    ^ string_of_iter iter
-    ^ ")"
   | CaseE (op, el) ->
     "CaseE (" ^ string_of_mixop op
->>>>>>> 2debdbec
     ^ ", [" ^ structured_string_of_exprs el ^ "])"
   | OptE None -> "OptE"
   | OptE (Some e) -> "OptE (" ^ structured_string_of_expr e ^ ")"
