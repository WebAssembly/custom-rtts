--- conflicted
+++ resolved
@@ -172,14 +172,9 @@
 and t_prem' n prem : eqns * premise' =
   match prem with
   | RulePr (a, b, exp) ->
-<<<<<<< HEAD
-    unary t_exp env n exp (fun exp' -> RulePr (a, b, exp'))
-  | IfPr e -> unary t_exp env n e (fun e' -> IfPr e')
-  | AssignPr (e1, e2) -> binary t_exp t_exp env n (e1, e2) (fun (e1', e2') -> AssignPr (e1', e2'))
-=======
     unary t_exp n exp (fun exp' -> RulePr (a, b, exp'))
   | IfPr e -> unary t_exp n e (fun e' -> IfPr e')
->>>>>>> 2407bf32
+  | AssignPr (e1, e2) -> binary t_exp t_exp n (e1, e2) (fun (e1', e2') -> AssignPr (e1', e2'))
   | ElsePr -> [], prem
   | IterPr (prem, iterexp) ->
     let eqns1, prem' = t_prem n prem in
