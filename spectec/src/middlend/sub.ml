--- conflicted
+++ resolved
@@ -121,12 +121,7 @@
   | SubE (e, t1, t2) -> SubE (e, t1, t2)
 
 and t_iter env = function
-<<<<<<< HEAD
-  | ListN e -> ListN (t_exp env e)
-  | IndexedListN (id, e) -> IndexedListN (id, t_exp env e)
-=======
   | ListN (e, id_opt) -> ListN (t_exp env e, id_opt)
->>>>>>> 384016dc
   | i -> i
 
 and t_iterexp env (iter, vs) = (t_iter env iter, vs)
