--- conflicted
+++ resolved
@@ -184,13 +184,7 @@
   unary t_iter env iter (fun iter' -> (iter', vs))
 
 and t_iter env iter = match iter with
-<<<<<<< HEAD
-  | ListN e -> unary t_exp env e (fun e' -> ListN e')
-  | IndexedListN (id, e) ->
-    unary t_exp env e (fun e' -> IndexedListN (id, e'))
-=======
   | ListN (e, id_opt) -> unary t_exp env e (fun e' -> ListN (e', id_opt))
->>>>>>> 384016dc
   | _ -> [], iter
 
 and t_path env = phrase t_path' env
