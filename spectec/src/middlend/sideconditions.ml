(*
This transformation make explicit the following implicit side conditions
of terms in premises and conclusions:

 * Array access          a[i]         i < |a|
 * Joint iteration       e*{v1,v2}    |v1*| = |v2*|
 * Option projection     !(e)         e =!= null

(The option projection would probably be nicer by rewriting !(e) to a fresh
variable x and require e=?x. Maybe later.)
*)

open Util
open Source
open Il.Ast

(* Errors *)

let _error at msg = Source.error at "sideconditions" msg

module Env = Map.Make(String)

(* Smart constructor for LenE that optimizes |x^n| into n *)
let lenE e = match e.it with
<<<<<<< HEAD
| IterE (_, ((ListN ne | IndexedListN (_, ne)), _)) -> ne
=======
| IterE (_, (ListN (ne, _), _)) -> ne
>>>>>>> 384016dc
| _ -> LenE e $$ no_region % (NatT $ no_region)

let is_null e = CmpE (EqOp, e, OptE None $$ no_region % e.note) $$ no_region % (BoolT $ e.at)
let iffE e1 e2 = IfPr (BinE (EquivOp, e1, e2) $$ no_region % (BoolT $ no_region)) $ no_region
let same_len e1 e2 = IfPr (CmpE (EqOp, lenE e1, lenE e2) $$ no_region % (BoolT $ no_region)) $ no_region
let has_len ne e = IfPr (CmpE (EqOp, lenE e, ne) $$ no_region % (BoolT $ no_region)) $ no_region

let iter_side_conditions env ((iter, vs) : iterexp) : premise list =
  let iter' = if iter = Opt then Opt else List in
  let ves = List.map (fun v ->
    let t = Env.find v.it env in
    IterE (VarE v $$ no_region % t, (iter, [v])) $$ no_region % (IterT (t, iter') $ no_region)) vs in
 match iter, ves with
  | _, [] -> []
  | Opt, (e::es) -> List.map (fun e' -> iffE (is_null e) (is_null e')) es
  | (List|List1), (e::es) -> List.map (same_len e) es
<<<<<<< HEAD
  | (ListN ne | IndexedListN (_, ne)), es -> List.map (has_len ne) es
=======
  | ListN (ne, _), es -> List.map (has_len ne) es
>>>>>>> 384016dc

(* Expr traversal *)
let rec t_exp env e : premise list =
  (* First the conditions to be generated here *)
  begin match e.it with
  | IdxE (exp1, exp2) ->
    [IfPr (CmpE (LtOp, exp2, LenE exp1 $$ no_region % exp2.note) $$ no_region % (BoolT $ no_region)) $ no_region]
  | TheE exp ->
    [IfPr (CmpE (NeOp, exp, OptE None $$ no_region % exp.note) $$ no_region % (BoolT $ no_region)) $ no_region]
  | IterE (_exp, iterexp) -> iter_side_conditions env iterexp
  | _ -> []
  end @
  (* And now descend *)
  match e.it with
  | VarE _ | BoolE _ | NatE _ | TextE _ | OptE None
  -> []
  | UnE (_, exp)
  | DotE (exp, _)
  | LenE exp
  | MixE (_, exp)
  | CallE (_, exp)
  | OptE (Some exp)
  | TheE exp
  | CaseE (_, exp)
  | SubE (exp, _, _)
  -> t_exp env exp
  | BinE (_, exp1, exp2)
  | CmpE (_, exp1, exp2)
  | IdxE (exp1, exp2)
  | CompE (exp1, exp2)
  | CatE (exp1, exp2)
  | ElementsOfE (exp1, exp2)
  | ListBuilderE (exp1, exp2)
  -> t_exp env exp1 @ t_exp env exp2
  | SliceE (exp1, exp2, exp3)
  -> t_exp env exp1 @ t_exp env exp2 @ t_exp env exp3
  | UpdE (exp1, path, exp2)
  | ExtE (exp1, path, exp2)
  -> t_exp env exp1 @ t_path env path @ t_exp env exp2
  | StrE fields
  -> List.concat_map (fun (_, e) -> t_exp env e) fields
  | TupE es | ListE es
  -> List.concat_map (t_exp env) es
  | IterE (e, iterexp)
  -> List.map (fun pr -> IterPr (pr, iterexp) $ no_region) (t_exp env e) @ t_iterexp env iterexp

and t_iterexp env (iter, _) = t_iter env iter

and t_iter env = function
<<<<<<< HEAD
  | IndexedListN (_, e) | ListN e -> t_exp env e
=======
  | ListN (e, _) -> t_exp env e
>>>>>>> 384016dc
  | _ -> []

and t_path env path = match path.it with
  | RootP -> []
  | IdxP (path, e) -> t_path env path @ t_exp env e
  | SliceP (path, e1, e2) -> t_path env path @ t_exp env e1 @ t_exp env e2
  | DotP (path, _) -> t_path env path


let rec t_prem env prem = match prem.it with
  | RulePr (_, _, exp) -> t_exp env exp
  | IfPr e -> t_exp env e
  | LetPr (e1, e2, _) -> t_exp env e1 @ t_exp env e2
  | ElsePr -> []
  | IterPr (prem, iterexp)
  -> iter_side_conditions env iterexp @
     List.map (fun pr -> IterPr (pr, iterexp) $ no_region) (t_prem env prem) @ t_iterexp env iterexp

let t_prems env = List.concat_map (t_prem env)

let is_identity e = match e.it with
  | CmpE (EqOp, e1, e2) -> Il.Eq.eq_exp e1 e2
  | _ -> false

(* Is prem always true? *)
let is_true prem = match prem.it with
  | IfPr e -> is_identity e
  | _ -> false

(* Does prem1 obviously imply prem2? *)
let rec implies prem1 prem2 = Il.Eq.eq_prem prem1 prem2 ||
  match prem2.it with
  | IterPr (prem2', _) -> implies prem1 prem2'
  | _ -> false

let reduce_prems prems = prems
  |> Util.Lib.List.filter_not is_true
  |> Util.Lib.List.nub implies

let t_rule' = function
  | RuleD (id, binds, mixop, exp, prems) ->
    let env = List.fold_left (fun env (v, t, _) -> Env.add v.it t env) Env.empty binds in
    let extra_prems = t_prems env prems @ t_exp env exp in
    let prems' = reduce_prems (extra_prems @ prems) in
    RuleD (id, binds, mixop, exp, prems')

let t_rule x = { x with it = t_rule' x.it }

let t_rules = List.map t_rule

let rec t_def' = function
  | RecD defs -> RecD (List.map t_def defs)
  | RelD (id, mixop, typ, rules) ->
    RelD (id, mixop, typ, t_rules rules)
  | def -> def

and t_def x = { x with it = t_def' x.it }

let transform (defs : script) =
  List.map t_def defs
<|MERGE_RESOLUTION|>--- conflicted
+++ resolved
@@ -22,11 +22,7 @@
 
 (* Smart constructor for LenE that optimizes |x^n| into n *)
 let lenE e = match e.it with
-<<<<<<< HEAD
-| IterE (_, ((ListN ne | IndexedListN (_, ne)), _)) -> ne
-=======
 | IterE (_, (ListN (ne, _), _)) -> ne
->>>>>>> 384016dc
 | _ -> LenE e $$ no_region % (NatT $ no_region)
 
 let is_null e = CmpE (EqOp, e, OptE None $$ no_region % e.note) $$ no_region % (BoolT $ e.at)
@@ -43,11 +39,7 @@
   | _, [] -> []
   | Opt, (e::es) -> List.map (fun e' -> iffE (is_null e) (is_null e')) es
   | (List|List1), (e::es) -> List.map (same_len e) es
-<<<<<<< HEAD
-  | (ListN ne | IndexedListN (_, ne)), es -> List.map (has_len ne) es
-=======
   | ListN (ne, _), es -> List.map (has_len ne) es
->>>>>>> 384016dc
 
 (* Expr traversal *)
 let rec t_exp env e : premise list =
@@ -97,11 +89,7 @@
 and t_iterexp env (iter, _) = t_iter env iter
 
 and t_iter env = function
-<<<<<<< HEAD
-  | IndexedListN (_, e) | ListN e -> t_exp env e
-=======
   | ListN (e, _) -> t_exp env e
->>>>>>> 384016dc
   | _ -> []
 
 and t_path env path = match path.it with
