--- conflicted
+++ resolved
@@ -3,13 +3,9 @@
 open Al_util
 open Util
 
-<<<<<<< HEAD
+type config = expr * expr * instr list
+
 let atom_of_name name typ = Il.Atom.Atom name, typ
-=======
-
-type config = expr * expr * instr list
-
->>>>>>> 753f0174
 
 let eval_expr =
   let instrs = iterE (varE "instr", ["instr"], List) in
