open Reference_interpreter
open Script
open Source
open Al.Ast
open Construct
open Util.Record

(** flag **)
let test_name = ref ""
let root = ref ""

(** Helpers **)

let contains str substring =
  let regex = Str.regexp_string substring in
  try
    ignore (Str.search_forward regex str 0);
    true
  with Not_found ->
    false

let readdir_with_path path =
  Sys.readdir (Filename.concat !root path)
  |> Array.map (Filename.concat path)
  |> Array.to_list
  |> List.filter (String.ends_with ~suffix:".wast")

type result =
  | Success
  | Fail
  | Ignore

let fail expected actual =
  Printf.eprintf " Fail!\n";
  Printf.eprintf " Expected: %s\n" expected;
  Printf.eprintf " Actual  : %s\n\n" actual;
  let print_stack = false in
  if print_stack then
    Printf.eprintf " Stack: %s\n\n" (Ds.WasmContext.string_of_context_stack ());
  Fail

let not_supported_msg = "We only support the test script with modules and assertions."

let msg_of = function
| Failure msg -> msg
| e -> Printexc.to_string e
  (* ^ " " *)
  (* ^ (String.split_on_char '\n' (Printexc.get_backtrace() ) |> List.filteri (fun i _ -> i < 2) |> String.concat "\n" ) *)

let time f =
  let start_time = Sys.time() in
  f();
  Sys.time() -. start_time

(* string -> Script.script *)
let file_to_script file_name =
  let file_path = Filename.concat !root file_name in
  let lexbuf = Lexing.from_channel (open_in file_path) in
  Parse.parse file_path lexbuf Parse.Script

<<<<<<< HEAD
=======
let canonical_nan t = singleton (t ^ ".NaN(canonical)")
let arithmetic_nan t = singleton (t ^ ".NaN(arithmetic)")
let al_of_result result = match result.it with
  | Script.NumResult (Script.NumPat n) -> Construct.al_of_value (Values.Num n.it)
  | Script.NumResult (Script.NanPat {it = (Values.F32 Script.CanonicalNan); _}) -> canonical_nan "F32"
  | Script.NumResult (Script.NanPat {it = (Values.F64 Script.CanonicalNan); _}) -> canonical_nan "F64"
  | Script.NumResult (Script.NanPat {it = (Values.F32 Script.ArithmeticNan); _}) -> arithmetic_nan "F32"
  | Script.NumResult (Script.NanPat {it = (Values.F64 Script.ArithmeticNan); _}) -> arithmetic_nan "F64"
  | Script.RefResult (Script.RefPat r) -> Construct.al_of_value (Values.Ref r.it)
  | _ -> TextV "TODO"

>>>>>>> 67d0385f
(** End of helpers **)

module Register = Map.Make (String)
type register = value Register.t
let register: register ref = ref Register.empty

let builtin () =

  let initial_store: (string, value list) record =
    Record.empty
    |> Record.add "FUNC" []
    |> Record.add "GLOBAL" []
    |> Record.add "TABLE" []
    |> Record.add "MEM" []
    |> Record.add "ELEM" []
    |> Record.add "DATA" []
    |> Record.add "STRUCT" []
    |> Record.add "ARRAY" [] in

  (* TODO : Change this into host fnuction instance, instead of current normal function instance *)
  let create_func_inst (name, type_tags) =
    let winstr_tag = String.uppercase_ascii name in
    let code = singleton winstr_tag in
    let ptype = List.map singleton type_tags in
<<<<<<< HEAD
    let ftype = ConstructV ("FUNC", [ ArrowV (listV ptype, listV []) ]) in
    let dt =
      ConstructV ("DEF", [
        ConstructV ("REC", [
          [ ConstructV ("SUBD", [OptV (Some (singleton "FINAL")); [] |> listV; ftype]) ] |> listV
        ]); NumV 0L
      ]) in
    name, RecordV [
      "TYPE", dt |> ref;
      "MODULE", ref (RecordV Record.empty); (* dummy module *)
      "CODE", ref (ConstructV ("FUNC", [ ftype; listV []; listV [ code ] ]))
=======
    let ftype = ArrowV (listV ptype, listV []) in
    name, StrV [
      "MODULE", ref (StrV Record.empty); (* dummy module *)
      "CODE", ref (CaseV ("FUNC", [ ftype; listV []; listV [ code ] ]))
>>>>>>> 67d0385f
    ] in

  let create_global_inst t v = StrV [
    "TYPE", t |> ref;
    "VALUE", v |> ref
  ] in

  let create_table_inst t elems = StrV [
    "TYPE", t |> ref;
    "ELEM", elems |> ref
  ] in

  let create_mem_inst t bytes_ = StrV [
    "TYPE", t |> ref;
    "DATA", bytes_ |> ref
  ] in

  (* Builtin functions *)
  let funcs = List.rev [
    ("print", []) |> create_func_inst;
    ("print_i32", [ "I32" ]) |> create_func_inst;
    ("print_i64", [ "I64" ]) |> create_func_inst;
    ("print_f32", [ "F32" ]) |> create_func_inst;
    ("print_f64", [ "F64" ]) |> create_func_inst;
    ("print_i32_f32", [ "I32"; "F32" ]) |> create_func_inst;
    ("print_f64_f64", [ "F64"; "F64" ]) |> create_func_inst
  ] in
  (* Builtin globals *)
  let globals = List.rev [
    "global_i32", 666   |> I32.of_int_u |> Numerics.i32_to_const |> create_global_inst (TextV "global_type");
    "global_i64", 666   |> I64.of_int_u |> Numerics.i64_to_const |> create_global_inst (TextV "global_type");
    "global_f32", 666.6 |> F32.of_float |> Numerics.f32_to_const |> create_global_inst (TextV "global_type");
    "global_f64", 666.6 |> F64.of_float |> Numerics.f64_to_const |> create_global_inst (TextV "global_type");
  ] in
  (* Builtin tables *)
<<<<<<< HEAD
  let nulls = List.init 10 (fun _ -> ConstructV ("REF.NULL", [ singleton "FUNC" ])) in
  let tables = [
    "table",
    listV nulls
    |> create_table_inst (PairV (PairV (NumV 10L, NumV 20L), singleton "FUNC"));
=======
  let nulls = List.init 10 (fun _ -> CaseV ("REF.NULL", [ singleton "FUNCREF" ])) in
  let tables = [
    "table",
    listV nulls
    |> create_table_inst (TupV (TupV (NumV 10L, NumV 20L), singleton "FUNCREF"));
>>>>>>> 67d0385f
  ] in
  (* Builtin memories *)
  let zeros = List.init 0x10000 (fun _ -> NumV 0L) in
  let memories = [
    "memory",
    listV zeros
  |> create_mem_inst (CaseV ("I8", [ TupV (NumV 1L, NumV 2L) ]));
  ] in

  let append kind (name, inst) (sto, extern) =
    (* Update Store *)
    let insts = Record.find kind sto in
    let new_sto = Record.add kind (insts @ [inst]) sto in


    (* Generate ExternFunc *)
    let addr = List.length insts |> Int64.of_int in
    let new_extern =
      StrV [ "NAME", ref (TextV name); "VALUE", ref (CaseV (kind, [ NumV addr ])) ]
    in

    (new_sto, new_extern :: extern) in

  (* (sto, extern) -> (new_sto, new_extern) *)
  let append_funcs = List.fold_right (append "FUNC") funcs in
  let append_globals = List.fold_right (append "GLOBAL") globals in
  let append_tables = List.fold_right (append "TABLE") tables in
  let append_memories = List.fold_right (append "MEM") memories in

  let (sto, extern) = (initial_store, [])
    |> append_funcs
    |> append_globals
    |> append_tables
    |> append_memories in

  let wraped_store = Record.map listV sto in
  let module_inst =
    Record.empty
    |> Record.add "FUNC" (listV [])
    |> Record.add "GLOBAL" (listV [])
    |> Record.add "TABLE" (listV [])
    |> Record.add "MEM" (listV [])
    |> Record.add "ELEM" (listV [])
    |> Record.add "DATA" (listV [])
    |> Record.add "EXPORT" (listV extern)
  in

  wraped_store, StrV module_inst


let latest = ""
let get_module_name = function
  | Some name -> name.it
  | None -> latest
let find_module_inst name = Register.find name !register
let find_export name =
    match find_module_inst name with
    | StrV r ->
        begin match Record.find "EXPORT" r with
        | ListV exs -> !exs
        | _ -> failwith "Invaild module inst"
        end
    | _ -> failwith "Invalid module inst"

let extract_addr_of tag name (export: value) =
  match export with
<<<<<<< HEAD
  | RecordV [ "NAME", { contents = StringV (export_name) }; "VALUE", { contents = ConstructV (export_tag, [ addr ]) } ]
    when export_name = Utf8.encode name && export_tag = tag -> Some (addr)
=======
  | StrV [ "NAME", { contents = TextV (export_name) }; "VALUE", { contents = CaseV (export_tag, [ addr ]) } ]
    when export_name = Ast.string_of_name name && export_tag = tag -> Some (addr)
>>>>>>> 67d0385f
  | _ -> None

let do_action act = match act.it with
  | Invoke (module_name_opt, name, literals) ->
    let module_name = get_module_name module_name_opt in
    let module_inst = find_module_inst module_name in
    let export_insts = match module_inst with
    | StrV r ->
        begin match Record.find "EXPORT" r with
        | ListV exs -> !exs
        | _ -> failwith "Invaild module inst"
        end
    | _ -> failwith "Invalid module inst"
    in

    let funcaddr = Array.find_map (extract_addr_of "FUNC" name) export_insts |> Option.get in

    let args = listV (
      literals
      |> List.map (fun (l: Script.literal) -> Construct.al_of_value l.it)
    ) in
    Printf.eprintf "[Invoking %s %s...]\n" (Utf8.encode name) (Al.Print.string_of_value args);

    Interpreter.invocation [funcaddr; args]
  | Get (module_name_opt, name) ->
    let module_name = get_module_name module_name_opt in
    let exports = find_export module_name in

    let addr = Array.find_map (extract_addr_of "GLOBAL" name) exports |> Option.get in
    let globals = (Record.find "GLOBAL" !Ds.store) in

    Printf.eprintf "[Getting %s...]\n" (Utf8.encode name);
    let got =
      match Array.get (Interpreter.value_to_array globals) (Interpreter.value_to_int addr) with
      | StrV r -> Record.find "VALUE" r
      | _ -> failwith "Not a Record"
    in
    listV [ got ]



(* Check invocation result *)

let f32_pos_nan = F32.to_bits F32.pos_nan |> Int64.of_int32
let f32_neg_nan = F32.to_bits F32.neg_nan |> Int64.of_int32 |> Int64.logand 0x0000_0000_ffff_ffffL
let f64_pos_nan = F64.to_bits F64.pos_nan
let f64_neg_nan = F64.to_bits F64.neg_nan

<<<<<<< HEAD
let check_nanop no actual =
  match actual with
  | ConstructV ("CONST", [ConstructV (t, []); NumV bits]) ->
    begin match no.it with
    | Reference_interpreter.Value.F32 CanonicalNan ->
      t = "F32" && (bits = f32_pos_nan || bits = f32_neg_nan)
    | Reference_interpreter.Value.F64 CanonicalNan ->
      t = "F64" && (bits = f64_pos_nan || bits = f64_neg_nan)
    | Reference_interpreter.Value.F32 ArithmeticNan ->
      t = "F32" && Int64.logand bits f32_pos_nan = f32_pos_nan
    | Reference_interpreter.Value.F64 ArithmeticNan ->
      t = "F64" && Int64.logand bits f64_pos_nan = f64_pos_nan
    | _ -> failwith "NaN of int is not defined"
    end
  | _ -> false

let check_reftype expected = function
  | ConstructV (tag, _) ->
    begin match expected, tag with
    | Types.AnyHT, "REF.FUNC_ADDR" -> false
    | Types.ExternHT, ref
    | Types.AnyHT, ref when String.starts_with ~prefix:"REF" ref -> true
    | Types.EqHT, ("REF.I31_NUM" | "REF.STRUCT_ADDR" | "REF.ARRAY_ADDR")
    | Types.I31HT, "REF.I31_NUM"
    | Types.StructHT, "REF.STRUCT_ADDR"
    | Types.ArrayHT, "REF.ARRAY_ADDR"
    | Types.FuncHT, "REF.FUNC_ADDR" -> true
    | _ -> false
    end
=======
let is_canonical_nan t v =
  v = canonical_nan t || match v with
  | CaseV ("CONST", [CaseV (t', []); NumV bits]) when t = t' ->
    t = "F32" && (bits = f32_pos_nan || bits = f32_neg_nan)
    ||
    t = "F64" && (bits = f64_pos_nan || bits = f64_neg_nan)
  | _ -> false

let is_arithmetic_nan t v =
  v = arithmetic_nan t || match v with
  | CaseV ("CONST", [CaseV (t', []); NumV bits]) when t = t' ->
    t = "F32" && Int64.logand bits f32_pos_nan = f32_pos_nan
    ||
    t = "F64" && Int64.logand bits f64_pos_nan = f64_pos_nan
>>>>>>> 67d0385f
  | _ -> false

let check_null = function
  | ConstructV ("REF.NULL", _) -> true
  | _ -> false

let check expected actual =
  match expected.it with
  | NumResult (NumPat n) -> Construct.al_of_num n.it = actual
  | NumResult (NanPat no) -> check_nanop no actual
  | RefResult (RefPat r) -> Construct.al_of_ref r.it = actual
  | RefResult (RefTypePat ht) -> check_reftype ht actual
  | RefResult NullPat -> check_null actual
  | VecResult _ -> failwith "VecResult not implemented"

let get_externval = function
  | CaseV ("IMPORT", [ TextV import_module_name; TextV extern_name; _ty ]) ->

      let export = find_export import_module_name in

      (* Get extern *)
      let is_matching_export export =
        match export with
        | StrV [ "NAME", { contents = TextV export_name }; "VALUE", value ]
          when export_name = extern_name -> Some !value
        | _ -> None
      in
      Array.find_map is_matching_export export |> Option.get
  | v ->
    Al.Print.string_of_value v
    |> Printf.sprintf "Invalid import: %s"
    |> failwith

let get_externvals = function
<<<<<<< HEAD
  | ConstructV ("MODULE", _ :: (ListV imports) :: _) ->
=======
  | CaseV ("MODULE", (ListV imports) :: _) ->
>>>>>>> 67d0385f
      ListV (Array.map get_externval !imports |> ref)
  | _ -> failwith "Invalid module"

let extract_module def = match def.it with
  | Textual m -> m
  | Encoded (name, bs) ->
    Decode.decode name bs
  | Quoted (_, s) ->
    Parse.string_to_module s

let test_assertion assertion =
  match assertion.it with
<<<<<<< HEAD
  | AssertReturn (invoke, expected) ->

    let fail_with =
      List.map (fun r -> r.it) expected
      |> Run.string_of_results
      |> fail
    in

    begin try
      (* Invoke *)
      match do_action invoke with
      | ListV arr ->
        let actual = Array.to_list !arr in
        assert (List.length actual = List.length expected);
        if List.for_all2 check expected actual then
          Success
        else
          listV actual |> Al.Print.string_of_value |> fail_with
      | v ->
        Al.Print.string_of_value v
        |> Printf.sprintf "Invalid result: %s"
        |> failwith
    with e -> msg_of e |> fail_with
    end
  | AssertTrap (invoke, msg) ->
=======
  | Script.AssertReturn (invoke, expected) ->
    let result = try do_invoke invoke with e -> TextV (msg_of e) in
    let expected_result = try
      listV (expected |> List.map al_of_result)
    with
      e -> TextV ("Failed during al_of_result: " ^ msg_of e) in
    assert_return result expected_result
  | Script.AssertTrap (invoke, msg) ->
>>>>>>> 67d0385f
    let expected = "Trap due to " ^ msg in
    begin try
      let result = do_action invoke in
      fail expected (Al.Print.string_of_value result)
    with
      | Exception.Trap -> Success
      | e -> fail expected (Printexc.to_string e)
    end
  | AssertUninstantiable (def, msg) ->
    let expected = "Module instantiation failure due to " ^ msg in
    begin try
      let al_module = Construct.al_of_module (extract_module def) in
      let externvals = get_externvals al_module in
      Printf.eprintf "[Trying instantiating module...]\n";
      Interpreter.instantiation [ al_module ; externvals ] |> ignore;

      fail expected"Module instantiation success"
    with
      | Exception.Trap -> Success
      | e -> fail expected (Printexc.to_string e)
    end
  | _ -> Ignore (* ignore other kinds of assertions *)

let test_module module_name m =

  (* Initialize *)

  try

    (* Construct module and extern *)
    let al_module = Construct.al_of_module m in
    let externvals = get_externvals al_module in

    (* Instantiate and store exports *)
    Printf.eprintf "[Instantiating module...]\n";
    let module_inst = Interpreter.instantiation [ al_module ; externvals ] in

    (* Store module instance in the register *)
    (match module_name with
    | Some name ->
        register := Register.add name.it module_inst !register
    | None -> ());
    register := Register.add latest module_inst !register;
  with e -> "Module Instantiation failed due to " ^ msg_of e |> failwith

let test_cmd success cmd =
  match cmd.it with
  | Module (module_name, def) -> test_module module_name (extract_module def)
  | Register (name, module_name_opt) ->
      let s = Utf8.encode name in
      let module_name = match module_name_opt with
        | Some s -> s.it
        | None -> latest
      in
      let module_inst = find_module_inst module_name in
      register := Register.add s module_inst !register
  | Action a -> (
      try
        do_action a |> ignore;
        success := !success + 1
      with | e -> "Direct invocation failed due to " ^ msg_of e |> failwith
  )
  | Assertion a ->
      begin match test_assertion a with
        | Success -> success := !success + 1
        | _ -> ()
      end
  | Meta _ -> failwith not_supported_msg

(* Intialize store and registered modules *)
let init_tester () =
  let builtin_inst = builtin() in
  Ds.store := fst builtin_inst;
  register := Register.add "spectest" (snd builtin_inst) Register.empty

(** Entry **)
let test file_name =
  init_tester ();
  let start_idx = String.rindex file_name '/' + 1 in
  let length = String.length file_name - start_idx in
  let name = String.sub file_name start_idx length in

  let script = file_to_script file_name in
  let total = script |> List.filter (fun x -> match x.it with
    | Assertion {it = AssertReturn _; _}
    | Assertion {it = AssertTrap _ ; _}
    | Assertion {it = AssertUninstantiable _ ; _}
    | Action _ -> true
    | _ -> false
  ) |> List.length in

  if (contains file_name !test_name) && (total > 0) then
    let success = ref 0 in
    Printf.printf "===== %s =====\n%!" name;
    Printf.eprintf "===========================\n\n%s\n\n" file_name;

    let took = time (fun () ->
      try
        List.iter (test_cmd success) script;
      with
      | e ->
        let msg = msg_of e in
        Printf.eprintf "[Uncaught exception] %s, " msg;
        Printf.printf
          "- Uncaught exception: %s\n"
          msg
    ) in

    Printf.eprintf "%s took %f ms.\n" name (took *. 1000.);
    let percentage = (float_of_int !success /. float_of_int total) *. 100. in
    Printf.printf "- %d/%d (%.2f%%)\n\n" !success total percentage;
    Some (!success, total, percentage, took)
  else
    None

let test_all () =
  let sample = "test-interpreter/sample.wast" in
  let tests =  [ sample ]
    @ (readdir_with_path "test-interpreter/spec-test")
    @ (readdir_with_path "test-interpreter/spec-test/gc")
    @ (readdir_with_path "test-interpreter/spec-test/tail-call")
    @ (readdir_with_path "test-interpreter/spec-test/function-references")
  in

  let results = List.filter_map test tests in

  let success, total, percentage, time = List.fold_left
    (fun acc result ->
      let (success_acc, total_acc, percentage_acc, time_acc) = acc in
      let (success, total, percentage, time) = result in
      (success_acc + success, total_acc + total, percentage_acc +. percentage, time_acc +. time))
    (0, 0, 0., 0.) results
  in
  let percentage_all = (float_of_int success /. float_of_int total) *. 100. in
  let percentage_norm = percentage /. float_of_int (List.length results) in

  Printf.printf "Total [%d/%d] (%.2f%%; Normalized %.2f%%)\n" success total percentage_all percentage_norm;
  Printf.eprintf "Took %f ms.\n" (time *. 1000.);<|MERGE_RESOLUTION|>--- conflicted
+++ resolved
@@ -58,20 +58,6 @@
   let lexbuf = Lexing.from_channel (open_in file_path) in
   Parse.parse file_path lexbuf Parse.Script
 
-<<<<<<< HEAD
-=======
-let canonical_nan t = singleton (t ^ ".NaN(canonical)")
-let arithmetic_nan t = singleton (t ^ ".NaN(arithmetic)")
-let al_of_result result = match result.it with
-  | Script.NumResult (Script.NumPat n) -> Construct.al_of_value (Values.Num n.it)
-  | Script.NumResult (Script.NanPat {it = (Values.F32 Script.CanonicalNan); _}) -> canonical_nan "F32"
-  | Script.NumResult (Script.NanPat {it = (Values.F64 Script.CanonicalNan); _}) -> canonical_nan "F64"
-  | Script.NumResult (Script.NanPat {it = (Values.F32 Script.ArithmeticNan); _}) -> arithmetic_nan "F32"
-  | Script.NumResult (Script.NanPat {it = (Values.F64 Script.ArithmeticNan); _}) -> arithmetic_nan "F64"
-  | Script.RefResult (Script.RefPat r) -> Construct.al_of_value (Values.Ref r.it)
-  | _ -> TextV "TODO"
-
->>>>>>> 67d0385f
 (** End of helpers **)
 
 module Register = Map.Make (String)
@@ -96,24 +82,17 @@
     let winstr_tag = String.uppercase_ascii name in
     let code = singleton winstr_tag in
     let ptype = List.map singleton type_tags in
-<<<<<<< HEAD
-    let ftype = ConstructV ("FUNC", [ ArrowV (listV ptype, listV []) ]) in
+    let ftype = CaseV ("FUNC", [ ArrowV (listV ptype, listV []) ]) in
     let dt =
-      ConstructV ("DEF", [
-        ConstructV ("REC", [
-          [ ConstructV ("SUBD", [OptV (Some (singleton "FINAL")); [] |> listV; ftype]) ] |> listV
+      CaseV ("DEF", [
+        CaseV ("REC", [
+          [ CaseV ("SUBD", [OptV (Some (singleton "FINAL")); [] |> listV; ftype]) ] |> listV
         ]); NumV 0L
       ]) in
-    name, RecordV [
+    name, StrV [
       "TYPE", dt |> ref;
-      "MODULE", ref (RecordV Record.empty); (* dummy module *)
-      "CODE", ref (ConstructV ("FUNC", [ ftype; listV []; listV [ code ] ]))
-=======
-    let ftype = ArrowV (listV ptype, listV []) in
-    name, StrV [
       "MODULE", ref (StrV Record.empty); (* dummy module *)
       "CODE", ref (CaseV ("FUNC", [ ftype; listV []; listV [ code ] ]))
->>>>>>> 67d0385f
     ] in
 
   let create_global_inst t v = StrV [
@@ -149,19 +128,11 @@
     "global_f64", 666.6 |> F64.of_float |> Numerics.f64_to_const |> create_global_inst (TextV "global_type");
   ] in
   (* Builtin tables *)
-<<<<<<< HEAD
-  let nulls = List.init 10 (fun _ -> ConstructV ("REF.NULL", [ singleton "FUNC" ])) in
-  let tables = [
-    "table",
-    listV nulls
-    |> create_table_inst (PairV (PairV (NumV 10L, NumV 20L), singleton "FUNC"));
-=======
-  let nulls = List.init 10 (fun _ -> CaseV ("REF.NULL", [ singleton "FUNCREF" ])) in
+  let nulls = List.init 10 (fun _ -> CaseV ("REF.NULL", [ singleton "FUNC" ])) in
   let tables = [
     "table",
     listV nulls
     |> create_table_inst (TupV (TupV (NumV 10L, NumV 20L), singleton "FUNCREF"));
->>>>>>> 67d0385f
   ] in
   (* Builtin memories *)
   let zeros = List.init 0x10000 (fun _ -> NumV 0L) in
@@ -228,13 +199,8 @@
 
 let extract_addr_of tag name (export: value) =
   match export with
-<<<<<<< HEAD
-  | RecordV [ "NAME", { contents = StringV (export_name) }; "VALUE", { contents = ConstructV (export_tag, [ addr ]) } ]
+  | StrV [ "NAME", { contents = TextV (export_name) }; "VALUE", { contents = CaseV (export_tag, [ addr ]) } ]
     when export_name = Utf8.encode name && export_tag = tag -> Some (addr)
-=======
-  | StrV [ "NAME", { contents = TextV (export_name) }; "VALUE", { contents = CaseV (export_tag, [ addr ]) } ]
-    when export_name = Ast.string_of_name name && export_tag = tag -> Some (addr)
->>>>>>> 67d0385f
   | _ -> None
 
 let do_action act = match act.it with
@@ -283,10 +249,9 @@
 let f64_pos_nan = F64.to_bits F64.pos_nan
 let f64_neg_nan = F64.to_bits F64.neg_nan
 
-<<<<<<< HEAD
 let check_nanop no actual =
   match actual with
-  | ConstructV ("CONST", [ConstructV (t, []); NumV bits]) ->
+  | CaseV ("CONST", [CaseV (t, []); NumV bits]) ->
     begin match no.it with
     | Reference_interpreter.Value.F32 CanonicalNan ->
       t = "F32" && (bits = f32_pos_nan || bits = f32_neg_nan)
@@ -301,7 +266,7 @@
   | _ -> false
 
 let check_reftype expected = function
-  | ConstructV (tag, _) ->
+  | CaseV (tag, _) ->
     begin match expected, tag with
     | Types.AnyHT, "REF.FUNC_ADDR" -> false
     | Types.ExternHT, ref
@@ -313,26 +278,10 @@
     | Types.FuncHT, "REF.FUNC_ADDR" -> true
     | _ -> false
     end
-=======
-let is_canonical_nan t v =
-  v = canonical_nan t || match v with
-  | CaseV ("CONST", [CaseV (t', []); NumV bits]) when t = t' ->
-    t = "F32" && (bits = f32_pos_nan || bits = f32_neg_nan)
-    ||
-    t = "F64" && (bits = f64_pos_nan || bits = f64_neg_nan)
   | _ -> false
 
-let is_arithmetic_nan t v =
-  v = arithmetic_nan t || match v with
-  | CaseV ("CONST", [CaseV (t', []); NumV bits]) when t = t' ->
-    t = "F32" && Int64.logand bits f32_pos_nan = f32_pos_nan
-    ||
-    t = "F64" && Int64.logand bits f64_pos_nan = f64_pos_nan
->>>>>>> 67d0385f
-  | _ -> false
-
 let check_null = function
-  | ConstructV ("REF.NULL", _) -> true
+  | CaseV ("REF.NULL", _) -> true
   | _ -> false
 
 let check expected actual =
@@ -363,11 +312,7 @@
     |> failwith
 
 let get_externvals = function
-<<<<<<< HEAD
-  | ConstructV ("MODULE", _ :: (ListV imports) :: _) ->
-=======
-  | CaseV ("MODULE", (ListV imports) :: _) ->
->>>>>>> 67d0385f
+  | CaseV ("MODULE", _ :: (ListV imports) :: _) ->
       ListV (Array.map get_externval !imports |> ref)
   | _ -> failwith "Invalid module"
 
@@ -380,7 +325,6 @@
 
 let test_assertion assertion =
   match assertion.it with
-<<<<<<< HEAD
   | AssertReturn (invoke, expected) ->
 
     let fail_with =
@@ -406,16 +350,6 @@
     with e -> msg_of e |> fail_with
     end
   | AssertTrap (invoke, msg) ->
-=======
-  | Script.AssertReturn (invoke, expected) ->
-    let result = try do_invoke invoke with e -> TextV (msg_of e) in
-    let expected_result = try
-      listV (expected |> List.map al_of_result)
-    with
-      e -> TextV ("Failed during al_of_result: " ^ msg_of e) in
-    assert_return result expected_result
-  | Script.AssertTrap (invoke, msg) ->
->>>>>>> 67d0385f
     let expected = "Trap due to " ^ msg in
     begin try
       let result = do_action invoke in
