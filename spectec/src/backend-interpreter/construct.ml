open Reference_interpreter
open Ast
open Types
open Value
open Al.Ast
open Al.Al_util
open Al.Print
open Source
open Util


(* Errors *)

exception WrongConversion of string

let error category msg =
  raise (WrongConversion (Printf.sprintf "%s: invalid construction %s" category msg))

let error_value category v = error category ("`" ^ string_of_value v ^ "`")

let error_values category vs = error category ("`[" ^ string_of_values ", " vs ^ "]`")

let error_instr category instr' =
  error category ("`" ^ Sexpr.to_string 60 (Arrange.instr (instr' @@ no_region)) ^ "`")

(* Constant *)

let default_table_max = 4294967295L
let default_memory_max = 65536L
let version = ref 3


(* Destruct *)

(* Destruct data structure *)

let al_to_opt (f: value -> 'a) (v: value): 'a option = unwrap_optv v |> Option.map f
let al_to_list (f: value -> 'a) (v: value): 'a list =
  unwrap_listv v |> (!) |> Array.to_list |> List.map f
let al_to_seq f s = al_to_list f s |> List.to_seq
let al_to_phrase (f: value -> 'a) (v: value): 'a phrase = f v @@ no_region


(* Destruct minor *)

type layout = { width : int; exponent : int; mantissa : int }
let layout32 = { width = 32; exponent = 8; mantissa = 23 }
let layout64 = { width = 64; exponent = 11; mantissa = 52 }

let mask_sign layout = Z.shift_left Z.one (layout.width - 1)
let mask_mag layout = Z.pred (mask_sign layout)
let mask_mant layout = Z.(pred (shift_left one layout.mantissa))
let mask_exp layout = Z.(mask_mag layout - mask_mant layout)
let bias layout = let em1 = layout.exponent - 1 in Z.((one + one)**em1 - one)

let al_to_z_nat: value -> Z.t = unwrap_natv
let al_to_z_int: value -> Z.t = unwrap_intv
let z_to_intN signed unsigned z = if z < Z.zero then signed z else unsigned z

let al_to_fmagN layout = function
  | CaseV ("NORM", [ m; n ]) ->
    Z.(shift_left (al_to_z_int n + bias layout) layout.mantissa + al_to_z_nat m)
  | CaseV ("SUBNORM", [ m ]) -> al_to_z_nat m
  | CaseV ("INF", []) -> mask_exp layout
  | CaseV ("NAN", [ m ]) -> Z.(mask_exp layout + al_to_z_nat m)
  | v -> error_value "fmagN" v

let al_to_floatN layout = function
  | CaseV ("POS", [ mag ]) -> al_to_fmagN layout mag
  | CaseV ("NEG", [ mag ]) -> Z.(mask_sign layout + al_to_fmagN layout mag)
  | v -> error_value "floatN" v

let e64 = Z.(shift_left one 64)
let z_to_vec128 i =
  let hi, lo = Z.div_rem i e64 in
  V128.I64x2.of_lanes [Z.to_int64_unsigned lo; Z.to_int64_unsigned hi]

let al_to_nat (v: value): int = al_to_z_nat v |> Z.to_int
let al_to_nat32 (v: value): I32.t = al_to_z_nat v |> z_to_intN Z.to_int32 Z.to_int32_unsigned
let al_to_nat64 (v: value): I64.t = al_to_z_nat v |> z_to_intN Z.to_int64 Z.to_int64_unsigned
let al_to_float32 (v: value): F32.t = al_to_floatN layout32 v |> Z.to_int32_unsigned |> F32.of_bits
let al_to_float64 (v: value): F64.t = al_to_floatN layout64 v |> Z.to_int64_unsigned |> F64.of_bits
let al_to_vec128 (v: value): V128.t = al_to_z_nat v |> z_to_vec128
let al_to_idx: value -> idx = al_to_phrase al_to_nat32
let al_to_byte (v: value): Char.t = al_to_nat v |> Char.chr
let al_to_bytes (v: value): string = al_to_seq al_to_byte v |> String.of_seq
let al_to_string = function
  | TextV str -> str
  | v -> error_value "text" v
let al_to_name name = name |> al_to_string |> Utf8.decode
let al_to_bool = unwrap_boolv


(* Destruct type *)

let al_to_null: value -> null = function
  | CaseV ("NULL", [ OptV None ]) -> NoNull
  | CaseV ("NULL", [ OptV _ ]) -> Null
  | v -> error_value "null" v

let al_to_final: value -> final = function
  | CaseV ("FINAL", [ OptV None ]) -> NoFinal
  | CaseV ("FINAL", [ OptV _ ]) -> Final
  | v -> error_value "final" v

let al_to_mut: value -> mut = function
  | CaseV ("MUT", [ OptV None ]) -> Cons
  | CaseV ("MUT", [ OptV _ ]) -> Var
  | v -> error_value "mut" v

let rec al_to_storage_type: value -> storage_type = function
  | CaseV ("I8", []) -> PackStorageT Pack8
  | CaseV ("I16", []) -> PackStorageT Pack16
  | v -> ValStorageT (al_to_val_type v)

and al_to_field_type: value -> field_type = function
  | CaseV ("", [ mut; st ]) -> FieldT (al_to_mut mut, al_to_storage_type st)
  | v -> error_value "field type" v

and al_to_result_type: value -> result_type = function
  v -> al_to_list al_to_val_type v

and al_to_str_type: value -> str_type = function
  | CaseV ("STRUCT", [ ftl ]) -> DefStructT (StructT (al_to_list al_to_field_type ftl))
  | CaseV ("ARRAY", [ ft ]) -> DefArrayT (ArrayT (al_to_field_type ft))
  | CaseV ("FUNC", [ CaseV ("->", [ rt1; rt2 ]) ]) ->
    DefFuncT (FuncT (al_to_result_type rt1, (al_to_result_type rt2)))
  | v -> error_value "str type" v

and al_to_sub_type: value -> sub_type = function
  | CaseV ("SUB", [ fin; htl; st ]) ->
    SubT (al_to_final fin, al_to_list al_to_heap_type htl, al_to_str_type st)
  | v -> error_value "sub type" v

and al_to_rec_type: value -> rec_type = function
  | CaseV ("REC", [ stl ]) -> RecT (al_to_list al_to_sub_type stl)
  | v -> error_value "rec type" v

and al_to_def_type: value -> def_type = function
  | CaseV ("DEF", [ rt; i32 ]) -> DefT (al_to_rec_type rt, al_to_nat32 i32)
  | v -> error_value "def type" v

and al_to_typeuse: value -> idx = function
  | v when !version <= 2 -> al_to_idx v
  | CaseV ("_IDX", [ i32 ]) -> al_to_idx i32
  | CaseV ("REC", _) -> 0l @@ no_region   (* dummy *)
  | CaseV ("DEF", _) -> 0l @@ no_region   (* dummy *)
  | v -> error_value "type use" v

and al_to_heap_type: value -> heap_type = function
  | CaseV ("_IDX", [ i32 ]) -> VarHT (StatX (al_to_nat32 i32))
  | CaseV ("REC", [ i32 ]) -> VarHT (RecX (al_to_nat32 i32))
  | CaseV ("DEF", _) as v -> DefHT (al_to_def_type v)
  | CaseV (tag, []) as v ->
    (match tag with
    | "BOT" -> BotHT
    | "ANY" -> AnyHT
    | "NONE" -> NoneHT
    | "EQ" -> EqHT
    | "I31" -> I31HT
    | "STRUCT" -> StructHT
    | "ARRAY" -> ArrayHT
    | "FUNC" | "FUNCREF" -> FuncHT
    | "NOFUNC" -> NoFuncHT
    | "EXN" | "EXNREF" -> ExnHT
    | "NOEXN" -> NoExnHT
    | "EXTERN" | "EXTERNREF" -> ExternHT
    | "NOEXTERN" -> NoExternHT
    | _ -> error_value "abstract heap type" v)
  | v -> error_value "heap type" v

and al_to_ref_type: value -> ref_type = function
  | CaseV ("REF", [ n; ht ]) -> al_to_null n, al_to_heap_type ht
  | v -> error_value "ref type" v

and al_to_addr_type: value -> addr_type = function
  | CaseV ("I32", []) -> I32AT
  | CaseV ("I64", []) -> I64AT
  | v -> error_value "addr type" v

and al_to_num_type: value -> num_type = function
  | CaseV ("I32", []) -> I32T
  | CaseV ("I64", []) -> I64T
  | CaseV ("F32", []) -> F32T
  | CaseV ("F64", []) -> F64T
  | v -> error_value "num type" v

and al_to_val_type: value -> val_type = function
  | CaseV ("I32", _) | CaseV ("I64", _)
  | CaseV ("F32", _) | CaseV ("F64", _) as v -> NumT (al_to_num_type v)
  | CaseV ("V128", []) -> VecT V128T
  | CaseV ("REF", _) as v -> RefT (al_to_ref_type v)
  | CaseV ("BOT", []) -> BotT
  | v -> error_value "val type" v

let al_to_block_type: value -> block_type = function
  | CaseV ("_IDX", [ idx ]) -> VarBlockType (al_to_idx idx)
  | CaseV ("_RESULT", [ vt_opt ]) -> ValBlockType (al_to_opt al_to_val_type vt_opt)
  | v -> error_value "block type" v

let al_to_limits (default: int64): value -> limits = function
  | CaseV ("[", [ min; max ]) ->
    let max' =
      match al_to_nat64 max with
      | i64 when default = i64 -> None
      | _ -> Some (al_to_nat64 max)
    in
    { min = al_to_nat64 min; max = max' }
  | v -> error_value "limits" v


let al_to_global_type: value -> global_type = function
  | CaseV ("", [ mut; vt ]) -> GlobalT (al_to_mut mut, al_to_val_type vt)
  | v -> error_value "global type" v

let al_to_table_type: value -> table_type = function
<<<<<<< HEAD
  | CaseV ("", [ limits; rt ]) -> TableT (al_to_limits default_table_max limits, al_to_ref_type rt)
=======
  | TupV [ at; limits; rt ] -> TableT (al_to_addr_type at, al_to_limits default_table_max limits, al_to_ref_type rt)
>>>>>>> 9dd1bdc9
  | v -> error_value "table type" v

let al_to_memory_type: value -> memory_type = function
  | CaseV ("PAGE", [ at; limits ]) -> MemoryT (al_to_addr_type at, al_to_limits default_memory_max limits)
  | v -> error_value "memory type" v

let al_to_tag_type: value -> tag_type = function
  | dt -> TagT (al_to_def_type dt)


(* Destruct operator *)

let num i = `Nat (Z.of_int i)
let two = num 2
let four = num 4
let eight = num 8
let sixteen = num 16
let thirtytwo = num 32
let sixtyfour = num 64

let al_to_op f1 f2 = function
  | [ CaseV ("I32", []); op ] -> I32 (f1 op)
  | [ CaseV ("I64", []); op ] -> I64 (f1 op)
  | [ CaseV ("F32", []); op ] -> F32 (f2 op)
  | [ CaseV ("F64", []); op ] -> F64 (f2 op)
  | l -> error_values "op" l

let al_to_int_unop: value -> IntOp.unop = function
  | CaseV ("CLZ", []) -> IntOp.Clz
  | CaseV ("CTZ", []) -> IntOp.Ctz
  | CaseV ("POPCNT", []) -> IntOp.Popcnt
  | CaseV ("EXTEND", [NumV z]) when z = eight -> IntOp.ExtendS Pack.Pack8
  | CaseV ("EXTEND", [NumV z]) when z = sixteen -> IntOp.ExtendS Pack.Pack16
  | CaseV ("EXTEND", [NumV z]) when z = thirtytwo -> IntOp.ExtendS Pack.Pack32
  | CaseV ("EXTEND", [NumV z]) when z = sixtyfour -> IntOp.ExtendS Pack.Pack64
  | v -> error_value "integer unop" v
let al_to_float_unop: value -> FloatOp.unop = function
  | CaseV ("NEG", []) -> FloatOp.Neg
  | CaseV ("ABS", []) -> FloatOp.Abs
  | CaseV ("CEIL", []) -> FloatOp.Ceil
  | CaseV ("FLOOR", []) -> FloatOp.Floor
  | CaseV ("TRUNC", []) -> FloatOp.Trunc
  | CaseV ("NEAREST", []) -> FloatOp.Nearest
  | CaseV ("SQRT", []) -> FloatOp.Sqrt
  | v -> error_value "float unop" v
let al_to_unop: value list -> Ast.unop = al_to_op al_to_int_unop al_to_float_unop

let al_to_int_binop: value -> IntOp.binop = function
  | CaseV ("ADD", []) -> IntOp.Add
  | CaseV ("SUB", []) -> IntOp.Sub
  | CaseV ("MUL", []) -> IntOp.Mul
  | CaseV ("DIV", [CaseV ("S", [])]) -> IntOp.DivS
  | CaseV ("DIV", [CaseV ("U", [])]) -> IntOp.DivU
  | CaseV ("REM", [CaseV ("S", [])]) -> IntOp.RemS
  | CaseV ("REM", [CaseV ("U", [])]) -> IntOp.RemU
  | CaseV ("AND", []) -> IntOp.And
  | CaseV ("OR", []) -> IntOp.Or
  | CaseV ("XOR", []) -> IntOp.Xor
  | CaseV ("SHL", []) -> IntOp.Shl
  | CaseV ("SHR", [CaseV ("S", [])]) -> IntOp.ShrS
  | CaseV ("SHR", [CaseV ("U", [])]) -> IntOp.ShrU
  | CaseV ("ROTL", []) -> IntOp.Rotl
  | CaseV ("ROTR", []) -> IntOp.Rotr
  | v -> error_value "integer binop" v
let al_to_float_binop: value -> FloatOp.binop = function
  | CaseV ("ADD", []) -> FloatOp.Add
  | CaseV ("SUB", []) -> FloatOp.Sub
  | CaseV ("MUL", []) -> FloatOp.Mul
  | CaseV ("DIV", []) -> FloatOp.Div
  | CaseV ("MIN", []) -> FloatOp.Min
  | CaseV ("MAX", []) -> FloatOp.Max
  | CaseV ("COPYSIGN", []) -> FloatOp.CopySign
  | v -> error_value "float binop" v
let al_to_binop: value list -> Ast.binop = al_to_op al_to_int_binop al_to_float_binop

let al_to_int_testop: value -> IntOp.testop = function
  | CaseV ("EQZ", []) -> IntOp.Eqz
  | v -> error_value "integer testop" v
let al_to_testop: value list -> Ast.testop = function
  | [ CaseV ("I32", []); op ] -> Value.I32 (al_to_int_testop op)
  | [ CaseV ("I64", []); op ] -> Value.I64 (al_to_int_testop op)
  | l -> error_values "testop" l

let al_to_int_relop: value -> IntOp.relop = function
  | CaseV ("EQ", []) -> IntOp.Eq
  | CaseV ("NE", []) -> IntOp.Ne
  | CaseV ("LT", [CaseV ("S", [])]) -> IntOp.LtS
  | CaseV ("LT", [CaseV ("U", [])]) -> IntOp.LtU
  | CaseV ("GT", [CaseV ("S", [])]) -> IntOp.GtS
  | CaseV ("GT", [CaseV ("U", [])]) -> IntOp.GtU
  | CaseV ("LE", [CaseV ("S", [])]) -> IntOp.LeS
  | CaseV ("LE", [CaseV ("U", [])]) -> IntOp.LeU
  | CaseV ("GE", [CaseV ("S", [])]) -> IntOp.GeS
  | CaseV ("GE", [CaseV ("U", [])]) -> IntOp.GeU
  | v -> error_value "integer relop" v
let al_to_float_relop: value -> FloatOp.relop = function
  | CaseV ("EQ", []) -> FloatOp.Eq
  | CaseV ("NE", []) -> FloatOp.Ne
  | CaseV ("LT", []) -> FloatOp.Lt
  | CaseV ("GT", []) -> FloatOp.Gt
  | CaseV ("LE", []) -> FloatOp.Le
  | CaseV ("GE", []) -> FloatOp.Ge
  | v -> error_value "float relop" v
let al_to_relop: value list -> relop = al_to_op al_to_int_relop al_to_float_relop

let al_to_int_cvtop: value list -> IntOp.cvtop = function
  | [ CaseV ("I64", []); CaseV ("I32", []); CaseV ("EXTEND", [ CaseV (sx, []) ]) ] as l ->
    (match sx with
    | "S" -> IntOp.ExtendSI32
    | "U" -> IntOp.ExtendUI32
    | _ -> error_values "extend" l)
  | [ CaseV ("I32", []); CaseV ("I64", []); CaseV ("WRAP", []) ] -> IntOp.WrapI64
  | [ CaseV (_, []); CaseV (nt, []); CaseV ("TRUNC", [ CaseV (sx, []) ]) ] as l ->
    (match nt, sx with
    | "F32", "S" -> IntOp.TruncSF32
    | "F32", "U" -> IntOp.TruncUF32
    | "F64", "S" -> IntOp.TruncSF64
    | "F64", "U" -> IntOp.TruncUF64
    | _ -> error_values "trunc" l)
  | [ CaseV (_, []); CaseV (nt, []); CaseV ("TRUNC_SAT", [ CaseV (sx, []) ]) ] as l ->
    (match nt, sx with
    | "F32", "S" -> IntOp.TruncSatSF32
    | "F32", "U" -> IntOp.TruncSatUF32
    | "F64", "S" -> IntOp.TruncSatSF64
    | "F64", "U" -> IntOp.TruncSatUF64
    | _ -> error_values "trunc_sat" l)
  | [ _; _; CaseV ("REINTERPRET", []) ] -> IntOp.ReinterpretFloat
  | l -> error_values "integer cvtop" l
let al_to_float_cvtop : value list -> FloatOp.cvtop = function
  | [ CaseV (_, []); CaseV (nt, []); CaseV ("CONVERT", [ CaseV (sx, []) ]) ] as l ->
    (match nt, sx with
    | "I32", "S" -> FloatOp.ConvertSI32
    | "I32", "U" -> FloatOp.ConvertUI32
    | "I64", "S" -> FloatOp.ConvertSI64
    | "I64", "U" -> FloatOp.ConvertUI64
    | _ -> error_values "convert" l)
  | [ CaseV ("F64", []); CaseV ("F32", []); CaseV ("PROMOTE", []) ] -> FloatOp.PromoteF32
  | [ CaseV ("F32", []); CaseV ("F64", []); CaseV ("DEMOTE", []) ] -> FloatOp.DemoteF64
  | [ _; _; CaseV ("REINTERPRET", []) ] -> FloatOp.ReinterpretInt
  | l -> error_values "float cvtop" l
let al_to_cvtop: value list -> cvtop = function
  | CaseV ("I32", []) :: _ as op -> I32 (al_to_int_cvtop op)
  | CaseV ("I64", []) :: _ as op -> I64 (al_to_int_cvtop op)
  | CaseV ("F32", []) :: _ as op -> F32 (al_to_float_cvtop op)
  | CaseV ("F64", []) :: _ as op -> F64 (al_to_float_cvtop op)
  | l -> error_values "cvtop" l

(* Vector operator *)

let al_to_extension : value -> Pack.extension = function
  | CaseV ("S", []) -> Pack.SX
  | CaseV ("U", []) -> Pack.ZX
  | v -> error_value "extension" v

let al_to_vop f1 f2 = function
  | [ CaseV ("X", [ CaseV ("I8", []); NumV z ]); vop ] when z = sixteen -> V128 (V128.I8x16 (f1 vop))
  | [ CaseV ("X", [ CaseV ("I16", []); NumV z ]); vop ] when z = eight -> V128 (V128.I16x8 (f1 vop))
  | [ CaseV ("X", [ CaseV ("I32", []); NumV z ]); vop ] when z = four -> V128 (V128.I32x4 (f1 vop))
  | [ CaseV ("X", [ CaseV ("I64", []); NumV z ]); vop ] when z = two -> V128 (V128.I64x2 (f1 vop))
  | [ CaseV ("X", [ CaseV ("F32", []); NumV z ]); vop ] when z = four -> V128 (V128.F32x4 (f2 vop))
  | [ CaseV ("X", [ CaseV ("F64", []); NumV z ]); vop ] when z = two -> V128 (V128.F64x2 (f2 vop))
  | l -> error_values "vop" l

let al_to_vvop f = function
  | [ CaseV ("V128", []); vop ] -> V128 (f vop)
  | l -> error_values "vvop" l

let al_to_int_vtestop : value -> V128Op.itestop = function
  | CaseV ("ALL_TRUE", []) -> V128Op.AllTrue
  | v -> error_value "integer vtestop" v

let al_to_float_vtestop : value -> Ast.void = function
  | v -> error_value "float vtestop" v

let al_to_vtestop : value list -> vec_testop =
  al_to_vop al_to_int_vtestop al_to_float_vtestop

let al_to_vbitmaskop : value list -> vec_bitmaskop = function
  | [ CaseV ("X", [ CaseV ("I8", []); NumV z ]) ] when z = sixteen -> V128 (V128.I8x16 (V128Op.Bitmask))
  | [ CaseV ("X", [ CaseV ("I16", []); NumV z ]) ] when z = eight -> V128 (V128.I16x8 (V128Op.Bitmask))
  | [ CaseV ("X", [ CaseV ("I32", []); NumV z ]) ] when z = four -> V128 (V128.I32x4 (V128Op.Bitmask))
  | [ CaseV ("X", [ CaseV ("I64", []); NumV z ]) ] when z = two -> V128 (V128.I64x2 (V128Op.Bitmask))
  | l -> error_values "vbitmaskop" l

let al_to_int_vrelop : value -> V128Op.irelop = function
  | CaseV ("EQ", []) -> V128Op.Eq
  | CaseV ("NE", []) -> V128Op.Ne
  | CaseV ("LT", [CaseV ("S", [])]) -> V128Op.LtS
  | CaseV ("LT", [CaseV ("U", [])]) -> V128Op.LtU
  | CaseV ("LE", [CaseV ("S", [])]) -> V128Op.LeS
  | CaseV ("LE", [CaseV ("U", [])]) -> V128Op.LeU
  | CaseV ("GT", [CaseV ("S", [])]) -> V128Op.GtS
  | CaseV ("GT", [CaseV ("U", [])]) -> V128Op.GtU
  | CaseV ("GE", [CaseV ("S", [])]) -> V128Op.GeS
  | CaseV ("GE", [CaseV ("U", [])]) -> V128Op.GeU
  | v -> error_value "integer vrelop" v

let al_to_float_vrelop : value -> V128Op.frelop = function
  | CaseV ("EQ", []) -> V128Op.Eq
  | CaseV ("NE", []) -> V128Op.Ne
  | CaseV ("LT", []) -> V128Op.Lt
  | CaseV ("LE", []) -> V128Op.Le
  | CaseV ("GT", []) -> V128Op.Gt
  | CaseV ("GE", []) -> V128Op.Ge
  | v -> error_value "float vrelop" v

let al_to_vrelop : value list -> vec_relop =
  al_to_vop al_to_int_vrelop al_to_float_vrelop

let al_to_int_vunop : value -> V128Op.iunop = function
  | CaseV ("ABS", []) -> V128Op.Abs
  | CaseV ("NEG", []) -> V128Op.Neg
  | CaseV ("POPCNT", []) -> V128Op.Popcnt
  | v -> error_value "integer vunop" v

let al_to_float_vunop : value -> V128Op.funop = function
  | CaseV ("ABS", []) -> V128Op.Abs
  | CaseV ("NEG", []) -> V128Op.Neg
  | CaseV ("SQRT", []) -> V128Op.Sqrt
  | CaseV ("CEIL", []) -> V128Op.Ceil
  | CaseV ("FLOOR", []) -> V128Op.Floor
  | CaseV ("TRUNC", []) -> V128Op.Trunc
  | CaseV ("NEAREST", []) -> V128Op.Nearest
  | v -> error_value "float vunop" v

let al_to_vunop : value list -> vec_unop =
  al_to_vop al_to_int_vunop al_to_float_vunop

let al_to_int_vbinop : value -> V128Op.ibinop = function
  | CaseV ("ADD", []) -> V128Op.Add
  | CaseV ("SUB", []) -> V128Op.Sub
  | CaseV ("MUL", []) -> V128Op.Mul
  | CaseV ("MIN", [CaseV ("S", [])]) -> V128Op.MinS
  | CaseV ("MIN", [CaseV ("U", [])]) -> V128Op.MinU
  | CaseV ("MAX", [CaseV ("S", [])]) -> V128Op.MaxS
  | CaseV ("MAX", [CaseV ("U", [])]) -> V128Op.MaxU
  | CaseV ("AVGR", []) -> V128Op.AvgrU
  | CaseV ("ADD_SAT", [CaseV ("S", [])]) -> V128Op.AddSatS
  | CaseV ("ADD_SAT", [CaseV ("U", [])]) -> V128Op.AddSatU
  | CaseV ("SUB_SAT", [CaseV ("S", [])]) -> V128Op.SubSatS
  | CaseV ("SUB_SAT", [CaseV ("U", [])]) -> V128Op.SubSatU
  | CaseV ("Q15MULR_SAT", [(*CaseV ("S", [])*)]) -> V128Op.Q15MulRSatS
  | CaseV ("RELAXED_Q15MULR", [(*CaseV ("S", [])*)]) -> V128Op.RelaxedQ15MulRS
  | v -> error_value "integer vbinop" v

let al_to_float_vbinop : value -> V128Op.fbinop = function
  | CaseV ("ADD", []) -> V128Op.Add
  | CaseV ("SUB", []) -> V128Op.Sub
  | CaseV ("MUL", []) -> V128Op.Mul
  | CaseV ("DIV", []) -> V128Op.Div
  | CaseV ("MIN", []) -> V128Op.Min
  | CaseV ("MAX", []) -> V128Op.Max
  | CaseV ("PMIN", []) -> V128Op.Pmin
  | CaseV ("PMAX", []) -> V128Op.Pmax
  | CaseV ("RELAXED_MIN", []) -> V128Op.RelaxedMin
  | CaseV ("RELAXED_MAX", []) -> V128Op.RelaxedMax
  | v -> error_value "float vbinop" v

let al_to_vbinop : value list -> vec_binop = al_to_vop al_to_int_vbinop al_to_float_vbinop

let al_to_int_vternop : value -> V128Op.iternop = function
  | CaseV ("RELAXED_LANESELECT", []) -> V128Op.RelaxedLaneselect
  | v -> error_value "integer vternop" v

let al_to_float_vternop : value -> V128Op.fternop = function
  | CaseV ("RELAXED_MADD", []) -> V128Op.RelaxedMadd
  | CaseV ("RELAXED_NMADD", []) -> V128Op.RelaxedNmadd
  | v -> error_value "float vternop" v

let al_to_vternop : value list -> vec_ternop = al_to_vop al_to_int_vternop al_to_float_vternop

let al_to_special_vbinop = function
  | CaseV ("VSWIZZLOP", [ CaseV ("X", [ CaseV ("I8", []); NumV z ]); op ]) as v when z = sixteen ->
    (match op with
    | CaseV ("SWIZZLE", []) -> V128 (V128.I8x16 (V128Op.Swizzle))
    | CaseV ("RELAXED_SWIZZLE", []) -> V128 (V128.I8x16 (V128Op.RelaxedSwizzle))
    | _ ->  error_value "special vbinop" v)
  | CaseV ("VSWIZZLE", [ CaseV ("X", [ CaseV ("I8", []); NumV z ]) ]) when z = sixteen && !version = 2 -> V128 (V128.I8x16 (V128Op.Swizzle))
  | CaseV ("VSHUFFLE", [ CaseV ("X", [ CaseV ("I8", []); NumV z ]); l ]) when z = sixteen -> V128 (V128.I8x16 (V128Op.Shuffle (al_to_list al_to_nat l)))
  | CaseV ("VNARROW", [ CaseV ("X", [ CaseV ("I8", []); NumV z1 ]); CaseV ("X", [ CaseV ("I16", []); NumV z2 ]); CaseV ("S", []) ]) when z1 = sixteen && z2 = eight -> V128 (V128.I8x16 (V128Op.NarrowS))
  | CaseV ("VNARROW", [ CaseV ("X", [ CaseV ("I16", []); NumV z1 ]); CaseV ("X", [ CaseV ("I32", []); NumV z2 ]); CaseV ("S", []) ]) when z1 = eight && z2 = four -> V128 (V128.I16x8 (V128Op.NarrowS))
  | CaseV ("VNARROW", [ CaseV ("X", [ CaseV ("I8", []); NumV z1 ]); CaseV ("X", [ CaseV ("I16", []); NumV z2 ]); CaseV ("U", []) ]) when z1 = sixteen && z2 = eight -> V128 (V128.I8x16 (V128Op.NarrowU))
  | CaseV ("VNARROW", [ CaseV ("X", [ CaseV ("I16", []); NumV z1 ]); CaseV ("X", [ CaseV ("I32", []); NumV z2 ]); CaseV ("U", []) ]) when z1 = eight && z2 = four -> V128 (V128.I16x8 (V128Op.NarrowU))
  | CaseV ("VEXTBINOP", [ c1; c2; ext ]) as v ->
    let ext' =
      match ext with
      | CaseV ("EXTMUL", [CaseV ("S", []); CaseV ("HIGH", [])]) -> V128Op.ExtMulHighS
      | CaseV ("EXTMUL", [CaseV ("U", []); CaseV ("HIGH", [])]) -> V128Op.ExtMulHighU
      | CaseV ("EXTMUL", [CaseV ("S", []); CaseV ("LOW", [])]) -> V128Op.ExtMulLowS
      | CaseV ("EXTMUL", [CaseV ("U", []); CaseV ("LOW", [])]) -> V128Op.ExtMulLowU
      | CaseV ("DOT", [(*CaseV ("S", [])*)]) -> V128Op.DotS
      | CaseV ("RELAXED_DOT", [(*CaseV ("S", [])*)]) -> V128Op.RelaxedDot
      | _ -> error_value "special vextbinop operator" ext
    in
    (match c1, c2 with
    | CaseV ("X", [ CaseV ("I16", []); NumV z1 ]), CaseV ("X", [ CaseV ("I8", []); NumV z2 ]) when z1 = eight && z2 = sixteen -> V128 (V128.I16x8 ext')
    | CaseV ("X", [ CaseV ("I32", []); NumV z1 ]), CaseV ("X", [ CaseV ("I16", []); NumV z2 ]) when z1 = four && z2 = eight -> V128 (V128.I32x4 ext')
    | CaseV ("X", [ CaseV ("I64", []); NumV z1 ]), CaseV ("X", [ CaseV ("I32", []); NumV z2 ]) when z1 = two && z2 = four -> V128 (V128.I64x2 ext')
    | _   -> error_value "special vextbinop shapes" v)
  | v -> error_value "special vbinop" v

let al_to_special_vternop = function
  | CaseV ("VEXTTERNOP", [ c1; c2; ext ]) as v ->
    let ext' =
      match ext with
      | CaseV ("RELAXED_DOT_ADD", [(*CaseV ("S", [])*)]) -> V128Op.RelaxedDotAdd
      | _ -> error_value "special vextternop operator" ext
    in
    (match c1, c2 with
    | CaseV ("X", [ CaseV ("I32", []); NumV z1 ]), CaseV ("X", [ CaseV ("I8", []); NumV z2 ]) when z1 = four && z2 = sixteen -> V128 (V128.I32x4 ext')
    | _   -> error_value "special vextternop shapes" v)
  | v -> error_value "special vternop" v

let al_to_int_vcvtop : value list -> V128Op.icvtop = function
  | [ sh; CaseV (op, [CaseV (ext, [])]); OptV half; OptV _zero ] as l -> (
    match op with
    | "EXTEND" -> (
      match half, ext with
      | Some (CaseV ("LOW", [])), "S" -> V128Op.ExtendLowS
      | Some (CaseV ("LOW", [])), "U" -> V128Op.ExtendLowU
      | Some (CaseV ("HIGH", [])), "S" -> V128Op.ExtendHighS
      | Some (CaseV ("HIGH", [])), "U" -> V128Op.ExtendHighU
      | _ -> error_values "integer vcvtop" l
    )
    | "TRUNC_SAT" -> (
      match sh, ext with
      | CaseV ("X", [ CaseV ("F32", []); NumV z ]), "S" when z = four -> V128Op.TruncSatSF32x4
      | CaseV ("X", [ CaseV ("F32", []); NumV z ]), "U" when z = four -> V128Op.TruncSatUF32x4
      | CaseV ("X", [ CaseV ("F64", []); NumV z ]), "S" when z = two -> V128Op.TruncSatSZeroF64x2
      | CaseV ("X", [ CaseV ("F64", []); NumV z ]), "U" when z = two -> V128Op.TruncSatUZeroF64x2
      | _ -> error_values "integer vcvtop" l
    )
    | "RELAXED_TRUNC" -> (
      match sh, ext with
      | CaseV ("X", [ CaseV ("F32", []); NumV z ]), "S" when z = four -> V128Op.RelaxedTruncSF32x4
      | CaseV ("X", [ CaseV ("F32", []); NumV z ]), "U" when z = four -> V128Op.RelaxedTruncUF32x4
      | CaseV ("X", [ CaseV ("F64", []); NumV z ]), "S" when z = two -> V128Op.RelaxedTruncSZeroF64x2
      | CaseV ("X", [ CaseV ("F64", []); NumV z ]), "U" when z = two -> V128Op.RelaxedTruncUZeroF64x2
      | _ -> error_values "integer vcvtop" l
    )
    | _ -> error_values "integer vcvtop" l
  )
  | l -> error_values "integer vcvtop" l

let al_to_float_vcvtop : value list -> V128Op.fcvtop = function
  | [ _sh; CaseV (op, ext); OptV _half; OptV _zero ] as l -> (
    match op, ext with
    | "DEMOTE", [] -> V128Op.DemoteZeroF64x2
    | "CONVERT", [CaseV ("S", [])] -> V128Op.ConvertSI32x4
    | "CONVERT", [CaseV ("U", [])] -> V128Op.ConvertUI32x4
    | "PROMOTE", [] -> V128Op.PromoteLowF32x4
    | _ -> error_values "float vcvtop" l
  )
  | l -> error_values "float vcvtop" l

let al_to_vcvtop : value list -> vec_cvtop = function
  | CaseV ("X", [ CaseV ("I8", []); NumV z ]) :: op when z = sixteen -> V128 (V128.I8x16 (al_to_int_vcvtop op))
  | CaseV ("X", [ CaseV ("I16", []); NumV z ]) :: op when z = eight -> V128 (V128.I16x8 (al_to_int_vcvtop op))
  | CaseV ("X", [ CaseV ("I32", []); NumV z ]) :: op when z = four -> V128 (V128.I32x4 (al_to_int_vcvtop op))
  | CaseV ("X", [ CaseV ("I64", []); NumV z ]) :: op when z = two -> V128 (V128.I64x2 (al_to_int_vcvtop op))
  | CaseV ("X", [ CaseV ("F32", []); NumV z ]) :: op when z = four -> V128 (V128.F32x4 (al_to_float_vcvtop op))
  | CaseV ("X", [ CaseV ("F64", []); NumV z ]) :: op when z = two -> V128 (V128.F64x2 (al_to_float_vcvtop op))
  | l -> error_values "vcvtop" l

let al_to_special_vcvtop = function
  | [ CaseV ("X", [ CaseV ("I16", []); NumV z1 ]); CaseV ("X", [ CaseV ("I8", []); NumV z2 ]); CaseV ("EXTADD_PAIRWISE", [ ext ]) ] when z1 = eight && z2 = sixteen ->
    let ext =
      match ext with
      | CaseV ("S", []) -> V128Op.ExtAddPairwiseS
      | CaseV ("U", []) -> V128Op.ExtAddPairwiseU
      | v -> error_value "special vcvtop" v
    in
    V128 (V128.I16x8 ext)
  | [ CaseV ("X", [ CaseV ("I32", []); NumV z1 ]); CaseV ("X", [ CaseV ("I16", []); NumV z2 ]); CaseV ("EXTADD_PAIRWISE", [ ext ]) ] when z1 = four && z2 = eight ->
    let ext =
      match ext with
      | CaseV ("S", []) -> V128Op.ExtAddPairwiseS
      | CaseV ("U", []) -> V128Op.ExtAddPairwiseU
      | v -> error_value "special vcvtop" v
    in
    V128 (V128.I32x4 ext)
  | l -> error_values "special vcvtop" l

let al_to_int_vshiftop : value -> V128Op.ishiftop = function
  | CaseV ("SHL", []) -> V128Op.Shl
  | CaseV ("SHR", [CaseV ("S", [])]) -> V128Op.ShrS
  | CaseV ("SHR", [CaseV ("U", [])]) -> V128Op.ShrU
  | v -> error_value "integer vshiftop" v
let al_to_float_vshiftop : value -> void = error_value "float vshiftop"
let al_to_vshiftop : value list -> vec_shiftop = al_to_vop al_to_int_vshiftop al_to_float_vshiftop

let al_to_vvtestop' : value -> V128Op.vtestop = function
  | CaseV ("ANY_TRUE", []) -> V128Op.AnyTrue
  | v -> error_value "vvtestop" v
let al_to_vvtestop : value list -> vec_vtestop = al_to_vvop al_to_vvtestop'

let al_to_vvunop' : value -> V128Op.vunop = function
  | CaseV ("NOT", []) -> V128Op.Not
  | v -> error_value "vvunop" v
let al_to_vvunop : value list -> vec_vunop = al_to_vvop al_to_vvunop'

let al_to_vvbinop' = function
  | CaseV ("AND", []) -> V128Op.And
  | CaseV ("OR", []) -> V128Op.Or
  | CaseV ("XOR", []) -> V128Op.Xor
  | CaseV ("ANDNOT", []) -> V128Op.AndNot
  | v -> error_value "vvbinop" v
let al_to_vvbinop : value list -> vec_vbinop = al_to_vvop al_to_vvbinop'

let al_to_vvternop' : value -> V128Op.vternop = function
  | CaseV ("BITSELECT", []) -> V128Op.Bitselect
  | v -> error_value "vvternop" v
let al_to_vvternop : value list -> vec_vternop = al_to_vvop al_to_vvternop'

let al_to_vsplatop : value list -> vec_splatop = function
  | [ CaseV ("X", [ CaseV ("I8", []); NumV z ]) ] when z = sixteen -> V128 (V128.I8x16 Splat)
  | [ CaseV ("X", [ CaseV ("I16", []); NumV z ]) ] when z = eight -> V128 (V128.I16x8 Splat)
  | [ CaseV ("X", [ CaseV ("I32", []); NumV z ]) ] when z = four -> V128 (V128.I32x4 Splat)
  | [ CaseV ("X", [ CaseV ("I64", []); NumV z ]) ] when z = two -> V128 (V128.I64x2 Splat)
  | [ CaseV ("X", [ CaseV ("F32", []); NumV z ]) ] when z = four -> V128 (V128.F32x4 Splat)
  | [ CaseV ("X", [ CaseV ("F64", []); NumV z ]) ] when z = two -> V128 (V128.F64x2 Splat)
  | vs -> error_values "vsplatop" vs

let al_to_vextractop : value list -> vec_extractop = function
  | [ CaseV ("X", [ CaseV ("I8", []); NumV z ]); OptV (Some ext); n ] when z = sixteen ->
    V128 (V128.I8x16 (Extract (al_to_nat n, al_to_extension ext)))
  | [ CaseV ("X", [ CaseV ("I16", []); NumV z ]); OptV (Some ext); n ] when z = eight ->
    V128 (V128.I16x8 (Extract (al_to_nat n, al_to_extension ext)))
  | [ CaseV ("X", [ CaseV ("I32", []); NumV z ]); OptV None; n ] when z = four ->
    V128 (V128.I32x4 (Extract (al_to_nat n, ())))
  | [ CaseV ("X", [ CaseV ("I64", []); NumV z ]); OptV None; n ] when z = two ->
    V128 (V128.I64x2 (Extract (al_to_nat n, ())))
  | [ CaseV ("X", [ CaseV ("F32", []); NumV z ]); OptV None; n ] when z = four ->
    V128 (V128.F32x4 (Extract (al_to_nat n, ())))
  | [ CaseV ("X", [ CaseV ("F64", []); NumV z ]); OptV None; n ] when z = two ->
    V128 (V128.F64x2 (Extract (al_to_nat n, ())))
  | vs -> error_values "vextractop" vs

let al_to_vreplaceop : value list -> vec_replaceop = function
  | [ CaseV ("X", [ CaseV ("I8", []); NumV z ]); n ] when z = sixteen -> V128 (V128.I8x16 (Replace (al_to_nat n)))
  | [ CaseV ("X", [ CaseV ("I16", []); NumV z ]); n ] when z = eight -> V128 (V128.I16x8 (Replace (al_to_nat n)))
  | [ CaseV ("X", [ CaseV ("I32", []); NumV z ]); n ] when z = four -> V128 (V128.I32x4 (Replace (al_to_nat n)))
  | [ CaseV ("X", [ CaseV ("I64", []); NumV z ]); n ] when z = two -> V128 (V128.I64x2 (Replace (al_to_nat n)))
  | [ CaseV ("X", [ CaseV ("F32", []); NumV z ]); n ] when z = four -> V128 (V128.F32x4 (Replace (al_to_nat n)))
  | [ CaseV ("X", [ CaseV ("F64", []); NumV z ]); n ] when z = two -> V128 (V128.F64x2 (Replace (al_to_nat n)))
  | vs -> error_values "vreplaceop" vs

let al_to_pack_size : value -> Pack.pack_size = function
  | NumV z when z = eight -> Pack.Pack8
  | NumV z when z = sixteen -> Pack.Pack16
  | NumV z when z = thirtytwo -> Pack.Pack32
  | NumV z when z = sixtyfour -> Pack.Pack64
  | v -> error_value "pack_size" v

let al_to_extension: value -> Pack.extension = function
  | CaseV ("S", []) -> Pack.SX
  | CaseV ("U", []) -> Pack.ZX
  | v -> error_value "extension" v

let al_to_memop (f: value -> 'p) : value list -> idx * (num_type, 'p) memop = function
  | [ nt; p; StrV str ] when !version <= 2 ->
    0l @@ no_region,
    {
      ty = al_to_num_type nt;
      align = Record.find "ALIGN" str |> al_to_nat;
      offset = Record.find "OFFSET" str |> al_to_nat64;
      pack = f p;
    }
  | [ nt; p; idx; StrV str ] when !version >= 3 ->
    al_to_idx idx,
    {
      ty = al_to_num_type nt;
      align = Record.find "ALIGN" str |> al_to_nat;
      offset = Record.find "OFFSET" str |> al_to_nat64;
      pack = f p;
    }
  | v -> error_values "memop" v

let al_to_pack_size_extension: value -> Pack.pack_size * Pack.extension = function
  | CaseV ("", [ p; ext ]) -> al_to_pack_size p, al_to_extension ext
  | v -> error_value "pack size, extension" v

let al_to_loadop: value list -> idx * loadop = al_to_opt al_to_pack_size_extension |> al_to_memop

let al_to_storeop: value list -> idx * storeop = al_to_opt al_to_pack_size |> al_to_memop

let al_to_vmemop' (f: value -> 'p): value list -> (vec_type, 'p) memop = function
  | [ StrV str ] ->
    {
      ty = V128T;
      align = Record.find "ALIGN" str |> al_to_nat;
      offset = Record.find "OFFSET" str |> al_to_nat64;
      pack = f (natV Z.zero);
    }
  | [ p; StrV str ] ->
    {
      ty = V128T;
      align = Record.find "ALIGN" str |> al_to_nat;
      offset = Record.find "OFFSET" str |> al_to_nat64;
      pack = f p;
    }
  | v -> error_values "vmemop" v

let al_to_vmemop (f: value -> 'p) (g: value list -> value * (value list)): value list -> idx * (vec_type, 'p) memop = function
  | vl when !version <= 2 ->
    0l @@ no_region, al_to_vmemop' f vl
  | vl when !version >= 3 ->
    let idx, vl' = g vl in
    al_to_idx idx, al_to_vmemop' f vl'
  | v -> error_values "vmemop" v

let al_to_pack_shape = function
  | [NumV z1; NumV z2] when z1 = eight && z2 = eight -> Pack.Pack8x8
  | [NumV z1; NumV z2] when z1 = sixteen && z2 = four -> Pack.Pack16x4
  | [NumV z1; NumV z2] when z1 = thirtytwo && z2 = two -> Pack.Pack32x2
  | vs -> error_value "pack shape" (TupV vs)

let al_to_vloadop': value -> Pack.pack_size * Pack.vec_extension = function
  | CaseV ("SHAPE", [ v1; v2; ext ] ) ->
    let pack_shape = al_to_pack_shape [v1; v2] in
    (
      Pack.Pack64,
      Pack.ExtLane (pack_shape, al_to_extension ext)
    )
  | CaseV ("SPLAT", [ pack_size ]) -> al_to_pack_size pack_size, Pack.ExtSplat
  | CaseV ("ZERO", [ pack_size ]) -> al_to_pack_size pack_size, Pack.ExtZero
  | v -> error_value "vloadop'" v

let al_to_vloadop: value list -> idx * vec_loadop = function
  | CaseV ("V128", []) :: vl ->
    let split vl =
      match vl with
      | memop :: idx :: vl' -> idx, memop :: vl'
      | _ -> error_values "vloadop" vl
    in
    al_to_vmemop (al_to_opt al_to_vloadop') split vl
  | vs -> error_value "vloadop" (TupV vs)

let al_to_vstoreop = function
  | CaseV ("V128", []) :: vl ->
    let split = Util.Lib.List.split_hd in
    al_to_vmemop (fun _ -> ()) split vl
  | vs -> error_value "vstoreop" (TupV vs)

let al_to_vlaneop: value list -> idx * vec_laneop * int = function
  | CaseV ("V128", []) :: vl ->
    let h, t = Util.Lib.List.split_last vl in
    let split vl =
      match vl with
      | ps :: idx :: vl' -> idx, ps :: vl'
      | _ -> error_values "vlaneop" vl
    in
    let idx, op = al_to_vmemop al_to_pack_size split h in
    idx, op, al_to_nat t
  | vs -> error_value "vlaneop" (TupV vs)


(* Destruct expressions *)

let al_to_catch' = function
  | CaseV ("CATCH", [ idx1; idx2 ]) -> Catch (al_to_idx idx1, al_to_idx idx2)
  | CaseV ("CATCH_REF", [ idx1; idx2 ]) -> CatchRef (al_to_idx idx1, al_to_idx idx2)
  | CaseV ("CATCH_ALL", [ idx ]) -> CatchAll (al_to_idx idx)
  | CaseV ("CATCH_ALL_REF", [ idx ]) -> CatchAllRef (al_to_idx idx)
  | v -> error_value "catch" v
let al_to_catch (v: value): Ast.catch = al_to_phrase al_to_catch' v

let al_to_num: value -> num = function
  | CaseV ("CONST", [ CaseV ("I32", []); i32 ]) -> I32 (al_to_nat32 i32)
  | CaseV ("CONST", [ CaseV ("I64", []); i64 ]) -> I64 (al_to_nat64 i64)
  | CaseV ("CONST", [ CaseV ("F32", []); f32 ]) -> F32 (al_to_float32 f32)
  | CaseV ("CONST", [ CaseV ("F64", []); f64 ]) -> F64 (al_to_float64 f64)
  | v -> error_value "num" v

let al_to_vec: value -> vec = function
  | CaseV ("VCONST", [ CaseV ("V128", []); v128 ]) -> V128 (al_to_vec128 v128)
  | v -> error_value "vec" v

let rec al_to_instr (v: value): Ast.instr = al_to_phrase al_to_instr' v
and al_to_instr': value -> Ast.instr' = function
  (* wasm values *)
  | CaseV ("CONST", _) as v -> Const (al_to_phrase al_to_num v)
  | CaseV ("VCONST", _) as v -> VecConst (al_to_phrase al_to_vec v)
  | CaseV ("REF.NULL", [ ht ]) -> RefNull (al_to_heap_type ht)
  (* wasm instructions *)
  | CaseV ("UNREACHABLE", []) -> Unreachable
  | CaseV ("NOP", []) -> Nop
  | CaseV ("DROP", []) -> Drop
  | CaseV ("UNOP", op) -> Unary (al_to_unop op)
  | CaseV ("BINOP", op) -> Binary (al_to_binop op)
  | CaseV ("TESTOP", op) -> Test (al_to_testop op)
  | CaseV ("RELOP", op) -> Compare (al_to_relop op)
  | CaseV ("CVTOP", op) -> Convert (al_to_cvtop op)
  | CaseV ("VTESTOP", vop) -> VecTest (al_to_vtestop vop)
  | CaseV ("VRELOP", vop) -> VecCompare (al_to_vrelop vop)
  | CaseV ("VUNOP", vop) -> VecUnary (al_to_vunop vop)
  | CaseV ("VBINOP", vop) -> VecBinary (al_to_vbinop vop)
  | CaseV ("VTERNOP", vop) -> VecTernary (al_to_vternop vop)
  | CaseV (("VSWIZZLOP" | "VSWIZZLE" | "VSHUFFLE" | "VNARROW" | "VEXTBINOP"), _) as v -> VecBinary (al_to_special_vbinop v)
  | CaseV ("VEXTTERNOP", _) as v -> VecTernary (al_to_special_vternop v)
  | CaseV ("VCVTOP", vop) -> VecConvert (al_to_vcvtop vop)
  | CaseV ("VEXTUNOP", vop) -> VecConvert (al_to_special_vcvtop vop)
  | CaseV ("VSHIFTOP", vop) -> VecShift (al_to_vshiftop vop)
  | CaseV ("VBITMASK", vop) -> VecBitmask (al_to_vbitmaskop vop)
  | CaseV ("VVTESTOP", vop) -> VecTestBits (al_to_vvtestop vop)
  | CaseV ("VVUNOP", vop) -> VecUnaryBits (al_to_vvunop vop)
  | CaseV ("VVBINOP", vop) -> VecBinaryBits (al_to_vvbinop vop)
  | CaseV ("VVTERNOP", vop) -> VecTernaryBits (al_to_vvternop vop)
  | CaseV ("VSPLAT", vop) -> VecSplat (al_to_vsplatop vop)
  | CaseV ("VEXTRACT_LANE", vop) -> VecExtract (al_to_vextractop vop)
  | CaseV ("VREPLACE_LANE", vop) -> VecReplace (al_to_vreplaceop vop)
  | CaseV ("REF.IS_NULL", []) -> RefIsNull
  | CaseV ("REF.FUNC", [ idx ]) -> RefFunc (al_to_idx idx)
  | CaseV ("SELECT", []) when !version = 1 -> Select None
  | CaseV ("SELECT", [ vtl_opt ]) when !version <> 1 -> Select (al_to_opt (al_to_list al_to_val_type) vtl_opt)
  | CaseV ("LOCAL.GET", [ idx ]) -> LocalGet (al_to_idx idx)
  | CaseV ("LOCAL.SET", [ idx ]) -> LocalSet (al_to_idx idx)
  | CaseV ("LOCAL.TEE", [ idx ]) -> LocalTee (al_to_idx idx)
  | CaseV ("GLOBAL.GET", [ idx ]) -> GlobalGet (al_to_idx idx)
  | CaseV ("GLOBAL.SET", [ idx ]) -> GlobalSet (al_to_idx idx)
  | CaseV ("TABLE.GET", [ idx ]) -> TableGet (al_to_idx idx)
  | CaseV ("TABLE.SET", [ idx ]) -> TableSet (al_to_idx idx)
  | CaseV ("TABLE.SIZE", [ idx ]) -> TableSize (al_to_idx idx)
  | CaseV ("TABLE.GROW", [ idx ]) -> TableGrow (al_to_idx idx)
  | CaseV ("TABLE.FILL", [ idx ]) -> TableFill (al_to_idx idx)
  | CaseV ("TABLE.COPY", [ idx1; idx2 ]) -> TableCopy (al_to_idx idx1, al_to_idx idx2)
  | CaseV ("TABLE.INIT", [ idx1; idx2 ]) -> TableInit (al_to_idx idx1, al_to_idx idx2)
  | CaseV ("ELEM.DROP", [ idx ]) -> ElemDrop (al_to_idx idx)
  | CaseV ("BLOCK", [ bt; instrs ]) ->
    Block (al_to_block_type bt, al_to_list al_to_instr instrs)
  | CaseV ("LOOP", [ bt; instrs ]) ->
    Loop (al_to_block_type bt, al_to_list al_to_instr instrs)
  | CaseV ("IF", [ bt; instrs1; instrs2 ]) ->
    If (al_to_block_type bt, al_to_list al_to_instr instrs1, al_to_list al_to_instr instrs2)
  | CaseV ("BR", [ idx ]) -> Br (al_to_idx idx)
  | CaseV ("BR_IF", [ idx ]) -> BrIf (al_to_idx idx)
  | CaseV ("BR_TABLE", [ idxs; idx ]) -> BrTable (al_to_list al_to_idx idxs, al_to_idx idx)
  | CaseV ("BR_ON_NULL", [ idx ]) -> BrOnNull (al_to_idx idx)
  | CaseV ("BR_ON_NON_NULL", [ idx ]) -> BrOnNonNull (al_to_idx idx)
  | CaseV ("BR_ON_CAST", [ idx; rt1; rt2 ]) ->
    BrOnCast (al_to_idx idx, al_to_ref_type rt1, al_to_ref_type rt2)
  | CaseV ("BR_ON_CAST_FAIL", [ idx; rt1; rt2 ]) ->
    BrOnCastFail (al_to_idx idx, al_to_ref_type rt1, al_to_ref_type rt2)
  | CaseV ("RETURN", []) -> Return
  | CaseV ("CALL", [ idx ]) -> Call (al_to_idx idx)
  | CaseV ("CALL_REF", [ OptV (Some (idx)) ]) -> CallRef (al_to_idx idx)
  | CaseV ("CALL_INDIRECT", [ idx1; typeuse2 ]) ->
    CallIndirect (al_to_idx idx1, al_to_typeuse typeuse2)
  | CaseV ("RETURN_CALL", [ idx ]) -> ReturnCall (al_to_idx idx)
  | CaseV ("RETURN_CALL_REF", [ OptV (Some (typeuse)) ]) -> ReturnCallRef (al_to_typeuse typeuse)
  | CaseV ("RETURN_CALL_INDIRECT", [ idx1; typeuse2 ]) ->
    ReturnCallIndirect (al_to_idx idx1, al_to_typeuse typeuse2)
  | CaseV ("THROW", [ idx ]) -> Throw (al_to_idx idx)
  | CaseV ("THROW_REF", []) -> ThrowRef
  | CaseV ("TRY_TABLE", [ bt; catches; instrs ]) ->
    TryTable (al_to_block_type bt, al_to_list al_to_catch catches, al_to_list al_to_instr instrs)
  | CaseV ("LOAD", loadop) -> let idx, op = al_to_loadop loadop in Load (idx, op)
  | CaseV ("STORE", storeop) -> let idx, op = al_to_storeop storeop in Store (idx, op)
  | CaseV ("VLOAD", vloadop) -> let idx, op = al_to_vloadop vloadop in VecLoad (idx, op)
  | CaseV ("VLOAD_LANE", vlaneop) ->
    let idx, op, i = al_to_vlaneop vlaneop in VecLoadLane (idx, op, i)
  | CaseV ("VSTORE", vstoreop) -> let idx, op = al_to_vstoreop vstoreop in VecStore (idx, op)
  | CaseV ("VSTORE_LANE", vlaneop) ->
    let idx, op, i = al_to_vlaneop vlaneop in VecStoreLane (idx, op, i)
  | CaseV ("MEMORY.SIZE", [ idx ]) -> MemorySize (al_to_idx idx)
  | CaseV ("MEMORY.GROW", [ idx ]) -> MemoryGrow (al_to_idx idx)
  | CaseV ("MEMORY.FILL", [ idx ]) -> MemoryFill (al_to_idx idx)
  | CaseV ("MEMORY.COPY", [ idx1; idx2 ]) -> MemoryCopy (al_to_idx idx1, al_to_idx idx2)
  | CaseV ("MEMORY.INIT", [ idx1; idx2 ]) -> MemoryInit (al_to_idx idx1, al_to_idx idx2)
  | CaseV ("DATA.DROP", [ idx ]) -> DataDrop (al_to_idx idx)
  | CaseV ("REF.AS_NON_NULL", []) -> RefAsNonNull
  | CaseV ("REF.TEST", [ rt ]) -> RefTest (al_to_ref_type rt)
  | CaseV ("REF.CAST", [ rt ]) -> RefCast (al_to_ref_type rt)
  | CaseV ("REF.EQ", []) -> RefEq
  | CaseV ("REF.I31", []) -> RefI31
  | CaseV ("I31.GET", [ ext ]) -> I31Get (al_to_extension ext)
  | CaseV ("STRUCT.NEW", [ idx ]) -> StructNew (al_to_idx idx, Explicit)
  | CaseV ("STRUCT.NEW_DEFAULT", [ idx ]) -> StructNew (al_to_idx idx, Implicit)
  | CaseV ("STRUCT.GET", [ ext_opt; idx1; idx2 ]) ->
    StructGet (al_to_idx idx1, al_to_idx idx2, al_to_opt al_to_extension ext_opt)
  | CaseV ("STRUCT.SET", [ idx1; idx2 ]) -> StructSet (al_to_idx idx1, al_to_idx idx2)
  | CaseV ("ARRAY.NEW", [ idx ]) -> ArrayNew (al_to_idx idx, Explicit)
  | CaseV ("ARRAY.NEW_DEFAULT", [ idx ]) -> ArrayNew (al_to_idx idx, Implicit)
  | CaseV ("ARRAY.NEW_FIXED", [ idx; i32 ]) ->
    ArrayNewFixed (al_to_idx idx, al_to_nat32 i32)
  | CaseV ("ARRAY.NEW_ELEM", [ idx1; idx2 ]) ->
    ArrayNewElem (al_to_idx idx1, al_to_idx idx2)
  | CaseV ("ARRAY.NEW_DATA", [ idx1; idx2 ]) ->
    ArrayNewData (al_to_idx idx1, al_to_idx idx2)
  | CaseV ("ARRAY.GET", [ ext_opt; idx ]) ->
    ArrayGet (al_to_idx idx, al_to_opt al_to_extension ext_opt)
  | CaseV ("ARRAY.SET", [ idx ]) -> ArraySet (al_to_idx idx)
  | CaseV ("ARRAY.LEN", []) -> ArrayLen
  | CaseV ("ARRAY.COPY", [ idx1; idx2 ]) -> ArrayCopy (al_to_idx idx1, al_to_idx idx2)
  | CaseV ("ARRAY.FILL", [ idx ]) -> ArrayFill (al_to_idx idx)
  | CaseV ("ARRAY.INIT_DATA", [ idx1; idx2 ]) ->
    ArrayInitData (al_to_idx idx1, al_to_idx idx2)
  | CaseV ("ARRAY.INIT_ELEM", [ idx1; idx2 ]) ->
    ArrayInitElem (al_to_idx idx1, al_to_idx idx2)
  | CaseV ("ANY.CONVERT_EXTERN", []) -> ExternConvert Internalize
  | CaseV ("EXTERN.CONVERT_ANY", []) -> ExternConvert Externalize
  | v -> error_value "instruction" v

let al_to_const: value -> const = al_to_list al_to_instr |> al_to_phrase


(* Deconstruct module *)

let al_to_type: value -> type_ = function
  | CaseV ("TYPE", [ rt ]) -> al_to_phrase al_to_rec_type rt
  | v -> error_value "type" v

let al_to_local': value -> local' = function
  | CaseV ("LOCAL", [ vt ]) -> { ltype = al_to_val_type vt }
  | v -> error_value "local" v
let al_to_local: value -> local = al_to_phrase al_to_local'

let al_to_func': value -> func' = function
  | CaseV ("FUNC", [ idx; locals; instrs ]) ->
    {
      ftype = al_to_idx idx;
      locals = al_to_list al_to_local locals;
      body = al_to_list al_to_instr instrs;
    }
  | v -> error_value "func" v
let al_to_func: value -> func = al_to_phrase al_to_func'

let al_to_global': value -> global' = function
  | CaseV ("GLOBAL", [ gt; const ]) ->
    { gtype = al_to_global_type gt; ginit = al_to_const const }
  | v -> error_value "global" v
let al_to_global: value -> global = al_to_phrase al_to_global'

let al_to_table': value -> table' = function
  | CaseV ("TABLE", [ tt; const ]) ->
    { ttype = al_to_table_type tt; tinit = al_to_const const }
  | v -> error_value "table" v
let al_to_table: value -> table = al_to_phrase al_to_table'

let al_to_memory': value -> memory' = function
  | CaseV ("MEMORY", [ mt ]) -> { mtype = al_to_memory_type mt }
  | v -> error_value "memory" v
let al_to_memory: value -> memory = al_to_phrase al_to_memory'

let al_to_tag': value -> tag' = function
  | CaseV ("TAG", [ idx ]) -> { tgtype = al_to_idx idx }
  | v -> error_value "tag" v
let al_to_tag: value -> tag = al_to_phrase al_to_tag'

let al_to_segment': value -> segment_mode' = function
  | CaseV ("PASSIVE", []) -> Passive
  | CaseV ("ACTIVE", [ idx; const ]) ->
    Active { index = al_to_idx idx; offset = al_to_const const }
  | CaseV ("DECLARE", []) -> Declarative
  | v -> error_value "segment mode" v
let al_to_segment: value -> segment_mode = al_to_phrase al_to_segment'

let al_to_elem': value -> elem_segment' = function
  | CaseV ("ELEM", [ rt; consts; seg ]) ->
    {
      etype = al_to_ref_type rt;
      einit = al_to_list al_to_const consts;
      emode = al_to_segment seg
    }
  | v -> error_value "elem segment" v
let al_to_elem: value -> elem_segment = al_to_phrase al_to_elem'

let al_to_data': value -> data_segment' = function
  | CaseV ("DATA", [ bytes_; seg ]) ->
    { dinit = al_to_bytes bytes_; dmode = al_to_segment seg }
  | v -> error_value "data segment" v
let al_to_data: value -> data_segment = al_to_phrase al_to_data'

let al_to_extern_type = function
  | CaseV ("FUNC", [typeuse]) -> ExternFuncT (al_to_def_type typeuse)
  | CaseV ("GLOBAL", [globaltype]) -> ExternGlobalT (al_to_global_type globaltype)
  | CaseV ("TABLE", [tabletype]) -> ExternTableT (al_to_table_type tabletype)
  | CaseV ("MEM", [memtype]) -> ExternMemoryT (al_to_memory_type memtype)
  | CaseV ("TAG", [typeuse]) -> ExternTagT (TagT (al_to_def_type typeuse))
  | v -> error_value "extern_type" v

let al_to_import_desc' types = function
  | CaseV ("FUNC", [ dt ]) ->
    let x =
      { empty_module with types } @@ no_region
      |> def_types_of
      |> List.mapi (fun idx dt' -> idx, dt')
      |> List.find_map (fun (idx, dt') -> if al_to_def_type dt = dt' then Some idx else None)
      |> Option.get
      |> Int32.of_int
    in
    FuncImport (x @@ no_region)
  | CaseV ("TABLE", [ tt ]) -> TableImport (al_to_table_type tt)
  | CaseV ("MEM", [ mt ]) -> MemoryImport (al_to_memory_type mt)
  | CaseV ("GLOBAL", [ gt ]) -> GlobalImport (al_to_global_type gt)
  | CaseV ("TAG", [ dt ]) ->
    let x =
      { empty_module with types } @@ no_region
      |> def_types_of
      |> List.mapi (fun idx dt' -> idx, dt')
      |> List.find_map (fun (idx, dt') -> if al_to_def_type dt = dt' then Some idx else None)
      |> Option.get
      |> Int32.of_int
    in
    TagImport (x @@ no_region)
  | v -> error_value "import desc" v
let al_to_import_desc types idesc = al_to_import_desc' types idesc @@ no_region

let al_to_import types = function
  | CaseV ("IMPORT", [ module_name; item_name; idesc ]) ->
    { module_name = al_to_name module_name;
      item_name = al_to_name item_name;
      idesc = al_to_import_desc types idesc;
    } @@ no_region
  | v -> error_value "import" v

let al_to_export_desc': value -> export_desc' = function
  | CaseV ("FUNC", [ idx ]) -> FuncExport (al_to_idx idx)
  | CaseV ("TABLE", [ idx ]) -> TableExport (al_to_idx idx)
  | CaseV ("MEM", [ idx ]) -> MemoryExport (al_to_idx idx)
  | CaseV ("GLOBAL", [ idx ]) -> GlobalExport (al_to_idx idx)
  | CaseV ("TAG", [ idx ]) -> TagExport (al_to_idx idx)
  | v -> error_value "export desc" v
let al_to_export_desc: value -> export_desc = al_to_phrase al_to_export_desc'

let al_to_start': value -> start' = function
  | CaseV ("START", [ idx ]) -> { sfunc = al_to_idx idx }
  | v -> error_value "start" v
let al_to_start: value -> start = al_to_phrase al_to_start'

let al_to_export': value -> export' = function
  | CaseV ("EXPORT", [ name; ed ]) ->
    { name = al_to_name name; edesc = al_to_export_desc ed }
  | v -> error_value "export" v
let al_to_export: value -> export = al_to_phrase al_to_export'

let rec al_to_module': value -> module_' = function
  | CaseV ("MODULE", [
      types; _imports; funcs; globals; tables; memories; elems; datas; start; exports
    ]) when !version < 3 ->
    al_to_module' (CaseV ("MODULE", [
      types; _imports; funcs; globals; tables; memories; listV [||]; elems; datas; start; exports
    ]))
  | CaseV ("MODULE", [
      types; imports; funcs; globals; tables; memories; tags; elems; datas; start; exports
    ]) ->
    {
      types = al_to_list al_to_type types;
      imports = al_to_list (al_to_import (al_to_list al_to_type types)) imports;
      funcs = al_to_list al_to_func funcs;
      globals = al_to_list al_to_global globals;
      tables = al_to_list al_to_table tables;
      memories = al_to_list al_to_memory memories;
      tags = al_to_list al_to_tag tags;
      elems = al_to_list al_to_elem elems;
      datas = al_to_list al_to_data datas;
      start = al_to_opt al_to_start start;
      exports = al_to_list al_to_export exports;
    }
  | v -> error_value "module" v
let al_to_module: value -> module_ = al_to_phrase al_to_module'


(* Destruct value *)

let rec al_to_field: value -> Aggr.field = function
  | CaseV ("PACK", [pack_size; c]) ->
    (* TODO: fix bug in packsize *)
    let pack_size' =
      match pack_size with
      | CaseV ("I8", []) -> Pack.Pack8
      | CaseV ("I16", []) -> Pack.Pack16
      | CaseV ("I32", []) -> Pack.Pack32
      | CaseV ("I64", []) -> Pack.Pack64
      | v -> error_value "packsize" v
    in
    Aggr.PackField (pack_size', ref (al_to_nat c))
  | v -> Aggr.ValField (ref (al_to_value v))

and al_to_array: value -> Aggr.array = function
  | StrV r when Record.mem "TYPE" r && Record.mem "FIELDS" r ->
    Aggr.Array (
      al_to_def_type (Record.find "TYPE" r),
      al_to_list al_to_field (Record.find "FIELDS" r)
    )
  | v -> error_value "array" v

and al_to_struct: value -> Aggr.struct_ = function
  | StrV r when Record.mem "TYPE" r && Record.mem "FIELDS" r ->
    Aggr.Struct (
      al_to_def_type (Record.find "TYPE" r),
      al_to_list al_to_field (Record.find "FIELDS" r)
    )
  | v -> error_value "struct" v

and al_to_tag: value -> Tag.t = function
  | StrV r when Record.mem "TYPE" r ->
    Tag.alloc (al_to_tag_type (Record.find "TYPE" r))
  | v -> error_value "tag" v

and al_to_exn: value -> Exn.exn_ = function
  | StrV r when Record.mem "TAG" r && Record.mem "FIELDS" r ->
    let tag_insts = Ds.Store.access "TAGS" in
    let tag = Record.find "TAG" r |> al_to_nat |> listv_nth tag_insts |> al_to_tag in
    Exn.Exn (
      tag,
      al_to_list al_to_value (Record.find "FIELDS" r)
    )
  | v -> error_value "exn" v

and al_to_funcinst: value -> Instance.func_inst = function
  | StrV r when Record.mem "TYPE" r && Record.mem "MODULE" r && Record.mem "CODE" r ->
    Func.AstFunc (
      al_to_def_type (Record.find "TYPE" r),
      Reference_interpreter.Lib.Promise.make (), (* TODO: Fulfill the promise with module instance *)
      al_to_func (Record.find "CODE" r)
    )
  | v -> error_value "funcinst" v

and al_to_ref: value -> ref_ = function
  | CaseV ("REF.NULL", [ ht ]) -> NullRef (al_to_heap_type ht)
  | CaseV ("REF.I31_NUM", [ i ]) -> I31.I31Ref (al_to_nat i)
  | CaseV ("REF.STRUCT_ADDR", [ addr ]) ->
    let struct_insts = Ds.Store.access "STRUCTS" in
    let struct_ = addr |> al_to_nat |> listv_nth struct_insts |> al_to_struct in
    Aggr.StructRef struct_
  | CaseV ("REF.ARRAY_ADDR", [ addr ]) ->
    let arr_insts = Ds.Store.access "ARRAYS" in
    let arr = addr |> al_to_nat |> listv_nth arr_insts |> al_to_array in
    Aggr.ArrayRef arr
  | CaseV ("REF.FUNC_ADDR", [ addr ]) ->
    let func_insts = Ds.Store.access "FUNCS" in
    let func = addr |> al_to_nat |> listv_nth func_insts |> al_to_funcinst in
    Instance.FuncRef func
  | CaseV ("REF.HOST_ADDR", [ i32 ]) -> Script.HostRef (al_to_nat32 i32)
  | CaseV ("REF.EXTERN", [ r ]) -> Extern.ExternRef (al_to_ref r)
  | v -> error_value "ref" v

and al_to_value: value -> Value.value = function
  | CaseV ("CONST", _) as v -> Num (al_to_num v)
  | CaseV (ref_, _) as v when String.sub ref_ 0 4 = "REF." -> Ref (al_to_ref v)
  | CaseV ("VCONST", _) as v -> Vec (al_to_vec v)
  | v -> error_value "value" v


(* Construct *)

(* Construct data structure *)

let al_of_list f l = List.map f l |> listV_of_list
let al_of_seq f s = List.of_seq s |> al_of_list f
let al_of_opt f opt = Option.map f opt |> optV


(* Construct minor *)

let al_of_z_nat z = natV z
let al_of_z_int z = intV z

let al_of_fmagN layout i =
  let n = Z.logand i (mask_exp layout) in
  let m = Z.logand i (mask_mant layout) in
  if n = Z.zero then
    CaseV ("SUBNORM", [ al_of_z_nat m ])
  else if n <> mask_exp layout then
    CaseV ("NORM", [ al_of_z_nat m; al_of_z_int Z.(shift_right n layout.mantissa - bias layout) ])
  else if m = Z.zero then
    CaseV ("INF", [])
  else
    CaseV ("NAN", [ al_of_z_nat m ])

let al_of_floatN layout i =
  let i' = Z.logand i (mask_mag layout) in
  let mag = al_of_fmagN layout i in
  CaseV ((if i' = i then "POS" else "NEG"), [ mag ])

let vec128_to_z vec =
  match V128.I64x2.to_lanes vec with
  | [ v1; v2 ] -> Z.(of_int64_unsigned v1 + e64 * of_int64_unsigned v2)
  | _ -> assert false

let al_of_nat i = Z.of_int i |> al_of_z_nat
let al_of_nat8 i8 =
  (* NOTE: int8 is considered to be unsigned *)
  Z.of_int32_unsigned Int32.(logand i8 0x0000_00ffl) |> al_of_z_nat
let al_of_nat16 i16 =
  (* NOTE: int32 is considered to be unsigned *)
  Z.of_int32_unsigned Int32.(logand i16 0x0000_ffffl) |> al_of_z_nat
let al_of_nat32 i32 =
  (* NOTE: int32 is considered to be unsigned *)
  Z.of_int32_unsigned i32 |> al_of_z_nat
let al_of_nat64 i64 =
  (* NOTE: int32 is considered to be unsigned *)
  Z.of_int64_unsigned i64 |> al_of_z_nat
let al_of_float32 f32 = F32.to_bits f32 |> Z.of_int32_unsigned |> al_of_floatN layout32
let al_of_float64 f64 = F64.to_bits f64 |> Z.of_int64_unsigned |> al_of_floatN layout64
let al_of_vec128 vec = vec128_to_z vec |> al_of_z_nat
let al_of_bool b = Stdlib.Bool.to_int b |> al_of_nat
let al_of_idx idx = al_of_nat32 idx.it
let al_of_byte byte = Char.code byte |> al_of_nat
let al_of_bytes bytes_ = String.to_seq bytes_ |> al_of_seq al_of_byte
let al_of_name name = TextV (Utf8.encode name)
let al_with_version vs f a = if (List.mem !version vs) then [ f a ] else []
let al_of_memidx idx = al_with_version [ 3 ] (fun v -> v) (al_of_idx idx)

(* Helper *)

let arg_of_case case i = function
| CaseV (case', args) when case = case' -> List.nth args i
| v -> fail_value "arg_of_case" v

let arg_of_tup i = function
| TupV args -> List.nth args i
| v -> fail_value "arg_of_tup" v

(* Construct type *)

let al_of_null = function
  | NoNull -> none "NULL"
  | Null -> some "NULL"

let al_of_final = function
  | NoFinal -> none "FINAL"
  | Final -> some "FINAL"

let al_of_mut = function
  | Cons -> none "MUT"
  | Var -> some "MUT"

let rec al_of_storage_type = function
  | ValStorageT vt -> al_of_val_type vt
  | PackStorageT _ as st -> nullary (string_of_storage_type st)

and al_of_field_type = function
  | FieldT (mut, st) -> caseV ("", [ al_of_mut mut; al_of_storage_type st ])

and al_of_result_type rt = al_of_list al_of_val_type rt

and al_of_str_type = function
  | DefStructT (StructT ftl) -> CaseV ("STRUCT", [ al_of_list al_of_field_type ftl ])
  | DefArrayT (ArrayT ft) -> CaseV ("ARRAY", [ al_of_field_type ft ])
  | DefFuncT (FuncT (rt1, rt2)) ->
    CaseV ("FUNC", [ CaseV ("->", [ al_of_result_type rt1; al_of_result_type rt2 ])])

and al_of_sub_type = function
  | SubT (fin, htl, st) ->
    CaseV ("SUB", [ al_of_final fin; al_of_list al_of_heap_type htl; al_of_str_type st ])

and al_of_rec_type = function
  | RecT stl -> CaseV ("REC", [ al_of_list al_of_sub_type stl ])

and al_of_def_type = function
  | DefT (rt, i) -> CaseV ("DEF", [al_of_rec_type rt; al_of_nat32 i])

and al_of_typeuse = function
  | idx when !version <= 2 -> al_of_idx idx
  | idx -> CaseV ("_IDX", [ al_of_idx idx ])

and al_of_heap_type = function
  | VarHT (StatX i) -> CaseV ("_IDX", [ al_of_nat32 i ])
  | VarHT (RecX i) -> CaseV ("REC", [ al_of_nat32 i ])
  | DefHT dt -> al_of_def_type dt
  | BotHT -> nullary "BOT"
  | FuncHT | ExternHT as ht when !version = 2 ->
    string_of_heap_type ht ^ "REF" |> nullary
  | ht -> string_of_heap_type ht |> nullary

and al_of_ref_type (null, ht) =
  if !version = 3 then
    CaseV ("REF", [ al_of_null null; al_of_heap_type ht ])
  else
    al_of_heap_type ht

and al_of_addr_type at = string_of_addr_type at |> nullary

and al_of_num_type nt = string_of_num_type nt |> nullary

and al_of_vec_type vt = string_of_vec_type vt |> nullary

and al_of_val_type = function
  | RefT rt -> al_of_ref_type rt
  | NumT nt -> al_of_num_type nt
  | VecT vt -> al_of_vec_type vt
  | BotT -> nullary "BOT"

let al_of_blocktype = function
  | VarBlockType idx -> CaseV ("_IDX", [ al_of_idx idx ])
  | ValBlockType vt_opt ->
    if !version = 1 then
      al_of_opt al_of_val_type vt_opt
    else
      CaseV ("_RESULT", [ al_of_opt al_of_val_type vt_opt ])

let al_of_limits default limits =
  let max =
    match limits.max with
    | Some v -> al_of_nat64 v
    | None -> al_of_nat64 default
  in

  CaseV ("[", [ al_of_nat64 limits.min; max ]) (* TODO: Something better tan this is needed *)

let al_of_global_type = function
  | GlobalT (mut, vt) -> caseV ("", [ al_of_mut mut; al_of_val_type vt ])

let al_of_table_type = function
<<<<<<< HEAD
  | TableT (limits, rt) -> caseV ("", [ al_of_limits default_table_max limits; al_of_ref_type rt ])
=======
  | TableT (at, limits, rt) ->
    match !version with
    | 3 -> tupV [ al_of_addr_type at; al_of_limits default_table_max limits; al_of_ref_type rt ]
    | _ -> tupV [                     al_of_limits default_table_max limits; al_of_ref_type rt ]
>>>>>>> 9dd1bdc9

let al_of_memory_type = function
  | MemoryT (at, limits) ->
    match !version with
    | 3 -> CaseV ("PAGE", [ al_of_addr_type at; al_of_limits default_memory_max limits ])
    | _ -> CaseV ("PAGE", [                     al_of_limits default_memory_max limits ])

(* Construct value *)

let al_of_num = function
  | I32 i32 -> CaseV ("CONST", [ nullary "I32"; al_of_nat32 i32 ])
  | I64 i64 -> CaseV ("CONST", [ nullary "I64"; al_of_nat64 i64 ])
  | F32 f32 -> CaseV ("CONST", [ nullary "F32"; al_of_float32 f32 ])
  | F64 f64 -> CaseV ("CONST", [ nullary "F64"; al_of_float64 f64 ])

let al_of_vec = function
  | V128 v128 -> CaseV ("VCONST", [ nullary "V128"; al_of_vec128 v128 ])

let al_of_vec_shape shape (lanes: int64 list) =
  al_of_vec (V128  (
    match shape with
    | V128.I8x16() -> V128.I8x16.of_lanes (List.map Int64.to_int32 lanes)
    | V128.I16x8() -> V128.I16x8.of_lanes (List.map Int64.to_int32 lanes)
    | V128.I32x4() -> V128.I32x4.of_lanes (List.map Int64.to_int32 lanes)
    | V128.I64x2() -> V128.I64x2.of_lanes lanes
    | V128.F32x4() -> V128.F32x4.of_lanes (List.map (fun i -> i |> Int64.to_int32 |> F32.of_bits) lanes)
    | V128.F64x2() -> V128.F64x2.of_lanes (List.map F64.of_bits lanes)
  ))

let rec al_of_ref = function
  | NullRef ht -> CaseV ("REF.NULL", [ al_of_heap_type ht ])
  (*
  | I31.I31Ref i ->
    CaseV ("REF.I31_NUM", [ NumV (Int64.of_int i) ])
  | Aggr.StructRef a ->
    CaseV ("REF.STRUCT_ADDR", [ NumV (int64_of_int32_u a) ])
  | Aggr.ArrayRef a ->
    CaseV ("REF.ARRAY_ADDR", [ NumV (int64_of_int32_u a) ])
  | Instance.FuncRef a ->
    CaseV ("REF.FUNC_ADDR", [ NumV (int64_of_int32_u a) ])
  *)
  | Script.HostRef i32 -> CaseV ("REF.HOST_ADDR", [ al_of_nat32 i32 ])
  | Extern.ExternRef r -> CaseV ("REF.EXTERN", [ al_of_ref r ])
  | r -> string_of_ref r |> error "al_of_ref"

let al_of_value = function
  | Num n -> al_of_num n
  | Vec v -> al_of_vec v
  | Ref r -> al_of_ref r


(* Construct operation *)

let al_of_op f1 f2 = function
  | I32 op -> [ nullary "I32"; f1 op ]
  | I64 op -> [ nullary "I64"; f1 op ]
  | F32 op -> [ nullary "F32"; f2 op ]
  | F64 op -> [ nullary "F64"; f2 op ]

let al_of_int_unop = function
  | IntOp.Clz -> CaseV ("CLZ", [])
  | IntOp.Ctz -> CaseV ("CTZ", [])
  | IntOp.Popcnt -> CaseV ("POPCNT", [])
  | IntOp.ExtendS Pack.Pack8 -> CaseV ("EXTEND", [al_of_nat 8])
  | IntOp.ExtendS Pack.Pack16 -> CaseV ("EXTEND", [al_of_nat 16])
  | IntOp.ExtendS Pack.Pack32 -> CaseV ("EXTEND", [al_of_nat 32])
  | IntOp.ExtendS Pack.Pack64 -> CaseV ("EXTEND", [al_of_nat 64])

let al_of_float_unop = function
  | FloatOp.Neg -> CaseV ("NEG", [])
  | FloatOp.Abs -> CaseV ("ABS", [])
  | FloatOp.Ceil -> CaseV ("CEIL", [])
  | FloatOp.Floor -> CaseV ("FLOOR", [])
  | FloatOp.Trunc -> CaseV ("TRUNC", [])
  | FloatOp.Nearest -> CaseV ("NEAREST", [])
  | FloatOp.Sqrt -> CaseV ("SQRT", [])

let al_of_unop = al_of_op al_of_int_unop al_of_float_unop

let al_of_int_binop = function
  | IntOp.Add -> CaseV ("ADD", [])
  | IntOp.Sub -> CaseV ("SUB", [])
  | IntOp.Mul -> CaseV ("MUL", [])
  | IntOp.DivS -> CaseV ("DIV", [CaseV ("S", [])])
  | IntOp.DivU -> CaseV ("DIV", [CaseV ("U", [])])
  | IntOp.RemS -> CaseV ("REM", [CaseV ("S", [])])
  | IntOp.RemU -> CaseV ("REM", [CaseV ("U", [])])
  | IntOp.And -> CaseV ("AND", [])
  | IntOp.Or -> CaseV ("OR", [])
  | IntOp.Xor -> CaseV ("XOR", [])
  | IntOp.Shl -> CaseV ("SHL", [])
  | IntOp.ShrS -> CaseV ("SHR", [CaseV ("S", [])])
  | IntOp.ShrU -> CaseV ("SHR", [CaseV ("U", [])])
  | IntOp.Rotl -> CaseV ("ROTL", [])
  | IntOp.Rotr -> CaseV ("ROTR", [])

let al_of_float_binop = function
  | FloatOp.Add -> CaseV ("ADD", [])
  | FloatOp.Sub -> CaseV ("SUB", [])
  | FloatOp.Mul -> CaseV ("MUL", [])
  | FloatOp.Div -> CaseV ("DIV", [])
  | FloatOp.Min -> CaseV ("MIN", [])
  | FloatOp.Max -> CaseV ("MAX", [])
  | FloatOp.CopySign -> CaseV ("COPYSIGN", [])

let al_of_binop = al_of_op al_of_int_binop al_of_float_binop

let al_of_int_testop: IntOp.testop -> value = function
  | IntOp.Eqz -> CaseV ("EQZ", [])

let al_of_float_testop: FloatOp.testop -> value = function
  | _ -> .

let al_of_testop: testop -> value list = al_of_op al_of_int_testop al_of_float_testop

let al_of_int_relop = function
  | IntOp.Eq -> CaseV ("EQ", [])
  | IntOp.Ne -> CaseV ("NE", [])
  | IntOp.LtS -> CaseV ("LT", [CaseV ("S", [])])
  | IntOp.LtU -> CaseV ("LT", [CaseV ("U", [])])
  | IntOp.GtS -> CaseV ("GT", [CaseV ("S", [])])
  | IntOp.GtU -> CaseV ("GT", [CaseV ("U", [])])
  | IntOp.LeS -> CaseV ("LE", [CaseV ("S", [])])
  | IntOp.LeU -> CaseV ("LE", [CaseV ("U", [])])
  | IntOp.GeS -> CaseV ("GE", [CaseV ("S", [])])
  | IntOp.GeU -> CaseV ("GE", [CaseV ("U", [])])

let al_of_float_relop = function
  | FloatOp.Eq -> CaseV ("EQ", [])
  | FloatOp.Ne -> CaseV ("NE", [])
  | FloatOp.Lt -> CaseV ("LT", [])
  | FloatOp.Gt -> CaseV ("GT", [])
  | FloatOp.Le -> CaseV ("LE", [])
  | FloatOp.Ge -> CaseV ("GE", [])

let al_of_relop = al_of_op al_of_int_relop al_of_float_relop

let al_of_int_cvtop num_bits = function
  | IntOp.ExtendSI32 -> "I32", "EXTEND", [ nullary "S" ]
  | IntOp.ExtendUI32 -> "I32", "EXTEND", [ nullary "U" ]
  | IntOp.WrapI64 -> "I64", "WRAP", []
  | IntOp.TruncSF32 -> "F32", "TRUNC", [ nullary "S" ]
  | IntOp.TruncUF32 -> "F32", "TRUNC", [ nullary "U" ]
  | IntOp.TruncSF64 -> "F64", "TRUNC", [ nullary "S" ]
  | IntOp.TruncUF64 -> "F64", "TRUNC", [ nullary "U" ]
  | IntOp.TruncSatSF32 -> "F32", "TRUNC_SAT", [ nullary "S" ]
  | IntOp.TruncSatUF32 -> "F32", "TRUNC_SAT", [ nullary "U" ]
  | IntOp.TruncSatSF64 -> "F64", "TRUNC_SAT", [ nullary "S" ]
  | IntOp.TruncSatUF64 -> "F64", "TRUNC_SAT", [ nullary "U" ]
  | IntOp.ReinterpretFloat -> "F" ^ num_bits, "REINTERPRET", []

let al_of_float_cvtop num_bits = function
  | FloatOp.ConvertSI32 -> "I32", "CONVERT", [ nullary "S" ]
  | FloatOp.ConvertUI32 -> "I32", "CONVERT", [ nullary "U" ]
  | FloatOp.ConvertSI64 -> "I64", "CONVERT", [ nullary "S" ]
  | FloatOp.ConvertUI64 -> "I64", "CONVERT", [ nullary "U" ]
  | FloatOp.PromoteF32 -> "F32", "PROMOTE", []
  | FloatOp.DemoteF64 -> "F64", "DEMOTE", []
  | FloatOp.ReinterpretInt -> "I" ^ num_bits, "REINTERPRET", []

let al_of_cvtop = function
  | I32 op ->
    let to_, op', ext = al_of_int_cvtop "32" op in
    [ nullary "I32"; nullary to_; caseV (op', ext) ]
  | I64 op ->
    let to_, op', ext = al_of_int_cvtop "64" op in
    [ nullary "I64"; nullary to_; caseV (op', ext) ]
  | F32 op ->
    let to_, op', ext = al_of_float_cvtop "32" op in
    [ nullary "F32"; nullary to_; caseV (op', ext) ]
  | F64 op ->
    let to_, op', ext = al_of_float_cvtop "64" op in
    [ nullary "F64"; nullary to_; caseV (op', ext) ]

(* Vector operator *)

let al_of_extension = function
  | Pack.SX -> nullary "S"
  | Pack.ZX -> nullary "U"

let al_of_vop f1 f2 = function
  | V128 vop -> (
    match vop with
    | V128.I8x16 op -> [ CaseV ("X", [ nullary "I8"; numV sixteen ]); f1 op ]
    | V128.I16x8 op -> [ CaseV ("X", [ nullary "I16"; numV eight ]); f1 op ]
    | V128.I32x4 op -> [ CaseV ("X", [ nullary "I32"; numV four ]); f1 op ]
    | V128.I64x2 op -> [ CaseV ("X", [ nullary "I64"; numV two ]); f1 op ]
    | V128.F32x4 op -> [ CaseV ("X", [ nullary "F32"; numV four ]); f2 op ]
    | V128.F64x2 op -> [ CaseV ("X", [ nullary "F64"; numV two ]); f2 op ]
  )

let al_of_vop_opt f1 f2 = function
  | V128 vop -> (
    match vop with
    | V128.I8x16 op -> Option.map (fun v -> [ CaseV ("X", [ nullary "I8"; numV sixteen ]); v ]) (f1 op)
    | V128.I16x8 op -> Option.map (fun v -> [ CaseV ("X", [ nullary "I16"; numV eight ]); v ]) (f1 op)
    | V128.I32x4 op -> Option.map (fun v -> [ CaseV ("X", [ nullary "I32"; numV four ]); v ]) (f1 op)
    | V128.I64x2 op -> Option.map (fun v -> [ CaseV ("X", [ nullary "I64"; numV two ]); v ]) (f1 op)
    | V128.F32x4 op -> Option.map (fun v -> [ CaseV ("X", [ nullary "F32"; numV four ]); v ]) (f2 op)
    | V128.F64x2 op -> Option.map (fun v -> [ CaseV ("X", [ nullary "F64"; numV two ]); v ]) (f2 op)
  )

let al_of_viop f1:
    ('a, 'a, 'a, 'a, void, void) V128.laneop vecop -> value list = function
  | V128 vop -> (
    match vop with
    | V128.I8x16 op -> [ CaseV ("X", [ nullary "I8"; numV sixteen ]); f1 op ]
    | V128.I16x8 op -> [ CaseV ("X", [ nullary "I16"; numV eight ]); f1 op ]
    | V128.I32x4 op -> [ CaseV ("X", [ nullary "I32"; numV four ]); f1 op ]
    | V128.I64x2 op -> [ CaseV ("X", [ nullary "I64"; numV two ]); f1 op ]
    | _ -> .
  )

let al_of_vbitmaskop = function
  | V128 (vop : V128Op.bitmaskop) -> (
    match vop with
    | V128.I8x16 _ -> [ CaseV ("X", [ nullary "I8"; numV sixteen ]) ]
    | V128.I16x8 _ -> [ CaseV ("X", [ nullary "I16"; numV eight ]) ]
    | V128.I32x4 _ -> [ CaseV ("X", [ nullary "I32"; numV four ]) ]
    | V128.I64x2 _ -> [ CaseV ("X", [ nullary "I64"; numV two ]) ]
    | _ -> .
  )

let al_of_int_vtestop : V128Op.itestop -> value = function
  | V128Op.AllTrue -> nullary "ALL_TRUE"

let al_of_float_vtestop : Ast.void -> value = function
  | _ -> .

let al_of_vtestop = al_of_vop al_of_int_vtestop al_of_float_vtestop

let al_of_int_vrelop : V128Op.irelop -> value = function
  | V128Op.Eq -> nullary "EQ"
  | V128Op.Ne -> nullary "NE"
  | V128Op.LtS -> caseV ("LT", [nullary "S"])
  | V128Op.LtU -> caseV ("LT", [nullary "U"])
  | V128Op.LeS -> caseV ("LE", [nullary "S"])
  | V128Op.LeU -> caseV ("LE", [nullary "U"])
  | V128Op.GtS -> caseV ("GT", [nullary "S"])
  | V128Op.GtU -> caseV ("GT", [nullary "U"])
  | V128Op.GeS -> caseV ("GE", [nullary "S"])
  | V128Op.GeU -> caseV ("GE", [nullary "U"])

let al_of_float_vrelop : V128Op.frelop -> value = function
  | V128Op.Eq -> nullary "EQ"
  | V128Op.Ne -> nullary "NE"
  | V128Op.Lt -> nullary "LT"
  | V128Op.Le -> nullary "LE"
  | V128Op.Gt -> nullary "GT"
  | V128Op.Ge -> nullary "GE"

let al_of_vrelop = al_of_vop al_of_int_vrelop al_of_float_vrelop

let al_of_int_vunop : V128Op.iunop -> value = function
  | V128Op.Abs -> nullary "ABS"
  | V128Op.Neg -> nullary "NEG"
  | V128Op.Popcnt -> nullary "POPCNT"

let al_of_float_vunop : V128Op.funop -> value = function
  | V128Op.Abs -> nullary "ABS"
  | V128Op.Neg -> nullary "NEG"
  | V128Op.Sqrt -> nullary "SQRT"
  | V128Op.Ceil -> nullary "CEIL"
  | V128Op.Floor -> nullary "FLOOR"
  | V128Op.Trunc -> nullary "TRUNC"
  | V128Op.Nearest -> nullary "NEAREST"

let al_of_vunop = al_of_vop al_of_int_vunop al_of_float_vunop

let al_of_int_vbinop_opt : V128Op.ibinop -> value option = function
  | V128Op.Add -> Some (nullary "ADD")
  | V128Op.Sub -> Some (nullary "SUB")
  | V128Op.Mul -> Some (nullary "MUL")
  | V128Op.MinS -> Some (caseV ("MIN", [nullary "S"]))
  | V128Op.MinU -> Some (caseV ("MIN", [nullary "U"]))
  | V128Op.MaxS -> Some (caseV ("MAX", [nullary "S"]))
  | V128Op.MaxU -> Some (caseV ("MAX", [nullary "U"]))
  | V128Op.AvgrU -> Some (nullary "AVGR")
  | V128Op.AddSatS -> Some (caseV ("ADD_SAT", [nullary "S"]))
  | V128Op.AddSatU -> Some (caseV ("ADD_SAT", [nullary "U"]))
  | V128Op.SubSatS -> Some (caseV ("SUB_SAT", [nullary "S"]))
  | V128Op.SubSatU -> Some (caseV ("SUB_SAT", [nullary "U"]))
  | V128Op.Q15MulRSatS -> Some (caseV ("Q15MULR_SAT", [(*nullary "S"*)]))
  | V128Op.RelaxedQ15MulRS -> Some (caseV ("RELAXED_Q15MULR", [(*nullary "S"*)]))
  | _ -> None

let al_of_float_vbinop_opt : V128Op.fbinop -> value option = function
  | V128Op.Add -> Some (nullary "ADD")
  | V128Op.Sub -> Some (nullary "SUB")
  | V128Op.Mul -> Some (nullary "MUL")
  | V128Op.Div -> Some (nullary "DIV")
  | V128Op.Min -> Some (nullary "MIN")
  | V128Op.Max -> Some (nullary "MAX")
  | V128Op.Pmin -> Some (nullary "PMIN")
  | V128Op.Pmax -> Some (nullary "PMAX")
  | V128Op.RelaxedMin -> Some (nullary "RELAXED_MIN")
  | V128Op.RelaxedMax -> Some (nullary "RELAXED_MAX")

let al_of_vbinop_opt = al_of_vop_opt al_of_int_vbinop_opt al_of_float_vbinop_opt

let al_of_int_vternop_opt : V128Op.iternop -> value option = function
  | V128Op.RelaxedLaneselect -> Some (nullary "RELAXED_LANESELECT")
  | _ -> None

let al_of_float_vternop_opt : V128Op.fternop -> value option = function
  | V128Op.RelaxedMadd -> Some (nullary "RELAXED_MADD")
  | V128Op.RelaxedNmadd -> Some (nullary "RELAXED_NMADD")

let al_of_vternop_opt = al_of_vop_opt al_of_int_vternop_opt al_of_float_vternop_opt

let al_of_special_vbinop = function
  | V128 (V128.I8x16 (V128Op.Swizzle)) when !version = 2 -> CaseV ("VSWIZZLE", [ CaseV ("X", [ nullary "I8"; numV sixteen ]); ])
  | V128 (V128.I8x16 (V128Op.Swizzle)) -> CaseV ("VSWIZZLOP", [ CaseV ("X", [ nullary "I8"; numV sixteen ]); nullary "SWIZZLE" ])
  | V128 (V128.I8x16 (V128Op.RelaxedSwizzle)) -> CaseV ("VSWIZZLOP", [ CaseV ("X", [ nullary "I8"; numV sixteen ]); nullary "RELAXED_SWIZZLE" ])
  | V128 (V128.I8x16 (V128Op.Shuffle l)) -> CaseV ("VSHUFFLE", [ CaseV ("X", [ nullary "I8"; numV sixteen ]); al_of_list al_of_nat l ])
  | V128 (V128.I8x16 (V128Op.NarrowS)) -> CaseV ("VNARROW", [ CaseV ("X", [ nullary "I8"; numV sixteen ]); CaseV ("X", [ nullary "I16"; numV eight ]); al_of_extension Pack.SX ])
  | V128 (V128.I16x8 (V128Op.NarrowS)) -> CaseV ("VNARROW", [ CaseV ("X", [ nullary "I16"; numV eight ]); CaseV ("X", [ nullary "I32"; numV four ]); al_of_extension Pack.SX ])
  | V128 (V128.I8x16 (V128Op.NarrowU)) -> CaseV ("VNARROW", [ CaseV ("X", [ nullary "I8"; numV sixteen ]); CaseV ("X", [ nullary "I16"; numV eight ]); al_of_extension Pack.ZX ])
  | V128 (V128.I16x8 (V128Op.NarrowU)) -> CaseV ("VNARROW", [ CaseV ("X", [ nullary "I16"; numV eight]); CaseV ("X", [ nullary "I32"; numV four ]); al_of_extension Pack.ZX ])
  | V128 (V128.I16x8 (V128Op.ExtMulHighS)) -> CaseV ("VEXTBINOP", [ CaseV ("X", [ nullary "I16"; numV eight ]); CaseV ("X", [ nullary "I8"; numV sixteen ]); caseV ("EXTMUL", [al_of_extension Pack.SX; nullary "HIGH"]) ])
  | V128 (V128.I16x8 (V128Op.ExtMulHighU)) -> CaseV ("VEXTBINOP", [ CaseV ("X", [ nullary "I16"; numV eight ]); CaseV ("X", [ nullary "I8"; numV sixteen ]); caseV ("EXTMUL", [al_of_extension Pack.ZX; nullary "HIGH"]) ])
  | V128 (V128.I16x8 (V128Op.ExtMulLowS)) -> CaseV ("VEXTBINOP", [ CaseV ("X", [ nullary "I16"; numV eight ]); CaseV ("X", [ nullary "I8"; numV sixteen ]); caseV ("EXTMUL", [al_of_extension Pack.SX; nullary "LOW"]) ])
  | V128 (V128.I16x8 (V128Op.ExtMulLowU)) -> CaseV ("VEXTBINOP", [ CaseV ("X", [ nullary "I16"; numV eight ]); CaseV ("X", [ nullary "I8"; numV sixteen ]); caseV ("EXTMUL", [al_of_extension Pack.ZX; nullary "LOW"]) ] )
  | V128 (V128.I32x4 (V128Op.ExtMulHighS)) -> CaseV ("VEXTBINOP", [ CaseV ("X", [ nullary "I32"; numV four ]); CaseV ("X", [ nullary "I16"; numV eight ]); caseV ("EXTMUL", [al_of_extension Pack.SX; nullary "HIGH"]) ])
  | V128 (V128.I32x4 (V128Op.ExtMulHighU)) -> CaseV ("VEXTBINOP", [ CaseV ("X", [ nullary "I32"; numV four ]); CaseV ("X", [ nullary "I16"; numV eight ]); caseV ("EXTMUL", [al_of_extension Pack.ZX; nullary "HIGH"]) ])
  | V128 (V128.I32x4 (V128Op.ExtMulLowS)) -> CaseV ("VEXTBINOP", [ CaseV ("X", [ nullary "I32"; numV four ]); CaseV ("X", [ nullary "I16"; numV eight ]); caseV ("EXTMUL", [al_of_extension Pack.SX; nullary "LOW"]) ])
  | V128 (V128.I32x4 (V128Op.ExtMulLowU)) -> CaseV ("VEXTBINOP", [ CaseV ("X", [ nullary "I32"; numV four ]); CaseV ("X", [ nullary "I16"; numV eight ]); caseV ("EXTMUL", [al_of_extension Pack.ZX; nullary "LOW"]) ] )
  | V128 (V128.I64x2 (V128Op.ExtMulHighS)) -> CaseV ("VEXTBINOP", [ CaseV ("X", [ nullary "I64"; numV two ]); CaseV ("X", [ nullary "I32"; numV four ]); caseV ("EXTMUL", [al_of_extension Pack.SX; nullary "HIGH"]) ])
  | V128 (V128.I64x2 (V128Op.ExtMulHighU)) -> CaseV ("VEXTBINOP", [ CaseV ("X", [ nullary "I64"; numV two ]); CaseV ("X", [ nullary "I32"; numV four ]); caseV ("EXTMUL", [al_of_extension Pack.ZX; nullary "HIGH"]) ])
  | V128 (V128.I64x2 (V128Op.ExtMulLowS)) -> CaseV ("VEXTBINOP", [ CaseV ("X", [ nullary "I64"; numV two ]); CaseV ("X", [ nullary "I32"; numV four ]); caseV ("EXTMUL", [al_of_extension Pack.SX; nullary "LOW"]) ])
  | V128 (V128.I64x2 (V128Op.ExtMulLowU)) -> CaseV ("VEXTBINOP", [ CaseV ("X", [ nullary "I64"; numV two ]); CaseV ("X", [ nullary "I32"; numV four ]); caseV ("EXTMUL", [al_of_extension Pack.ZX; nullary "LOW"]) ] )
  | V128 (V128.I32x4 (V128Op.DotS)) -> CaseV ("VEXTBINOP", [ CaseV ("X", [ nullary "I32"; numV four ]); CaseV ("X", [ nullary "I16"; numV eight ]); caseV ("DOT", [(*al_of_extension Pack.SX*)]) ])
  | V128 (V128.I16x8 (V128Op.RelaxedDot)) -> CaseV ("VEXTBINOP", [ CaseV ("X", [ nullary "I16"; numV eight ]); CaseV ("X", [ nullary "I8"; numV sixteen ]); caseV ("RELAXED_DOT", [(*al_of_extension Pack.SX*)]) ])
  | vop -> error_instr "al_of_special_vbinop" (VecBinary vop)

let al_of_special_vternop = function
  | V128 (V128.I32x4 V128Op.RelaxedDotAdd) -> CaseV ("VEXTTERNOP", [ CaseV ("X", [ nullary "I32"; numV four ]); CaseV ("X", [ nullary "I8"; numV sixteen ]); caseV ("RELAXED_DOT_ADD", [(*al_of_extension Pack.SX*)]) ])
  | vop -> error_instr "al_of_special_vternop" (VecTernary vop)

let al_of_int_vcvtop_opt = function
  | V128Op.ExtendLowS -> Some (None, caseV ("EXTEND", [nullary "S"]), Some (nullary "LOW"), None)
  | V128Op.ExtendLowU -> Some (None, caseV ("EXTEND", [nullary "U"]), Some (nullary "LOW"), None)
  | V128Op.ExtendHighS -> Some (None, caseV ("EXTEND", [nullary "S"]), Some (nullary "HIGH"), None)
  | V128Op.ExtendHighU -> Some (None, caseV ("EXTEND", [nullary "U"]), Some (nullary "HIGH"), None)
  | V128Op.TruncSatSF32x4 -> Some (Some (CaseV ("X", [ nullary "F32"; numV four ])), caseV ("TRUNC_SAT", [nullary "S"]), None, None)
  | V128Op.TruncSatUF32x4 -> Some (Some (CaseV ("X", [ nullary "F32"; numV four ])), caseV ("TRUNC_SAT", [nullary "U"]), None, None)
  | V128Op.TruncSatSZeroF64x2 -> Some (Some (CaseV ("X", [ nullary "F64"; numV two ])), caseV ("TRUNC_SAT", [nullary "S"]), None, Some (nullary "ZERO"))
  | V128Op.TruncSatUZeroF64x2 -> Some (Some (CaseV ("X", [ nullary "F64"; numV two ])), caseV ("TRUNC_SAT", [nullary "U"]), None, Some (nullary "ZERO"))
  | V128Op.RelaxedTruncSF32x4 -> Some (Some (CaseV ("X", [ nullary "F32"; numV four ])), caseV ("RELAXED_TRUNC", [nullary "S"]), None, None)
  | V128Op.RelaxedTruncUF32x4 -> Some (Some (CaseV ("X", [ nullary "F32"; numV four ])), caseV ("RELAXED_TRUNC", [nullary "U"]), None, None)
  | V128Op.RelaxedTruncSZeroF64x2 -> Some (Some (CaseV ("X", [ nullary "F64"; numV two ])), caseV ("RELAXED_TRUNC", [nullary "S"]), None, Some (nullary "ZERO"))
  | V128Op.RelaxedTruncUZeroF64x2 -> Some (Some (CaseV ("X", [ nullary "F64"; numV two ])), caseV ("RELAXED_TRUNC", [nullary "U"]), None, Some (nullary "ZERO"))
  | _ -> None

let al_of_float32_vcvtop_opt = function
  | V128Op.DemoteZeroF64x2 -> Some (Some (CaseV ("X", [ nullary "F64"; numV two ])), nullary "DEMOTE", None, Some (nullary "ZERO"))
  | V128Op.ConvertSI32x4 -> Some (Some (CaseV ("X", [ nullary "I32"; numV four ])), caseV ("CONVERT", [nullary "S"]), None, None)
  | V128Op.ConvertUI32x4 -> Some (Some (CaseV ("X", [ nullary "I32"; numV four ])), caseV ("CONVERT", [nullary "U"]), None, None)
  | _ -> None

let al_of_float64_vcvtop_opt = function
  | V128Op.PromoteLowF32x4 -> Some (Some (CaseV ("X", [ nullary "F32"; numV four ])), nullary "PROMOTE", Some (nullary "LOW"), None)
  | V128Op.ConvertSI32x4 -> Some (Some (CaseV ("X", [ nullary "I32"; numV four ])), caseV ("CONVERT", [nullary "S"]), Some (nullary "LOW"), None)
  | V128Op.ConvertUI32x4 -> Some (Some (CaseV ("X", [ nullary "I32"; numV four ])), caseV ("CONVERT", [nullary "U"]), Some (nullary "LOW"), None)
  | _ -> None

let al_of_vcvtop_opt = function
  | V128 vop -> (
    match vop with
    | V128.I8x16 op -> (
      Option.map (fun (to_, op', half,  zero) ->
        let sh = match to_ with Some sh -> sh | None -> (
          match half with
          | Some _ -> error_instr "al_of_vcvtop" (VecConvert (V128 vop))
          | None -> CaseV ("X", [ nullary "I8"; numV sixteen ])
        ) in
        [ CaseV ("X", [ nullary "I8"; numV sixteen ]); sh; op'; optV half; optV zero ]
      ) (al_of_int_vcvtop_opt op)
    )
    | V128.I16x8 op -> (
      Option.map (fun (to_, op', half, zero) ->
        let sh = match to_ with Some sh -> sh | None -> (
          match half with
          | Some _ -> CaseV ("X", [ nullary "I8"; numV sixteen ])
          | None -> CaseV ("X", [ nullary "I16"; numV eight ])
        ) in
        [ CaseV ("X", [ nullary "I16"; numV eight ]); sh; op'; optV half; optV zero ]
      ) (al_of_int_vcvtop_opt op)
    )
    | V128.I32x4 op -> (
      Option.map (fun (to_, op', half, zero) ->
        let sh = match to_ with Some sh -> sh | None -> (
          match half with
          | Some _ -> CaseV ("X", [ nullary "I16"; numV eight ])
          | None -> CaseV ("X", [ nullary "I32"; numV four ])
        ) in
        [ CaseV ("X", [ nullary "I32"; numV four ]); sh; op'; optV half; optV zero ]
      ) (al_of_int_vcvtop_opt op)
    )
    | V128.I64x2 op -> (
      Option.map (fun (to_, op', half, zero) ->
        let sh = match to_ with Some sh -> sh | None -> (
          match half with
          | Some _ -> CaseV ("X", [ nullary "I32"; numV four ])
          | None -> CaseV ("X", [ nullary "I64"; numV two ])
        ) in
        [ CaseV ("X", [ nullary "I64"; numV two ]); sh; op'; optV half; optV zero ]
      ) (al_of_int_vcvtop_opt op)
    )
    | V128.F32x4 op -> (
      Option.map (fun (to_, op', half, zero) ->
        let sh = match to_ with Some sh -> sh | None -> (
          match half with
          | Some _ -> error_instr "al_of_vcvtop" (VecConvert (V128 vop))
          | None -> CaseV ("X", [ nullary "F32"; numV four ])
        ) in
        [ CaseV ("X", [ nullary "F32"; numV four ]); sh; op'; optV half; optV zero ]
      ) (al_of_float32_vcvtop_opt op)
    )
    | V128.F64x2 op -> (
      Option.map (fun (to_, op', half, zero) ->
        let sh = match to_ with Some sh -> sh | None -> (
          match half with
          | Some _ -> CaseV ("X", [ nullary "F32"; numV four ])
          | None -> CaseV ("X", [ nullary "F64"; numV two ])
        ) in
        [ CaseV ("X", [ nullary "F64"; numV two ]); sh; op'; optV half; optV zero ]
      ) (al_of_float64_vcvtop_opt op)
    )
  )


let al_of_special_vcvtop = function
  | V128 (V128.I16x8 (V128Op.ExtAddPairwiseS)) -> CaseV ("VEXTUNOP", [ CaseV ("X", [ nullary "I16"; numV eight]); CaseV ("X", [ nullary "I8"; numV sixteen ]); caseV ("EXTADD_PAIRWISE", [al_of_extension Pack.SX]) ])
  | V128 (V128.I16x8 (V128Op.ExtAddPairwiseU)) -> CaseV ("VEXTUNOP", [ CaseV ("X", [ nullary "I16"; numV eight]); CaseV ("X", [ nullary "I8"; numV sixteen ]); caseV ("EXTADD_PAIRWISE", [al_of_extension Pack.ZX]) ])
  | V128 (V128.I32x4 (V128Op.ExtAddPairwiseS)) -> CaseV ("VEXTUNOP", [ CaseV ("X", [ nullary "I32"; numV four]); CaseV ("X", [ nullary "I16"; numV eight ]); caseV ("EXTADD_PAIRWISE", [al_of_extension Pack.SX]) ])
  | V128 (V128.I32x4 (V128Op.ExtAddPairwiseU)) -> CaseV ("VEXTUNOP", [ CaseV ("X", [ nullary "I32"; numV four]); CaseV ("X", [ nullary "I16"; numV eight ]); caseV ("EXTADD_PAIRWISE", [al_of_extension Pack.ZX]) ])
  | vop -> error_instr "al_of_special_vcvtop" (VecConvert vop)

let al_of_int_vshiftop : V128Op.ishiftop -> value = function
  | V128Op.Shl -> nullary "SHL"
  | V128Op.ShrS -> caseV ("SHR", [nullary "S"])
  | V128Op.ShrU -> caseV ("SHR", [nullary "U"])

let al_of_vshiftop = al_of_viop al_of_int_vshiftop

let al_of_vvtestop : vec_vtestop -> value list = function
  | V128 vop -> (
    match vop with
    | V128Op.AnyTrue ->
      [ nullary "V128"; nullary "ANY_TRUE" ]
  )

let al_of_vvunop : vec_vunop -> value list = function
  | V128 vop -> (
    match vop with
    | V128Op.Not -> [ nullary "V128"; nullary "NOT" ]
  )

let al_of_vvbinop : vec_vbinop -> value list = function
  | V128 vop -> (
    match vop with
    | V128Op.And -> [ nullary "V128"; nullary "AND" ]
    | V128Op.Or -> [ nullary "V128"; nullary "OR" ]
    | V128Op.Xor -> [ nullary "V128"; nullary "XOR" ]
    | V128Op.AndNot -> [ nullary "V128"; nullary "ANDNOT" ]
  )

let al_of_vvternop : vec_vternop -> value list = function
  | V128 vop -> (
    match vop with
    | V128Op.Bitselect ->
      [ nullary "V128"; nullary "BITSELECT" ]
  )

let al_of_vsplatop : vec_splatop -> value list = function
  | V128 vop -> (
    match vop with
    | V128.I8x16 _ -> [ CaseV ("X", [ nullary "I8"; numV sixteen ]) ]
    | V128.I16x8 _ -> [ CaseV ("X", [ nullary "I16"; numV eight ]) ]
    | V128.I32x4 _ -> [ CaseV ("X", [ nullary "I32"; numV four ]) ]
    | V128.I64x2 _ -> [ CaseV ("X", [ nullary "I64"; numV two ]) ]
    | V128.F32x4 _ -> [ CaseV ("X", [ nullary "F32"; numV four ]) ]
    | V128.F64x2 _ -> [ CaseV ("X", [ nullary "F64"; numV two ]) ]
  )

let al_of_vextractop : vec_extractop -> value list = function
  | V128 vop -> (
    match vop with
    | V128.I8x16 vop' -> (
      match vop' with
      | Extract (n, ext) ->
        [ CaseV ("X", [ nullary "I8"; numV sixteen ]); optV (Some (al_of_extension ext)); al_of_nat n; ]
    )
    | V128.I16x8 vop' -> (
      match vop' with
      | Extract (n, ext) ->
        [ CaseV ("X", [ nullary "I16"; numV eight ]); optV (Some (al_of_extension ext)); al_of_nat n; ]
    )
    | V128.I32x4 vop' -> (
      match vop' with
      | Extract (n, _) -> [ CaseV ("X", [ nullary "I32"; numV four ]); optV None; al_of_nat n ]
    )
    | V128.I64x2 vop' -> (
      match vop' with
      | Extract (n, _) -> [ CaseV ("X", [ nullary "I64"; numV two ]); optV None; al_of_nat n ]
    )
    | V128.F32x4 vop' -> (
      match vop' with
      | Extract (n, _) -> [ CaseV ("X", [ nullary "F32"; numV four ]); optV None; al_of_nat n ]
    )
    | V128.F64x2 vop' -> (
      match vop' with
      | Extract (n, _) -> [ CaseV ("X", [ nullary "F64"; numV two ]); optV None; al_of_nat n ]
    )
  )

let al_of_vreplaceop : vec_replaceop -> value list = function
  | V128 vop -> (
    match vop with
    | V128.I8x16 (Replace n) -> [ CaseV ("X", [ nullary "I8"; numV sixteen ]); al_of_nat n ]
    | V128.I16x8 (Replace n) -> [ CaseV ("X", [ nullary "I16"; numV eight ]); al_of_nat n ]
    | V128.I32x4 (Replace n) -> [ CaseV ("X", [ nullary "I32"; numV four ]); al_of_nat n ]
    | V128.I64x2 (Replace n) -> [ CaseV ("X", [ nullary "I64"; numV two ]); al_of_nat n ]
    | V128.F32x4 (Replace n) -> [ CaseV ("X", [ nullary "F32"; numV four ]); al_of_nat n ]
    | V128.F64x2 (Replace n) -> [ CaseV ("X", [ nullary "F64"; numV two ]); al_of_nat n ]
  )

let al_of_pack_size = function
  | Pack.Pack8 -> al_of_nat 8
  | Pack.Pack16 -> al_of_nat 16
  | Pack.Pack32 -> al_of_nat 32
  | Pack.Pack64 -> al_of_nat 64

let al_of_pack_shape = function
  | Pack.Pack8x8 -> [NumV eight; NumV eight]
  | Pack.Pack16x4 -> [NumV sixteen; NumV four]
  | Pack.Pack32x2 -> [NumV thirtytwo; NumV two]

let al_of_extension = function
  | Pack.SX -> nullary "S"
  | Pack.ZX -> nullary "U"

let al_of_memop f idx memop =
  let str =
    Record.empty
    |> Record.add "ALIGN" (al_of_nat memop.align)
    |> Record.add "OFFSET" (al_of_nat64 memop.offset)
  in
  [ al_of_num_type memop.ty; f memop.pack ] @ al_of_memidx idx @ [ StrV str ]

let al_of_pack_size_extension (p, s) =
  if !version = 3 then
    caseV ("", [ al_of_pack_size p; al_of_extension s ])
  else
    tupV [ al_of_pack_size p; al_of_extension s ]

let al_of_loadop = al_of_opt al_of_pack_size_extension |> al_of_memop

let al_of_storeop = al_of_opt al_of_pack_size |> al_of_memop

let al_of_vloadop idx vloadop =
  let str =
    Record.empty
    |> Record.add "ALIGN" (al_of_nat vloadop.align)
    |> Record.add "OFFSET" (al_of_nat64 vloadop.offset)
  in

  let vmemop = match vloadop.pack with
  | Option.Some (pack_size, vextension) -> (
    match vextension with
    | Pack.ExtLane (pack_shape, extension) ->
      CaseV ("SHAPE", al_of_pack_shape pack_shape @ [al_of_extension extension])
    | Pack.ExtSplat -> CaseV ("SPLAT", [ al_of_pack_size pack_size ])
    | Pack.ExtZero -> CaseV ("ZERO", [ al_of_pack_size pack_size ])
  ) |> Option.some |> optV
  | None -> OptV None in

  al_of_vec_type V128T :: vmemop :: al_of_memidx idx @ [ StrV str ]

let al_of_vstoreop idx vstoreop =
  let str =
    Record.empty
    |> Record.add "ALIGN" (al_of_nat vstoreop.align)
    |> Record.add "OFFSET" (al_of_nat64 vstoreop.offset)
  in

  al_of_vec_type V128T :: al_of_memidx idx @ [ StrV str ]

let al_of_vlaneop idx vlaneop laneidx =
  let pack_size = vlaneop.pack in

  let str =
    Record.empty
    |> Record.add "ALIGN" (al_of_nat vlaneop.align)
    |> Record.add "OFFSET" (al_of_nat64 vlaneop.offset)
  in

  [ al_of_vec_type V128T; al_of_pack_size pack_size ] @ al_of_memidx idx @ [ StrV str; al_of_nat laneidx ]

(* Construct instruction *)

let al_of_catch catch =
  match catch.it with
  | Catch (idx1, idx2) -> CaseV ("CATCH", [ al_of_idx idx1; al_of_idx idx2 ])
  | CatchRef (idx1, idx2) -> CaseV ("CATCH_REF", [ al_of_idx idx1; al_of_idx idx2 ])
  | CatchAll idx -> CaseV ("CATCH_ALL", [ al_of_idx idx ])
  | CatchAllRef idx -> CaseV ("CATCH_ALL_REF", [ al_of_idx idx ])

let rec al_of_instr instr =
  match instr.it with
  (* wasm values *)
  | Const num -> al_of_num num.it
  | VecConst vec -> al_of_vec vec.it
  | RefNull ht -> CaseV ("REF.NULL", [ al_of_heap_type ht ])
  (* wasm instructions *)
  | Unreachable -> nullary "UNREACHABLE"
  | Nop -> nullary "NOP"
  | Drop -> nullary "DROP"
  | Unary op -> CaseV ("UNOP", al_of_unop op)
  | Binary op -> CaseV ("BINOP", al_of_binop op)
  | Test op -> CaseV ("TESTOP", al_of_testop op)
  | Compare op -> CaseV ("RELOP", al_of_relop op)
  | Convert op -> CaseV ("CVTOP", al_of_cvtop op)
  | VecTest vop -> CaseV ("VTESTOP", al_of_vtestop vop)
  | VecCompare vop -> CaseV ("VRELOP", al_of_vrelop vop)
  | VecUnary vop -> CaseV ("VUNOP", al_of_vunop vop)
  | VecBinary vop -> (match al_of_vbinop_opt vop with Some l -> CaseV ("VBINOP", l) | None -> al_of_special_vbinop vop)
  | VecTernary vop -> (match al_of_vternop_opt vop with Some l -> CaseV ("VTERNOP", l) | None -> al_of_special_vternop vop)
  | VecConvert vop -> (match al_of_vcvtop_opt vop with Some l -> CaseV ("VCVTOP", l) | None -> al_of_special_vcvtop vop)
  | VecShift vop -> CaseV ("VSHIFTOP", al_of_vshiftop vop)
  | VecBitmask vop -> CaseV ("VBITMASK", al_of_vbitmaskop vop)
  | VecTestBits vop -> CaseV ("VVTESTOP", al_of_vvtestop vop)
  | VecUnaryBits vop -> CaseV ("VVUNOP", al_of_vvunop vop)
  | VecBinaryBits vop -> CaseV ("VVBINOP", al_of_vvbinop vop)
  | VecTernaryBits vop -> CaseV ("VVTERNOP", al_of_vvternop vop)
  | VecSplat vop -> CaseV ("VSPLAT", al_of_vsplatop vop)
  | VecExtract vop -> CaseV ("VEXTRACT_LANE", al_of_vextractop vop)
  | VecReplace vop -> CaseV ("VREPLACE_LANE", al_of_vreplaceop vop)
  | RefIsNull -> nullary "REF.IS_NULL"
  | RefFunc idx -> CaseV ("REF.FUNC", [ al_of_idx idx ])
  | Select vtl_opt when !version = 1 -> assert (vtl_opt = None); nullary "SELECT"
  | Select vtl_opt -> CaseV ("SELECT", [ al_of_opt (al_of_list al_of_val_type) vtl_opt ])
  | LocalGet idx -> CaseV ("LOCAL.GET", [ al_of_idx idx ])
  | LocalSet idx -> CaseV ("LOCAL.SET", [ al_of_idx idx ])
  | LocalTee idx -> CaseV ("LOCAL.TEE", [ al_of_idx idx ])
  | GlobalGet idx -> CaseV ("GLOBAL.GET", [ al_of_idx idx ])
  | GlobalSet idx -> CaseV ("GLOBAL.SET", [ al_of_idx idx ])
  | TableGet idx -> CaseV ("TABLE.GET", [ al_of_idx idx ])
  | TableSet idx -> CaseV ("TABLE.SET", [ al_of_idx idx ])
  | TableSize idx -> CaseV ("TABLE.SIZE", [ al_of_idx idx ])
  | TableGrow idx -> CaseV ("TABLE.GROW", [ al_of_idx idx ])
  | TableFill idx -> CaseV ("TABLE.FILL", [ al_of_idx idx ])
  | TableCopy (idx1, idx2) -> CaseV ("TABLE.COPY", [ al_of_idx idx1; al_of_idx idx2 ])
  | TableInit (idx1, idx2) -> CaseV ("TABLE.INIT", [ al_of_idx idx1; al_of_idx idx2 ])
  | ElemDrop idx -> CaseV ("ELEM.DROP", [ al_of_idx idx ])
  | Block (bt, instrs) ->
    CaseV ("BLOCK", [ al_of_blocktype bt; al_of_list al_of_instr instrs ])
  | Loop (bt, instrs) ->
    CaseV ("LOOP", [ al_of_blocktype bt; al_of_list al_of_instr instrs ])
  | If (bt, instrs1, instrs2) ->
    CaseV ("IF", [
      al_of_blocktype bt;
      al_of_list al_of_instr instrs1;
      al_of_list al_of_instr instrs2;
    ])
  | Br idx -> CaseV ("BR", [ al_of_idx idx ])
  | BrIf idx -> CaseV ("BR_IF", [ al_of_idx idx ])
  | BrTable (idxs, idx) ->
    CaseV ("BR_TABLE", [ al_of_list al_of_idx idxs; al_of_idx idx ])
  | BrOnNull idx -> CaseV ("BR_ON_NULL", [ al_of_idx idx ])
  | BrOnNonNull idx -> CaseV ("BR_ON_NON_NULL", [ al_of_idx idx ])
  | BrOnCast (idx, rt1, rt2) ->
    CaseV ("BR_ON_CAST", [ al_of_idx idx; al_of_ref_type rt1; al_of_ref_type rt2 ])
  | BrOnCastFail (idx, rt1, rt2) ->
    CaseV ("BR_ON_CAST_FAIL", [ al_of_idx idx; al_of_ref_type rt1; al_of_ref_type rt2 ])
  | Return -> nullary "RETURN"
  | Call idx -> CaseV ("CALL", [ al_of_idx idx ])
  | CallRef idx -> CaseV ("CALL_REF", [ optV (Some (al_of_idx idx)) ])
  | CallIndirect (idx1, idx2) ->
    let args = al_with_version [ 2; 3 ] al_of_idx idx1 @ [ al_of_typeuse idx2 ] in
    CaseV ("CALL_INDIRECT", args)
  | ReturnCall idx -> CaseV ("RETURN_CALL", [ al_of_idx idx ])
  | ReturnCallRef idx -> CaseV ("RETURN_CALL_REF", [ optV (Some (al_of_typeuse idx)) ])
  | ReturnCallIndirect (idx1, idx2) ->
    CaseV ("RETURN_CALL_INDIRECT", [ al_of_idx idx1; al_of_typeuse idx2 ])
  | Throw idx -> CaseV ("THROW", [ al_of_idx idx ])
  | ThrowRef -> nullary "THROW_REF"
  | TryTable (bt, catches, instrs) ->
    CaseV ("TRY_TABLE", [
      al_of_blocktype bt;
      al_of_list al_of_catch catches;
      al_of_list al_of_instr instrs
    ])
  | Load (idx, loadop) -> CaseV ("LOAD", al_of_loadop idx loadop)
  | Store (idx, storeop) -> CaseV ("STORE", al_of_storeop idx storeop)
  | VecLoad (idx, vloadop) -> CaseV ("VLOAD", al_of_vloadop idx vloadop)
  | VecLoadLane (idx, vlaneop, i) -> CaseV ("VLOAD_LANE", al_of_vlaneop idx vlaneop i)
  | VecStore (idx, vstoreop) -> CaseV ("VSTORE", al_of_vstoreop idx vstoreop)
  | VecStoreLane (idx, vlaneop, i) -> CaseV ("VSTORE_LANE", al_of_vlaneop idx vlaneop i)
  | MemorySize idx -> CaseV ("MEMORY.SIZE", al_of_memidx idx)
  | MemoryGrow idx -> CaseV ("MEMORY.GROW", al_of_memidx idx)
  | MemoryFill idx -> CaseV ("MEMORY.FILL", al_of_memidx idx)
  | MemoryCopy (idx1, idx2) -> CaseV ("MEMORY.COPY", al_of_memidx idx1 @ al_of_memidx idx2)
  | MemoryInit (idx1, idx2) -> CaseV ("MEMORY.INIT", al_of_memidx idx1 @ [ al_of_idx idx2 ])
  | DataDrop idx -> CaseV ("DATA.DROP", [ al_of_idx idx ])
  | RefAsNonNull -> nullary "REF.AS_NON_NULL"
  | RefTest rt -> CaseV ("REF.TEST", [ al_of_ref_type rt ])
  | RefCast rt -> CaseV ("REF.CAST", [ al_of_ref_type rt ])
  | RefEq -> nullary "REF.EQ"
  | RefI31 -> nullary "REF.I31"
  | I31Get ext -> CaseV ("I31.GET", [ al_of_extension ext ])
  | StructNew (idx, Explicit) -> CaseV ("STRUCT.NEW", [ al_of_idx idx ])
  | StructNew (idx, Implicit) -> CaseV ("STRUCT.NEW_DEFAULT", [ al_of_idx idx ])
  | StructGet (idx1, idx2, ext_opt) ->
    CaseV ("STRUCT.GET", [
      al_of_opt al_of_extension ext_opt;
      al_of_idx idx1;
      al_of_idx idx2;
    ])
  | StructSet (idx1, idx2) -> CaseV ("STRUCT.SET", [ al_of_idx idx1; al_of_idx idx2 ])
  | ArrayNew (idx, Explicit) -> CaseV ("ARRAY.NEW", [ al_of_idx idx ])
  | ArrayNew (idx, Implicit) -> CaseV ("ARRAY.NEW_DEFAULT", [ al_of_idx idx ])
  | ArrayNewFixed (idx, i32) ->
    CaseV ("ARRAY.NEW_FIXED", [ al_of_idx idx; al_of_nat32 i32 ])
  | ArrayNewElem (idx1, idx2) ->
    CaseV ("ARRAY.NEW_ELEM", [ al_of_idx idx1; al_of_idx idx2 ])
  | ArrayNewData (idx1, idx2) ->
    CaseV ("ARRAY.NEW_DATA", [ al_of_idx idx1; al_of_idx idx2 ])
  | ArrayGet (idx, ext_opt) ->
    CaseV ("ARRAY.GET", [ al_of_opt al_of_extension ext_opt; al_of_idx idx ])
  | ArraySet idx -> CaseV ("ARRAY.SET", [ al_of_idx idx ])
  | ArrayLen -> nullary "ARRAY.LEN"
  | ArrayCopy (idx1, idx2) -> CaseV ("ARRAY.COPY", [ al_of_idx idx1; al_of_idx idx2 ])
  | ArrayFill idx -> CaseV ("ARRAY.FILL", [ al_of_idx idx ])
  | ArrayInitData (idx1, idx2) ->
    CaseV ("ARRAY.INIT_DATA", [ al_of_idx idx1; al_of_idx idx2 ])
  | ArrayInitElem (idx1, idx2) ->
    CaseV ("ARRAY.INIT_ELEM", [ al_of_idx idx1; al_of_idx idx2 ])
  | ExternConvert Internalize -> nullary "ANY.CONVERT_EXTERN"
  | ExternConvert Externalize -> nullary "EXTERN.CONVERT_ANY"
  (* | _ -> CaseV ("TODO: Unconstructed Wasm instruction (al_of_instr)", []) *)

let al_of_const const = al_of_list al_of_instr const.it


(* Construct module *)

let al_of_type ty =
  match !version with
  | 3 ->
    CaseV ("TYPE", [ al_of_rec_type ty.it ])
  | _ ->
    let sub_types =
      al_of_rec_type ty.it
      |> arg_of_case "REC" 0
      |> unwrap_listv_to_list
    in

    match sub_types with
    | [ subtype ] ->
      let rt = subtype |> arg_of_case "SUB" 2 |> arg_of_case "FUNC" 0 in
      CaseV ("TYPE", [ rt ])
    | _ -> failwith ("Rectype is not supported in Wasm " ^ (string_of_int !version))

let al_of_local l = CaseV ("LOCAL", [ al_of_val_type l.it.ltype ])

let al_of_func func =
  CaseV ("FUNC", [
    al_of_idx func.it.ftype;
    al_of_list al_of_local func.it.locals;
    al_of_list al_of_instr func.it.body;
  ])

let al_of_global global =
  CaseV ("GLOBAL", [
    al_of_global_type global.it.gtype;
    al_of_const global.it.ginit;
  ])

let al_of_table table =
  match !version with
  | 1 -> CaseV ("TABLE", [ al_of_table_type table.it.ttype |> arg_of_case "" 0 ])
  | 2 -> CaseV ("TABLE", [ al_of_table_type table.it.ttype ])
  | 3 -> CaseV ("TABLE", [ al_of_table_type table.it.ttype; al_of_const table.it.tinit ])
  | _ -> failwith "Unsupported version"

let al_of_memory memory =
  let arg = al_of_memory_type memory.it.mtype in
  let arg' =
    if !version = 1 then
      arg_of_case "PAGE" 0 arg
    else arg
  in
  CaseV ("MEMORY", [ arg' ])

let al_of_tag tag =
  CaseV ("TAG", [ al_of_idx tag.it.tgtype ])

let al_of_segment segment =
  match segment.it with
  | Passive -> nullary "PASSIVE"
  | Active { index; offset } ->
    CaseV ("ACTIVE", [ al_of_idx index; al_of_const offset ])
  | Declarative -> nullary "DECLARE"

let al_of_elem elem =
  if !version = 1 then
    CaseV ("ELEM", [
      al_of_segment elem.it.emode |> arg_of_case "ACTIVE" 1;
      al_of_list al_of_const elem.it.einit
      |> unwrap_listv_to_list
      |> List.map (fun expr -> expr |> unwrap_listv_to_list |> List.hd |> (arg_of_case "REF.FUNC" 0))
      |> listV_of_list;
    ])
  else
    CaseV ("ELEM", [
      al_of_ref_type elem.it.etype;
      al_of_list al_of_const elem.it.einit;
      al_of_segment elem.it.emode;
    ])

let al_of_data data =
  let seg = al_of_segment data.it.dmode in
  let bytes_ = al_of_bytes data.it.dinit in
  if !version = 1 then
    CaseV ("DATA", [ arg_of_case "ACTIVE" 1 seg; bytes_ ])
  else
    CaseV ("DATA", [ bytes_; seg ])


let al_of_extern_type = function
  | ExternFuncT (typeuse) -> CaseV ("FUNC", [al_of_def_type typeuse])
  | ExternGlobalT (globaltype) -> CaseV ("GLOBAL", [al_of_global_type globaltype])
  | ExternTableT (tabletype) -> CaseV ("TABLE", [al_of_table_type tabletype])
  | ExternMemoryT (memtype) -> CaseV ("MEM", [al_of_memory_type memtype])
  | ExternTagT (TagT (typeuse)) -> CaseV ("TAG", [al_of_def_type typeuse])

let al_of_import_desc module_ idesc =
  match idesc.it with
  | FuncImport x ->
    let dts = def_types_of module_ in
    let dt = x.it |> Int32.to_int |> List.nth dts |> al_of_def_type in
    CaseV ("FUNC", [ dt ])
  | TableImport tt -> CaseV ("TABLE", [ al_of_table_type tt ])
  | MemoryImport mt -> CaseV ("MEM", [ al_of_memory_type mt ])
  | GlobalImport gt -> CaseV ("GLOBAL", [ al_of_global_type gt ])
  | TagImport x ->
    let dts = def_types_of module_ in
    let dt = x.it |> Int32.to_int |> List.nth dts |> al_of_def_type in
    CaseV ("TAG", [ dt ])

let al_of_import module_ import =
  CaseV ("IMPORT", [
    al_of_name import.it.module_name;
    al_of_name import.it.item_name;
    al_of_import_desc module_ import.it.idesc;
  ])

let al_of_export_desc export_desc = match export_desc.it with
  | FuncExport idx -> CaseV ("FUNC", [ al_of_idx idx ])
  | TableExport idx -> CaseV ("TABLE", [ al_of_idx idx ])
  | MemoryExport idx -> CaseV ("MEM", [ al_of_idx idx ])
  | GlobalExport idx -> CaseV ("GLOBAL", [ al_of_idx idx ])
  | TagExport idx -> CaseV ("TAG", [ al_of_idx idx ])

let al_of_start start = CaseV ("START", [ al_of_idx start.it.sfunc ])

let al_of_export export =
  CaseV ("EXPORT", [ al_of_name export.it.name; al_of_export_desc export.it.edesc ])

let al_of_module module_ =
  CaseV ("MODULE", [
    al_of_list al_of_type module_.it.types;
    al_of_list (al_of_import module_) module_.it.imports;
    al_of_list al_of_func module_.it.funcs;
    al_of_list al_of_global module_.it.globals;
    al_of_list al_of_table module_.it.tables;
    al_of_list al_of_memory module_.it.memories;
  ] @
    (if !version < 3 then [] else [al_of_list al_of_tag module_.it.tags])
  @ [
    al_of_list al_of_elem module_.it.elems;
    al_of_list al_of_data module_.it.datas;
    al_of_opt al_of_start module_.it.start;
    al_of_list al_of_export module_.it.exports;
  ])<|MERGE_RESOLUTION|>--- conflicted
+++ resolved
@@ -114,7 +114,7 @@
   | v -> ValStorageT (al_to_val_type v)
 
 and al_to_field_type: value -> field_type = function
-  | CaseV ("", [ mut; st ]) -> FieldT (al_to_mut mut, al_to_storage_type st)
+  | TupV [ mut; st ] -> FieldT (al_to_mut mut, al_to_storage_type st)
   | v -> error_value "field type" v
 
 and al_to_result_type: value -> result_type = function
@@ -210,15 +210,11 @@
 
 
 let al_to_global_type: value -> global_type = function
-  | CaseV ("", [ mut; vt ]) -> GlobalT (al_to_mut mut, al_to_val_type vt)
+  | TupV [ mut; vt ] -> GlobalT (al_to_mut mut, al_to_val_type vt)
   | v -> error_value "global type" v
 
 let al_to_table_type: value -> table_type = function
-<<<<<<< HEAD
-  | CaseV ("", [ limits; rt ]) -> TableT (al_to_limits default_table_max limits, al_to_ref_type rt)
-=======
   | TupV [ at; limits; rt ] -> TableT (al_to_addr_type at, al_to_limits default_table_max limits, al_to_ref_type rt)
->>>>>>> 9dd1bdc9
   | v -> error_value "table type" v
 
 let al_to_memory_type: value -> memory_type = function
@@ -698,7 +694,7 @@
   | v -> error_values "memop" v
 
 let al_to_pack_size_extension: value -> Pack.pack_size * Pack.extension = function
-  | CaseV ("", [ p; ext ]) -> al_to_pack_size p, al_to_extension ext
+  | TupV [ p; ext ] -> al_to_pack_size p, al_to_extension ext
   | v -> error_value "pack size, extension" v
 
 let al_to_loadop: value list -> idx * loadop = al_to_opt al_to_pack_size_extension |> al_to_memop
@@ -1253,7 +1249,7 @@
   | PackStorageT _ as st -> nullary (string_of_storage_type st)
 
 and al_of_field_type = function
-  | FieldT (mut, st) -> caseV ("", [ al_of_mut mut; al_of_storage_type st ])
+  | FieldT (mut, st) -> tupV [ al_of_mut mut; al_of_storage_type st ]
 
 and al_of_result_type rt = al_of_list al_of_val_type rt
 
@@ -1322,17 +1318,13 @@
   CaseV ("[", [ al_of_nat64 limits.min; max ]) (* TODO: Something better tan this is needed *)
 
 let al_of_global_type = function
-  | GlobalT (mut, vt) -> caseV ("", [ al_of_mut mut; al_of_val_type vt ])
+  | GlobalT (mut, vt) -> tupV [ al_of_mut mut; al_of_val_type vt ]
 
 let al_of_table_type = function
-<<<<<<< HEAD
-  | TableT (limits, rt) -> caseV ("", [ al_of_limits default_table_max limits; al_of_ref_type rt ])
-=======
   | TableT (at, limits, rt) ->
     match !version with
     | 3 -> tupV [ al_of_addr_type at; al_of_limits default_table_max limits; al_of_ref_type rt ]
     | _ -> tupV [                     al_of_limits default_table_max limits; al_of_ref_type rt ]
->>>>>>> 9dd1bdc9
 
 let al_of_memory_type = function
   | MemoryT (at, limits) ->
@@ -1884,11 +1876,7 @@
   in
   [ al_of_num_type memop.ty; f memop.pack ] @ al_of_memidx idx @ [ StrV str ]
 
-let al_of_pack_size_extension (p, s) =
-  if !version = 3 then
-    caseV ("", [ al_of_pack_size p; al_of_extension s ])
-  else
-    tupV [ al_of_pack_size p; al_of_extension s ]
+let al_of_pack_size_extension (p, s) = tupV [ al_of_pack_size p; al_of_extension s ]
 
 let al_of_loadop = al_of_opt al_of_pack_size_extension |> al_of_memop
 
@@ -2115,7 +2103,7 @@
 
 let al_of_table table =
   match !version with
-  | 1 -> CaseV ("TABLE", [ al_of_table_type table.it.ttype |> arg_of_case "" 0 ])
+  | 1 -> CaseV ("TABLE", [ al_of_table_type table.it.ttype |> arg_of_tup 0 ])
   | 2 -> CaseV ("TABLE", [ al_of_table_type table.it.ttype ])
   | 3 -> CaseV ("TABLE", [ al_of_table_type table.it.ttype; al_of_const table.it.tinit ])
   | _ -> failwith "Unsupported version"
