open Util
open Source
open Ast
open Print


(* Errors *)

let error at msg = Source.error at "validation" msg


(* Environment *)

module Env = Map.Make(String)

type var_typ = typ * iter list
type syn_typ = deftyp
type rel_typ = mixop * typ
type def_typ = typ * typ

type env =
  { mutable vars : var_typ Env.t;
    mutable typs : syn_typ Env.t;
    mutable rels : rel_typ Env.t;
    mutable defs : def_typ Env.t;
  }

let new_env () =
  { vars = Env.empty;
    typs = Env.empty;
    rels = Env.empty;
    defs = Env.empty;
  }

let fwd_deftyp id = NotationT ([[]; []], VarT (id $ no_region) $ no_region)
let fwd_deftyp_bad = fwd_deftyp "(undefined)" $ no_region
let fwd_deftyp_ok = fwd_deftyp "(forward)" $ no_region

let find space env' id =
  match Env.find_opt id.it env' with
  | None -> error id.at ("undeclared " ^ space ^ " `" ^ id.it ^ "`")
  | Some t -> t

let bind space env' id t =
  if Env.mem id.it env' then
    error id.at ("duplicate declaration for " ^ space ^ " `" ^ id.it ^ "`")
  else
    Env.add id.it t env'

let rebind _space env' id t =
  assert (Env.mem id.it env');
  Env.add id.it t env'

let find_field fs atom at =
  match List.find_opt (fun (atom', _, _) -> atom' = atom) fs with
  | Some (_, x, _) -> x
  | None -> error at ("unbound field `" ^ string_of_atom atom ^ "`")

let find_case cases atom at =
  match List.find_opt (fun (atom', _, _) -> atom' = atom) cases with
  | Some (_, x, _) -> x
  | None -> error at ("unknown case `" ^ string_of_atom atom ^ "`")


(* Type Accessors *)

let rec expand' env = function
  | VarT id as t' ->
    (match (find "syntax type" env.typs id).it with
    | AliasT t1 -> expand' env t1.it
    | _ -> t'
    )
  | t' -> t'

let expand env t = expand' env t.it


type direction = Infer | Check

let as_error at phrase dir t expected =
  match dir with
  | Infer ->
    error at (
      phrase ^ "'s type `" ^ string_of_typ t ^
      "` does not match expected type `" ^ expected ^ "`"
    )
  | Check ->
    error at (
      phrase ^ "'s type does not match expected type `" ^
      string_of_typ t ^ "`"
    )

let match_iter iter1 iter2 =
  iter2 = List || Eq.eq_iter iter1 iter2

let as_iter_typ iter phrase env dir t at : typ =
  match expand' env t.it with
  | IterT (t1, iter2) when match_iter iter iter2 -> t1
  | _ -> as_error at phrase dir t ("(_)" ^ string_of_iter iter)

let as_list_typ phrase env dir t at : typ =
  match expand' env t.it with
  | IterT (t1, (List | List1 | ListN _)) -> t1
  | _ -> as_error at phrase dir t "(_)*"

let as_tup_typ phrase env dir t at : typ list =
  match expand' env t.it with
  | TupT ts -> ts
  | _ -> as_error at phrase dir t "(_,...,_)"


let as_mix_typid phrase env id at : mixop * typ =
  match (find "syntax type" env.typs id).it with
  | NotationT (mixop, t) -> mixop, t
  | _ -> as_error at phrase Infer (VarT id $ id.at) "`mixin-op`(...)"

let as_mix_typ phrase env dir t at : mixop * typ =
  match expand' env t.it with
  | VarT id -> as_mix_typid phrase env id at
  | _ -> as_error at phrase dir t ("`mixin-op`(...)")

let as_struct_typid phrase env id at : typfield list =
  match (find "syntax type" env.typs id).it with
  | StructT tfs -> tfs
  | _ -> as_error at phrase Infer (VarT id $ id.at) "{...}"

let as_struct_typ phrase env dir t at : typfield list =
  match expand' env t.it with
  | VarT id -> as_struct_typid phrase env id at
  | _ -> as_error at phrase dir t "{...}"

let as_variant_typid phrase env id at : typcase list =
  match (find "syntax type" env.typs id).it with
  | VariantT tcs -> tcs
  | _ -> as_error at phrase Infer (VarT id $ id.at) "| ..."

let as_variant_typ phrase env dir t at : typcase list =
  match expand' env t.it with
  | VarT id -> as_variant_typid phrase env id at
  | _ -> as_error at phrase dir t "| ..."


(* Type Equivalence *)

let equiv_list equiv_x xs1 xs2 =
  List.length xs1 = List.length xs2 && List.for_all2 equiv_x xs1 xs2

let rec equiv_typ' env t1 t2 =
  (*
  Printf.printf "[equiv] (%s) == (%s)  eq=%b\n%!"
    (Print.string_of_typ t1) (Print.string_of_typ t2)
    (t1.it = t2.it);
  *)
  t1.it = t2.it ||
  match expand env t1, expand env t2 with
  | VarT id1, VarT id2 -> id1.it = id2.it
  | TupT ts1, TupT ts2 ->
    equiv_list (equiv_typ' env) ts1 ts2
  | IterT (t11, iter1), IterT (t21, iter2) ->
    equiv_typ' env t11 t21 && Eq.eq_iter iter1 iter2
  | t1', t2' ->
    Eq.eq_typ (t1' $ t1.at) (t2' $ t2.at)

let equiv_typ env t1 t2 at =
  if not (equiv_typ' env t1 t2) then
    error at ("expression's type `" ^ string_of_typ t1 ^ "` " ^
      "does not match expected type `" ^ string_of_typ t2 ^ "`")


(* Subtyping *)

let sub_typ' env t1 t2 =
  (*
  Printf.printf "[sub] (%s) <: (%s)  eq=%b\n%!"
    (Print.string_of_typ t1) (Print.string_of_typ t2)
    (t1.it = t2.it);
  *)
  equiv_typ' env t1 t2 ||
  match expand env t1, expand env t2 with
  | NumT t1', NumT t2' -> t1' < t2'
  | VarT id1, VarT id2 ->
    (match (find "" env.typs id1).it, (find "" env.typs id2).it with
    | StructT tfs1, StructT tfs2 ->
      List.for_all (fun (atom, (_binds2, t2, prems2), _) ->
        try
          let _binds1, t1, prems1 = find_field tfs1 atom t2.at in
          Eq.eq_typ t1 t2 && Eq.eq_list Eq.eq_prem prems1 prems2
        with Error _ -> false
      ) tfs2
    | VariantT tcs1, VariantT tcs2 ->
      List.for_all (fun (atom, (_binds1, t1, prems1), _) ->
        try
          let _binds2, t2, prems2 = find_case tcs2 atom t1.at in
          Eq.eq_typ t1 t2 && Eq.eq_list Eq.eq_prem prems1 prems2
        with Error _ -> false
      ) tcs1
    | _, _ -> false
    )
  | _, _ ->
    false

let sub_typ env t1 t2 at =
  if not (sub_typ' env t1 t2) then
    error at ("expression's type `" ^ string_of_typ t1 ^ "` " ^
      "does not match expected supertype `" ^ string_of_typ t2 ^ "`")


(* Operators *)

let infer_unop = function
  | NotOp -> BoolT, BoolT
  | PlusOp t | MinusOp t -> NumT t, NumT t

let infer_binop = function
  | AndOp | OrOp | ImplOp | EquivOp -> BoolT, BoolT, BoolT
  | AddOp t | SubOp t | MulOp t | DivOp t -> NumT t, NumT t, NumT t
  | ExpOp t -> NumT t, NumT NatT, NumT t

let infer_cmpop = function
  | EqOp | NeOp -> None
  | LtOp t | GtOp t | LeOp t | GeOp t -> Some (NumT t)


(* Atom Bindings *)

let check_atoms phrase item list at =
  let _, dups =
    List.fold_right (fun (atom, _, _) (set, dups) ->
      let s = Print.string_of_atom atom in
      Free.Set.(if mem s set then (set, s::dups) else (add s set, dups))
    ) list (Free.Set.empty, [])
  in
  if dups <> [] then
    error at (phrase ^ " contains duplicate " ^ item ^ "(s) `" ^
      String.concat "`, `" dups ^ "`")


(* Iteration *)

let valid_list valid_x_y env xs ys at =
  if List.length xs <> List.length ys then
    error at ("arity mismatch for expression list, expected " ^
      string_of_int (List.length ys) ^ ", got " ^ string_of_int (List.length xs));
  List.iter2 (valid_x_y env) xs ys


let rec valid_iter env iter =
  match iter with
  | Opt | List | List1 -> ()
  | ListN (e, None) -> valid_exp env e (NumT NatT $ e.at)
  | ListN (e, Some id) ->
    valid_exp env e (NumT NatT $ e.at);
    let t', dim = find "variable" env.vars id in
    equiv_typ env t' (NumT NatT $ e.at) e.at;
    if not Eq.(eq_list eq_iter dim [ListN (e, None)]) then
      error e.at ("use of iterated variable `" ^
        id.it ^ String.concat "" (List.map string_of_iter dim) ^
        "` outside suitable iteraton context")


(* Types *)

and valid_typ env t =
  match t.it with
  | VarT id ->
    if find "syntax type" env.typs id = fwd_deftyp_bad then
      error t.at ("invalid forward reference to syntax type `" ^ id.it ^ "`")
  | BoolT
  | NumT _
  | TextT ->
    ()
  | TupT ts ->
    List.iter (valid_typ env) ts
  | IterT (t1, iter) ->
    match iter with
    | ListN (e, _) -> error e.at "definite iterator not allowed in type"
    | _ -> valid_typ env t1; valid_iter env iter

and valid_deftyp env dt =
  match dt.it with
  | AliasT t ->
    valid_typ env t
  | NotationT (mixop, t) ->
    valid_typ_mix env mixop t dt.at
  | StructT tfs ->
    check_atoms "record" "field" tfs dt.at;
    List.iter (valid_typfield env) tfs
  | VariantT tcs ->
    check_atoms "variant" "case" tcs dt.at;
    List.iter (valid_typcase env) tcs

and valid_typ_mix env mixop t at =
  let arity =
    match t.it with
    | TupT ts -> List.length ts
    | _ -> 1
  in
  if List.length mixop <> arity + 1 then
    error at ("inconsistent arity in mixin notation, `" ^ string_of_mixop mixop ^
      "` applied to " ^ string_of_typ t);
  valid_typ env t

and valid_typfield env (_atom, (binds, t, prems), _hints) =
  valid_binds env binds;
  valid_typ env t;
  List.iter (valid_prem env) prems;
  env.vars <- Env.empty

and valid_typcase env (_atom, (binds, t, prems), _hints) =
  valid_binds env binds;
  valid_typ env t;
  List.iter (valid_prem env) prems;
  env.vars <- Env.empty


(* Expressions *)

and infer_exp env e : typ =
  match e.it with
  | VarE id -> fst (find "variable" env.vars id)
  | BoolE _ -> BoolT $ e.at
  | NatE _ | LenE _ -> NumT NatT $ e.at
  | TextE _ -> TextT $ e.at
  | UnE (op, _) -> let _t1, t' = infer_unop op in t' $ e.at
  | BinE (op, _, _) -> let _t1, _t2, t' = infer_binop op in t' $ e.at
  | CmpE _ -> BoolT $ e.at
  | IdxE (e1, _) -> as_list_typ "expression" env Infer (infer_exp env e1) e1.at
  | SliceE (e1, _, _)
  | UpdE (e1, _, _)
  | ExtE (e1, _, _)
  | CompE (e1, _) -> infer_exp env e1
  | StrE _ -> error e.at "cannot infer type of record"
  | DotE (e1, atom) ->
    let tfs = as_struct_typ "expression" env Infer (infer_exp env e1) e1.at in
    let _binds, t, _prems = find_field tfs atom e1.at in
    t
  | TupE es -> TupT (List.map (infer_exp env) es) $ e.at
  | CallE (id, _) -> snd (find "function" env.defs id)
  | MixE _ -> error e.at "cannot infer type of mixin notation"
  | IterE (e1, iter) ->
    let iter' = match fst iter with ListN _ -> List | iter' -> iter' in
    IterT (infer_exp env e1, iter') $ e.at
  | OptE _ -> error e.at "cannot infer type of option"
  | TheE e1 -> as_iter_typ Opt "option" env Check (infer_exp env e1) e1.at
  | ListE _ -> error e.at "cannot infer type of list"
  | CatE _ -> error e.at "cannot infer type of concatenation"
  | CaseE _ -> error e.at "cannot infer type of case constructor"
  | SubE _ -> error e.at "cannot infer type of subsumption"


and valid_exp env e t =
  (*
  Printf.printf "[valid %s] %s  :  %s  ==  %s  {%s}\n%!"
    (string_of_region e.at) (string_of_exp e) (string_of_typ e.note) (string_of_typ t)
    (String.concat ", " (List.map (fun (x, (t, iters)) ->
      x ^ " : " ^ string_of_typ t ^ (String.concat "" (List.map string_of_iter iters))
    ) (Env.bindings env.vars)));
  *)
  equiv_typ env e.note t e.at;
  match e.it with
  | VarE id ->
    let t', dim = find "variable" env.vars id in
    equiv_typ env t' t e.at;
    if dim <> [] then
      error e.at ("use of iterated variable `" ^
        id.it ^ String.concat "" (List.map string_of_iter dim) ^
        "` outside suitable iteraton context")
  | BoolE _ | NatE _ | TextE _ ->
    let t' = infer_exp env e in
    equiv_typ env t' t e.at
  | UnE (op, e1) ->
    let t1, t' = infer_unop op in
    valid_exp env e1 (t1 $ e.at);
    equiv_typ env (t' $ e.at) t e.at
  | BinE (op, e1, e2) ->
    let t1, t2, t' = infer_binop op in
    valid_exp env e1 (t1 $ e.at);
    valid_exp env e2 (t2 $ e.at);
    equiv_typ env (t' $ e.at) t e.at
  | CmpE (op, e1, e2) ->
    let t' =
      match infer_cmpop op with
      | Some t' -> t' $ e.at
      | None -> try infer_exp env e1 with
        | _ -> infer_exp env e2
    in
    valid_exp env e1 t';
    valid_exp env e2 t';
    equiv_typ env (BoolT $ e.at) t e.at
  | IdxE (e1, e2) ->
    let t1 = infer_exp env e1 in
    let t' = as_list_typ "expression" env Infer t1 e1.at in
    valid_exp env e1 t1;
    valid_exp env e2 (NumT NatT $ e2.at);
    equiv_typ env t' t e.at
  | SliceE (e1, e2, e3) ->
    let _typ' = as_list_typ "expression" env Check t e1.at in
    valid_exp env e1 t;
    valid_exp env e2 (NumT NatT $ e2.at);
    valid_exp env e3 (NumT NatT $ e3.at)
  | UpdE (e1, p, e2) ->
    valid_exp env e1 t;
    let t2 = valid_path env p t in
    valid_exp env e2 t2
  | ExtE (e1, p, e2) ->
    valid_exp env e1 t;
    let t2 = valid_path env p t in
    let _typ21 = as_list_typ "path" env Check t2 p.at in
    valid_exp env e2 t2
  | StrE efs ->
    let tfs = as_struct_typ "record" env Check t e.at in
    valid_list valid_expfield env efs tfs e.at
  | DotE (e1, atom) ->
    let t1 = infer_exp env e1 in
    valid_exp env e1 t1;
    let tfs = as_struct_typ "expression" env Check t1 e1.at in
    let _binds, t', _prems = find_field tfs atom e1.at in
    equiv_typ env t' t e.at
  | CompE (e1, e2) ->
    let _ = as_struct_typ "record" env Check t e.at in
    valid_exp env e1 t;
    valid_exp env e2 t
  | LenE e1 ->
    let t1 = infer_exp env e1 in
    let _typ11 = as_list_typ "expression" env Infer t1 e1.at in
    valid_exp env e1 t1;
    equiv_typ env (NumT NatT $ e.at) t e.at
  | TupE es ->
    let ts = as_tup_typ "tuple" env Check t e.at in
    valid_list valid_exp env es ts e.at
  | CallE (id, e2) ->
    let t2, t' = find "function" env.defs id in
    valid_exp env e2 t2;
    equiv_typ env t' t e.at
  | MixE (op, e) ->
    let tmix = as_mix_typ "mixin notation" env Check t e.at in
    valid_expmix env op e tmix e.at
  | IterE (e1, iter) ->
    let env' = valid_iterexp env iter in
    let t1 = as_iter_typ (fst iter) "iteration" env Check t e.at in
    valid_exp env' e1 t1
  | OptE eo ->
    let t1 = as_iter_typ Opt "option" env Check t e.at in
    Option.iter (fun e1 -> valid_exp env e1 t1) eo
  | TheE e1 ->
    valid_exp env e1 (IterT (t, Opt) $ e1.at)
  | ListE es ->
    let t1 = as_iter_typ List "list" env Check t e.at in
    List.iter (fun eI -> valid_exp env eI t1) es
  | CatE (e1, e2) ->
    let _typ1 = as_iter_typ List "list" env Check t e.at in
    valid_exp env e1 t;
    valid_exp env e2 t
  | CaseE (atom, e1) ->
    let cases = as_variant_typ "case" env Check t e.at in
    let _binds, t1, _prems = find_case cases atom e1.at in
    valid_exp env e1 t1
  | SubE (e1, t1, t2) ->
    valid_typ env t1;
    valid_typ env t2;
    valid_exp env e1 t1;
    equiv_typ env t2 t e.at;
    sub_typ env t1 t2 e.at

and valid_expmix env mixop e (mixop', t) at =
  if mixop <> mixop' then
    error at (
      "mixin notation `" ^ string_of_mixop mixop ^
      "` does not match expected notation `" ^ string_of_mixop mixop' ^ "`"
    );
  valid_exp env e t

and valid_expfield env (atom1, e) (atom2, (_binds, t, _prems), _) =
  if atom1 <> atom2 then error e.at "unexpected record field";
  valid_exp env e t

and valid_path env p t : typ =
  let t' =
    match p.it with
    | RootP -> t
    | IdxP (p1, e1) ->
      let t1 = valid_path env p1 t in
      valid_exp env e1 (NumT NatT $ e1.at);
      as_list_typ "path" env Check t1 p1.at
    | SliceP (p1, e1, e2) ->
      let t1 = valid_path env p1 t in
      valid_exp env e1 (NumT NatT $ e1.at);
      valid_exp env e2 (NumT NatT $ e2.at);
      let _ = as_list_typ "path" env Check t1 p1.at in
      t1
    | DotP (p1, atom) ->
      let t1 = valid_path env p1 t in
      let tfs = as_struct_typ "path" env Check t1 p1.at in
      let _binds, t, _prems = find_field tfs atom p1.at in
      t
  in
  equiv_typ env p.note t' p.at;
  t'

and valid_iterexp env (iter, ids) : env =
  valid_iter env iter;
  let iter' =
    match iter with
    | ListN (e, Some _) -> ListN (e, None)
    | iter -> iter
  in
  List.fold_left (fun env id ->
    match find "variable" env.vars id with
    | t, iter1::iters
      when Eq.eq_iter (snd (Lib.List.split_last (iter1::iters))) iter' ->
      {env with vars =
        Env.add id.it (t, fst (Lib.List.split_last (iter1::iters))) env.vars}
    | _, iters ->
      error id.at ("iteration variable `" ^ id.it ^
        "` has incompatible dimension `" ^ id.it ^
        String.concat "" (List.map string_of_iter iters) ^
        "` in iteration `_" ^ string_of_iter iter' ^ "`")
  ) env ids


(* Premises *)

and valid_prem env prem =
  match prem.it with
  | RulePr (id, mixop, e) ->
    valid_expmix env mixop e (find "relation" env.rels id) e.at
  | IfPr e ->
    valid_exp env e (BoolT $ e.at)
<<<<<<< HEAD
  | LetPr (e1, e2, _targets) ->
=======
  | LetPr (e1, e2, _ids) ->
>>>>>>> 15db111b
    valid_exp env (CmpE (EqOp, e1, e2) $$ prem.at % (BoolT $ prem.at))  (BoolT $ prem.at)
  | ElsePr ->
    ()
  | IterPr (prem', iter) ->
    let env' = valid_iterexp env iter in
    valid_prem env' prem'


(* Definitions *)

and valid_binds env binds =
  List.iter (fun (id, t, dim) ->
    valid_typ env t;
    env.vars <- bind "variable" env.vars id (t, dim)
  ) binds


let valid_rule env mixop t rule =
  match rule.it with
  | RuleD (_id, binds, mixop', e, prems) ->
    valid_binds env binds;
    valid_expmix env mixop' e (mixop, t) e.at;
    List.iter (valid_prem env) prems;
    env.vars <- Env.empty

let valid_clause env t1 t2 clause =
  match clause.it with
  | DefD (binds, e1, e2, prems) ->
    valid_binds env binds;
    valid_exp env e1 t1;
    valid_exp env e2 t2;
    List.iter (valid_prem env) prems;
    env.vars <- Env.empty
(*
    let free_rh =
      Free.(Set.diff (Set.diff (free_exp e2).varid
        (free_exp e1).varid) (free_list free_prem prems).varid)
    in
    if free_rh <> Free.Set.empty then
      error clause.at ("definition contains unbound variable(s) `" ^
        String.concat "`, `" (Free.Set.elements free_rh) ^ "`")
*)


let infer_def env d =
  match d.it with
  | SynD (id, dt) ->
    let fwd_deftyp =
      match dt.it with NotationT _ -> fwd_deftyp_bad | _ -> fwd_deftyp_ok in
    env.typs <- bind "syntax" env.typs id fwd_deftyp
  | RelD (id, mixop, t, _rules) ->
    valid_typ_mix env mixop t d.at;
    env.rels <- bind "relation" env.rels id (mixop, t)
  | DecD (id, t1, t2, _clauses) ->
    valid_typ env t1;
    valid_typ env t2;
    env.defs <- bind "function" env.defs id (t1, t2)
  | _ -> ()


type bind = {bind : 'a. string -> 'a Env.t -> id -> 'a -> 'a Env.t}

let rec valid_def {bind} env d =
  match d.it with
  | SynD (id, dt) ->
    valid_deftyp env dt;
    env.typs <- bind "syntax" env.typs id dt;
  | RelD (id, mixop, t, rules) ->
    valid_typ_mix env mixop t d.at;
    List.iter (valid_rule env mixop t) rules;
    env.rels <- bind "relation" env.rels id (mixop, t)
  | DecD (id, t1, t2, clauses) ->
    valid_typ env t1;
    valid_typ env t2;
    List.iter (valid_clause env t1 t2) clauses;
    env.defs <- bind "function" env.defs id (t1, t2)
  | RecD ds ->
    List.iter (infer_def env) ds;
    List.iter (valid_def {bind = rebind} env) ds;
    List.iter (fun d ->
      match (List.hd ds).it, d.it with
      | HintD _, _ | _, HintD _
      | SynD _, SynD _
      | RelD _, RelD _
      | DecD _, DecD _ -> ()
      | _, _ ->
        error (List.hd ds).at (" " ^ string_of_region d.at ^
          ": invalid recursion between definitions of different sort")
    ) ds
  | HintD _ ->
    ()


(* Scripts *)

let valid ds =
  let env = new_env () in
  List.iter (valid_def {bind} env) ds<|MERGE_RESOLUTION|>--- conflicted
+++ resolved
@@ -526,11 +526,7 @@
     valid_expmix env mixop e (find "relation" env.rels id) e.at
   | IfPr e ->
     valid_exp env e (BoolT $ e.at)
-<<<<<<< HEAD
-  | LetPr (e1, e2, _targets) ->
-=======
   | LetPr (e1, e2, _ids) ->
->>>>>>> 15db111b
     valid_exp env (CmpE (EqOp, e1, e2) $$ prem.at % (BoolT $ prem.at))  (BoolT $ prem.at)
   | ElsePr ->
     ()
