--- conflicted
+++ resolved
@@ -88,7 +88,8 @@
   | UnE (_, e1) | LenE e1 | TheE e1 | MixE (_, e1)
   | DotE (e1, _) | CaseE (_, e1) ->
     free_exp e1
-  | BinE (_, e1, e2) | CmpE (_, e1, e2) | IdxE (e1, e2) | CompE (e1, e2) | CatE (e1, e2) ->
+  | BinE (_, e1, e2) | CmpE (_, e1, e2)
+  | IdxE (e1, e2) | CompE (e1, e2) | CatE (e1, e2) ->
     free_list free_exp [e1; e2]
   | SliceE (e1, e2, e3) -> free_list free_exp [e1; e2; e3]
   | OptE eo -> free_opt free_exp eo
@@ -120,11 +121,7 @@
   match prem.it with
   | RulePr (id, _op, e) -> union (free_relid id) (free_exp e)
   | IfPr e -> free_exp e
-<<<<<<< HEAD
-  | LetPr (e1, e2, _targets) -> union (free_exp e1) (free_exp e2)
-=======
   | LetPr (e1, e2, _ids) -> union (free_exp e1) (free_exp e2)
->>>>>>> 15db111b
   | ElsePr -> empty
   | IterPr (prem', iter) -> union (free_prem prem') (free_iterexp iter)
 
