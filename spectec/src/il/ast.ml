--- conflicted
+++ resolved
@@ -41,12 +41,7 @@
   | Opt                          (* `?` *)
   | List                         (* `*` *)
   | List1                        (* `+` *)
-<<<<<<< HEAD
-  | ListN of exp                 (* `^` exp *)
-  | IndexedListN of id * exp     (* `^` exp *)
-=======
   | ListN of exp * id option     (* `^` exp *)
->>>>>>> 384016dc
 
 
 (* Types *)
