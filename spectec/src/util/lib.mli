(* Things that should be in the OCaml library... *)

module List :
sig
  val take : int -> 'a list -> 'a list (* raises Failure *)
  val drop : int -> 'a list -> 'a list (* raises Failure *)
  val split : int -> 'a list -> 'a list * 'a list (* raises Failure *)
  val split_hd : 'a list -> 'a * 'a list (* raises Failure *)
  val split_last_opt : 'a list -> ('a list * 'a) option
  val split_last : 'a list -> 'a list * 'a (* raises Failure *)
  val last_opt : 'a list -> 'a option
  val last : 'a list -> 'a (* raises Failure *)
  val nub : ('a -> 'a -> bool) -> 'a list -> 'a list
  val filter_not : ('a -> bool) -> 'a list -> 'a list
<<<<<<< HEAD
  val flatten_opt : 'a option list -> 'a list option
=======
  val assoc_map : ('a -> 'b) -> ('k * 'a) list -> ('k * 'b) list
>>>>>>> 2debdbec
end

module Char :
sig
  val is_digit_ascii : char -> bool
  val is_uppercase_ascii : char -> bool
  val is_lowercase_ascii : char -> bool
  val is_letter_ascii : char -> bool
end

module String :
sig
  val implode : char list -> string
  val explode : string -> char list
end<|MERGE_RESOLUTION|>--- conflicted
+++ resolved
@@ -12,11 +12,8 @@
   val last : 'a list -> 'a (* raises Failure *)
   val nub : ('a -> 'a -> bool) -> 'a list -> 'a list
   val filter_not : ('a -> bool) -> 'a list -> 'a list
-<<<<<<< HEAD
   val flatten_opt : 'a option list -> 'a list option
-=======
   val assoc_map : ('a -> 'b) -> ('k * 'a) list -> ('k * 'b) list
->>>>>>> 2debdbec
 end
 
 module Char :
