open Util


(* Configuration *)

let name = "watsup"
let version = "0.3"


(* Flags and parameters *)

let root = ref ""

type target =
 | Check
 | Latex of Backend_latex.Config.config
 | Prose

let target = ref (Latex Backend_latex.Config.latex)

let log = ref false  (* log execution steps *)
let dst = ref false  (* patch files *)
let dry = ref false  (* dry run for patching *)
let warn = ref false (* warn about unused or reused splices *)

let srcs = ref []    (* src file arguments *)
let dsts = ref []    (* destination file arguments *)
let odst = ref ""    (* generation file argument *)

let print_elab_il = ref false
let print_final_il = ref false
let print_all_il = ref false

let pass_sub = ref false
let pass_totalize = ref false
let pass_unthe = ref false
let pass_sideconditions = ref false
let pass_animate = ref false


(* Argument parsing *)

let banner () =
  print_endline (name ^ " " ^ version ^ " generator")

let usage = "Usage: " ^ name ^ " [option] [file ...] [-p file ...]"

let add_arg source =
  let args = if !dst then dsts else srcs in args := !args @ [source]

let argspec = Arg.align
[
  "-v", Arg.Unit banner, " Show version";
  "-o", Arg.String (fun s -> odst := s), " Generate file";
  "-p", Arg.Set dst, " Patch files";
  "-d", Arg.Set dry, " Dry run (when -p) ";
  "-l", Arg.Set log, " Log execution steps";
  "-w", Arg.Set warn, " Warn about unused or multiply used splices";

  "--root", Arg.String (fun s -> root := s), " Set the root of watsup. Defaults to current directory";

  "--check", Arg.Unit (fun () -> target := Check), " Check only";
  "--latex", Arg.Unit (fun () -> target := Latex Backend_latex.Config.latex),
    " Generate Latex (default)";
  "--sphinx", Arg.Unit (fun () -> target := Latex Backend_latex.Config.sphinx),
    " Generate Latex for Sphinx";
  "--prose", Arg.Unit (fun () -> target := Prose), " Generate prose";

  "--print-il", Arg.Set print_elab_il, " Print il (after elaboration)";
  "--print-final-il", Arg.Set print_final_il, " Print final il";
  "--print-all-il", Arg.Set print_all_il, " Print il after each step";
<<<<<<< HEAD

  "--totalize", Arg.Set pass_totalize, " Run function totalization";
  "--the-elimination", Arg.Set pass_unthe, " Eliminate the ! operator in relations";
  "--sideconditions", Arg.Set pass_sideconditions, " Infer side conditoins";
  "--animate", Arg.Set pass_animate, " Animate equality conditions";

  "--prose-test", Arg.String (fun s -> Backend_al.Tester.test_name := s), " The name of .wast test file for prose-interpreter";
=======

  "--sub", Arg.Set pass_sub, " Synthesize explicit subtype coercions";
  "--totalize", Arg.Set pass_totalize, " Run function totalization";
  "--the-elimination", Arg.Set pass_unthe, " Eliminate the ! operator in relations";
  "--sideconditions", Arg.Set pass_sideconditions, " Infer side conditions";
>>>>>>> 2407bf32

  "-help", Arg.Unit ignore, "";
  "--help", Arg.Unit ignore, "";
]


(* Main *)

let log s = if !log then Printf.printf "== %s\n%!" s

let () =
  Printexc.record_backtrace true;
  try
    Arg.parse argspec add_arg usage;
    log "Parsing...";
    let el = List.concat_map Frontend.Parse.parse_file !srcs in
    log "Elaboration...";
    let il = Frontend.Elab.elab el in
    if !print_elab_il || !print_all_il then
      Printf.printf "%s\n%!" (Il.Print.string_of_script il);
    log "IL Validation...";
    Il.Validation.valid il;

    let il = if not !pass_sub then il else
      ( log "Subtype injection...";
        let il = Middlend.Sub.transform il in
        if !print_all_il then Printf.printf "%s\n%!" (Il.Print.string_of_script il);
        log "IL Validation...";
        Il.Validation.valid il;
        il
      )
    in

    let il = if not !pass_totalize then il else
      ( log "Function totalization...";
        let il = Middlend.Totalize.transform il in
        if !print_all_il then
          Printf.printf "%s\n%!" (Il.Print.string_of_script il);
        log "IL Validation...";
        Il.Validation.valid il;
        il
      )
    in

    let il = if not !pass_unthe then il else
      ( log "Option projection eliminiation";
        let il = Middlend.Unthe.transform il in
        if !print_all_il then
          Printf.printf "%s\n%!" (Il.Print.string_of_script il);
        log "IL Validation...";
        Il.Validation.valid il;
        il
      )
    in

    let il = if not !pass_sideconditions then il else
      ( log "Side condition inference";
        let il = Middlend.Sideconditions.transform il in
        if !print_all_il then
          Printf.printf "%s\n%!" (Il.Print.string_of_script il);
        log "IL Validation...";
        Il.Validation.valid il;
        il
      )
    in

    let il = if not !pass_animate then il else
      ( log "Animate";
        let il = Middlend.Animate.transform il in
        if !print_all_il then
          Printf.printf "%s\n%!" (Il.Print.string_of_script il);
        log "IL Validation...";
        Il.Validation.valid il;
        il
      )
    in

    if !print_final_il && not !print_all_il then
      Printf.printf "%s\n%!" (Il.Print.string_of_script il);

    (match !target with
    | Check -> ()
    | Latex config ->
      log "Latex Generation...";
      if !odst = "" && !dsts = [] then
        print_endline (Backend_latex.Gen.gen_string el);
      if !odst <> "" then
        Backend_latex.Gen.gen_file !odst el;
      if !dsts <> [] then (
        let env = Backend_latex.Splice.(env config el) in
        List.iter (Backend_latex.Splice.splice_file ~dry:!dry env) !dsts;
        if !warn then Backend_latex.Splice.warn env;
      );
    | Prose ->
      if not !pass_animate then
        failwith "Prose generatiron requires `--animate` flag."
      else
      log "Prose Generation...";
      let al = Backend_al.Translate.translate il in
      List.iter
        (fun algo -> Backend_al.Print.string_of_algorithm algo |> print_endline)
        al;
      (*log "AL Validation...";
      Backend_al.Validation.valid al;*)
      log "Initializing AL interprter with generated AL...";
      Backend_al.Interpreter.init al;
      log "Interpreting AL...";
      Backend_al.Tester.test_all !root
    );
    log "Complete."
  with
  | Source.Error (at, msg) ->
    prerr_endline (Source.string_of_region at ^ ": " ^ msg);
    exit 1
  | exn ->
    flush_all ();
    prerr_endline
      (Sys.argv.(0) ^ ": uncaught exception " ^ Printexc.to_string exn);
    Printexc.print_backtrace stderr;
    exit 2<|MERGE_RESOLUTION|>--- conflicted
+++ resolved
@@ -69,21 +69,14 @@
   "--print-il", Arg.Set print_elab_il, " Print il (after elaboration)";
   "--print-final-il", Arg.Set print_final_il, " Print final il";
   "--print-all-il", Arg.Set print_all_il, " Print il after each step";
-<<<<<<< HEAD
 
+  "--sub", Arg.Set pass_sub, " Synthesize explicit subtype coercions";
   "--totalize", Arg.Set pass_totalize, " Run function totalization";
   "--the-elimination", Arg.Set pass_unthe, " Eliminate the ! operator in relations";
   "--sideconditions", Arg.Set pass_sideconditions, " Infer side conditoins";
   "--animate", Arg.Set pass_animate, " Animate equality conditions";
 
   "--prose-test", Arg.String (fun s -> Backend_al.Tester.test_name := s), " The name of .wast test file for prose-interpreter";
-=======
-
-  "--sub", Arg.Set pass_sub, " Synthesize explicit subtype coercions";
-  "--totalize", Arg.Set pass_totalize, " Run function totalization";
-  "--the-elimination", Arg.Set pass_unthe, " Eliminate the ! operator in relations";
-  "--sideconditions", Arg.Set pass_sideconditions, " Infer side conditions";
->>>>>>> 2407bf32
 
   "-help", Arg.Unit ignore, "";
   "--help", Arg.Unit ignore, "";
