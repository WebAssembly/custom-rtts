open Util
open Source
open El.Ast
open El.Convert
open Config


(* Errors *)

let error at msg = Source.error at "latex generation" msg


(* Environment *)

module Set = Set.Make(String)
module Map = Map.Make(String)

type rel_sort = TypingRel | ReductionRel

type env =
  { config : config;
    vars : Set.t ref;
    show_syn : exp list Map.t ref;
    show_gram : exp list Map.t ref;
    show_var : exp list Map.t ref;
    show_rel : exp list Map.t ref;
    show_def : exp list Map.t ref;
    show_case : exp list Map.t ref;
    show_field : exp list Map.t ref;
    desc_syn : exp list Map.t ref;
    desc_gram : exp list Map.t ref;
    deco_syn : bool;
    deco_rule : bool;
    current_rel : string;
  }

let new_env config =
  { config;
    vars = ref Set.empty;
    show_syn = ref Map.empty;
    show_gram = ref Map.empty;
    show_var = ref Map.empty;
    show_rel = ref Map.empty;
    show_def = ref Map.empty;
    show_case = ref Map.empty;
    show_field = ref Map.empty;
    desc_syn = ref Map.empty;
    desc_gram = ref Map.empty;
    deco_syn = false;
    deco_rule = false;
    current_rel = "";
  }

let with_syntax_decoration b env = {env with deco_syn = b}
let with_rule_decoration b env = {env with deco_rule = b}


let env_hints name map id hints =
  List.iter (fun {hintid; hintexp} ->
    if hintid.it = name then
    let exps = match Map.find_opt id !map with Some exps -> exps | None -> [] in
    map := Map.add id (hintexp::exps) !map
  ) hints

let env_typfield env = function
  | Elem (Atom id, _, hints) -> env_hints "show" env.show_field id hints
  | _ -> ()

let env_typcase env = function
  | Elem (Atom id, _, hints) -> env_hints "show" env.show_case id hints
  | _ -> ()

let env_typ env t =
  match t.it with
  | StrT tfs -> List.iter (env_typfield env) tfs
  | CaseT (_, _, tcases, _) -> List.iter (env_typcase env) tcases
  | _ -> ()  (* TODO: this assumes that types structs & variants aren't nested *)

let env_hintdef env hd =
  match hd.it with
  | AtomH (id, hints) ->
    env_hints "show" env.show_field id.it hints;
    env_hints "show" env.show_case id.it hints
  | SynH (id1, id2, hints) ->
    let id = if id2.it = "" then id1.it else id1.it ^ "/" ^ id2.it in
    env_hints "desc" env.desc_syn id hints;
    env_hints "show" env.show_syn id1.it hints;
    env_hints "show" env.show_var id1.it hints
  | GramH (id1, id2, hints) ->
    let id = if id2.it = "" then id1.it else id1.it ^ "/" ^ id2.it in
    env_hints "desc" env.desc_gram id hints;
    env_hints "show" env.show_gram id1.it hints
  | RelH (id, hints) -> env_hints "show" env.show_rel id.it hints
  | VarH (id, hints) -> env_hints "show" env.show_var id.it hints
  | DecH (id, hints) -> env_hints "show" env.show_def id.it hints

let env_def env d =
  match d.it with
  | FamD (id, _ps, hints) ->
    env.vars := Set.add id.it !(env.vars);
    env_hintdef env (SynH (id, "" $ id.at, hints) $ d.at);
    env_hintdef env (VarH (id, hints) $ d.at)
  | SynD (id1, id2, _args, t, hints) ->
    env.vars := Set.add id1.it !(env.vars);
    env_hintdef env (SynH (id1, id2, hints) $ d.at);
    env_hintdef env (VarH (id1, hints) $ d.at);
    env_typ env t
  | GramD (id1, id2, _ps, _t, _gram, hints) ->
    env_hintdef env (GramH (id1, id2, hints) $ d.at)
  | RelD (id, _t, hints) -> env_hintdef env (RelH (id, hints) $ d.at)
  | VarD (id, _t, hints) ->
    env.vars := Set.add id.it !(env.vars);
    env_hintdef env (VarH (id, hints) $ d.at)
  | DecD (id, _as, _e, hints) -> env_hintdef env (DecH (id, hints) $ d.at)
  | RuleD _ | DefD _ | SepD -> ()
  | HintD hd -> env_hintdef env hd

let env config script : env =
  let env = new_env config in
  List.iter (env_def env) script;
  env


(* Helpers *)

let concat = String.concat
let suffix s f x = f x ^ s
let space f x = " " ^ f x ^ " "

let rec has_nl = function
  | [] -> false
  | Nl::_ -> true
  | _::xs -> has_nl xs

let rec concat_map_nl sep br f = function
  | [] -> ""
  | [Elem x] -> f x
  | (Elem x)::xs -> f x ^ sep ^ concat_map_nl sep br f xs
  | Nl::xs -> br ^ concat_map_nl sep br f xs

let rec altern_map_nl sep br f = function
  | [] -> ""
  | [Elem x] -> f x
  | (Elem x)::Nl::xs -> f x ^ br ^ altern_map_nl sep br f xs
  | (Elem x)::xs -> f x ^ sep ^ altern_map_nl sep br f xs
  | Nl::xs -> br ^ altern_map_nl sep br f xs

let strip_nl = function
  | Nl::xs -> xs
  | xs -> xs


let as_paren_exp e =
  match e.it with
  | ParenE (e1, _) -> e1
  | _ -> e

let as_tup_exp e =
  match e.it with
  | TupE es -> es
  | _ -> [e]

let rec fuse_exp e deep =
  match e.it with
  | ParenE (e1, b) when deep -> ParenE (fuse_exp e1 false, b) $ e.at
  | IterE (e1, iter) -> IterE (fuse_exp e1 deep, iter) $ e.at
  | SeqE (e1::es) -> List.fold_left (fun e1 e2 -> FuseE (e1, e2) $ e.at) e1 es
  | _ -> e


(* Show expansions *)

exception Arity_mismatch

let render_exp_fwd = ref (fun _ -> assert false)
let render_arg_fwd = ref (fun _ -> assert false)
let render_args_fwd = ref (fun _ -> assert false)

let rec expand_iter args i iter =
  match iter with
  | Opt | List | List1 -> iter
  | ListN (e, id_opt) -> ListN (expand_exp args i e, id_opt)

and expand_exp args i e =
  (match e.it with
  | AtomE _ | BoolE _ | NatE _ | TextE _ | EpsE -> e.it
  | VarE (id, args') -> VarE (id, List.map (expand_arg args i) args')
  | UnE (op, e) -> UnE (op, expand_exp args i e)
  | BinE (e1, op, e2) ->
    let e1' = expand_exp args i e1 in
    let e2' = expand_exp args i e2 in
    BinE (e1', op, e2')
  | CmpE (e1, op, e2) ->
    let e1' = expand_exp args i e1 in
    let e2' = expand_exp args i e2 in
    CmpE (e1', op, e2')
  | SeqE es -> SeqE (List.map (expand_exp args i) es)
  | IdxE (e1, e2) ->
    let e1' = expand_exp args i e1 in
    let e2' = expand_exp args i e2 in
    IdxE (e1', e2')
  | SliceE (e1, e2, e3) ->
    let e1' = expand_exp args i e1 in
    let e2' = expand_exp args i e2 in
    let e3' = expand_exp args i e3 in
    SliceE (e1', e2', e3')
  | UpdE (e1, p, e2) ->
    let e1' = expand_exp args i e1 in
    let p' = expand_path args i p in
    let e2' = expand_exp args i e2 in
    UpdE (e1', p', e2')
  | ExtE (e1, p, e2) ->
    let e1' = expand_exp args i e1 in
    let p' = expand_path args i p in
    let e2' = expand_exp args i e2 in
    ExtE (e1', p', e2')
  | StrE efs -> StrE (map_nl_list (expand_expfield args i) efs)
  | DotE (e, atom) -> DotE (expand_exp args i e, atom)
  | CommaE (e1, e2) ->
    let e1' = expand_exp args i e1 in
    let e2' = expand_exp args i e2 in
    CommaE (e1', e2')
  | CompE (e1, e2) ->
    let e1' = expand_exp args i e1 in
    let e2' = expand_exp args i e2 in
    CompE (e1', e2')
  | LenE e -> LenE (expand_exp args i e)
  | SizeE id -> SizeE id
  | ParenE (e, b) -> ParenE (expand_exp args i e, b)
  | TupE es -> TupE (List.map (expand_exp args i) es)
  | InfixE (e1, atom, e2) ->
    let e1' = expand_exp args i e1 in
    let e2' = expand_exp args i e2 in
    InfixE (e1', atom, e2')
  | BrackE (l, e1, r) -> BrackE (l, expand_exp args i e1, r)
  | CallE (id, args') -> CallE (id, List.map (expand_arg args i) args')
  | IterE (e1, iter) ->
    let e1' = expand_exp args i e1 in
    let iter' = expand_iter args i iter in
    IterE (e1', iter')
  | TypE (e1, t) -> TypE (expand_exp args i e1, t)
  | HoleE (u, `Num j) ->
    (match List.nth_opt args j with
    | None -> raise Arity_mismatch
    | Some arg -> i := j + 1;
      if u = `Use then CallE ("" $ e.at, [arg]) else SeqE []
    )
  | HoleE (u, `Next) -> (expand_exp args i (HoleE (u, `Num !i) $ e.at)).it
  | HoleE (u, `Rest) ->
    let args' = try Lib.List.drop !i args with Failure _ -> raise Arity_mismatch in
    i := List.length args;
    if u = `Use then CallE ("" $ e.at, args') else SeqE []
  | FuseE (e1, e2) ->
    let e1' = expand_exp args i e1 in
    let e2' = expand_exp args i e2 in
    FuseE (e1', e2')
  ) $ e.at

and expand_expfield args i (atom, e) =
  (atom, expand_exp args i e)

and expand_path args i p =
  (match p.it with
  | RootP -> RootP
  | IdxP (p1, e1) ->
    let p1' = expand_path args i p1 in
    let e1' = expand_exp args i e1 in
    IdxP (p1', e1')
  | SliceP (p1, e1, e2) ->
    let p1' = expand_path args i p1 in
    let e1' = expand_exp args i e1 in
    let e2' = expand_exp args i e2 in
    SliceP (p1', e1', e2')
  | DotP (p1, atom) -> DotP (expand_path args i p1, atom)
  ) $ p.at

and expand_arg args i a =
  ref (match !(a.it) with
  | ExpA e -> ExpA (expand_exp args i e)
  | a' -> a'
  ) $ a.at


(* Attempt to show-expand the application `id(args)`, using the hints `show`,
 * and the function `render` for rendering the resulting expression.
 * If no hint can be found, fall back to the default of rendering `f`.
 *)
let render_expand render env (show : exp list Map.t ref) id args f =
  match Map.find_opt id.it !show with
  | None -> f ()
  | Some showexps ->
    let rec attempt = function
      | [] -> f ()
      | showexp::showexps' ->
        try
          let e = expand_exp args (ref 0) showexp in
          (* Avoid cyclic expansion *)
          show := Map.remove id.it !show;
          Fun.protect (fun () -> render env e)
            ~finally:(fun () -> show := Map.add id.it showexps !show)
        with Arity_mismatch -> attempt showexps'
          (* HACK: Ignore arity mismatches, such that overloading notation works,
           * e.g., using CONST for both instruction and relation. *)
    in attempt showexps

let ends_sub id = id <> "" && id.[String.length id - 1] = '_'
let chop_sub id = String.sub id 0 (String.length id - 1)

(* Render the application `id(args)`, using the hints `show`,
 * and the function `render_id`, `render_exp` for rendering the id and
 * possible show expansion results, respectively.
 *)
let render_apply render_id render_exp env show id args =
  render_expand render_exp env show id args
    (fun () ->
      match args with
      | arg::args when ends_sub id.it ->
        (* Handle subscripting *)
        "{" ^ render_id env (chop_sub id.it $ id.at) ^
        "}_{" ^ !render_arg_fwd env arg ^ "}" ^ !render_args_fwd env args
      | args -> render_id env id ^ !render_args_fwd env args
    )


(* Identifiers *)

let is_digit c = '0' <= c && c <= '9'
let is_upper c = 'A' <= c && c <= 'Z'
let lower = String.lowercase_ascii

let rec chop_tick id =
  if id.[String.length id - 1] <> '\'' then id else
  chop_tick (String.sub id 0 (String.length id - 1))

let rec chop_sub_exp e =
  match e.it with
  | VarE (id, []) when ends_sub id.it -> Some (VarE (chop_sub id.it $ id.at, []) $ e.at)
  | AtomE (Atom "_") -> Some (SeqE [] $ e.at)
  | AtomE (Atom id) when ends_sub id -> Some (AtomE (Atom (chop_sub id)) $ e.at)
  | FuseE (e1, e2) ->
    (match chop_sub_exp e2 with
    | Some e2' -> Some (FuseE (e1, e2') $ e.at)
    | None -> None
    )
  | _ -> None

let dash_id = Str.(global_replace (regexp "-") "{-}")
let quote_id = Str.(global_replace (regexp "_") "\\_")
let shrink_id = Str.(global_replace (regexp "[0-9]+") "{\\\\scriptstyle\\0}")

let id_style = function
  | `Var -> "\\mathit"
  | `Func -> "\\mathrm"
  | `Atom -> "\\mathsf"
  | `Token -> "\\mathtt"

let render_id' env style id =
  if env.config.macros_for_ids then
    "\\" ^ id
  else
    id_style style ^ "{" ^ shrink_id id ^ "}"

let rec render_id_sub env style show at = function
  | [] -> ""
  | ""::ss -> render_id_sub env style show at ss
  | s::ss when style = `Var && is_upper s.[0] && not (Set.mem (chop_tick s) !(env.vars)) ->
    render_id_sub env `Atom show at (lower s :: ss)  (* subscripts may be atoms *)
  | s1::""::ss -> render_id_sub env style show at (s1::ss)
  | s1::s2::ss when style = `Atom && is_upper s2.[0] ->
    render_id_sub env `Atom show at ((s1 ^ "_" ^ lower s2)::ss)
  | s::ss ->
    let rec find_ticks i =
      if i > 0 && s.[i - 1] = '\'' then find_ticks (i - 1) else i
    in
    let n = String.length s in
    let i = find_ticks n in
    let s' = String.sub s 0 i in
    let s'' =
      if String.for_all is_digit s' then s' else
      render_expand !render_exp_fwd env show
        (s' $ at) [] (fun () -> render_id' env style s')
    in
    "{" ^ (if i = n then s'' else s'' ^ String.sub s i (n - i)) ^ "}" ^
    (if ss = [] then "" else "_{" ^ render_id_sub env `Var env.show_var at ss ^ "}")

let render_id env style show id =
  render_id_sub env style show id.at (String.split_on_char '_' id.it)

let render_synid env id = render_id env `Var env.show_syn id
let render_varid env id = render_id env `Var env.show_var id
let render_defid env id = render_id env `Func (ref Map.empty) id
let render_gramid env id = render_id env `Token env.show_gram
  (* TODO: HACK for now *)
  (let len = String.length id.it in
  if len > 1 && is_upper id.it.[0] then String.sub id.it 1 (len - 1) $ id.at else id)

let render_atomid env id =
  render_id' env `Atom (quote_id (lower id))

let render_ruleid env id1 id2 =
  let id1' =
    match Map.find_opt id1.it !(env.show_rel) with
    | None -> id1.it
    | Some [] -> assert false
    | Some ({it = TextE s; _}::_) -> s
    | Some ({at; _}::_) ->
      error at "malformed `show` hint for relation"
  in
  let id2' = if id2.it = "" then "" else "-" ^ id2.it in
  "\\textsc{\\scriptsize " ^ dash_id (quote_id (id1' ^ id2')) ^ "}"

let render_rule_deco env pre id1 id2 post =
  if not env.deco_rule then "" else
  pre ^ "{[" ^ render_ruleid env id1 id2 ^ "]}" ^ post


(* Operators *)

let render_atom env = function
  | Atom id when id.[0] = '_' && id <> "_" -> ""
  | Atom id -> render_atomid env id
  | Infinity -> "\\infty"
  | Bot -> "\\bot"
  | Top -> "\\top"
  | Dot -> "."
  | Dot2 -> ".."
  | Dot3 -> "\\dots"
  | Semicolon -> ";"
  | Backslash -> "\\setminus"
  | In -> "\\in"
  | Arrow -> "\\rightarrow"
  | Arrow2 -> "\\Rightarrow"
  | Colon -> ":"
  | Sub -> "\\leq"
  | Sup -> "\\geq"
  | Assign -> ":="
  | Equiv -> "\\equiv"
  | Approx -> "\\approx"
  | SqArrow -> "\\hookrightarrow"
  | SqArrowStar -> "\\hookrightarrow^\\ast"
  | Prec -> "\\prec"
  | Succ -> "\\succ"
  | Tilesturn -> "\\dashv"
  | Turnstile ->
    if env.config.macros_for_vdash then
      "\\vdash" ^ env.current_rel
    else
      "\\vdash"
  | Quest -> "{}^?"
  | Plus -> "{}^+"
  | Star -> "{}^\\ast"
  | Comma -> ","
  | Bar -> "\\mid"
  | LParen -> "("
  | RParen -> ")"
  | LBrack -> "["
  | RBrack -> "]"
  | LBrace -> "\\{"
  | RBrace -> "\\}"

let render_unop = function
  | NotOp -> "\\neg"
  | PlusOp -> "+"
  | MinusOp -> "-"

let render_binop = function
  | AndOp -> "\\land"
  | OrOp -> "\\lor"
  | ImplOp -> "\\Rightarrow"
  | EquivOp -> "\\Leftrightarrow"
  | AddOp -> "+"
  | SubOp -> "-"
  | MulOp -> "\\cdot"
  | DivOp -> "/"
  | ExpOp -> assert false

let render_cmpop = function
  | EqOp -> "="
  | NeOp -> "\\neq"
  | LtOp -> "<"
  | GtOp -> ">"
  | LeOp -> "\\leq"
  | GeOp -> "\\geq"

let render_dots = function
  | Dots -> [Elem "\\dots"]
  | NoDots -> []


(* Iteration *)

let rec render_iter env = function
  | Opt -> "^?"
  | List -> "^\\ast"
  | List1 -> "^{+}"
  | ListN ({it = ParenE (e, _); _}, None) | ListN (e, None) ->
    "^{" ^ render_exp env e ^ "}"
  | ListN (e, Some id) ->
    "^{" ^ render_varid env id ^ "<" ^ render_exp env e ^ "}"


(* Types *)

and render_typ env t =
  match t.it with
  | StrT tfs ->
    "\\{\\; " ^
    "\\begin{array}[t]{@{}l@{}l@{}}\n" ^
    concat_map_nl ",\\; " "\\\\\n  " (render_typfield env) tfs ^ " \\;\\}" ^
    "\\end{array}"
  | CaseT (dots1, ts, tcases, dots2) ->
    altern_map_nl " ~|~ " " \\\\ &&|&\n" Fun.id
      (render_dots dots1 @ map_nl_list (render_typ env) ts @
        map_nl_list (render_typcase env) tcases @ render_dots dots2)
  | RangeT tes ->
    altern_map_nl " ~|~ " "\\\\ &&|&\n" (render_typenum env) tes
  | _ ->
    render_exp env (exp_of_typ t)


and render_typfield env (atom, (t, prems), _hints) =
  render_fieldname env atom t.at ^ "~" ^ render_typ env t ^
  if prems = [] then "" else render_conditions env "&&&&" prems

and render_typcase env (_atom, (t, prems), _hints) =
  render_typ env t ^
  if prems = [] then "" else render_conditions env "&&&&" prems

and render_typenum env (e, eo) =
  render_exp env e ^
  match eo with
  | None -> ""
  | Some e2 -> " ~|~ \\dots ~|~ " ^ render_exp env e2


(* Expressions *)

and render_exp env e =
  (*
  Printf.printf "[render %s] %s\n%!"
    (string_of_region e.at) (El.Print.string_of_exp e);
  *)
  match e.it with
  | VarE (id, args) ->
    render_apply render_varid render_exp env env.show_syn id args
  | BoolE b -> render_atom env (Atom (string_of_bool b))
  | NatE (DecOp, n) -> string_of_int n
  | NatE (HexOp, n) ->
    let fmt : (_, _, _) format =
      if n < 0x100 then "%02X" else
      if n < 0x10000 then "%04X" else
      "%X"
    in "\\mathtt{0x" ^ Printf.sprintf fmt n ^ "}"
  | NatE (CharOp, n) ->
    let fmt : (_, _, _) format =
      if n < 0x100 then "%02X" else
      if n < 0x10000 then "%04X" else
      "%X"
    in "\\mathrm{U{+}" ^ Printf.sprintf fmt n ^ "}"
  | TextE t -> "``" ^ t ^ "''"
  | UnE (op, e2) -> "{" ^ render_unop op ^ render_exp env e2 ^ "}"
  | BinE (e1, ExpOp, ({it = ParenE (e2, _); _ } | e2)) ->
    "{" ^ render_exp env e1 ^ "^{" ^ render_exp env e2 ^ "}}"
  | BinE (e1, op, e2) ->
    render_exp env e1 ^ space render_binop op ^ render_exp env e2
  | CmpE (e1, op, e2) ->
    render_exp env e1 ^ space render_cmpop op ^ render_exp env e2
  | EpsE -> "\\epsilon"
  | AtomE atom ->
    render_expand render_exp env env.show_case (El.Print.string_of_atom atom $ e.at) []
      (fun () -> render_atom env atom)
  | SeqE ({it = AtomE atom; at; _}::es) ->
    let args = List.map arg_of_exp es in
    render_expand render_exp env env.show_case (El.Print.string_of_atom atom $ at) args
      (fun () ->
        match atom, es with
        | Atom id, e1::es2 when ends_sub id ->
          (* Handle subscripting *)
          "{" ^ render_atomid env (chop_sub id) ^
          "}_{" ^ render_exps "," env (as_tup_exp e1) ^ "}" ^
          (if es2 = [] then "" else "\\," ^ render_exps "~" env es2)
        | _ ->
          let s1 = render_atom env atom in
          let s2 = render_exps "~" env es in
          assert (s1 <> "" || s2 <> "");
          if s1 <> "" && s2 <> "" then s1 ^ "~" ^ s2 else s1 ^ s2
      )
  (* Hack for binop_nt *)
  | SeqE (e1::e2::es) when chop_sub_exp e1 <> None ->
    "{" ^ render_exp env (Option.get (chop_sub_exp e1)) ^ "}_{" ^
      render_exps "," env (as_tup_exp e2) ^ "}" ^
      (if es = [] then "" else "\\," ^ render_exp env (SeqE es $ e.at))
  | SeqE es -> render_exps "~" env es
  | IdxE (e1, e2) -> render_exp env e1 ^ "[" ^ render_exp env e2 ^ "]"
  | SliceE (e1, e2, e3) ->
    render_exp env e1 ^
      "[" ^ render_exp env e2 ^ " : " ^ render_exp env e3 ^ "]"
  | UpdE (e1, p, e2) ->
    render_exp env e1 ^
      "[" ^ render_path env p ^ " = " ^ render_exp env e2 ^ "]"
  | ExtE (e1, p, e2) ->
    render_exp env e1 ^
      "[" ^ render_path env p ^ " = .." ^ render_exp env e2 ^ "]"
  | StrE efs ->
    "\\{ " ^
    "\\begin{array}[t]{@{}l@{}}\n" ^
    concat_map_nl ",\\; " "\\\\\n  " (render_expfield env) efs ^ " \\}" ^
    "\\end{array}"
  | DotE (e1, atom) -> render_exp env e1 ^ "." ^ render_fieldname env atom e.at
  | CommaE (e1, e2) -> render_exp env e1 ^ ", " ^ render_exp env e2
  | CompE (e1, e2) -> render_exp env e1 ^ " \\oplus " ^ render_exp env e2
  | LenE e1 -> "{|" ^ render_exp env e1 ^ "|}"
  | SizeE id -> "||" ^ render_gramid env id ^ "||"
  | ParenE ({it = SeqE [{it = AtomE atom; _}; _]; _} as e1, _) when render_atom env atom = "" ->
    render_exp env e1
  | ParenE (e1, _) -> "(" ^ render_exp env e1 ^ ")"
  | TupE es -> "(" ^ render_exps ",\\, " env es ^ ")"
  | InfixE ({it = SeqE []; _}, atom, e2) ->
    "{" ^ space (render_atom env) atom ^ "}\\;" ^ render_exp env e2
  | InfixE (e1, atom, e2) ->
    render_exp env e1 ^ space (render_atom env) atom ^ render_exp env e2
  | BrackE (l, e1, r) ->
    render_atom env l ^ render_exp env e1 ^ render_atom env r
  | CallE (id, [arg]) when id.it = "" -> (* expansion result only *)
    render_arg env arg
  | CallE (id, args) when id.it = "" ->  (* expansion result only *)
    render_args env args
  | CallE (id, args) ->
    render_apply render_defid render_exp env env.show_def id args
  | IterE (e1, iter) -> "{" ^ render_exp env e1 ^ render_iter env iter ^ "}"
  | TypE ({it = VarE ({it = ""; _}, []); _}, t) ->
    (* HACK for rendering shorthand parameters that have been turned into args
     * with arg_of_param, for use in render_apply. *)
    render_typ env t
  | TypE (e1, _) -> render_exp env e1
  | FuseE (e1, e2) ->
    (* Hack for printing t.LOADn_sx *)
    let e2' = as_paren_exp (fuse_exp e2 true) in
    "{" ^ render_exp env e1 ^ "}" ^ "{" ^ render_exp env e2' ^ "}"
  | HoleE _ -> assert false

and render_exps sep env es =
  concat sep (List.filter ((<>) "") (List.map (render_exp env) es))

and render_expfield env (atom, e) =
  render_fieldname env atom e.at ^ "~" ^ render_exp env e

and render_path env p =
  match p.it with
  | RootP -> ""
  | IdxP (p1, e) -> render_path env p1 ^ "[" ^ render_exp env e ^ "]"
  | SliceP (p1, e1, e2) ->
    render_path env p1 ^ "[" ^ render_exp env e1 ^ " : " ^ render_exp env e2 ^ "]"
  | DotP ({it = RootP; _}, atom) -> render_fieldname env atom p.at
  | DotP (p1, atom) ->
    render_path env p1 ^ "." ^ render_fieldname env atom p.at

and render_fieldname env atom at =
  render_expand render_exp env env.show_field (El.Print.string_of_atom atom $ at) []
    (fun () -> render_atom env atom)


(* Premises *)

and render_prem env prem =
  match prem.it with
  | RulePr (id, e) -> render_exp {env with current_rel = id.it} e
  | IfPr e -> render_exp env e
  | ElsePr -> error prem.at "misplaced `otherwise` premise"
  | IterPr ({it = IterPr _; _} as prem', iter) ->
    "{" ^ render_prem env prem' ^ "}" ^ render_iter env iter
  | IterPr (prem', iter) ->
    "(" ^ render_prem env prem' ^ ")" ^ render_iter env iter

and word s = "\\mbox{" ^ s ^ "}"

and render_conditions env tabs = function
  | [] -> " & "
  | [Elem {it = ElsePr; _}] -> " &\\quad\n  " ^ word "otherwise"
  | (Elem {it = ElsePr; _})::prems ->
    " &\\quad\n  " ^ word "otherwise, if" ^ "~" ^
    concat_map_nl (" \\\\\n " ^ tabs ^ "\\quad {\\land}~") "" (render_prem env) prems
  | prems ->
    " &\\quad\n  " ^ word "if" ^ "~" ^
    concat_map_nl (" \\\\\n " ^ tabs ^ "\\quad {\\land}~") "" (render_prem env) prems


(* Grammars *)

and render_exp_as_sym env e =
  render_sym env (sym_of_exp e)

and render_sym env g =
  match g.it with
  | VarG (id, args) ->
    render_apply render_gramid render_exp_as_sym env env.show_gram id args
  | NatG (DecOp, n) -> string_of_int n
  | NatG (HexOp, n) ->
    let fmt : (_, _, _) format =
      if n < 0x100 then "%02X" else
      if n < 0x10000 then "%04X" else
      "%X"
    in "\\mathtt{0x" ^ Printf.sprintf fmt n ^ "}"
  | NatG (CharOp, n) ->
    let fmt : (_, _, _) format =
      if n < 0x100 then "%02X" else
      if n < 0x10000 then "%04X" else
      "%X"
    in "\\mathrm{U{+}" ^ Printf.sprintf fmt n ^ "}"
  | TextG t -> "`" ^ t ^ "'"
  | EpsG -> "\\epsilon"
  | SeqG gs -> render_syms "~" env gs
  | AltG gs -> render_syms " ~|~ " env gs
  | RangeG (g1, g2) ->
    render_sym env g1 ^ " ~|~ \\dots ~|~ " ^ render_sym env g2
  | ParenG g1 -> "(" ^ render_sym env g1 ^ ")"
  | TupG gs -> "(" ^ concat ", " (List.map (render_sym env) gs) ^ ")"
  | IterG (g1, iter) -> "{" ^ render_sym env g1 ^ render_iter env iter ^ "}"
  | ArithG e -> render_exp env e
  | AttrG (e, g1) -> render_exp env e ^ "{:}" ^ render_sym env g1
  | FuseG (g1, g2) ->
    "{" ^ render_sym env g1 ^ "}" ^ "{" ^ render_sym env g2 ^ "}"

and render_syms sep env gs =
  altern_map_nl sep " \\\\ &&&" (render_sym env) gs

and render_prod env prod =
  let (g, e, prems) = prod.it in
  render_sym env g ^ " &\\Rightarrow& " ^ render_exp env e ^
    if prems = [] then "" else render_conditions env "&&&&&&" prems

and render_gram env gram =
  let (dots1, prods, dots2) = gram.it in
  altern_map_nl " ~|~ " " \\\\ &&|&\n" Fun.id
    ( render_dots dots1 @
      map_nl_list (render_prod env) prods @
      render_dots dots2
    )


(* Definitions *)

and render_arg env arg =
  match !(arg.it) with
  | ExpA e -> render_exp env e
  | SynA t -> render_typ env t
  | GramA g -> render_sym env g

and render_args env args =
  match List.map (render_arg env) args with
  | [] -> ""
  | ss -> "(" ^ concat ", " ss ^ ")"

let render_param env p =
  match p.it with
  | ExpP (id, t) -> if id.it = "" then render_typ env t else render_varid env id
  | SynP id -> render_synid env id
  | GramP (id, _t) -> render_gramid env id

let _render_params env = function
  | [] -> ""
  | ps -> "(" ^ concat ", " (List.map (render_param env) ps) ^ ")"

let () = render_exp_fwd := render_exp
let () = render_arg_fwd := render_arg
let () = render_args_fwd := render_args


let merge_typ t1 t2 =
  match t1.it, t2.it with
  | CaseT (dots1, ids1, cases1, _), CaseT (_, ids2, cases2, dots2) ->
    CaseT (dots1, ids1 @ strip_nl ids2, cases1 @ strip_nl cases2, dots2) $ t1.at
  | _, _ -> assert false

let merge_gram gram1 gram2 =
  match gram1.it, gram2.it with
  | (dots1, prods1, _), (_, prods2, dots2) ->
    (dots1, prods1 @ strip_nl prods2, dots2) $ gram1.at

let rec merge_syndefs = function
  | [] -> []
  | {it = SynD (id1, _, ps, t1, _); at; _}::
    {it = SynD (id2, _, _ps, t2, _); _}::ds when id1.it = id2.it ->
    let d' = SynD (id1, "" $ no_region, ps, merge_typ t1 t2, []) $ at in
    merge_syndefs (d'::ds)
  | d::ds ->
    d :: merge_syndefs ds

let rec merge_gramdefs = function
  | [] -> []
  | {it = GramD (id1, _, ps, t, gram1, _); at; _}::
    {it = GramD (id2, _, _ps, _t, gram2, _); _}::ds when id1.it = id2.it ->
    let d' = GramD (id1, "" $ no_region, ps, t, merge_gram gram1 gram2, []) $ at in
    merge_gramdefs (d'::ds)
  | d::ds ->
    d :: merge_gramdefs ds

let string_of_desc = function
  | Some ({it = TextE s; _}::_) -> Some s
  | Some ({at; _}::_) -> error at "malformed description hint"
  | _ -> None

let render_syndeco env id =
  match env.deco_syn, string_of_desc (Map.find_opt id.it !(env.desc_syn)) with
  | true, Some s -> "\\mbox{(" ^ s ^ ")} & "
  | _ -> "& "

let render_syndef env d =
  match d.it with
<<<<<<< HEAD
  | SynD (id1, _id2, args, t, _) ->
    render_syndeco env id1 ^
    render_apply render_synid render_exp env env.show_syn id1 args ^
    " &::=& " ^ render_typ env t
=======
  | SynD (id1, _id2, ps, t, _) ->
    let args = List.map arg_of_param ps in
    render_syndeco env id1 ^
    render_apply render_synid render_exp env env.show_syn id1 args ^
      " &::=& " ^ render_typ env t
>>>>>>> 5b0538c0
  | _ -> assert false

let render_gramdef env d =
  match d.it with
  | GramD (id1, _id2, ps, _t, gram, _) ->
    let args = List.map arg_of_param ps in
    "& " ^ render_apply render_gramid render_exp_as_sym env env.show_gram id1 args ^
      " &::=& " ^ render_gram env gram
  | _ -> assert false

let render_ruledef env d =
  match d.it with
  | RuleD (id1, id2, e, prems) ->
    "\\frac{\n" ^
      (if has_nl prems then "\\begin{array}{@{}c@{}}\n" else "") ^
      altern_map_nl " \\qquad\n" " \\\\\n" (suffix "\n" (render_prem env)) prems ^
      (if has_nl prems then "\\end{array}\n" else "") ^
    "}{\n" ^
      render_exp {env with current_rel = id1.it} e ^ "\n" ^
    "}" ^
    render_rule_deco env " \\, " id1 id2 ""
  | _ -> failwith "render_ruledef"


let render_reddef env d =
  match d.it with
  | RuleD (id1, id2, e, prems) ->
    let e1, op, e2 =
      match e.it with
      | InfixE (e1, op, e2) -> e1, op, e2
      | _ -> error e.at "unrecognized format for reduction rule"
    in
    render_rule_deco env "" id1 id2 " \\quad " ^ "& " ^
      render_exp env e1 ^ " &" ^ render_atom env op ^ "& " ^
        render_exp env e2 ^ render_conditions env "&&&&" prems
  | _ -> failwith "render_reddef"

let render_funcdef env d =
  match d.it with
  | DefD (id1, args, e, prems) ->
    render_exp env (CallE (id1, args) $ d.at) ^ " &=& " ^
      render_exp env e ^ render_conditions env "&&&" prems
  | _ -> failwith "render_funcdef"

let rec render_sep_defs ?(sep = " \\\\\n") ?(br = " \\\\[0.8ex]\n") f = function
  | [] -> ""
  | {it = SepD; _}::ds -> "{} \\\\[-2ex]\n" ^ render_sep_defs ~sep ~br f ds
  | d::{it = SepD; _}::ds -> f d ^ br ^ render_sep_defs ~sep ~br f ds
  | d::ds -> f d ^ sep ^ render_sep_defs ~sep ~br f ds


let rec classify_rel e : rel_sort option =
  match e.it with
  | InfixE (_, Turnstile, _) -> Some TypingRel
  | InfixE (_, (SqArrow | SqArrowStar | Approx), _) -> Some ReductionRel
  | InfixE (e1, _, e2) ->
    (match classify_rel e1 with
    | None -> classify_rel e2
    | some -> some
    )
  | _ -> None


let rec render_defs env = function
  | [] -> ""
  | d::ds' as ds ->
    match d.it with
    | SynD _ ->
      let ds' = merge_syndefs ds in
      let deco = if env.deco_syn then "l" else "l@{}" in
      "\\begin{array}{@{}" ^ deco ^ "rrl@{}l@{}}\n" ^
        render_sep_defs (render_syndef env) ds' ^
      "\\end{array}"
    | GramD _ ->
      let ds' = merge_gramdefs ds in
      "\\begin{array}{@{}l@{}rrlll@{}l@{}}\n" ^
        render_sep_defs (render_gramdef env) ds' ^
      "\\end{array}"
    | RelD (id, t, _hints) ->
      "\\boxed{" ^
        render_typ {env with current_rel = id.it} t ^
      "}" ^
      (if ds' = [] then "" else " \\; " ^ render_defs env ds')
    | RuleD (_, _, e, _) ->
      (match classify_rel e with
      | Some TypingRel ->
        "\\begin{array}{@{}c@{}}\\displaystyle\n" ^
          render_sep_defs ~sep:"\n\\qquad\n" ~br:"\n\\\\[3ex]\\displaystyle\n"
            (render_ruledef env) ds ^
        "\\end{array}"
      | Some ReductionRel ->
        "\\begin{array}{@{}l@{}lcl@{}l@{}}\n" ^
          render_sep_defs (render_reddef env) ds ^
        "\\end{array}"
      | None -> error d.at "unrecognized form of relation"
      )
    | DefD _ ->
      "\\begin{array}{@{}lcl@{}l@{}}\n" ^
        render_sep_defs (render_funcdef env) ds ^
      "\\end{array}"
    | SepD ->
      " \\\\\n" ^
      render_defs env ds'
    | FamD _ | VarD _ | DecD _ | HintD _ ->
      failwith "render_defs"

let render_def env d = render_defs env [d]


(* Scripts *)

let rec split_syndefs syndefs = function
  | [] -> List.rev syndefs, []
  | d::ds ->
    match d.it with
    | SynD _ -> split_syndefs (d::syndefs) ds
    | _ -> List.rev syndefs, d::ds

let rec split_gramdefs gramdefs = function
  | [] -> List.rev gramdefs, []
  | d::ds ->
    match d.it with
    | GramD _ -> split_gramdefs (d::gramdefs) ds
    | _ -> List.rev gramdefs, d::ds

let rec split_reddefs id reddefs = function
  | [] -> List.rev reddefs, []
  | d::ds ->
    match d.it with
    | RuleD (id1, _, _, _) when id1.it = id ->
      split_reddefs id (d::reddefs) ds
    | _ -> List.rev reddefs, d::ds

let rec split_funcdefs id funcdefs = function
  | [] -> List.rev funcdefs, []
  | d::ds ->
    match d.it with
    | DefD (id1, _, _, _) when id1.it = id -> split_funcdefs id (d::funcdefs) ds
    | _ -> List.rev funcdefs, d::ds

let rec render_script env = function
  | [] -> ""
  | d::ds ->
    match d.it with
    | SynD _ ->
      let syndefs, ds' = split_syndefs [d] ds in
      "$$\n" ^ render_defs env syndefs ^ "\n$$\n\n" ^
      render_script env ds'
    | GramD _ ->
      let gramdefs, ds' = split_gramdefs [d] ds in
      "$$\n" ^ render_defs env gramdefs ^ "\n$$\n\n" ^
      render_script env ds'
    | RelD _ ->
      "$" ^ render_def env d ^ "$\n\n" ^
      render_script env ds
    | RuleD (id1, _, e, _) ->
      (match classify_rel e with
      | Some TypingRel ->
        "$$\n" ^ render_def env d ^ "\n$$\n\n" ^
        render_script env ds
      | Some ReductionRel ->
        let reddefs, ds' = split_reddefs id1.it [d] ds in
        "$$\n" ^ render_defs env reddefs ^ "\n$$\n\n" ^
        render_script env ds'
      | None -> error d.at "unrecognized form of relation"
      )
    | DefD (id, _, _, _) ->
      let funcdefs, ds' = split_funcdefs id.it [d] ds in
      "$$\n" ^ render_defs env funcdefs ^ "\n$$\n\n" ^
      render_script env ds'
    | SepD ->
      "\\vspace{1ex}\n\n" ^
      render_script env ds
    | FamD _ | VarD _ | DecD _ | HintD _ ->
      render_script env ds<|MERGE_RESOLUTION|>--- conflicted
+++ resolved
@@ -807,18 +807,10 @@
 
 let render_syndef env d =
   match d.it with
-<<<<<<< HEAD
   | SynD (id1, _id2, args, t, _) ->
     render_syndeco env id1 ^
     render_apply render_synid render_exp env env.show_syn id1 args ^
     " &::=& " ^ render_typ env t
-=======
-  | SynD (id1, _id2, ps, t, _) ->
-    let args = List.map arg_of_param ps in
-    render_syndeco env id1 ^
-    render_apply render_synid render_exp env env.show_syn id1 args ^
-      " &::=& " ^ render_typ env t
->>>>>>> 5b0538c0
   | _ -> assert false
 
 let render_gramdef env d =
