open Xl
open Prose
open Printf
open Util.Source


(* Errors *)

let error at msg = Util.Error.error at "prose rendering" msg


(* Environment *)

module Set = Set.Make(String)
module Map = Map.Make(String)

type env =
  {
    config : Config.config;
    render_latex: Backend_latex.Render.env;
    macro: Macro.env;
  }

let env config inputs outputs render_latex : env =
  let macro = Macro.env inputs outputs in
  let env = { config; render_latex; macro; } in
  env

(* Helpers *)

let indent = "  "

let rec repeat str num =
  if num = 0 then ""
  else if Int.rem num 2 = 0 then repeat (str ^ str) (num / 2)
  else str ^ repeat (str ^ str) (num / 2)

let math = ":math:"

let render_math s =
  if (String.length s > 0) then math ^ sprintf "`%s`" s
  else s

let render_opt prefix stringifier suffix = function
  | None -> ""
  | Some x -> prefix ^ stringifier x ^ suffix

let render_list stringifier sep = function
  | [] -> ""
  | hd :: tl -> List.fold_left (fun acc x -> acc ^ sep ^ (stringifier x)) (stringifier hd) tl

let render_order index depth =
  index := !index + 1;

  let num_idx = if !index = 1 then string_of_int !index else "#" in
  let alp_idx = if !index = 1 then Char.escaped (Char.chr (96 + !index)) else "#" in

  match depth mod 4 with
  | 0 -> num_idx ^ "."
  | 1 -> alp_idx ^ "."
  | 2 -> num_idx ^ ")"
  | 3 -> alp_idx ^ ")"
  | _ -> assert false

(* Translation from Al inverse call exp to Al binary exp *)
let e2a e = Al.Ast.ExpA e $ e.at
let a2e a =
  match a.it with
  | Al.Ast.ExpA e -> e
  | Al.Ast.TypA _ -> error a.at "Caannot render inverse function with type argument"
  | Al.Ast.DefA _ -> error a.at "Caannot render inverse function with def argument"

let al_invcalle_to_al_bine e id nl al =
  let efree = (match e.it with Al.Ast.TupE el -> el | _ -> [ e ]) in
  let abound, arhs =
    let nbound = List.length nl - List.length efree in
    Util.Lib.List.split nbound al
  in

  let args, _, _ =
    List.fold_left
      (fun (args, efree, abound) n ->
        match n with
        | Some _ -> args @ [ List.hd efree |> e2a ], List.tl efree, abound
        | None ->   args @ [ List.hd abound ],       efree,         List.tl abound)
      ([], efree, abound) nl
  in
  let erhs = List.map a2e arhs in

  let elhs = Al.Al_util.callE (id, args) ~note:Al.Al_util.no_note in
  let erhs = (match erhs with
    | [ e ] -> e
    | _ -> Al.Al_util.tupE erhs ~note:Al.Al_util.no_note)
  in
  elhs, erhs

let render_type_desc t =
  match Prose_util.extract_desc t with
  | "" -> None
  | desc -> Some desc

(* Translation from Al exp to El exp *)

let (let*) = Option.bind

let al_to_el_unop = function
  | #Num.unop as op -> Some op
  | _ -> None

let al_to_el_binop = function
  | #Num.binop as op -> Some op
  | _ -> None

let rec al_to_el_iter iter = match iter with
  | Al.Ast.Opt -> Some El.Ast.Opt
  | Al.Ast.List -> Some El.Ast.List
  | Al.Ast.List1 -> Some El.Ast.List1
  | Al.Ast.ListN (e, id) ->
    let* ele = al_to_el_expr e in
    let elid = Option.map (fun id -> id $ no_region) id in
    Some (El.Ast.ListN (ele, elid))

and al_to_el_path pl =
  let fold_path p elp =
    let elp' = (match p.it with
      | Al.Ast.IdxP ei ->
        let* elei = al_to_el_expr ei in
        Some (El.Ast.IdxP (elp, elei))
      | Al.Ast.SliceP (el, eh) ->
        let* elel = al_to_el_expr el in
        let* eleh = al_to_el_expr eh in
        Some (El.Ast.SliceP (elp, elel, eleh))
      | Al.Ast.DotP a ->
        Some (El.Ast.DotP (elp, a)))
    in
    Option.map (fun elp' -> elp' $ no_region) elp'
  in
  List.fold_left
    (fun elp p -> Option.bind elp (fold_path p))
    (Some (El.Ast.RootP $ no_region)) pl

and al_to_el_arg arg =
  match arg.it with
  | Al.Ast.ExpA e ->
    let* ele = al_to_el_expr e in
    Some (El.Ast.ExpA ele)
  | Al.Ast.TypA _typ ->
    (* TODO: Require Il.Ast.typ to El.Ast.typ translation *)
    Some (El.Ast.(TypA (VarT ("TODO" $ arg.at, []) $ arg.at)))
  | Al.Ast.DefA id ->
    Some (El.Ast.DefA (id $ no_region))

and al_to_el_args args =
  List.fold_left
    (fun args a ->
      let* args = args in
      let* arg = al_to_el_arg a in
      Some (args @ [ arg ]))
    (Some []) args

and al_to_el_expr expr =
  let exp' =
    match expr.it with
    | Al.Ast.NumE n ->
      let eli = El.Ast.NumE (`DecOp, n) in
      Some eli
    | Al.Ast.CvtE (e, _, nt2) ->
      let* ele = al_to_el_expr e in
      Some (El.Ast.CvtE (ele, nt2))
    | Al.Ast.UnE (op, e) ->
      let* elop = al_to_el_unop op in
      let* ele = al_to_el_expr e in
      Some (El.Ast.UnE (elop, ele))
    | Al.Ast.BinE (op, e1, e2) ->
      let* elop = al_to_el_binop op in
      let* ele1 = al_to_el_expr e1 in
      let* ele2 = al_to_el_expr e2 in
      Some (El.Ast.BinE (ele1, elop, ele2))
    | Al.Ast.TupE el ->
      let* elel = al_to_el_exprs el in
      Some (El.Ast.TupE elel)
    | Al.Ast.CallE (id, al) ->
      let elid = id $ no_region in
      let* elal = al_to_el_args al in
      let elal = List.map
        (fun elarg ->
          (ref elarg) $ no_region)
        elal
      in
      Some (El.Ast.CallE (elid, elal))
    | Al.Ast.CatE (e1, e2) ->
      let* ele1 = al_to_el_expr e1 in
      let* ele2 = al_to_el_expr e2 in
      Some (El.Ast.SeqE [ ele1; ele2 ])
    | Al.Ast.LenE e ->
      let* ele = al_to_el_expr e in
      Some (El.Ast.LenE ele)
    | Al.Ast.ListE el ->
      let* elel = al_to_el_exprs el in
      if (List.length elel > 0) then Some (El.Ast.SeqE elel)
      else Some (El.Ast.EpsE)
    | Al.Ast.AccE (e, p) ->
      let* ele = al_to_el_expr e in
      (match p.it with
      | Al.Ast.IdxP ei ->
          let* elei = al_to_el_expr ei in
          Some (El.Ast.IdxE (ele, elei))
      | Al.Ast.SliceP (el, eh) ->
          let* elel = al_to_el_expr el in
          let* eleh = al_to_el_expr eh in
          Some (El.Ast.SliceE (ele, elel, eleh))
      | DotP a ->
          Some (El.Ast.DotE (ele, a)))
    | Al.Ast.UpdE (e1, pl, e2) ->
      let* ele1 = al_to_el_expr e1 in
      let* elp = al_to_el_path pl in
      let* ele2 = al_to_el_expr e2 in
      Some (El.Ast.UpdE (ele1, elp, ele2))
    | Al.Ast.ExtE (e1, pl, e2, _) ->
      let* ele1 = al_to_el_expr e1 in
      let* elp = al_to_el_path pl in
      let* ele2 = al_to_el_expr e2 in
      Some (El.Ast.ExtE (ele1, elp, ele2))
    | Al.Ast.StrE r ->
      let* elexpfield = al_to_el_record r in
      Some (El.Ast.StrE elexpfield)
    | Al.Ast.VarE id | Al.Ast.SubE (id, _) ->
      let elid = id $ no_region in
      Some (El.Ast.VarE (elid, []))
    | Al.Ast.IterE (e, (iter, _)) ->
      let* ele = al_to_el_expr e in
      let* eliter = al_to_el_iter iter in
      let ele =
        match ele.it with
        | El.Ast.IterE (_, eliter2) when eliter2 <> eliter ->
          El.Ast.ParenE (ele, `Insig) $ ele.at
        | _ -> ele
      in
      Some (El.Ast.IterE (ele, eliter))
    | Al.Ast.CaseE (op, el) ->
      (* Current rules for omitting parenthesis around a CaseE:
        1) Has no argument
        2) Is infix notation *)
      let elal = mixop_to_el_exprs op in
      let* elel = al_to_el_exprs el in
      let ele = El.Ast.SeqE (case_to_el_exprs elal elel) in
      (match elal, elel with
      | _, [] -> Some ele
      | None :: Some _ :: _, _ -> Some ele
      | _ -> Some (El.Ast.ParenE (ele $ no_region, `Insig))
      )
    | Al.Ast.OptE (Some e) ->
      let* ele = al_to_el_expr e in
      Some (ele.it)
    | Al.Ast.OptE None -> Some (El.Ast.EpsE)
    | _ -> None
  in
  Option.map (fun exp' -> exp' $ no_region) exp'

and case_to_el_exprs al el =
  match al with
  | [] -> error no_region "empty mixop in a AL case expr"
  | hd::tl ->
    List.fold_left2 (fun acc a e -> a::Some(e)::acc) [ hd ] tl el
    |> List.filter_map (fun x -> x)
    |> List.rev

and mixop_to_el_exprs op =
  List.map
    (fun al ->
      match al with
      | [ a ] -> Some((El.Ast.AtomE a) $ no_region)
      | _ -> None
    )
  op

and al_to_el_exprs exprs =
  List.fold_left
    (fun exps e ->
      let* exps = exps in
      let* exp = al_to_el_expr e in
      Some (exps @ [ exp ]))
    (Some []) exprs

and al_to_el_record record =
  Util.Record.fold
    (fun a e expfield ->
      let* expfield = expfield in
      let* ele = al_to_el_expr e in
      let elelem = El.Ast.Elem (a, ele) in
      Some (expfield @ [ elelem ]))
    record (Some [])


(* Operators *)

let render_prose_cmpop = function
<<<<<<< HEAD
  | Eq -> " equal to"
  | Ne -> " not equal to"
  | Lt -> " less than"
  | Gt -> " greater than"
  | Le -> " less than or equal to"
  | Ge -> " greater than or equal to"

let render_prose_cmpop_eps = function
  | Eq -> ""
  | Ne -> " not"
  | op -> render_prose_cmpop op

let render_prose_binop = function
  | And -> "and"
  | Or -> "or"
  | Impl -> "implies"
  | Equiv -> "if and only if"
=======
  | `EqOp -> "equal to"
  | `NeOp -> "different with"
  | `LtOp -> "less than"
  | `GtOp -> "greater than"
  | `LeOp -> "less than or equal to"
  | `GeOp -> "greater than or equal to"
>>>>>>> b662037c

let render_al_unop = function
  | `NotOp -> "not"
  | `PlusOp -> "plus"
  | `MinusOp -> "minus"

let render_al_binop = function
<<<<<<< HEAD
  | Al.Ast.AndOp -> "and"
  | Al.Ast.OrOp -> "or"
  | Al.Ast.ImplOp -> "implies"
  | Al.Ast.EquivOp -> "if and only if"
  | Al.Ast.AddOp -> "plus"
  | Al.Ast.SubOp -> "minus"
  | Al.Ast.MulOp -> "multiplied by"
  | Al.Ast.DivOp -> "divided by"
  | Al.Ast.ModOp -> "modulo"
  | Al.Ast.ExpOp -> "to the power of"
  | Al.Ast.EqOp -> "is"
  | Al.Ast.NeOp -> "is not"
  | Al.Ast.LtOp -> "is less than"
  | Al.Ast.GtOp -> "is greater than"
  | Al.Ast.LeOp -> "is less than or equal to"
  | Al.Ast.GeOp -> "is greater than or equal to"
=======
  | `AndOp -> "and"
  | `OrOp -> "or"
  | `ImplOp -> "implies"
  | `EquivOp -> "is equivalent to"
  | `AddOp -> "plus"
  | `SubOp -> "minus"
  | `MulOp -> "multiplied by"
  | `DivOp -> "divided by"
  | `ModOp -> "modulo"
  | `PowOp -> "to the power of"
  | `EqOp -> "is"
  | `NeOp -> "is not"
  | `LtOp -> "is less than"
  | `GtOp -> "is greater than"
  | `LeOp -> "is less than or equal to"
  | `GeOp -> "is greater than or equal to"
>>>>>>> b662037c

(* Names *)

let render_atom env a =
  let sela = Backend_latex.Render.render_atom env.render_latex a in
  render_math sela


(* Expressions and Paths *)

(* Invariant: All AL expressions fall into one of the three categories:
  1. EL-like expression, only containing EL subexpressions
  2. AL-only expression, possibly containing EL subexpressions
  3. pseudo-EL-like expression, containing at least one AL-only subexpression *)

(* Category 1 is translated to EL then rendered by the Latex backend *)

let render_el_exp env exp =
  (* embedded math blocks cannot have line-breaks *)
  let newline = Str.regexp "\n" in
  let sexp = Backend_latex.Render.render_exp env.render_latex exp in
  let sexp = Str.global_replace newline "" sexp in
  render_math sexp

let rec render_expr env expr = match al_to_el_expr expr with
  | Some exp -> render_el_exp env exp
  | None -> render_expr' env expr

(* Categories 2 and 3 are rendered by the prose backend,
   yet EL subexpressions are still rendered by the Latex backend *)

and render_expr' env expr =
  match expr.it with
  | Al.Ast.BoolE b -> string_of_bool b
  | Al.Ast.CvtE (e, _, _) -> render_expr' env e
  | Al.Ast.UnE (`NotOp, { it = Al.Ast.IsCaseOfE (e, a); _ }) ->
    let se = render_expr env e in
    let sa = render_atom env a in
    sprintf "%s is not of the case %s" se sa
  | Al.Ast.UnE (`NotOp, { it = Al.Ast.IsDefinedE e; _ }) ->
    let se = render_expr env e in
    sprintf "%s is not defined" se
  | Al.Ast.UnE (`NotOp, { it = Al.Ast.IsValidE e; _ }) ->
    let se = render_expr env e in
    sprintf "%s is not valid" se
  | Al.Ast.UnE (`NotOp, { it = Al.Ast.MatchE (e1, e2); _ }) ->
    let se1 = render_expr env e1 in
    let se2 = render_expr env e2 in
    sprintf "%s does not match %s" se1 se2
  | Al.Ast.UnE (NotOp, { it = Al.Ast.MemE (e1, e2); _ }) ->
    let se1 = render_expr env e1 in
    let se2 = render_expr env e2 in
    sprintf "%s is not contained in %s" se1 se2
  | Al.Ast.UnE (op, e) ->
    let sop = render_al_unop op in
    let se = render_expr env e in
    sprintf "%s %s" sop se
  | Al.Ast.BinE (op, e1, e2) ->
    let sop = render_al_binop op in
    let se1 = render_expr env e1 in
    let se2 = render_expr env e2 in
    sprintf "%s %s %s" se1 sop se2
  | Al.Ast.UpdE (e1, ps, e2) ->
    let se1 = render_expr env e1 in
    let sps = render_paths env ps in
    let se2 = render_expr env e2 in
    sprintf "%s with %s replaced by %s" se1 sps se2
  | Al.Ast.ExtE (e1, ps, e2, dir) ->
    let se1 = render_expr env e1 in
    let sps = render_paths env ps in
    let se2 = render_expr env e2 in
    (match dir with
    | Al.Ast.Front -> sprintf "%s with %s prepended by %s" se1 sps se2
    | Al.Ast.Back -> sprintf "%s with %s appended by %s" se1 sps se2)
  | Al.Ast.InvCallE (id, nl, al) ->
    let e =
      if id = "lsizenn" || id = "lsizenn1" || id = "lsizenn2" then Al.Al_util.varE "N" ~note:Al.Al_util.no_note
      else if List.length nl = 1 then Al.Al_util.varE "fresh" ~note:Al.Al_util.no_note
      else
        let el =
          nl
          |> List.filter_map (Option.map (fun x -> Al.Al_util.varE ("fresh_" ^ (string_of_int x)) ~note:Al.Al_util.no_note))
        in
        Al.Al_util.tupE el ~note:Al.Al_util.no_note
    in
    let elhs, erhs = al_invcalle_to_al_bine e id nl al in
    sprintf "%s for which %s %s %s"
      (render_expr env e)
      (render_expr env elhs)
      (render_math "=")
      (render_expr env erhs)
  | Al.Ast.MemE (e1, {it = ListE es; _}) ->
    let se1 = render_expr env e1 in
    let se2 = render_list (render_expr env) "; " es in
    sprintf "%s is contained in [%s]" se1 se2
  | Al.Ast.MemE (e1, e2) ->
    let se1 = render_expr env e1 in
    let se2 = render_expr env e2 in
    sprintf "%s is contained in %s" se1 se2
  | Al.Ast.LenE e ->
    let se = render_expr env e in
    sprintf "the length of %s" se
  | Al.Ast.IterE (e, (iter, xes)) when al_to_el_expr e = None ->
    let se = render_expr env e in
    let ids = List.map fst xes in
    let ids = Al.Al_util.tupE (List.map (Al.Al_util.varE ~note:Al.Al_util.no_note) ids) ~note:Al.Al_util.no_note in
    let loop = Al.Al_util.iterE (ids, (iter, [])) ~note:Al.Al_util.no_note in
    let sloop = render_expr env loop in
    sprintf "for all %s, %s" sloop se
  | Al.Ast.GetCurStateE -> "the current state"
  | Al.Ast.GetCurContextE None -> "the current context"
  | Al.Ast.GetCurContextE (Some a) ->
    sprintf "the current %s context" (render_atom env a)
  | Al.Ast.ChooseE e ->
    let se = render_expr env e in
    sprintf "an element of %s" se
  | Al.Ast.ContextKindE a ->
    let sa = render_atom env a in
    sprintf "the first non-value entry of the stack is a %s" sa
  | Al.Ast.IsDefinedE e ->
    let se = render_expr env e in
    sprintf "%s is defined" se
  | Al.Ast.IsCaseOfE (e, a) ->
    let se = render_expr env e in
    let sa = render_atom env a in
    sprintf "%s is of the case %s" se sa
  | Al.Ast.HasTypeE (e, t) ->
    let se = render_expr env e in
    let st = Option.value (render_type_desc t) ~default:(Il.Print.string_of_typ t) in
    sprintf "the type of %s is %s" se st
  | Al.Ast.IsValidE e ->
    let se = render_expr env e in
    sprintf "%s is valid" se
  | Al.Ast.TopValueE (Some e) ->
    let se = render_expr env e in
    sprintf "a value of value type %s is on the top of the stack" se
  | Al.Ast.TopValueE None -> "a value is on the top of the stack"
  | Al.Ast.TopValuesE e ->
    let se = render_expr env e in
    sprintf "there are at least %s values on the top of the stack" se
  | Al.Ast.MatchE (e1, e2) ->
    let se1 = render_expr env e1 in
    let se2 = render_expr env e2 in
    sprintf "%s matches %s" se1 se2
  | Al.Ast.YetE s ->
    sprintf "YetE: %s" s
  | _ ->
    let se = "`" ^ (Al.Print.string_of_expr expr) ^ "`" in
    if env.config.panic_on_error then (
      let msg = sprintf "expr cannot be rendered %s" se in
      error expr.at msg);
    se

and render_path env path =
  match path.it with
  | Al.Ast.IdxP e ->
    let se = render_expr env e in
    let space = if (String.starts_with ~prefix:math se) then " " else "" in
    sprintf "the %s%s-th element" (render_expr env e) space
  | Al.Ast.SliceP (e1, e2) ->
    let se1 = render_expr env e1 in
    let se2 = render_expr env e2 in
    sprintf "the slice from %s to %s" se1 se2
  | Al.Ast.DotP a ->
    sprintf "the field %s" (render_atom env a)

and render_paths env paths =
  let spaths = List.map (render_path env) paths in
  String.concat " of " spaths

let typs = ref Map.empty
let init_typs () = typs := Map.empty
let render_expr_with_type env e =
  let s = render_expr env e in
  match (Map.find_opt s !typs) with
  | Some t -> if t <> "" then "the " ^ t ^ " " ^ s else s
  | None ->
    let t = Prose_util.extract_desc e.note in
    typs := Map.add s t !typs;
    if t = "" then
      render_expr env e
    else
      "the " ^ t ^ " " ^ s


(* Validation Statements *)

let render_context_ext_dir = function
  | Al.Ast.Front -> "prepended"
  | Al.Ast.Back -> "appended"

let render_context env e1 e2 =
  match e2.it with
  | Al.Ast.ExtE (({ it = VarE _; _ } as c'), ps, e, dir) ->
    sprintf "Let %s be the same context as %s, but with %s %s to %s"
      (render_expr env e1)
      (render_expr env c')
      (render_expr_with_type env e)
      (render_context_ext_dir dir)
      (render_paths env ps)
  | _ -> assert false

let rec render_single_stmt env stmt =
  match stmt with
    | LetS (e1, e2) ->
      sprintf "let %s be %s"
        (render_expr env e1)
        (render_expr_with_type env e2)
    | CondS e ->
      sprintf "%s"
        (render_expr env e)
    | CmpS (e1, cmpop, ({ it = Al.Ast.SubE (id, t); _ } as e2)) when (Il.Print.string_of_typ_name t) = id ->
      let rhs =
        match render_type_desc t with
        | None -> render_expr env e2
        | Some desc -> desc
      in
      sprintf "%s is%s %s"
        (render_expr_with_type env e1)
        (render_prose_cmpop cmpop)
        rhs
    | CmpS (e1, cmpop, e2) ->
      let cmpop, rhs =
        match e2.it with
        | OptE None -> render_prose_cmpop_eps cmpop, "absent"
        | _ -> render_prose_cmpop cmpop, render_expr env e2
      in
      sprintf "%s is%s %s" (render_expr_with_type env e1) cmpop rhs
    | IsValidS (c_opt, e, es) ->
      sprintf "%s%s is valid%s"
        (render_opt "under the context " (render_expr env) ", " c_opt)
        (render_expr_with_type env e)
        (if es = [] then "" else " with " ^ render_list (render_expr_with_type env) " and " es)
    | MatchesS (e1, e2) when Al.Eq.eq_expr e1 e2 ->
      sprintf "%s matches itself"
        (render_expr_with_type env e1)
    | MatchesS (e1, e2) ->
      sprintf "%s matches %s"
        (render_expr_with_type env e1)
        (render_expr_with_type env e2)
    | IsConstS (c_opt, e) ->
      sprintf "%s%s is const"
        (render_opt "under the context " (render_expr_with_type env) ", " c_opt)
        (render_expr env e)
    | IsDefinedS e ->
      sprintf "%s exists"
        (render_expr_with_type env e)
    | ContextS (e1, e2) -> render_context env e1 e2
    | RelS (s, es) ->
      let template = String.split_on_char '%' s in
      let args = List.map (render_expr_with_type env) es in
      Prose_util.alternate template args |> String.concat ""
    | YetS s -> sprintf "YetS: %s" s
    | _ -> assert false

and render_stmt env depth stmt =
  let prefix = if depth = 0 then "\n\n" else "* " in
  let render_block = render_stmts env (depth + 1) in
  let stmt' =
    match stmt with
    | IfS (c, sl) ->
      sprintf "if %s, then:%s"
        (render_expr env c)
        (render_block sl)
    | ForallS (iters, is) ->
      let render_iter env (e1, e2) = (render_expr env e1) ^ " in " ^ (render_expr env e2) in
      let render_iters env iters = List.map (render_iter env) iters |> String.concat " and " in
      sprintf "for all %s:%s"
        (render_iters env iters)
        (render_block is)
    | EitherS sll ->
      let hd, tl = List.hd sll, List.tl sll in
      let hd' = render_block hd in
      let tl' =
        List.fold_left
          (fun ssll sl ->
            sprintf "%s\n%s%sOr:%s"
              ssll
              (repeat indent depth)
              prefix
              (render_block sl))
          "" tl
      in
      sprintf "either:%s\n%s" hd' tl'
    | BinS (s1, binop, s2) ->
      sprintf "%s %s %s."
        (render_single_stmt env s1)
        (render_prose_binop binop)
        (render_single_stmt env s2)
    | _ -> render_single_stmt env stmt ^ "."
  in
  prefix ^ (stmt' |> String.capitalize_ascii)

and render_stmts env depth stmts =
  List.fold_left
    (fun stmts i ->
      stmts ^ "\n\n" ^ repeat indent depth ^ render_stmt env depth i)
    "" stmts


(* Instructions *)

(* Prefix for stack push/pop operations *)
let render_stack_prefix expr =
  match expr.it with
  | Al.Ast.GetCurContextE _
  | Al.Ast.VarE ("F" | "L") -> ""
  | _ when Il.Eq.eq_typ expr.note Al.Al_util.evalctxT -> "the evaluation context "
  | Al.Ast.IterE _ -> "the values "
  | _ -> "the value "

let rec render_instr env algoname index depth instr =
  match instr.it with
  | Al.Ast.IfI (c, il, []) ->
    sprintf "%s If %s, then:%s" (render_order index depth)
      (render_expr env c) (render_instrs env algoname (depth + 1) il)
  | Al.Ast.IfI (c, il1, [ { it = IfI (inner_c, inner_il1, []); _ } ]) ->
    let if_index = render_order index depth in
    let else_if_index = render_order index depth in
    sprintf "%s If %s, then:%s\n\n%s Else if %s, then:%s"
      if_index
      (render_expr env c)
      (render_instrs env algoname (depth + 1) il1)
      (repeat indent depth ^ else_if_index)
      (render_expr env inner_c)
      (render_instrs env algoname (depth + 1) inner_il1)
  | Al.Ast.IfI (c, il1, [ { it = IfI (inner_c, inner_il1, inner_il2); _ } ]) ->
    let if_index = render_order index depth in
    let else_if_index = render_order index depth in
    let else_index = render_order index depth in
    sprintf "%s If %s, then:%s\n\n%s Else if %s, then:%s\n\n%s Else:%s"
      if_index
      (render_expr env c)
      (render_instrs env algoname (depth + 1) il1)
      (repeat indent depth ^ else_if_index)
      (render_expr env inner_c)
      (render_instrs env algoname (depth + 1) inner_il1)
      (repeat indent depth ^ else_index)
      (render_instrs env algoname (depth + 1) inner_il2)
  | Al.Ast.IfI (c, il1, il2) ->
    let if_index = render_order index depth in
    let else_index = render_order index depth in
    sprintf "%s If %s, then:%s\n\n%s Else:%s"
      if_index
      (render_expr env c)
      (render_instrs env algoname (depth + 1) il1)
      (repeat indent depth ^ else_index)
      (render_instrs env algoname (depth + 1) il2)
  | Al.Ast.OtherwiseI il ->
    sprintf "%s Otherwise:%s" (render_order index depth)
      (render_instrs env algoname (depth + 1) il)
  | Al.Ast.EitherI (il1, il2) ->
    let either_index = render_order index depth in
    let or_index = render_order index depth in
    sprintf "%s Either:%s\n\n%s Or:%s"
      either_index
      (render_instrs env algoname (depth + 1) il1)
      (repeat indent depth ^ or_index)
      (render_instrs env algoname (depth + 1) il2)
  | Al.Ast.AssertI c ->
    let vref =
      if Macro.find_section env.macro ("valid-" ^ algoname) then
        ":ref:`validation <valid-" ^ algoname ^">`"
      else
        "validation"
    in
    sprintf "%s Assert: Due to %s, %s." (render_order index depth)
      vref (render_expr env c)
  | Al.Ast.PushI e ->
    sprintf "%s Push %s%s to the stack." (render_order index depth)
      (render_stack_prefix e) (render_expr env e)
  | Al.Ast.PopI e ->
    sprintf "%s Pop %s%s from the stack." (render_order index depth)
      (render_stack_prefix e) (render_expr env e)
  | Al.Ast.PopAllI e ->
    sprintf "%s Pop all values %s from the top of the stack." (render_order index depth)
      (render_expr env e)
  | Al.Ast.LetI (e, { it = Al.Ast.IterE ({ it = Al.Ast.InvCallE (id, nl, al); _ }, iterexp); _ }) ->
    let elhs, erhs = al_invcalle_to_al_bine e id nl al in
    let ebin = Al.Al_util.binE (`EqOp, elhs, erhs) ~note:Al.Al_util.no_note in
    let eiter = Al.Al_util.iterE (ebin, iterexp) ~note:Al.Al_util.no_note in
    sprintf "%s Let %s be the result for which %s."
      (render_order index depth)
      (render_expr env e)
      (render_expr env eiter)
  | Al.Ast.LetI (e, { it = Al.Ast.InvCallE (id, nl, al); _ }) ->
    let elhs, erhs = al_invcalle_to_al_bine e id nl al in
    sprintf "%s Let %s be the result for which %s %s %s."
      (render_order index depth)
      (render_expr env e)
      (render_expr env elhs)
      (render_math "=")
      (render_expr env erhs)
  | Al.Ast.LetI (n, e) ->
    sprintf "%s Let %s be %s." (render_order index depth) (render_expr env n)
      (render_expr env e)
  | Al.Ast.TrapI -> sprintf "%s Trap." (render_order index depth)
  | Al.Ast.ThrowI e ->
    sprintf "%s Throw the exception %s as a result." (render_order index depth) (render_expr env e)
  | Al.Ast.NopI -> sprintf "%s Do nothing." (render_order index depth)
  | Al.Ast.ReturnI e_opt ->
    sprintf "%s Return%s." (render_order index depth)
      (render_opt " " (render_expr env) "" e_opt)
  | Al.Ast.EnterI (e1, e2, il) ->
    sprintf "%s Enter %s with label %s.%s" (render_order index depth)
      (render_expr env e2) (render_expr env e1)
      (render_instrs env algoname (depth + 1) il)
  | Al.Ast.ExecuteI e ->
    sprintf "%s Execute the instruction %s." (render_order index depth) (render_expr env e)
  | Al.Ast.ExecuteSeqI e ->
    sprintf "%s Execute the sequence %s." (render_order index depth) (render_expr env e)
  | Al.Ast.PerformI (n, es) ->
    sprintf "%s Perform %s." (render_order index depth) (render_expr env (Al.Al_util.callE (n, es) ~at:no_region ~note:Al.Al_util.no_note))
  | Al.Ast.ExitI a ->
    sprintf "%s Exit from %s." (render_order index depth) (render_atom env a)
  | Al.Ast.ReplaceI (e1, p, e2) ->
    sprintf "%s Replace %s with %s." (render_order index depth)
      (render_expr env (Al.Al_util.accE (e1, p) ~note:Al.Al_util.no_note ~at:no_region)) (render_expr env e2)
  | Al.Ast.AppendI (e1, e2) ->
    sprintf "%s Append %s to the %s." (render_order index depth)
      (render_expr env e2) (render_expr env e1)
  | Al.Ast.FieldWiseAppendI (e1, e2) ->
    sprintf "%s Append %s to the %s, fieldwise" (render_order index depth)
      (render_expr env e2) (render_expr env e1)
  | Al.Ast.YetI s -> sprintf "%s YetI: %s." (render_order index depth) s

and render_instrs env algoname depth instrs =
  let index = ref 0 in
  List.fold_left
    (fun sinstrs i ->
      sinstrs ^ "\n\n" ^ repeat indent depth ^ render_instr env algoname index depth i)
    "" instrs

(* Prose *)

let render_atom_title env name params =
  (* TODO a workaround, for algorithms named label or name
     that are defined as LABEL_ or FRAME_ in the dsl *)
  let name' =
    match name.it with
    | Atom.Atom "label" -> Atom.Atom "LABEL_"
    | Atom.Atom "frame" -> Atom.Atom "FRAME_"
    | Atom.Atom s -> Atom.Atom (String.uppercase_ascii s)
    | _ -> name.it
  in
  let name = name' $$ no_region % name.note in
  let op = [name] :: List.init (List.length params) (fun _ -> []) in
  let params = List.filter_map (fun a -> match a.it with Al.Ast.ExpA e -> Some e | _ -> None) params in
  let expr = Al.Al_util.caseE (op, params) ~at:no_region ~note:Al.Al_util.no_note in
  match al_to_el_expr expr with
  | Some ({ it = El.Ast.ParenE (exp, _); _ }) -> render_el_exp env exp
  | Some exp -> render_el_exp env exp
  | None -> render_expr' env expr

let render_funcname_title env fname params =
  render_expr env (Al.Al_util.callE (fname, params) ~at:no_region ~note:Al.Al_util.no_note)

let _render_pred env name params instrs =
  let title = render_atom_title env name params in
  title ^ "\n" ^
  String.make (String.length title) '.' ^ "\n" ^
  render_stmts env 0 instrs

let render_rule env concl prems =
  init_typs ();
  match prems with
  | [] -> render_stmt env 0 concl
  | _ ->
      let sconcl = render_stmt env 0 concl in
      let sconcl = String.sub sconcl 0 (String.length sconcl - 1) in
      let sprems = render_stmts env 1 prems in
      sprintf "%s if:\n%s" sconcl sprems

let render_rule_algo env name params instrs =
  let title = render_atom_title env name params in
  let rname = Al.Print.string_of_atom name in
  title ^ "\n" ^
  String.make (String.length title) '.' ^ "\n" ^
  render_instrs env rname 0 instrs

let render_func_algo env fname params instrs =
  let title = render_funcname_title env fname params in
  title ^ "\n" ^
  String.make (String.length title) '.' ^ "\n" ^
  render_instrs env fname 0 instrs

let render_def env = function
  | RuleD (_, concl, prems) ->
      "\n" ^ render_rule env concl prems ^ "\n\n"
  | AlgoD algo -> (match algo.it with
    | Al.Ast.RuleA (name, _, params, instrs) ->
      "\n" ^ render_rule_algo env name params instrs ^ "\n\n"
    | Al.Ast.FuncA (name, params, instrs) ->
      "\n" ^ render_func_algo env name params instrs ^ "\n\n")

let render_prose env prose = List.map (render_def env) prose |> String.concat ""<|MERGE_RESOLUTION|>--- conflicted
+++ resolved
@@ -295,17 +295,16 @@
 (* Operators *)
 
 let render_prose_cmpop = function
-<<<<<<< HEAD
-  | Eq -> " equal to"
-  | Ne -> " not equal to"
-  | Lt -> " less than"
-  | Gt -> " greater than"
-  | Le -> " less than or equal to"
-  | Ge -> " greater than or equal to"
+  | `EqOp -> " equal to"
+  | `NeOp -> " not equal to"
+  | `LtOp -> " less than"
+  | `GtOp -> " greater than"
+  | `LeOp -> " less than or equal to"
+  | `GeOp -> " greater than or equal to"
 
 let render_prose_cmpop_eps = function
-  | Eq -> ""
-  | Ne -> " not"
+  | `EqOp -> ""
+  | `NeOp -> " not"
   | op -> render_prose_cmpop op
 
 let render_prose_binop = function
@@ -313,14 +312,6 @@
   | Or -> "or"
   | Impl -> "implies"
   | Equiv -> "if and only if"
-=======
-  | `EqOp -> "equal to"
-  | `NeOp -> "different with"
-  | `LtOp -> "less than"
-  | `GtOp -> "greater than"
-  | `LeOp -> "less than or equal to"
-  | `GeOp -> "greater than or equal to"
->>>>>>> b662037c
 
 let render_al_unop = function
   | `NotOp -> "not"
@@ -328,24 +319,6 @@
   | `MinusOp -> "minus"
 
 let render_al_binop = function
-<<<<<<< HEAD
-  | Al.Ast.AndOp -> "and"
-  | Al.Ast.OrOp -> "or"
-  | Al.Ast.ImplOp -> "implies"
-  | Al.Ast.EquivOp -> "if and only if"
-  | Al.Ast.AddOp -> "plus"
-  | Al.Ast.SubOp -> "minus"
-  | Al.Ast.MulOp -> "multiplied by"
-  | Al.Ast.DivOp -> "divided by"
-  | Al.Ast.ModOp -> "modulo"
-  | Al.Ast.ExpOp -> "to the power of"
-  | Al.Ast.EqOp -> "is"
-  | Al.Ast.NeOp -> "is not"
-  | Al.Ast.LtOp -> "is less than"
-  | Al.Ast.GtOp -> "is greater than"
-  | Al.Ast.LeOp -> "is less than or equal to"
-  | Al.Ast.GeOp -> "is greater than or equal to"
-=======
   | `AndOp -> "and"
   | `OrOp -> "or"
   | `ImplOp -> "implies"
@@ -362,7 +335,6 @@
   | `GtOp -> "is greater than"
   | `LeOp -> "is less than or equal to"
   | `GeOp -> "is greater than or equal to"
->>>>>>> b662037c
 
 (* Names *)
 
@@ -412,7 +384,7 @@
     let se1 = render_expr env e1 in
     let se2 = render_expr env e2 in
     sprintf "%s does not match %s" se1 se2
-  | Al.Ast.UnE (NotOp, { it = Al.Ast.MemE (e1, e2); _ }) ->
+  | Al.Ast.UnE (`NotOp, { it = Al.Ast.MemE (e1, e2); _ }) ->
     let se1 = render_expr env e1 in
     let se2 = render_expr env e2 in
     sprintf "%s is not contained in %s" se1 se2
