open Prose
open Eq

open Il
open Xl
open Al.Al_util
open Il2al.Translate
open Il2al.Il2al_util
open Util.Source
open Util.Error


(* Errors *)

let error at msg = error at "prose generation" msg

let print_yet_prem prem fname =
  let s = Il.Print.string_of_prem prem in
  print_yet prem.at fname ("`" ^ s ^ "`")

(* Helpers *)

module Map = Map.Make(String)

let flatten_rec def =
  match def.it with
  | Ast.RecD defs -> defs
  | _ -> [ def ]

let is_context_rel def =
  match def.it with
  | Ast.RelD (_, _, { it = TupT ((_, t) :: _); _}, _) ->
    Il.Print.string_of_typ t = "context"
  | _ -> false
let is_empty_context_rel def =
  match def.it with
  | Ast.RelD (_, [ { it = Atom.Turnstile; _} ] :: _, _, _) -> true
  | _ -> false

let extract_validation_il il =
  il
  |> List.concat_map flatten_rec
<<<<<<< HEAD
=======
  |> List.filter (fun rel -> is_context_rel rel || is_empty_context_rel rel)

let preprocess_prem prem = match prem.it with
  (* HARDCODE: translation of `Expand: dt ~~ ct` into `$expanddt(dt) = ct` *)
  | Ast.RulePr (
      { it = "Expand"; _ },
      [[]; [{it = Approx; _}]; []],
      { it = TupE [dt; ct]; at = tup_at; _ }
    ) ->
      let expanded_dt = { dt with it = Ast.CallE ("expanddt" $ no_region, [Ast.ExpA dt $ dt.at]); note = ct.note } in
      { prem with it = Ast.IfPr (Ast.CmpE (`EqOp, `BoolT, expanded_dt, ct) $$ tup_at % (Ast.BoolT $ tup_at)) }
  | _ -> prem
>>>>>>> b662037c

let atomize atom' = atom' $$ no_region % (Atom.info "")

let rel_has_id id rel =
  match rel.it with
  | Ast.RelD (id', _, _, _) -> id.it = id'.it
  | _ -> false

<<<<<<< HEAD
let extract_prose_hint Ast.{hintid; hintexp} =
  match hintid.it, hintexp.it with
  | "prose", TextE hint -> Some hint
  | _ -> None

let extract_rel_hint id =
  List.find_map (fun def ->
    match def.it with
    | Ast.HintD {it = RelH (id', hints); _} when id.it = id'.it ->
      List.find_map extract_prose_hint hints
    | _ -> None
  ) !Langs.il

let cmpop_to_cmpop = function
| Ast.EqOp -> Eq
| Ast.NeOp -> Ne
| Ast.LtOp _ -> Lt
| Ast.GtOp _ -> Gt
| Ast.LeOp _ -> Le
| Ast.GeOp _ -> Ge

let binop_to_binop = function
  | Ast.AndOp -> And
  | Ast.OrOp -> Or
  | Ast.ImplOp -> Impl
  | Ast.EquivOp -> Equiv
  | _ -> assert false

let swap = function Lt -> Gt | Gt -> Lt | Le -> Ge | Ge -> Le | op -> op
=======
let swap = function `LtOp -> `GtOp | `GtOp -> `LtOp | `LeOp -> `GeOp | `GeOp -> `LeOp | op -> op
>>>>>>> b662037c

(* CASE (?(())) ~> CASE
   CASE (?()) ~> () *)
let recover_optional_singleton_constructor e =
  match e.it with
  | Al.Ast.CaseE ([[atom]; [{it = El.Atom.Quest; _}]], [{it = OptE opt; _ }]) ->
    (
      match opt with
      | None   -> Al.Ast.CaseE ([[]], [])
      | Some _ -> Al.Ast.CaseE ([[atom]], [])
    ) |> (fun it -> {e with it})
  | _ -> e

(* l ->_ [] r  ~>  l -> r *)
let remove_empty_arrow_sub e =
  match e.it with
  | Al.Ast.CaseE (
      [[]; [{it = El.Atom.ArrowSub; _} as arrow]; []; []],
      [lhs; {it = ListE []; _}; rhs]
    ) ->
    let it = Al.Ast.CaseE ([[];[{arrow with it = El.Atom.Arrow}];[]], [lhs; rhs]) in
    {e with it}
  | _ -> e

(** End of helpers **)


(** There are currently 7 supported shape of a validation relation.
  * Extend this list upon introducing new shape of validation rule to the spec,
  * or shrink the list by merging and generalizing the shape.
  * 1. C? |- e : OK
  * 2. C? |- i : t (where i is a wasm instruction)
  * 3. C? |- e : e
  * 4. C? |- t <: t
  * 5. C? |- e : CONST
  * 6. C? |- e : e CONST
  * 7. C? |- e : e e
**)

type rel_kind =
  | ValidRel
  | ValidInstrRel
  | ValidWithRel
  | MatchRel
  | ConstRel
  | ValidConstRel
  | ValidWith2Rel
  | OtherRel

let get_rel_kind def =
  let open Atom in
  let valid_pattern = [[]; [atomize Turnstile]; [atomize Colon; atomize (Atom "OK")]] in
  let valid_with_pattern = [[]; [atomize Turnstile]; [atomize Colon]; []] in
  let match_pattern = [[]; [atomize Turnstile]; [atomize Sub]; []] in
  let const_pattern = [[]; [atomize Turnstile]; [atomize (Atom "CONST")]] in
  let valid_const_pattern = [[]; [atomize Turnstile]; [atomize Colon]; [atomize (Atom "CONST")]] in
  let valid_with2_pattern = [[]; [atomize Turnstile]; [atomize Colon]; []; []] in

  let has_instr_as_second typ =
    match typ.it with
    | Il.Ast.TupT [_; (_, t); _] -> Il.Print.string_of_typ t = "instr"
    | _ -> false
  in

  match def.it with
  | Ast.RelD (_, mixop, typ, _) ->
      let match_mixop pattern = Mixop.(eq mixop pattern || eq mixop (List.tl pattern)) in
      if match_mixop valid_pattern then
        ValidRel
      else if match_mixop valid_with_pattern then
        ( if has_instr_as_second typ then ValidInstrRel else ValidWithRel )
      else if match_mixop match_pattern then
        MatchRel
      else if match_mixop const_pattern then
        ConstRel
      else if match_mixop valid_const_pattern then
        ValidConstRel
      else if match_mixop valid_with2_pattern then
        ValidWith2Rel
      else
        OtherRel
  | _ -> OtherRel

let transpile_expr =
  let (>>) f g x = x |> f |> g in
  let post_expr =
    Il2al.Transpile.simplify_record_concat
    >> Il2al.Transpile.reduce_comp
    >> recover_optional_singleton_constructor
    >> remove_empty_arrow_sub
  in
  let walk_expr walker expr =
    let expr1 = Al.Walk.base_walker.walk_expr walker expr in
    post_expr expr1
  in
  let walker = { Al.Walk.base_walker with
    walk_expr = walk_expr;
  }
  in
  walker.walk_expr walker

let exp_to_expr e = translate_exp e |> transpile_expr
let exp_to_argexpr es = translate_argexp es |> List.map transpile_expr

let rec if_expr_to_instrs e =
  match e.it with
<<<<<<< HEAD
  | Ast.CmpE (GtOp _, {it = LenE ({it = DotE _; _} as arr); _}, index)
  | Ast.CmpE (LtOp _, index, {it = LenE ({it = DotE _; _} as arr); _}) ->
    let note =
      match arr.note.it with
      | IterT (t, _) -> t
      | _ -> arr.note
      in
    let e' = accE (exp_to_expr arr, Al.Ast.IdxP (exp_to_expr index) $ index.at) ~at:e.at ~note:note in
    [ IsDefinedS e' ]
  | Ast.CmpE (op, e1, e2) ->
    let op = cmpop_to_cmpop op in
    let e1 = exp_to_expr e1 in
    let e2 = exp_to_expr e2 in
    [ match e2.it with LenE _ -> CmpS (e2, swap op, e1) | _ -> CmpS (e1, op, e2) ]
  | Ast.BinE (Ast.AndOp, e1, e2) ->
    if_expr_to_instrs e1 @ if_expr_to_instrs e2
  | Ast.BinE (op, e1, e2) ->
    let op = binop_to_binop op in
    let cond1 = if_expr_to_instrs e1 in
    let cond2 = if_expr_to_instrs e2 in
    [ match op, cond1, cond2 with
      | Or, [ CmpS ({ it = IterE ({ it = VarE name; _ }, (Opt, _)); _ }, Eq, { it = OptE None; _ }) ], _ ->
        (* ~P \/ Q is equivalent to P -> Q *)
        IfS (isDefinedE (varE name ~note:no_note) ~note:no_note, cond2)
      | Or, [ CmpS (e1, Eq, e2) ], [ CmpS (e3, Eq, e4) ] when Al.Eq.eq_expr e1 e3 ->
        (* TODO: Change this not to use a set notation *)
        CondS (memE (e1, listE [e2; e4] ~note:(iterT e2.note List)) ~note:boolT)
      | _, [ stmt1 ], [ stmt2 ] -> BinS (stmt1, op, stmt2)
      | _ -> CondS (exp_to_expr e)]
  | Ast.MemE _ ->
    [ CondS (exp_to_expr e) ]
  | _ ->
    [ CmpS (exp_to_expr e, Eq, boolE true ~note:boolT) ]


let ctxs = ref Map.empty

let init_ctxs () = ctxs := Map.empty

(* Hardcoded convention: Bind extension of a context to another context *)
let ctx_to_instr expr =
  let s = Al.Print.string_of_expr expr in
  match Map.find_opt s !ctxs with
  | Some ctx -> [], Some ctx
  | None ->
    let var = Al.Ast.VarE "C'" $$ expr.at % expr.note in
    ctxs := Map.add s var !ctxs;
    [ ContextS (var, expr) ], Some var

(* Hardcoded convention: "The rules implicitly assume a given context C" *)
let extract_context c =
  match c.it with
  | Al.Ast.VarE "C" -> [], None
  | Al.Ast.ExtE ({ it = VarE _; _ }, _ps, _e, _dir) -> ctx_to_instr c
  | _ -> [], Some c

let inject_ctx' c stmt =
  match stmt with
  | IsValidS (None, e, es) -> IsValidS (Some c, e, es)
  | IsConstS (None, e) -> IsConstS (Some c, e)
  | _ -> stmt

let inject_ctx c stmts =
  match extract_context c with
  | stmt, None -> stmt @ stmts
  | stmt, Some ctx -> stmt @ (List.map (inject_ctx' ctx) stmts)
=======
  | Ast.CmpE (op, _, e1, e2) ->
    let e1 = exp_to_expr e1 in
    let e2 = exp_to_expr e2 in
    [ match e2.it with LenE _ -> CmpI (e2, swap op, e1) | _ -> CmpI (e1, op, e2) ]
  | Ast.BinE (`AndOp, _, e1, e2) ->
    if_expr_to_instrs e1 @ if_expr_to_instrs e2
  | Ast.BinE (`OrOp, _, e1, e2) ->
    let cond1 = if_expr_to_instrs e1 in
    let cond2 = if_expr_to_instrs e2 in
    [ match cond1 with
      | [ CmpI ({ it = IterE ({ it = VarE name; _ }, (Opt, _)); _ }, `EqOp, { it = OptE None; _ }) ] ->
        (* ~P \/ Q is equivalent to P -> Q *)
        IfI (isDefinedE (varE name ~note:no_note) ~note:no_note, cond2)
      | _ ->
        EitherI [cond1; cond2] ]
  | Ast.BinE (`EquivOp, _, e1, e2) ->
      [ EquivI (exp_to_expr e1, exp_to_expr e2) ]
  | Ast.MemE (e1, e2) ->
      [ MemI (exp_to_expr e1, exp_to_expr e2) ]
  | _ -> print_yet_exp e "if_expr_to_instrs"; [ YetI (Il.Print.string_of_exp e) ]
>>>>>>> b662037c

let rec prem_to_instrs prem =
  match prem.it with
  | Ast.LetPr (e1, e2, _) ->
    [ LetS (exp_to_expr e1, exp_to_expr e2) ]
  | Ast.IfPr e ->
    if_expr_to_instrs e
  | Ast.RulePr (id, _, e) ->
<<<<<<< HEAD
    let rel =
      match List.find_opt (rel_has_id id) !Langs.il with
      | Some rel -> rel
      | None -> failwith ("Unknown relation id: " ^ id.it)
    in
=======
    let rel = match List.find_opt (rel_has_id id) !Langs.validation_il with Some rel -> rel | None -> failwith id.it in
>>>>>>> b662037c
    let args = exp_to_argexpr e in
    ( match extract_rel_hint id with
    | Some hint ->
      (* Relation with prose hint *)
      [ RelS (hint, args) ]
    | None ->
      ( match get_rel_kind rel, args with
      (* contextless *)
      | ValidRel,      [e]         -> [ IsValidS (None, e, []) ]
      | ValidInstrRel, [e; t]      -> [ IsValidS (None, e, [t]) ]
      | ValidWithRel,  [e; e']     -> [ IsValidS (None, e, [e']) ]
      | MatchRel,      [t1; t2]    -> [ MatchesS (t1, t2) ]
      | ConstRel,      [e]         -> [ IsConstS (None, e) ]
      | ValidConstRel, [e; e']     -> [ IsValidS (None, e, [e']); IsConstS (None, e) ]
      | ValidWith2Rel, [e; e1; e2] -> [ IsValidS (None, e, [e1; e2]) ]
      (* context *)
      | ValidRel,      [c; e]         -> [ IsValidS (None, e, []) ] |> inject_ctx c
      | ValidInstrRel, [c; e; t]      -> [ IsValidS (None, e, [t]) ] |> inject_ctx c
      | ValidWithRel,  [c; e; e']     -> [ IsValidS (None, e, [e']) ] |> inject_ctx c
      | MatchRel,      [_; t1; t2]    -> [ MatchesS (t1, t2) ]
      | ConstRel,      [c; e]         -> [ IsConstS (None, e) ] |> inject_ctx c
      | ValidConstRel, [c; e; e']     -> [ IsValidS (None, e, [e']); IsConstS (None, e) ] |> inject_ctx c
      | ValidWith2Rel, [c; e; e1; e2] -> [ IsValidS (None, e, [e1; e2]) ] |> inject_ctx c
      (* others *)
      | OtherRel,       _             -> print_yet_prem prem "prem_to_instrs"; [ YetS "TODO: prem_to_instrs for RulePr" ]
      | _,              _             -> assert false )
    )
  | Ast.IterPr (prem, iter) ->
    (match iter with
    | Ast.Opt, [(id, _)] -> [ IfS (isDefinedE (varE id.it ~note:no_note) ~note:no_note, prem_to_instrs prem) ]
    | Ast.(List | ListN _), vars ->
        let to_iter (id, _) =
          let name = varE id.it ~note:no_note in
          name, iter_var id.it List no_note
        in
        [ ForallS (List.map to_iter vars, prem_to_instrs prem) ]
    | _ -> print_yet_prem prem "prem_to_instrs"; [ YetS "TODO: prem_to_intrs iter" ]
    )
  | _ ->
    let s = Il.Print.string_of_prem prem in
    print_yet_prem prem "prem_to_instrs"; [ YetS s ]

let extract_single_rule rule =
  match rule.it with
  | Ast.RuleD (_, _, _, exp, _) ->
    match exp.it with
    (* c? |- e : OK *)
    (* c? |- e CONST *)
    | Ast.TupE [ e ]
    | Ast.TupE [ _; e ] -> e
    | _ -> exp

let extract_pair_rule rule =
  match rule.it with
  | Ast.RuleD (_, _, _, exp, _) ->
    match exp.it with
    (* c? |- e1 <: e2 *)
    (* c? |- e : t *)
    (* c? |- e : e *)
    (* c? |- e : e CONST *)
    | Ast.TupE [ e1; e2 ]
    | Ast.TupE [ _; e1; e2 ] -> e1, e2
    | _ -> error exp.at
      (Print.string_of_exp exp
      |> Printf.sprintf "exp `%s` cannot be a rule for the double-argument relation")

let extract_triplet_rule rule =
  match rule.it with
  | Ast.RuleD (_, _, _, exp, _) ->
    match exp.it with
    (* c? |- e : e e *)
    | Ast.TupE [ e1; e2; e3 ]
    | Ast.TupE [ _; e1; e2; e3 ] -> e1, e2, e3
    | _ -> error exp.at
      (Print.string_of_exp exp
      |> Printf.sprintf "exp `%s` cannot be a rule for the triple-argument relation")

(** Main translation for rules **)
let prose_of_rules name mk_concl rules =
  let rule = List.hd rules in
  init_ctxs ();

  (* anchor *)
  let anchor = name in
  (* concl *)
  let concl = mk_concl rule in
  (* prems *)
  let prems = (
    rules
    |> List.map prems_of_rule
    |> List.map (List.concat_map prem_to_instrs)
    |> (function
        | [ stmts ] -> stmts
        | stmtss -> [ EitherS stmtss ])
  ) in

  RuleD (anchor, concl, prems)


let proses_of_rel mk_concl def =
  match def.it with
  | Ast.RelD (rel_id, _, _, rules) ->
    let merged_prose = prose_of_rules rel_id.it mk_concl (Il2al.Unify.unify_rules rules) in
    let unmerged_proses = if List.length rules < 2 then [] else
      List.map (fun r -> prose_of_rules (rel_id.it ^ "/" ^ name_of_rule r) mk_concl [r]) rules
    in

    merged_prose :: unmerged_proses
  | _ -> assert false

(** 1. C |- expr : OK *)
let proses_of_valid_rel = proses_of_rel (fun rule ->
  let e = extract_single_rule rule in
  IsValidS (None, exp_to_expr e, []))

(** 2. C |- instr : type **)
(* Validation prose for instructions are not grouped according to relation name
   (which will result in grouping the entire rules),
   but according to instr name *)
type vrule_group =
  string * Ast.id * Ast.rule list
let rec extract_vrules def =
  match def.it with
  | Ast.RecD defs -> List.concat_map extract_vrules defs
  | Ast.RelD (id, _, _, rules) when id.it = "Instr_ok" ->
      List.map (fun rule -> (id, rule)) rules
  | _ -> []
(* group typing rules that have same name *)
(* (Il.id * Il.rule) list -> vrule_group list *)
let rec group_vrules = function
  | [] -> []
  | h :: t ->
      let (rel_id, rule) = h in
      let rule_name = name_of_rule rule in
      let same_rules, diff_rules =
        List.partition (fun (_, rule) -> name_of_rule rule = rule_name) t in
      let same_rules = List.map snd same_rules in
      let group = (rule_name, rel_id, rule :: same_rules) in
      group :: group_vrules diff_rules
let vrule_group_to_prose ((rule_name, rel_id, vrules): vrule_group) =
  prose_of_rules
    (rel_id.it ^ "/" ^ rule_name)
    (fun rule -> let winstr, t = extract_pair_rule rule in IsValidS (None, exp_to_expr winstr, [exp_to_expr t]))
    vrules
let proses_of_valid_instr_rel rel =
  let groups = rel
    |> extract_vrules
    |> group_vrules
  in

  let grouped_proses =
    groups
    |> List.map (fun (name, id, rules) -> name, id, Il2al.Unify.unify_rules rules)
    |> List.map vrule_group_to_prose
  in

  let ungrouped_proses =
    groups
    |> List.filter (fun (_, _, rules) -> List.length rules > 1)
    |> List.concat_map (fun (_, id, rules) -> List.map (fun r -> (full_name_of_rule r, id, [r])) rules)
    |> List.map vrule_group_to_prose
  in

  grouped_proses @ ungrouped_proses

(** 3. C |- e : e **)
let proses_of_valid_with_rel = proses_of_rel (fun rule ->
  let e1, e2 = extract_pair_rule rule in
  IsValidS (None, exp_to_expr e1, [exp_to_expr e2]))

(** 4. C |- type <: type **)
let proses_of_match_rel = proses_of_rel (fun rule ->
  let e1, e2 = extract_pair_rule rule in
  MatchesS (exp_to_expr e1, exp_to_expr e2))

(** 5. C |- x CONST **)
let proses_of_const_rel = proses_of_rel (fun rule ->
  let e = extract_single_rule rule in
  IsConstS (None, exp_to_expr e))

(** 6. C |- e : e CONST **)
let proses_of_valid_const_rel _def = [] (* Do not generate prose *)

(** 7. C |- e : e e **)
let proses_of_valid_with2_rel = proses_of_rel (fun rule ->
  let e1, e2, e3 = extract_triplet_rule rule in
  IsValidS (None, exp_to_expr e1, [exp_to_expr e2; exp_to_expr e3]))

(** 8. Others **)
let proses_of_other_rel rel = ( match rel.it with
  | Ast.RelD (rel_id, mixop, args, _) ->
    "Untranslated relation " ^ rel_id.it ^ ": " ^ Print.string_of_mixop mixop ^ Print.string_of_typ args |> print_endline;
  | _ -> ());
  []

let prose_of_rel rel = match get_rel_kind rel with
  | ValidRel      -> proses_of_valid_rel rel
  | ValidInstrRel -> proses_of_valid_instr_rel rel
  | ValidWithRel  -> proses_of_valid_with_rel rel
  | MatchRel      -> proses_of_match_rel rel
  | ConstRel      -> proses_of_const_rel rel
  | ValidConstRel -> proses_of_valid_const_rel rel
  | ValidWith2Rel -> proses_of_valid_with2_rel rel
  | OtherRel      -> proses_of_other_rel rel

let prose_of_rels = List.concat_map prose_of_rel

(** Postprocess of generated prose **)
let unify_either stmts =
  let f stmt =
    match stmt with
    | EitherS sss ->
      let unified, bodies = List.fold_left (fun (commons, stmtss) s ->
        let pairs = List.map (List.partition (eq_stmt s)) stmtss in
        let fsts = List.map fst pairs in
        let snds = List.map snd pairs in
        if List.for_all (fun l -> List.length l = 1) fsts then
          s :: commons, snds
        else
          commons, stmtss
      ) ([], sss) (List.hd sss) in
      let unified = List.rev unified in
      unified @ [ EitherS bodies ]
    | _ -> [stmt]
  in
  let rec walk stmts = List.concat_map walk' stmts
  and walk' stmt =
    f stmt
    |> List.map (function
      | IfS (e, sl) -> IfS (e, walk sl)
      | ForallS (vars, sl) -> ForallS (vars, walk sl)
      | EitherS sll -> EitherS (List.map walk sll)
      | s -> s
    )
  in
  walk stmts

let postprocess_prose defs =
  List.map (fun def ->
    match def with
    | RuleD (anchor, i, il) ->
      let new_il = unify_either il in
      RuleD (anchor, i, new_il)
    | AlgoD _ -> def
  ) defs


(** Entry for generating validation prose **)
let gen_validation_prose () =
<<<<<<< HEAD
  !Langs.il
  |> List.filter (fun rel -> is_context_rel rel || is_empty_context_rel rel)
  |> prose_of_rels
=======
  prose_of_rels (!Langs.validation_il)

let get_state_arg_opt f =
  let arg = ref (Al.Ast.TypA (Il.Ast.BoolT $ no_region)) in
  let id = f $ no_region in
  match Il.Env.find_opt_def (Il.Env.env_of_script !Langs.il) id with
  | Some (params, _, _) ->
    let param_state = List.find_opt (
      fun param ->
        match param.it with
        | Il.Ast.ExpP (id, ({ it = VarT ({ it = "state"; _ }, _); _ } as typ)) ->
          arg := ExpA ((Al.Ast.VarE "z") $$ id.at % typ);
          true
        | _ -> false
    ) params in
    if Option.is_some param_state then (
      let param_state = Option.get param_state in
      Some {param_state with it = !arg}
    ) else None
  | None -> 
    None

let recover_state algo =

  let recover_state_expr expr =
    match expr.it with
    | Al.Ast.CallE (f, args) ->
      let arg_state = get_state_arg_opt f in
      if Option.is_some arg_state then
        let answer = {expr with it = Al.Ast.CallE (f, Option.get arg_state :: args)} in
        answer
      else expr
    | _ -> expr
  in

  let recover_state_instr instr =
    match instr.it with
    | Al.Ast.PerformI (f, args) ->
      let arg_state = get_state_arg_opt f in
      if Option.is_some arg_state then
        let answer = {instr with it = Al.Ast.PerformI (f, Option.get arg_state :: args)} in
        [answer]
      else [instr]
    | _ -> [instr]
  in

  let walk_expr walker expr = 
    let expr1 = recover_state_expr expr in
    Al.Walk.base_walker.walk_expr walker expr1
  in
  let walk_instr walker instr = 
    let instr1 = recover_state_instr instr in
    List.concat_map (Al.Walk.base_walker.walk_instr walker) instr1
  in
  let walker = { Al.Walk.base_walker with
    walk_expr = walk_expr;
    walk_instr = walk_instr;
  }
  in
  let algo' = walker.walk_algo walker algo in
  algo'
>>>>>>> b662037c

(** Entry for generating execution prose **)
let gen_execution_prose () =
  List.map
    (fun algo ->
      let algo =
        algo
        |> recover_state
        |> Il2al.Transpile.insert_state_binding
        |> Il2al.Transpile.remove_exit
        |> Il2al.Transpile.remove_enter
      in
      AlgoD algo) !Langs.al

(** Main entry for generating prose **)
let gen_prose el il al =
  Langs.el := el;
  Langs.validation_il := extract_validation_il il;
  Langs.il := il;
  Langs.al := al;

  let validation_prose = gen_validation_prose () in
  let execution_prose = gen_execution_prose () in

  validation_prose @ execution_prose
  |> postprocess_prose

(** Main entry for generating stringified prose **)
let gen_string cfg_latex cfg_prose el il al =
  let env_latex = Backend_latex.Render.env cfg_latex el in
  let prose = gen_prose el il al in
  let env_prose = Render.env cfg_prose [] [] env_latex in
  Render.render_prose env_prose prose

(** Main entry for generating prose file **)
let gen_file cfg_latex cfg_prose file el il al =
  let prose = gen_string cfg_latex cfg_prose el il al in
  let oc = Out_channel.open_text file in
  Fun.protect (fun () -> Out_channel.output_string oc prose)
    ~finally:(fun () -> Out_channel.close oc)<|MERGE_RESOLUTION|>--- conflicted
+++ resolved
@@ -29,9 +29,10 @@
 
 let is_context_rel def =
   match def.it with
-  | Ast.RelD (_, _, { it = TupT ((_, t) :: _); _}, _) ->
-    Il.Print.string_of_typ t = "context"
+  | Ast.RelD (id, _, { it = TupT ((_, t) :: _); _}, _) ->
+    Il.Print.string_of_typ t = "context" || id.it = "Expand"
   | _ -> false
+
 let is_empty_context_rel def =
   match def.it with
   | Ast.RelD (_, [ { it = Atom.Turnstile; _} ] :: _, _, _) -> true
@@ -40,21 +41,7 @@
 let extract_validation_il il =
   il
   |> List.concat_map flatten_rec
-<<<<<<< HEAD
-=======
   |> List.filter (fun rel -> is_context_rel rel || is_empty_context_rel rel)
-
-let preprocess_prem prem = match prem.it with
-  (* HARDCODE: translation of `Expand: dt ~~ ct` into `$expanddt(dt) = ct` *)
-  | Ast.RulePr (
-      { it = "Expand"; _ },
-      [[]; [{it = Approx; _}]; []],
-      { it = TupE [dt; ct]; at = tup_at; _ }
-    ) ->
-      let expanded_dt = { dt with it = Ast.CallE ("expanddt" $ no_region, [Ast.ExpA dt $ dt.at]); note = ct.note } in
-      { prem with it = Ast.IfPr (Ast.CmpE (`EqOp, `BoolT, expanded_dt, ct) $$ tup_at % (Ast.BoolT $ tup_at)) }
-  | _ -> prem
->>>>>>> b662037c
 
 let atomize atom' = atom' $$ no_region % (Atom.info "")
 
@@ -63,7 +50,6 @@
   | Ast.RelD (id', _, _, _) -> id.it = id'.it
   | _ -> false
 
-<<<<<<< HEAD
 let extract_prose_hint Ast.{hintid; hintexp} =
   match hintid.it, hintexp.it with
   | "prose", TextE hint -> Some hint
@@ -77,31 +63,20 @@
     | _ -> None
   ) !Langs.il
 
-let cmpop_to_cmpop = function
-| Ast.EqOp -> Eq
-| Ast.NeOp -> Ne
-| Ast.LtOp _ -> Lt
-| Ast.GtOp _ -> Gt
-| Ast.LeOp _ -> Le
-| Ast.GeOp _ -> Ge
-
 let binop_to_binop = function
-  | Ast.AndOp -> And
-  | Ast.OrOp -> Or
-  | Ast.ImplOp -> Impl
-  | Ast.EquivOp -> Equiv
+  | `AndOp -> And
+  | `OrOp -> Or
+  | `ImplOp -> Impl
+  | `EquivOp -> Equiv
   | _ -> assert false
 
-let swap = function Lt -> Gt | Gt -> Lt | Le -> Ge | Ge -> Le | op -> op
-=======
 let swap = function `LtOp -> `GtOp | `GtOp -> `LtOp | `LeOp -> `GeOp | `GeOp -> `LeOp | op -> op
->>>>>>> b662037c
 
 (* CASE (?(())) ~> CASE
    CASE (?()) ~> () *)
 let recover_optional_singleton_constructor e =
   match e.it with
-  | Al.Ast.CaseE ([[atom]; [{it = El.Atom.Quest; _}]], [{it = OptE opt; _ }]) ->
+  | Al.Ast.CaseE ([[atom]; [{it = Quest; _}]], [{it = OptE opt; _ }]) ->
     (
       match opt with
       | None   -> Al.Ast.CaseE ([[]], [])
@@ -113,10 +88,10 @@
 let remove_empty_arrow_sub e =
   match e.it with
   | Al.Ast.CaseE (
-      [[]; [{it = El.Atom.ArrowSub; _} as arrow]; []; []],
+      [[]; [{it = ArrowSub; _} as arrow]; []; []],
       [lhs; {it = ListE []; _}; rhs]
     ) ->
-    let it = Al.Ast.CaseE ([[];[{arrow with it = El.Atom.Arrow}];[]], [lhs; rhs]) in
+    let it = Al.Ast.CaseE ([[];[{arrow with it = Arrow}];[]], [lhs; rhs]) in
     {e with it}
   | _ -> e
 
@@ -202,9 +177,8 @@
 
 let rec if_expr_to_instrs e =
   match e.it with
-<<<<<<< HEAD
-  | Ast.CmpE (GtOp _, {it = LenE ({it = DotE _; _} as arr); _}, index)
-  | Ast.CmpE (LtOp _, index, {it = LenE ({it = DotE _; _} as arr); _}) ->
+  | Ast.CmpE (`GtOp, _, {it = LenE ({it = DotE _; _} as arr); _}, index)
+  | Ast.CmpE (`LtOp, _, index, {it = LenE ({it = DotE _; _} as arr); _}) ->
     let note =
       match arr.note.it with
       | IterT (t, _) -> t
@@ -212,22 +186,21 @@
       in
     let e' = accE (exp_to_expr arr, Al.Ast.IdxP (exp_to_expr index) $ index.at) ~at:e.at ~note:note in
     [ IsDefinedS e' ]
-  | Ast.CmpE (op, e1, e2) ->
-    let op = cmpop_to_cmpop op in
+  | Ast.CmpE (op, _, e1, e2) ->
     let e1 = exp_to_expr e1 in
     let e2 = exp_to_expr e2 in
     [ match e2.it with LenE _ -> CmpS (e2, swap op, e1) | _ -> CmpS (e1, op, e2) ]
-  | Ast.BinE (Ast.AndOp, e1, e2) ->
+  | Ast.BinE (`AndOp, _, e1, e2) ->
     if_expr_to_instrs e1 @ if_expr_to_instrs e2
-  | Ast.BinE (op, e1, e2) ->
+  | Ast.BinE (op, _, e1, e2) ->
     let op = binop_to_binop op in
     let cond1 = if_expr_to_instrs e1 in
     let cond2 = if_expr_to_instrs e2 in
     [ match op, cond1, cond2 with
-      | Or, [ CmpS ({ it = IterE ({ it = VarE name; _ }, (Opt, _)); _ }, Eq, { it = OptE None; _ }) ], _ ->
+      | Or, [ CmpS ({ it = IterE ({ it = VarE name; _ }, (Opt, _)); _ }, `EqOp, { it = OptE None; _ }) ], _ ->
         (* ~P \/ Q is equivalent to P -> Q *)
         IfS (isDefinedE (varE name ~note:no_note) ~note:no_note, cond2)
-      | Or, [ CmpS (e1, Eq, e2) ], [ CmpS (e3, Eq, e4) ] when Al.Eq.eq_expr e1 e3 ->
+      | Or, [ CmpS (e1, `EqOp, e2) ], [ CmpS (e3, `EqOp, e4) ] when Al.Eq.eq_expr e1 e3 ->
         (* TODO: Change this not to use a set notation *)
         CondS (memE (e1, listE [e2; e4] ~note:(iterT e2.note List)) ~note:boolT)
       | _, [ stmt1 ], [ stmt2 ] -> BinS (stmt1, op, stmt2)
@@ -235,7 +208,7 @@
   | Ast.MemE _ ->
     [ CondS (exp_to_expr e) ]
   | _ ->
-    [ CmpS (exp_to_expr e, Eq, boolE true ~note:boolT) ]
+    [ CmpS (exp_to_expr e, `EqOp, boolE true ~note:boolT) ]
 
 
 let ctxs = ref Map.empty
@@ -269,28 +242,6 @@
   match extract_context c with
   | stmt, None -> stmt @ stmts
   | stmt, Some ctx -> stmt @ (List.map (inject_ctx' ctx) stmts)
-=======
-  | Ast.CmpE (op, _, e1, e2) ->
-    let e1 = exp_to_expr e1 in
-    let e2 = exp_to_expr e2 in
-    [ match e2.it with LenE _ -> CmpI (e2, swap op, e1) | _ -> CmpI (e1, op, e2) ]
-  | Ast.BinE (`AndOp, _, e1, e2) ->
-    if_expr_to_instrs e1 @ if_expr_to_instrs e2
-  | Ast.BinE (`OrOp, _, e1, e2) ->
-    let cond1 = if_expr_to_instrs e1 in
-    let cond2 = if_expr_to_instrs e2 in
-    [ match cond1 with
-      | [ CmpI ({ it = IterE ({ it = VarE name; _ }, (Opt, _)); _ }, `EqOp, { it = OptE None; _ }) ] ->
-        (* ~P \/ Q is equivalent to P -> Q *)
-        IfI (isDefinedE (varE name ~note:no_note) ~note:no_note, cond2)
-      | _ ->
-        EitherI [cond1; cond2] ]
-  | Ast.BinE (`EquivOp, _, e1, e2) ->
-      [ EquivI (exp_to_expr e1, exp_to_expr e2) ]
-  | Ast.MemE (e1, e2) ->
-      [ MemI (exp_to_expr e1, exp_to_expr e2) ]
-  | _ -> print_yet_exp e "if_expr_to_instrs"; [ YetI (Il.Print.string_of_exp e) ]
->>>>>>> b662037c
 
 let rec prem_to_instrs prem =
   match prem.it with
@@ -299,15 +250,11 @@
   | Ast.IfPr e ->
     if_expr_to_instrs e
   | Ast.RulePr (id, _, e) ->
-<<<<<<< HEAD
     let rel =
-      match List.find_opt (rel_has_id id) !Langs.il with
+      match List.find_opt (rel_has_id id) !Langs.validation_il with
       | Some rel -> rel
       | None -> failwith ("Unknown relation id: " ^ id.it)
     in
-=======
-    let rel = match List.find_opt (rel_has_id id) !Langs.validation_il with Some rel -> rel | None -> failwith id.it in
->>>>>>> b662037c
     let args = exp_to_argexpr e in
     ( match extract_rel_hint id with
     | Some hint ->
@@ -557,12 +504,7 @@
 
 (** Entry for generating validation prose **)
 let gen_validation_prose () =
-<<<<<<< HEAD
-  !Langs.il
-  |> List.filter (fun rel -> is_context_rel rel || is_empty_context_rel rel)
-  |> prose_of_rels
-=======
-  prose_of_rels (!Langs.validation_il)
+  !Langs.validation_il |> prose_of_rels
 
 let get_state_arg_opt f =
   let arg = ref (Al.Ast.TypA (Il.Ast.BoolT $ no_region)) in
@@ -581,7 +523,7 @@
       let param_state = Option.get param_state in
       Some {param_state with it = !arg}
     ) else None
-  | None -> 
+  | None ->
     None
 
 let recover_state algo =
@@ -608,11 +550,11 @@
     | _ -> [instr]
   in
 
-  let walk_expr walker expr = 
+  let walk_expr walker expr =
     let expr1 = recover_state_expr expr in
     Al.Walk.base_walker.walk_expr walker expr1
   in
-  let walk_instr walker instr = 
+  let walk_instr walker instr =
     let instr1 = recover_state_instr instr in
     List.concat_map (Al.Walk.base_walker.walk_instr walker) instr1
   in
@@ -623,7 +565,6 @@
   in
   let algo' = walker.walk_algo walker algo in
   algo'
->>>>>>> b662037c
 
 (** Entry for generating execution prose **)
 let gen_execution_prose () =
