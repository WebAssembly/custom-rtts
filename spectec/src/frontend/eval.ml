open Util
open Source
open El
open Ast


(* Environment *)

module Set = Set.Make(String)
module Map = Map.Make(String)

type typ_def = (arg list * typ) list
type def_def = (arg list * exp * prem list) list
type gram_def = unit
type env = {vars : typ Map.t; typs : typ_def Map.t; defs : def_def Map.t; syms : gram_def Map.t}
type subst = Subst.t


(* Helpers *)

(* This exception indicates that a an application cannot be reduced because a pattern
 * match cannot be decided.
 * When assume_coherent_matches is set, that case is treated as a non-match.
 *)
exception Irred

let assume_coherent_matches = ref true

let (let*) = Option.bind


(* Matching Lists *)

let rec match_list match_x env s xs1 xs2 : subst option =
  match xs1, xs2 with
  | [], [] -> Some s
  | x1::xs1', x2::xs2' ->
    let* s' = match_x env s x1 x2 in
    match_list match_x env (Subst.union s s') xs1' xs2'
  | _, _ -> None

let match_nl_list match_x env s xs1 xs2 =
  match_list match_x env s (Convert.filter_nl xs1) (Convert.filter_nl xs2)


let equiv_list equiv_x env xs1 xs2 =
  List.length xs1 = List.length xs2 && List.for_all2 (equiv_x env) xs1 xs2
let equiv_nl_list equiv_x env xs1 xs2 =
  equiv_list equiv_x env (El.Convert.filter_nl xs1) (El.Convert.filter_nl xs2)
let equiv_opt equiv_x env xo1 xo2 =
  match xo1, xo2 with
  | None, None -> true
  | Some x1, Some x2 -> equiv_x env x1 x2
  | _, _ -> false

let disj_list disj_x env xs1 xs2 =
  List.length xs1 <> List.length xs2 || List.exists2 (disj_x env) xs1 xs2


(* Type Reduction (weak-head) *)

let rec reduce_typ env t : typ =
  Debug.(log_if "el.reduce_typ" (t.it <> NumT NatT)
    (fun _ -> fmt "%s" (el_typ t))
    (fun r -> fmt "%s" (el_typ r))
  ) @@ fun _ ->
  match t.it with
  | VarT (id, args) ->
    let args' = List.map (reduce_arg env) args in
    let id' = El.Convert.strip_var_suffix id in
    (match reduce_typ_app env id args' t.at (Map.find id'.it env.typs) with
    | Some t' ->
(* TODO: reenable?
      if id'.it <> id.it then
        Error.error id.at "syntax" "identifer suffix encountered during reduction";
*)
      t'
    | None -> VarT (id, args') $ t.at
    )
  | ParenT t1 -> reduce_typ env t1
  | CaseT (dots1, ts, tcs, dots2) ->
    assert (dots1 = NoDots && dots2 = NoDots);
    let tcs' = Convert.concat_map_nl_list (reduce_casetyp env) ts in
    CaseT (NoDots, [], tcs' @ tcs, NoDots) $ t.at
  | _ -> t

and reduce_casetyp env t : typcase nl_list =
  match (reduce_typ env t).it with
  | CaseT (NoDots, [], tcs, NoDots) -> tcs
  | _ -> assert false

and reduce_typ_app env id args at = function
  | [] ->
    if !assume_coherent_matches then None else
    let args = if args = [] then "" else
      "(" ^ String.concat ", " (List.map Print.string_of_arg args) ^ ")" in
    Error.error at "type"
      ("undefined instance of partial syntax type definition: `" ^ id.it ^ args ^ "`")
  | (args', t)::insts' ->
    Debug.(log "el.reduce_typ_app"
      (fun _ -> fmt "%s(%s) =: %s(%s)" id.it (el_args args) id.it (el_args args'))
      (fun r -> fmt "%s" (opt (Fun.const "!") r))
    ) @@ fun _ ->
    (* HACK: check for forward reference to yet undefined type (should throw?) *)
    if Eq.eq_typ t (VarT (id, args') $ id.at) then None else
    match match_list match_arg env Subst.empty args args' with
    | exception Irred ->
      if not !assume_coherent_matches then None else
      reduce_typ_app env id args at insts'
    | None -> reduce_typ_app env id args at insts'
    | Some s -> Some (reduce_typ env (Subst.subst_typ s t))


(* Expression Reduction *)

and is_normal_exp e =
  match e.it with
  | AtomE _ | BoolE _ | NatE _ | TextE _ | SeqE _
  | UnE (MinusOp, {it = NatE _; _})
  | StrE _ | TupE _ | InfixE _ | BrackE _ -> true
  | _ -> false

and reduce_exp env e : exp =
  Debug.(log "el.reduce_exp"
    (fun _ -> fmt "%s" (el_exp e))
    (fun r -> fmt "%s" (el_exp r))
  ) @@ fun _ ->
  match e.it with
  | VarE _ | AtomE _ | BoolE _ | NatE _ | TextE _ | SizeE _ -> e
  | UnE (op, e1) ->
    let e1' = reduce_exp env e1 in
    (match op, e1'.it with
    | NotOp, BoolE b -> BoolE (not b) $ e.at
    | NotOp, UnE (NotOp, e11) -> e11
    | PlusOp, _ -> e1'
    | MinusOp, UnE (PlusOp, e11) -> UnE (MinusOp, e11) $ e.at
    | MinusOp, UnE (MinusOp, e11) -> UnE (PlusOp, e11) $ e.at
    | _ -> UnE (op, e1') $ e.at
    )
  | BinE (e1, op, e2) ->
    let e1' = reduce_exp env e1 in
    let e2' = reduce_exp env e2 in
    (match op, e1'.it, e2'.it with
    | AndOp, BoolE true, _ -> e2'
    | AndOp, BoolE false, _ -> e1'
    | AndOp, _, BoolE true -> e1'
    | AndOp, _, BoolE false -> e2'
    | OrOp, BoolE true, _ -> e1'
    | OrOp, BoolE false, _ -> e2'
    | OrOp, _, BoolE true -> e2'
    | OrOp, _, BoolE false -> e1'
    | ImplOp, BoolE b1, BoolE b2 -> BoolE (not b1 || b2) $ e.at
    | ImplOp, BoolE true, _ -> e2'
    | ImplOp, BoolE false, _ -> BoolE true $ e.at
    | ImplOp, _, BoolE true -> e2'
    | ImplOp, _, BoolE false -> UnE (NotOp, e1') $ e.at
    | EquivOp, BoolE b1, BoolE b2 -> BoolE (b1 = b2) $ e.at
    | EquivOp, BoolE true, _ -> e2'
    | EquivOp, BoolE false, _ -> UnE (NotOp, e2') $ e.at
    | EquivOp, _, BoolE true -> e1'
    | EquivOp, _, BoolE false -> UnE (NotOp, e1') $ e.at
    | AddOp, NatE (op, n1), NatE (_, n2) -> NatE (op, Z.(n1 + n2)) $ e.at
    | AddOp, NatE (_, z0), _ when z0 = Z.zero -> e2'
    | AddOp, _, NatE (_, z0) when z0 = Z.zero -> e1'
    | SubOp, NatE (op, n1), NatE (_, n2) -> NatE (op, Z.(n1 - n2)) $ e.at
    | SubOp, NatE (_, z0), _ when z0 = Z.zero -> UnE (MinusOp, e2') $ e.at
    | SubOp, _, NatE (_, z0) when z0 = Z.zero -> e1'
    | MulOp, NatE (op, n1), NatE (_, n2) -> NatE (op, Z.(n1 * n2)) $ e.at
    | MulOp, NatE (_, z1), _ when z1 = Z.one -> e2'
    | MulOp, _, NatE (_, z1) when z1 = Z.one -> e1'
    | DivOp, NatE (op, n1), NatE (_, n2) -> NatE (op, Z.(n1 / n2)) $ e.at
    | DivOp, NatE (_, z0), _ when z0 = Z.zero -> e1'
    | DivOp, _, NatE (_, z1) when z1 = Z.one -> e1'
    | ExpOp, NatE (op, n1), NatE (_, n2) -> NatE (op, Z.(n1 ** to_int n2)) $ e.at
    | ExpOp, NatE (_, z01), _ when z01 = Z.zero || z01 = Z.one -> e1'
    | ExpOp, _, NatE (op, z0) when z0 = Z.zero -> NatE (op, Z.one) $ e.at
    | ExpOp, _, NatE (_, z1) when z1 = Z.one -> e1'
    | _ -> BinE (e1', op, e2') $ e.at
    )
  | CmpE (e1, op, e2) ->
    let e1' = reduce_exp env e1 in
    let e2' = reduce_exp env e2 in
    (match op, e1'.it, e2'.it with
    | EqOp, _, _ when is_normal_exp e1' && is_normal_exp e2' -> BoolE (Eq.eq_exp e1' e2')
    | NeOp, _, _ when is_normal_exp e1' && is_normal_exp e2' -> BoolE (not (Eq.eq_exp e1' e2'))
    | LtOp, NatE (_, n1), NatE (_, n2) -> BoolE (n1 < n2)
    | LtOp, UnE (MinusOp, {it = NatE (_, n1); _}), UnE (MinusOp, {it = NatE (_, n2); _}) -> BoolE (n2 < n1)
    | LtOp, UnE (MinusOp, {it = NatE _; _}), NatE _ -> BoolE true
    | LtOp, NatE _, UnE (MinusOp, {it = NatE _; _}) -> BoolE false
    | GtOp, NatE (_, n1), NatE (_, n2) -> BoolE (n1 > n2)
    | GtOp, UnE (MinusOp, {it = NatE (_, n1); _}), UnE (MinusOp, {it = NatE (_, n2); _}) -> BoolE (n2 > n1)
    | GtOp, UnE (MinusOp, {it = NatE _; _}), NatE _ -> BoolE false
    | GtOp, NatE _, UnE (MinusOp, {it = NatE _; _}) -> BoolE true
    | LeOp, NatE (_, n1), NatE (_, n2) -> BoolE (n1 <= n2)
    | LeOp, UnE (MinusOp, {it = NatE (_, n1); _}), UnE (MinusOp, {it = NatE (_, n2); _}) -> BoolE (n2 <= n1)
    | LeOp, UnE (MinusOp, {it = NatE _; _}), NatE _ -> BoolE true
    | LeOp, NatE _, UnE (MinusOp, {it = NatE _; _}) -> BoolE false
    | GeOp, NatE (_, n1), NatE (_, n2) -> BoolE (n1 >= n2)
    | GeOp, UnE (MinusOp, {it = NatE (_, n1); _}), UnE (MinusOp, {it = NatE (_, n2); _}) -> BoolE (n2 >= n1)
    | GeOp, UnE (MinusOp, {it = NatE _; _}), NatE _ -> BoolE false
    | GeOp, NatE _, UnE (MinusOp, {it = NatE _; _}) -> BoolE true
    | _ -> CmpE (e1', op, e2')
    ) $ e.at
  | EpsE -> SeqE [] $ e.at
  | SeqE es -> SeqE (List.map (reduce_exp env) es) $ e.at
  | IdxE (e1, e2) ->
    let e1' = reduce_exp env e1 in
    let e2' = reduce_exp env e2 in
    (match e1'.it, e2'.it with
    | SeqE es, NatE (_, i) when i < Z.of_int (List.length es) -> List.nth es (Z.to_int i)
    | _ -> IdxE (e1', e2') $ e.at
    )
  | SliceE (e1, e2, e3) ->
    let e1' = reduce_exp env e1 in
    let e2' = reduce_exp env e2 in
    let e3' = reduce_exp env e3 in
    (match e1'.it, e2'.it, e3'.it with
    | SeqE es, NatE (_, i), NatE (_, n) when Z.(i + n) < Z.of_int (List.length es) ->
      SeqE (Lib.List.take (Z.to_int n) (Lib.List.drop (Z.to_int i) es))
    | _ -> SliceE (e1', e2', e3')
    ) $ e.at
  | UpdE (e1, p, e2) ->
    let e1' = reduce_exp env e1 in
    let e2' = reduce_exp env e2 in
    reduce_path env e1' p
      (fun e' p' -> if p'.it = RootP then e2' else UpdE (e', p', e2') $ e.at)
  | ExtE (e1, p, e2) ->
    let e1' = reduce_exp env e1 in
    let e2' = reduce_exp env e2 in
    reduce_path env e1' p
      (fun e' p' ->
        if p'.it = RootP
        then reduce_exp env (SeqE [e'; e2'] $ e.at)
        else ExtE (e', p', e2') $ e.at
      )
  | StrE efs -> StrE (Convert.map_nl_list (reduce_expfield env) efs) $ e.at
  | DotE (e1, atom) ->
    let e1' = reduce_exp env e1 in
    (match e1'.it with
    | StrE efs ->
      snd (Option.get (El.Convert.find_nl_list (fun (atomN, _) -> atomN = atom) efs))
    | _ -> DotE (e1', atom) $ e.at
    )
  | CommaE (e1, e2) ->
    let e1' = reduce_exp env e1 in
    let e2' = reduce_exp env e2 in
    (* TODO *)
    (match e1'.it, e2'.it with
    | _ -> CommaE (e1', e2') $ e.at
    )
  | CompE (e1, e2) ->
    let e1' = reduce_exp env e1 in
    let e2' = reduce_exp env e2 in
    (* TODO *)
    (match e1'.it, e2'.it with
    | _ -> CompE (e1', e2') $ e.at
    )
  | LenE e1 ->
    let e1' = reduce_exp env e1 in
    (match e1'.it with
    | SeqE es -> NatE (DecOp, Z.of_int (List.length es))
    | _ -> LenE e1'
    ) $ e.at
  | ParenE (e1, _) | TypE (e1, _) -> reduce_exp env e1
  | TupE es -> TupE (List.map (reduce_exp env) es) $ e.at
  | InfixE (e1, atom, e2) ->
    let e1' = reduce_exp env e1 in
    let e2' = reduce_exp env e2 in
    InfixE (e1', atom, e2') $ e.at
  | BrackE (atom1, e1, atom2) ->
    let e1' = reduce_exp env e1 in
    BrackE (atom1, e1', atom2) $ e.at
  | CallE (id, args) ->
    let args' = List.map (reduce_arg env) args in
    let clauses = Map.find id.it env.defs in
    (* Allow for uninterpreted functions *)
    if not !assume_coherent_matches && clauses = [] then CallE (id, args') $ e.at else
    (match reduce_exp_call env id args' e.at clauses with
    | None -> CallE (id, args') $ e.at
    | Some e -> e
    )
  | IterE (e1, iter) ->
    let e1' = reduce_exp env e1 in
    IterE (e1', iter) $ e.at  (* TODO *)
  | HoleE _ | FuseE _ -> assert false

and reduce_expfield env (atom, e) : expfield = (atom, reduce_exp env e)

and reduce_path env e p f =
  match p.it with
  | RootP -> f e p
  | IdxP (p1, e1) ->
    let e1' = reduce_exp env e1 in
    let f' e' p1' =
      match e'.it, e1'.it with
      | SeqE es, NatE (_, i) when i < Z.of_int (List.length es) ->
        SeqE (List.mapi (fun j eJ -> if Z.of_int j = i then f eJ p1' else eJ) es) $ e'.at
      | _ ->
        f e' (IdxP (p1', e1') $ p.at)
    in
    reduce_path env e p1 f'
  | SliceP (p1, e1, e2) ->
    let e1' = reduce_exp env e1 in
    let e2' = reduce_exp env e2 in
    let f' e' p1' =
      match e'.it, e1'.it, e2'.it with
      | SeqE es, NatE (_, i), NatE (_, n) when Z.(i + n) < Z.of_int (List.length es) ->
        let e1' = SeqE Lib.List.(take (Z.to_int i) es) $ e'.at in
        let e2' = SeqE Lib.List.(take (Z.to_int n) (drop (Z.to_int i) es)) $ e'.at in
        let e3' = SeqE Lib.List.(drop Z.(to_int (i + n)) es) $ e'.at in
        reduce_exp env (SeqE [e1'; f e2' p1'; e3'] $ e'.at)
      | _ ->
        f e' (SliceP (p1', e1', e2') $ p.at)
    in
    reduce_path env e p1 f'
  | DotP (p1, atom) ->
    let f' e' p1' =
      match e'.it with
      | StrE efs ->
        StrE (Convert.map_nl_list (fun (atomI, eI) ->
          if atomI = atom then (atomI, f eI p1') else (atomI, eI)) efs) $ e'.at
      | _ ->
        f e' (DotP (p1', atom) $ p.at)
    in
    reduce_path env e p1 f'

and reduce_arg env a : arg =
  match !(a.it) with
  | ExpA e -> ref (ExpA (reduce_exp env e)) $ a.at
  | TypA _t -> a  (* types are reduced on demand *)
  | GramA _g -> a

and reduce_exp_call env id args at = function
  | [] ->
    if !assume_coherent_matches then None else
    let args = if args = [] then "" else
      "(" ^ String.concat ", " (List.map Print.string_of_arg args) ^ ")" in
    Error.error at "type"
      ("undefined call to partial function: `$" ^ id.it ^ args ^ "`")
  | (args', e, prems)::clauses' ->
    match match_list match_arg env Subst.empty args args' with
    | exception Irred ->
      if not !assume_coherent_matches then None else
      reduce_exp_call env id args at clauses'
    | None -> reduce_exp_call env id args at clauses'
    | Some s ->
      match reduce_prems env Subst.(subst_list subst_prem s prems) with
      | None -> None
      | Some false -> reduce_exp_call env id args at clauses'
      | Some true -> Some (reduce_exp env (Subst.subst_exp s e))

and reduce_prems env = function
  | [] -> Some true
  | prem::prems ->
    match reduce_prem env prem with
    | Some true -> reduce_prems env prems
    | other -> other

and reduce_prem env prem : bool option =
  match prem.it with
  | VarPr _
  | ElsePr -> Some true
  | RulePr _ -> None
  | IfPr e ->
    (match (reduce_exp env e).it with
    | BoolE b -> Some b
    | _ -> None
    )
  | IterPr (_prem, _iter) -> None  (* TODO *)


(* Matching *)

(* Iteration *)

and match_iter env s iter1 iter2 : subst option =
  match iter1, iter2 with
  | Opt, Opt -> Some s
  | List, List -> Some s
  | List1, List1 -> Some s
  | ListN (e1, _ido1), ListN (e2, _ido2) -> match_exp env s e1 e2
  | _, _ -> None


(* Types *)

and match_typ env s t1 t2 : subst option =
  match t1.it, t2.it with
  | ParenT t11, _ -> match_typ env s t11 t2
  | _, ParenT t21 -> match_typ env s t1 t21
  | _, VarT (id, []) when Subst.mem_typid s id ->
    match_typ env s t1 (Subst.subst_typ s t2)
  | _, VarT (id, []) when not (Map.mem id.it env.typs) ->
    (* An unbound type is treated as a pattern variable *)
    Some (Subst.add_typid s id t1)
  | VarT (id1, args1), VarT (id2, args2) when id1.it = id2.it ->
    (* Optimization for the common case where args are absent or equivalent. *)
    (match match_list match_arg env s args1 args2 with
    | Some s -> Some s
    | None ->
      (* If that fails, fall back to reduction. *)
      let t1' = reduce_typ env t1 in
      let t2' = reduce_typ env t2 in
      if Eq.(eq_typ t1 t1' && eq_typ t2 t2') then None else
      match_typ env s t1' t2'
    )
  | VarT _, _ ->
    let t1' = reduce_typ env t1 in
    if Eq.eq_typ t1 t1' then None else
    match_typ env s t1' t2
  | _, VarT _ ->
    let t2' = reduce_typ env t2 in
    if Eq.eq_typ t2 t2' then None else
    match_typ env s t1 t2'
  | TupT ts1, TupT ts2 -> match_list match_typ env s ts1 ts2
  | IterT (t11, iter1), IterT (t21, iter2) ->
    let* s' = match_typ env s t11 t21 in match_iter env s' iter1 iter2
  | _, _ -> None


(* Expressions *)

(* Matching can produce one of several results:
   - Some s: matches producing substitutions
   - None: does not match
   - exception Irred: lacking normal form, can't decide between Some or None
   - exception Error: some inner application was undefined, i.e., non-exhaustive
*)

and match_exp env s e1 e2 : subst option =
  Debug.(log "el.match_exp"
    (fun _ -> fmt "%s =: %s" (el_exp e1) (el_exp e2))
    (fun r -> fmt "%s" (opt el_subst r))
  ) @@ fun _ ->
  match e1.it, (reduce_exp env (Subst.subst_exp s e2)).it with
(*
  | (ParenE (e11, _) | TypE (e11, _)), _ -> match_exp env s e11 e2
  | _, (ParenE (e21, _) | TypE (e21, _)) -> match_exp env s e1 e21
  | _, VarE (id, []) when Subst.mem_varid s id ->
    match_exp env s e1 (Subst.subst_exp s e2)
  | VarE (id1, args1), VarE (id2, args2) when id1.it = id2.it ->
    match_list match_arg env s args1 args2
*)
  | _, VarE (id2, []) when Subst.mem_varid s id2 ->
    (* A pattern variable already in the substitution is non-linear *)
    let e2' = Subst.subst_exp s e2 in
    if equiv_exp env e1 e2' then
      Some s
    else if is_normal_exp e1 && is_normal_exp e2' then
      None
    else
      raise Irred
  | _, VarE (id2, []) ->
    (* Treat as a fresh pattern variable. If declared, need to check domain. *)
    let find_var id =
      match Map.find_opt id.it env.vars with
      | None ->
        (* Implicitly bound *)
        Map.find_opt (El.Convert.strip_var_suffix id).it env.vars  (* TODO: should be gvars *)
      | some -> some
    in
    if
      match Map.find_opt (El.Convert.strip_var_suffix id2).it env.vars (* gvars *) with
      | None -> true  (* undeclared pattern variable always matches *)
      | Some t2 ->
        let t2' = reduce_typ env t2 in
        match e1.it, t2'.it with
        | BoolE _, BoolT
        | NatE _, NumT _
        | TextE _, TextT -> true
        | UnE ((MinusOp | PlusOp), _), NumT t1 -> t1 >= IntT
        | NatE (_, n), RangeT tes ->
          List.exists (function
            | ({it = NatE (_, n1); _}, None) -> n1 = n
            | ({it = NatE (_, n1); _}, Some {it = NatE (_, n2); _}) -> n1 <= n && n <= n2
            | _ -> false
          ) (Convert.filter_nl tes)
        | (AtomE atom | SeqE ({it = AtomE atom; _}::_)), CaseT (_, _, tcs, _) ->
          (match El.Convert.find_nl_list (fun (atomN, _, _) -> atomN.it = atom.it) tcs with
          | Some (_, (tN, _), _) ->
            match_exp env s e1 (Convert.exp_of_typ tN) <> None
          | None -> false
          )
        | VarE (id1, []), _ ->
          (match find_var id1 with
          | None -> raise Irred
          | Some t1 -> sub_typ env t1 t2' ||
            if disj_typ env t1 t2' then false else raise Irred
          )
        | _, (StrT _ | CaseT _ | ConT _ | RangeT _) -> raise Irred
        | _, _ -> true
    then
      if id2.it = "_" then Some s else
      Some (Subst.add_varid s id2 e1)
    else None
  | AtomE atom1, AtomE atom2 when atom1.it = atom2.it -> Some s
  | BoolE b1, BoolE b2 when b1 = b2 -> Some s
  | NatE (_, n1), NatE (_, n2) when n1 = n2 -> Some s
  | TextE s1, TextE s2 when s1 = s2 -> Some s
  | UnE (MinusOp, e11), UnE (MinusOp, e21) -> match_exp env s e11 e21
(*
  | UnE (op1, e11), UnE (op2, e21) when op1 = op2 -> match_exp env s e11 e21
  | BinE (e11, op1, e12), BinE (e21, op2, e22) when op1 = op2 ->
    let* s' = match_exp env s e11 e21 in match_exp env s' e12 e22
  | CmpE (e11, op1, e12), CmpE (e21, op2, e22) when op1 = op2 ->
    let* s' = match_exp env s e11 e21 in match_exp env s' e12 e22
  | (EpsE | SeqE []), (EpsE | SeqE []) -> Some s
*)
  | SeqE es1, SeqE es2
  | TupE es1, TupE es2 -> match_list match_exp env s es1 es2
(*
  | IdxE (e11, e12), IdxE (e21, e22)
  | CommaE (e11, e12), CommaE (e21, e22)
  | CompE (e11, e12), CompE (e21, e22) ->
    let* s' = match_exp env s e11 e21 in match_exp env s' e12 e22
  | SliceE (e11, e12, e13), SliceE (e21, e22, e23) ->
    let* s' = match_exp env s e11 e21 in
    let* s'' = match_exp env s' e12 e22 in
    match_exp env s'' e13 e23
  | UpdE (e11, p1, e12), UpdE (e21, p2, e22)
  | ExtE (e11, p1, e12), ExtE (e21, p2, e22) ->
    let* s' = match_exp env s e11 e21 in
    let* s'' = match_path env s' p1 p2 in
    match_exp env s'' e12 e22
*)
  | StrE efs1, StrE efs2 -> match_nl_list match_expfield env s efs1 efs2
(*
  | DotE (e11, atom1), DotE (e21, atom2) when atom1 = atom2 ->
    match_exp env s e11 e21
  | LenE e11, LenE e21 -> match_exp env s e11 e21
  | SizeE id1, SizeE id2 when id1.it = id2.it -> Some s
*)
  | InfixE (e11, atom1, e12), InfixE (e21, atom2, e22) when atom1 = atom2 ->
    let* s' = match_exp env s e11 e21 in match_exp env s' e12 e22
  | BrackE (atom11, e11, atom12), BrackE (atom21, e21, atom22)
    when atom11 = atom21 && atom12 = atom22 ->
    match_exp env s e11 e21
(*
  | CallE (id1, args1), CallE (id2, args2) when id1.it = id2.it ->
    match_list match_arg env s args1 args2
*)
  | IterE (e11, iter1), IterE (e21, iter2) ->
    let* s' = match_exp env s e11 e21 in match_iter env s' iter1 iter2
  | (HoleE _ | FuseE _), _
  | _, (HoleE _ | FuseE _) -> assert false
  | _, _ when is_normal_exp e1 -> None
  | _, _ -> raise Irred

and match_expfield env s (atom1, e1) (atom2, e2) =
  if atom1 <> atom2 then None else
  match_exp env s e1 e2

(*
and match_path env s p1 p2 =
  match p1.it, p2.it with
  | RootP, RootP -> Some s
  | IdxP (p11, e1), IdxP (p21, e2) ->
    let* s' = match_path env s p11 p21 in
    match_exp env s' e1 e2
  | SliceP (p11, e11, e12), SliceP (p21, e21, e22) ->
    let* s' = match_path env s p11 p21 in
    let* s'' = match_exp env s' e11 e21 in
    match_exp env s'' e12 e22
  | DotP (p11, atom1), DotP (p21, atom2) when atom1 = atom2 ->
    match_path env s p11 p21
  | _, _ -> None
*)


(* Grammars *)

and match_sym env s g1 g2 : subst option =
  Debug.(log "el.match_sym"
    (fun _ -> fmt "%s =: %s" (el_sym g1) (el_sym g2))
    (fun r -> fmt "%s" (opt el_subst r))
  ) @@ fun _ ->
  match g1.it, g2.it with
  | ParenG g11, _ -> match_sym env s g11 g2
  | _, ParenG g21 -> match_sym env s g1 g21
  | _, VarG (id, []) when Subst.mem_gramid s id ->
    match_sym env s g1 (Subst.subst_sym s g2)
  | _, VarG (id, []) when not (Map.mem id.it env.syms) ->
    (* An unbound type is treated as a pattern variable *)
    Some (Subst.add_gramid s id g1)
  | VarG (id1, args1), VarG (id2, args2) when id1.it = id2.it ->
    (* Optimization for the common case where args are absent or equivalent. *)
    match_list match_arg env s args1 args2
  | TupG gs1, TupG gs2 -> match_list match_sym env s gs1 gs2
  | IterG (g11, iter1), IterG (g21, iter2) ->
    let* s' = match_sym env s g11 g21 in match_iter env s' iter1 iter2
  | _, _ -> None


(* Parameters *)

and match_arg env s a1 a2 : subst option =
  Debug.(log "el.match_arg"
    (fun _ -> fmt "%s =: %s" (el_arg a1) (el_arg a2))
    (fun r -> fmt "%s" (opt el_subst r))
  ) @@ fun _ ->
  match !(a1.it), !(a2.it) with
  | ExpA e1, ExpA e2 -> match_exp env s e1 e2
  | TypA t1, TypA t2 -> match_typ env s t1 t2
  | GramA g1, GramA g2 -> match_sym env s g1 g2
  | _, _ -> assert false


(* Type Equivalence *)

and equiv_typ env t1 t2 =
  Debug.(log "el.equiv_typ"
    (fun _ -> fmt "%s == %s" (el_typ t1) (el_typ t2)) Bool.to_string
  ) @@ fun _ ->
  match t1.it, t2.it with
  | VarT (id1, args1), VarT (id2, args2) ->
    (El.Convert.strip_var_suffix id1).it = (El.Convert.strip_var_suffix id2).it &&
    equiv_list equiv_arg env args1 args2 || (* optimization *)
    let t1' = reduce_typ env t1 in
    let t2' = reduce_typ env t2 in
    (t1' <> t1 || t2' <> t2) && equiv_typ env t1' t2'
  | VarT _, _ ->
    let t1' = reduce_typ env t1 in
    t1' <> t1 && equiv_typ env t1' t2
  | _, VarT _ ->
    let t2' = reduce_typ env t2 in
    t2' <> t2 && equiv_typ env t1 t2'
  | ParenT t11, _ -> equiv_typ env t11 t2
  | _, ParenT t21 -> equiv_typ env t1 t21
  | TupT ts1, TupT ts2 | SeqT ts1, SeqT ts2 -> equiv_list equiv_typ env ts1 ts2
  | IterT (t11, iter1), IterT (t21, iter2) ->
    equiv_typ env t11 t21 && Eq.eq_iter iter1 iter2
  | AtomT atom1, AtomT atom2 -> atom1.it = atom2.it
  | InfixT (t11, atom1, t12), InfixT (t21, atom2, t22) ->
    equiv_typ env t11 t21 && atom1.it = atom2.it && equiv_typ env t12 t22
  | BrackT (atom11, t11, atom12), BrackT (atom21, t21, atom22) ->
    atom11.it = atom21.it && equiv_typ env t11 t21 && atom12 = atom22
  | StrT tfs1, StrT tfs2 -> equiv_nl_list equiv_typfield env tfs1 tfs2
  | CaseT (NoDots, [], tcs1, NoDots), CaseT (NoDots, [], tcs2, NoDots) ->
    equiv_nl_list equiv_typcase env tcs1 tcs2
  | ConT tc1, ConT tc2 -> equiv_typcon env tc1 tc2
  | RangeT tes1, RangeT tes2 -> equiv_nl_list equiv_typenum env tes1 tes2
  | _, _ -> t1.it = t2.it

and equiv_typfield env (atom1, (t1, prems1), _) (atom2, (t2, prems2), _) =
  atom1.it = atom2.it && equiv_typ env t1 t2 && Eq.(eq_nl_list eq_prem prems1 prems2)
and equiv_typcase env (atom1, (t1, prems1), _) (atom2, (t2, prems2), _) =
  atom1.it = atom2.it && equiv_typ env t1 t2 && Eq.(eq_nl_list eq_prem prems1 prems2)
and equiv_typcon env ((t1, prems1), _) ((t2, prems2), _) =
  equiv_typ env t1 t2 && Eq.(eq_nl_list eq_prem prems1 prems2)
and equiv_typenum env (e11, e12o) (e21, e22o) =
  equiv_exp env e11 e21 && equiv_opt equiv_exp env e12o e22o

and equiv_exp env e1 e2 =
  Debug.(log "el.equiv_exp"
    (fun _ -> fmt "%s == %s" (el_exp e1) (el_exp e2)) Bool.to_string
  ) @@ fun _ ->
  (* TODO: this does not reduce inner type arguments *)
  Eq.eq_exp (reduce_exp env e1) (reduce_exp env e2)

and equiv_arg env a1 a2 =
  Debug.(log "el.equiv_arg"
    (fun _ -> fmt "%s == %s" (el_arg a1) (el_arg a2)) Bool.to_string
  ) @@ fun _ ->
  (*
  Printf.eprintf "[el.equiv_arg] %s == %s\n%!"
    (Print.string_of_arg a1)
    (Print.string_of_arg a2);
  *)
  match !(a1.it), !(a2.it) with
  | ExpA e1, ExpA e2 -> equiv_exp env e1 e2
  | TypA t1, TypA t2 -> equiv_typ env t1 t2
  | GramA g1, GramA g2 -> Eq.eq_sym g1 g2
  | _, _ -> false


(* Subtyping *)

and sub_typ env t1 t2 =
  Debug.(log "el.sub_typ"
    (fun _ -> fmt "%s <: %s" (el_typ t1) (el_typ t2)) Bool.to_string
  ) @@ fun _ ->
  let t1 = reduce_typ env t1 in
  let t2 = reduce_typ env t2 in
  match t1.it, t2.it with
  | NumT t1', NumT t2' -> t1' <= t2'
  | StrT tfs1, StrT tfs2 ->
    El.Convert.forall_nl_list (fun (atom, (t2, prems2), _) ->
      match find_field tfs1 atom with
      | Some (t1, prems1) ->
        equiv_typ env t1 t2 && Eq.eq_nl_list Eq.eq_prem prems1 prems2
      | None -> false
    ) tfs2
  | CaseT (NoDots, [], tcs1, NoDots), CaseT (NoDots, [], tcs2, NoDots) ->
    El.Convert.forall_nl_list (fun (atom, (t1, prems1), _) ->
      match find_case tcs2 atom with
      | Some (t2, prems2) ->
        equiv_typ env t1 t2 && Eq.eq_nl_list Eq.eq_prem prems1 prems2
      | None -> false
    ) tcs1
<<<<<<< HEAD
  | TupT ts1, TupT ts2
=======
  | ConT ((t11, _), _), ConT ((t21, _), _) -> sub_typ env t11 t21
(*
  | ConT ((t11, _), _), _ -> sub_typ env t11 t2
  | _, ConT ((t21, _), _) -> sub_typ env t1 t21
  | RangeT [], NumT _ -> true
  | RangeT (Elem (e1, _)::tes1), NumT t2' ->
    (match (reduce_exp env e1).it with
    | NatE _ -> true
    | UnE (MinusOp, _) -> t2' <= IntT
    | _ -> assert false
    ) && sub_typ env (RangeT tes1 $ t1.at) t2
  | NumT _, RangeT [] -> true
  | NumT t1', RangeT (Elem (e2, _)::tes2) ->
    (match (reduce_exp env e2).it with
    | NatE _ -> t1' <= NatT
    | UnE (MinusOp, _) -> true
    | _ -> assert false
    ) && sub_typ env t1 (RangeT tes2 $ t2.at)
*)
  | TupT ts1, TupT ts2 
>>>>>>> c27aa4b4
  | SeqT ts1, SeqT ts2 ->
    List.length ts1 = List.length ts2 && List.for_all2 (sub_typ env) ts1 ts2
  | _, _ -> equiv_typ env t1 t2

and find_field tfs atom =
  El.Convert.find_nl_list (fun (atom', _, _) -> atom'.it = atom.it) tfs
  |> Option.map snd3

and find_case tcs atom =
  El.Convert.find_nl_list (fun (atom', _, _) -> atom'.it = atom.it) tcs
  |> Option.map snd3

and fst3 (x, _, _) = x
and snd3 (_, x, _) = x


(* Type Disjointness *)

and disj_typ env t1 t2 =
  Debug.(log "el.disj_typ"
    (fun _ -> fmt "%s ## %s" (el_typ t1) (el_typ t2)) Bool.to_string
  ) @@ fun _ ->
  match t1.it, t2.it with
  | VarT (id1, args1), VarT (id2, args2) ->
    let t1' = reduce_typ env t1 in
    let t2' = reduce_typ env t2 in
    if t1' <> t1 || t2' <> t2 then
      disj_typ env t1' t2'
    else
      (El.Convert.strip_var_suffix id1).it <> (El.Convert.strip_var_suffix id2).it ||
      disj_list disj_arg env args1 args2
  | VarT _, _ ->
    let t1' = reduce_typ env t1 in
    t1' <> t1 && disj_typ env t1' t2
  | _, VarT _ ->
    let t2' = reduce_typ env t2 in
    t2' <> t2 && disj_typ env t1 t2'
  | ParenT t11, _ -> disj_typ env t11 t2
  | _, ParenT t21 -> disj_typ env t1 t21
  | TupT ts1, TupT ts2 | SeqT ts1, SeqT ts2 -> disj_list disj_typ env ts1 ts2
  | IterT (t11, iter1), IterT (t21, iter2) ->
    disj_typ env t11 t21 || not (Eq.eq_iter iter1 iter2)
  | AtomT atom1, AtomT atom2 -> atom1.it <> atom2.it
  | InfixT (t11, atom1, t12), InfixT (t21, atom2, t22) ->
    disj_typ env t11 t21 || atom1.it <> atom2.it || disj_typ env t12 t22
  | BrackT (atom11, t11, atom12), BrackT (atom21, t21, atom22) ->
    atom11.it <> atom21.it || disj_typ env t11 t21 || atom12 = atom22
  | StrT tfs1, StrT tfs2 ->
    unordered (atoms tfs1) (atoms tfs2) ||
    El.Convert.exists_nl_list (fun (atom, (t2, _prems2), _) ->
      match find_field tfs1 atom with
      | Some (t1, _prems1) -> disj_typ env t1 t2
      | None -> true
    ) tfs2
  | CaseT (NoDots, [], tcs1, NoDots), CaseT (NoDots, [], tcs2, NoDots) ->
    Set.disjoint (atoms tcs1) (atoms tcs2) ||
    El.Convert.exists_nl_list (fun (atom, (t1, _prems1), _) ->
      match find_case tcs2 atom with
      | Some (t2, _prems2) -> disj_typ env t1 t2
      | None -> false
    ) tcs1
  | ConT ((t11, _), _), ConT ((t21, _), _) -> disj_typ env t11 t21
  | RangeT _, RangeT _ -> false  (* approximation *)
  | _, _ -> t1.it <> t2.it

and atoms xs =
  Set.of_list (List.map Print.string_of_atom
    (El.Convert.map_filter_nl_list fst3 xs))

and unordered s1 s2 = not Set.(subset s1 s2 || subset s2 s1)

and disj_exp env e1 e2 =
  (* TODO: this does not reduce inner type arguments *)
  let e1' = reduce_exp env e1 in
  let e2' = reduce_exp env e2 in
  is_normal_exp e1' && is_normal_exp e2' && not (Eq.eq_exp e1' e2')

and disj_arg env a1 a2 =
  match !(a1.it), !(a2.it) with
  | ExpA e1, ExpA e2 -> disj_exp env e1 e2
  | TypA t1, TypA t2 -> disj_typ env t1 t2
  | GramA g1, GramA g2 -> not (Eq.eq_sym g1 g2)
  | _, _ -> false<|MERGE_RESOLUTION|>--- conflicted
+++ resolved
@@ -697,9 +697,6 @@
         equiv_typ env t1 t2 && Eq.eq_nl_list Eq.eq_prem prems1 prems2
       | None -> false
     ) tcs1
-<<<<<<< HEAD
-  | TupT ts1, TupT ts2
-=======
   | ConT ((t11, _), _), ConT ((t21, _), _) -> sub_typ env t11 t21
 (*
   | ConT ((t11, _), _), _ -> sub_typ env t11 t2
@@ -719,8 +716,7 @@
     | _ -> assert false
     ) && sub_typ env t1 (RangeT tes2 $ t2.at)
 *)
-  | TupT ts1, TupT ts2 
->>>>>>> c27aa4b4
+  | TupT ts1, TupT ts2
   | SeqT ts1, SeqT ts2 ->
     List.length ts1 = List.length ts2 && List.for_all2 (sub_typ env) ts1 ts2
   | _, _ -> equiv_typ env t1 t2
