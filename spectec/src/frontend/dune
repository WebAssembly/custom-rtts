--- conflicted
+++ resolved
@@ -1,11 +1,7 @@
 (library
   (name frontend)
   (libraries util el il)
-<<<<<<< HEAD
-  (modules lexer parser parse dim eval elab)
-=======
-  (modules lexer atom parser parse multiplicity eval elab)
->>>>>>> 37606caf
+  (modules lexer atom parser parse dim eval elab)
 )
 
 (ocamllex
