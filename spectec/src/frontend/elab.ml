--- conflicted
+++ resolved
@@ -851,13 +851,9 @@
   | VarE (id, args) ->
     if args <> [] then
       (* Args may only occur due to syntactic overloading with types *)
-<<<<<<< HEAD
-      Error.error e.at "syntax" "malformed expression";
-=======
       error e.at "malformed expression";
     if id.it = "_" then
       error e.at "cannot infer type of wildcard";
->>>>>>> c27aa4b4
     let t =
       if bound env.vars id then
         find "variable" env.vars id
@@ -1002,12 +998,9 @@
     let e' = elab_exp' env e t in
     e' $$ e.at % elab_typ env t
   with Error _ when is_notation_typ env t ->
-<<<<<<< HEAD
-=======
     Debug.(log_in_at "el.elab_exp" e.at
       (fun _ -> fmt "%s : %s # backtrack" (el_exp e) (el_typ t))
     );
->>>>>>> c27aa4b4
     elab_exp_notation env (expand_id env t) e (as_notation_typ "" env Check t e.at) t
 
 and elab_exp' env e t : Il.exp' =
@@ -1243,16 +1236,9 @@
       let es2', s2 = elab_exp_notation' env tid e (SeqT ts2 $ t.at) in
       es1' @ es2', s2
     with Error _ ->
-<<<<<<< HEAD
-      (*
-      Printf.eprintf "[backtrack %s] %s  :  %s\n%!"
-        (string_of_region e.at) (string_of_exp e) (string_of_typ t);
-      *)
-=======
       Debug.(log_in_at "el.elab_exp_notation" e.at
         (fun _ -> fmt "%s : %s # backtrack" (el_exp e) (el_typ t))
       );
->>>>>>> c27aa4b4
       let es1', s1 = elab_exp_notation' env tid e1 t1 in
       let es2', s2 =
         elab_exp_notation' env tid (SeqE es2 $ e.at) (Subst.subst_typ s1 (SeqT ts2 $ t.at)) in
