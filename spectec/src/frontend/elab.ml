open Util
open Source
open El
open Ast
open Convert
open Print

module Il = struct include Il include Ast end

module Set = Free.Set
module Map = Map.Make(String)


(* Errors *)

let error at msg = Source.error at "type" msg

let error_atom at atom t msg =
  error at (msg ^ " `" ^ string_of_atom atom ^ "` in type `" ^ string_of_typ t ^ "`")

let error_id id msg =
  error id.at (msg ^ " `" ^ id.it ^ "`")

let error_typ at phrase t =
  error at (phrase ^ " does not match expected type `" ^ string_of_typ t ^ "`")

let error_typ2 at phrase t1 t2 reason =
  error at (phrase ^ "'s type `" ^ string_of_typ t1 ^ "`" ^
    " does not match expected type `" ^ string_of_typ t2 ^ "`" ^ reason)

type direction = Infer | Check

let error_dir_typ at phrase dir t expected =
  match dir with
  | Check -> error_typ at phrase t
  | Infer ->
    error at (phrase ^ "'s type `" ^ string_of_typ t ^ "`" ^
      " does not match expected type " ^ expected)


(* Helpers *)

let unparen_exp e =
  match e.it with
  | ParenE (e1, _) -> e1
  | _ -> e

let unseq_exp e =
  match e.it with
  | EpsE -> []
  | SeqE es -> es
  | _ -> [e]

let tup_typ' ts' at =
  match ts' with
  | [t'] -> t'
  | _ -> Il.TupT ts' $ at

let tup_exp' es' at =
  match es' with
  | [e'] -> e'
  | _ -> Il.TupE es' $$ (at, Il.TupT (List.map note es') $ at)

let lift_exp' e' iter' =
  if iter' = Opt then
    Il.OptE (Some e')
  else
    Il.ListE [e']

let cat_exp' e1' e2' =
  match e1'.it, e2'.it with
  | _, Il.ListE [] -> e1'.it
  | Il.ListE [], _ -> e2'.it
  | Il.ListE es1, Il.ListE es2 -> Il.ListE (es1 @ es2)
  | _ -> Il.CatE (e1', e2')


(* Environment *)

type fwd_typ = Nonrec | Rec
type var_typ = typ
type syn_typ = param list * (fwd_typ, typ * Il.deftyp) Either.t
type gram_typ = param list * typ * gram option
type rel_typ = typ * Il.rule list
type def_typ = param list * typ * Il.clause list

type env =
  { mutable vars : var_typ Map.t;
    mutable typs : syn_typ Map.t;
    mutable syms : gram_typ Map.t;
    mutable rels : rel_typ Map.t;
    mutable defs : def_typ Map.t;
  }

let new_env () =
  { vars = Map.empty
      |> Map.add "bool" (BoolT $ no_region)
      |> Map.add "nat" (NumT NatT $ no_region)
      |> Map.add "int" (NumT IntT $ no_region)
      |> Map.add "rat" (NumT RatT $ no_region)
      |> Map.add "real" (NumT RealT $ no_region)
      |> Map.add "text" (TextT $ no_region);
    typs = Map.empty;
    syms = Map.empty;
    rels = Map.empty;
    defs = Map.empty;
  }

let local_env env = {env with vars = env.vars}

let bound env' id = Map.mem id.it env'

let find space env' id =
  match Map.find_opt id.it env' with
  | None -> error_id id ("undeclared " ^ space)
  | Some t -> t

let bind space env' id t =
  if Map.mem id.it env' then
    error_id id ("duplicate declaration for " ^ space)
  else
    Map.add id.it t env'

let rebind _space env' id t =
  assert (Map.mem id.it env');
  Map.add id.it t env'

let find_field fs atom at t =
  match List.find_opt (fun (atom', _, _) -> atom' = atom) fs with
  | Some (_, x, _) -> x
  | None -> error_atom at atom t "unbound field"

let find_case cases atom at t =
  match List.find_opt (fun (atom', _, _) -> atom' = atom) cases with
  | Some (_, x, _) -> x
  | None -> error_atom at atom t "unknown case"


let rec prefix_id id = prefix_id' id.it $ id.at
and prefix_id' id =
  match String.index_opt id '_', String.index_opt id '\'' with
  | None, None -> id
  | None, Some n | Some n, None -> String.sub id 0 n
  | Some n1, Some n2 -> String.sub id 0 (min n1 n2)


(* Type Accessors *)

let rec arg_subst s ps args =
  match ps, args with
  | p::ps', a::as' ->
    let s' =
      match p.it, !((Subst.subst_arg s a).it) with
      | ExpP (id, _), ExpA e -> Subst.{s with varid = Map.add id.it e s.varid}
      | SynP id, SynA t -> Subst.{s with synid = Map.add id.it t s.synid}
      | GramP (id, _), GramA g -> Subst.{s with gramid = Map.add id.it g s.gramid}
      | _, _ -> assert false
    in arg_subst s' ps' as'
  | _, _ -> assert (ps = [] && args = []); s

let as_defined_typid' env id args at : typ' * [`Alias | `NoAlias] =
  match find "syntax type" env.typs id with
  | ps, Either.Right (t, dt') ->
    let t' = if ps = [] then t else  (* optimization *)
      Subst.subst_typ (arg_subst Subst.empty ps args) t in
    t'.it, (match dt'.it with Il.AliasT _ -> `Alias | _ -> `NoAlias)
  | _ps, Either.Left Rec -> VarT (id, args), `NoAlias
  | _ps, Either.Left Nonrec ->
    error_id (id.it $ at) "invalid forward use of syntax type"

let rec expand' env = function
  | VarT (id, args) as t' ->
    (match as_defined_typid' env id args id.at with
    | t1, `Alias -> expand' env t1
    | _ -> t'
    | exception Error _ -> t'
    )
  | ParenT t -> expand' env t.it
  | t' -> t'

let expand env t = expand' env t.it

let expand_singular' env t' =
  match expand' env t' with
  | IterT (t1, (Opt | List | List1)) -> expand env t1
  | t' -> t'


let as_iter_typ phrase env dir t at : typ * iter =
  match expand' env t.it with
  | IterT (t1, iter) -> t1, iter
  | _ -> error_dir_typ at phrase dir t "(_)*"

let as_list_typ phrase env dir t at : typ =
  match expand' env t.it with
  | IterT (t1, (List | List1 | ListN _)) -> t1
  | _ -> error_dir_typ at phrase dir t "(_)*"

let as_tup_typ phrase env dir t at : typ list =
  match expand_singular' env t.it with
  | TupT ts -> ts
  | _ -> error_dir_typ at phrase dir t "(_,...,_)"


let rec as_notation_typid' phrase env id args at : typ =
  match as_defined_typid' env id args at with
  | VarT (id', args'), `Alias -> as_notation_typid' phrase env id' args' at
  | (AtomT _ | SeqT _ | InfixT _ | BrackT _ | IterT _) as t, _ -> t $ at
  | _ -> error_dir_typ at phrase Infer (VarT (id, args) $ id.at) "_ ... _"

let as_notation_typ phrase env dir t at : typ =
  match expand_singular' env t.it with
  | VarT (id, args) -> as_notation_typid' phrase env id args at
  | _ -> error_dir_typ at phrase dir t "_ ... _"

let rec as_struct_typid' phrase env id args at : typfield list =
  match as_defined_typid' env id args at with
  | VarT (id', args'), `Alias -> as_struct_typid' phrase env id' args' at
  | StrT tfs, _ -> filter_nl tfs
  | _ -> error_dir_typ at phrase Infer (VarT (id, args) $ id.at) "| ..."

let as_struct_typ phrase env dir t at : typfield list =
  match expand_singular' env t.it with
  | VarT (id, args) -> as_struct_typid' phrase env id args at
  | _ -> error_dir_typ at phrase dir t "{...}"

let rec as_variant_typid' phrase env id args at : typcase list * dots =
  match as_defined_typid' env id args at with
  | VarT (id', args'), `Alias -> as_variant_typid' phrase env id' args' at
  | CaseT (_dots1, ids, cases, dots2), _ ->
    let casess = map_filter_nl_list (fun id -> as_variant_typid "" env id []) ids in
    List.concat (filter_nl cases :: List.map fst casess), dots2
  | _ -> error_dir_typ id.at phrase Infer (VarT (id, args) $ id.at) "| ..."

and as_variant_typid phrase env id args : typcase list * dots =
  as_variant_typid' phrase env id args id.at

let as_variant_typ phrase env dir t at : typcase list * dots =
  match expand_singular' env t.it with
  | VarT (id, args) -> as_variant_typid' phrase env id args at
  | _ -> error_dir_typ at phrase dir t "| ..."

let case_has_args env t atom at : bool =
  let cases, _ = as_variant_typ "" env Check t at in
  let t, _prems = find_case cases atom at t in
  match t.it with
  | SeqT ({it = AtomT _; _}::_) -> true
  | _ -> false


let is_x_typ as_x_typ env t =
  try ignore (as_x_typ "" env Check t no_region); true
  with Error _ -> false

let is_iter_typ = is_x_typ as_iter_typ
let is_notation_typ = is_x_typ as_notation_typ
let is_variant_typ = is_x_typ as_variant_typ


(* Type Equivalence *)

let equiv_list equiv_x xs1 xs2 =
  List.length xs1 = List.length xs2 && List.for_all2 equiv_x xs1 xs2

let rec equiv_typ env t1 t2 =
  (*
  Printf.eprintf "[equiv] (%s) == (%s)  eq=%b  (expanded (%s) == (%s))\n%!"
    (Print.string_of_typ t1) (Print.string_of_typ t2)
    (t1.it = t2.it)
    (Print.string_of_typ (expand env t1 $ t1.at)) (Print.string_of_typ (expand env t2 $ t2.at));
  *)
  t1.it = t2.it ||
  match expand env t1, expand env t2 with
  | TupT ts1, TupT ts2 -> equiv_list (equiv_typ env) ts1 ts2
  | IterT (t11, iter1), IterT (t21, iter2) ->
    equiv_typ env t11 t21 && Eq.eq_iter iter1 iter2
  | RangeT _, NumT NatT | NumT NatT, RangeT _ -> true
  | t1', t2' -> Eq.eq_typ (t1' $ t1.at) (t2' $ t2.at)

let sub_typ env t1 t2 =
  equiv_typ env t1 t2 ||
  match expand env t1, expand env t2 with
  | NumT t1', NumT t2' -> t1' < t2'
  | _ -> false


(* Hints *)

let elab_hint {hintid; hintexp} : Il.hint =
  let ss =
    match hintexp.it with
    | SeqE es -> List.map Print.string_of_exp es
    | _ -> [Print.string_of_exp hintexp]
  in
  {Il.hintid; Il.hintexp = ss}

let elab_hints = List.map elab_hint


(* Atoms and Operators *)

let elab_atom = function
  | Atom s -> Il.Atom s
  | Infinity -> Il.Infinity
  | Bot -> Il.Bot
  | Top -> Il.Top
  | Dot -> Il.Dot
  | Dot2 -> Il.Dot2
  | Dot3 -> Il.Dot3
  | Semicolon -> Il.Semicolon
  | Backslash -> Il.Backslash
  | In -> Il.In
  | Arrow -> Il.Arrow
  | Arrow2 -> Il.Arrow2
  | Colon -> Il.Colon
  | Sub -> Il.Sub
  | Sup -> Il.Sup
  | Assign -> Il.Assign
  | Equiv -> Il.Equiv
  | Approx -> Il.Approx
  | SqArrow -> Il.SqArrow
  | SqArrowStar -> Il.SqArrowStar
  | Prec -> Il.Prec
  | Succ -> Il.Succ
  | Turnstile -> Il.Turnstile
  | Tilesturn -> Il.Tilesturn
  | Quest -> Il.Quest
  | Plus -> Il.Plus
  | Star -> Il.Star
  | Comma -> Il.Comma
  | Bar -> Il.Bar
  | LParen -> Il.LParen
  | RParen -> Il.RParen
  | LBrack -> Il.LBrack
  | RBrack -> Il.RBrack
  | LBrace -> Il.LBrace
  | RBrace -> Il.RBrace

let numtyps = [NatT; IntT; RatT; RealT]

let elab_numtyp t : Il.numtyp =
  match t with
  | NatT -> Il.NatT
  | IntT -> Il.IntT
  | RatT -> Il.RatT
  | RealT -> Il.RealT

let infer_numop fop' ts =
  List.map (fun t -> fop' (elab_numtyp t), NumT t) ts

let infer_unop = function
  | NotOp -> [Il.NotOp, BoolT]
  | PlusOp -> infer_numop (fun t -> Il.PlusOp t) (List.tl numtyps)
  | MinusOp -> infer_numop (fun t -> Il.MinusOp t) (List.tl numtyps)

let infer_binop = function
  | AndOp -> [Il.AndOp, BoolT]
  | OrOp -> [Il.OrOp, BoolT]
  | ImplOp -> [Il.ImplOp, BoolT]
  | EquivOp -> [Il.EquivOp, BoolT]
  | AddOp -> infer_numop (fun t -> Il.AddOp t) numtyps
  | SubOp -> infer_numop (fun t -> Il.SubOp t) numtyps
  | MulOp -> infer_numop (fun t -> Il.MulOp t) numtyps
  | DivOp -> infer_numop (fun t -> Il.DivOp t) numtyps
  | ExpOp -> infer_numop (fun t -> Il.ExpOp t) numtyps

let infer_cmpop = function
  | EqOp -> `Poly Il.EqOp
  | NeOp -> `Poly Il.NeOp
  | LtOp -> `Over (infer_numop (fun t -> Il.LtOp t) numtyps)
  | GtOp -> `Over (infer_numop (fun t -> Il.GtOp t) numtyps)
  | LeOp -> `Over (infer_numop (fun t -> Il.LeOp t) numtyps)
  | GeOp -> `Over (infer_numop (fun t -> Il.GeOp t) numtyps)

let elab_unop env op t1 at : Il.unop * typ =
  let ops = infer_unop op in
  match List.find_opt (fun (_, t) -> sub_typ env t1 (t $ at)) ops with
  | Some (op', t) -> op', t $ at
  | None ->
    error at ("operator is not defined for type `" ^ string_of_typ t1 ^ "`")

let elab_binop env op t1 t2 at : Il.binop * typ =
  let ops = infer_binop op in
  match
    List.find_opt (fun (_, t) ->
      sub_typ env t1 (t $ at) && sub_typ env t2 (t $ at)) ops
  with
  | Some (op', t) -> op', t $ at
  | None ->
    error at ("operator " ^ string_of_binop op ^ " is not defined for types `" ^
      string_of_typ t1 ^ "` and `" ^ string_of_typ t2 ^ "`")

let elab_cmpop env op
  : [`Poly of Il.cmpop | `Over of typ -> typ -> region -> Il.cmpop * typ] =
  match infer_cmpop op with
  | `Poly op' -> `Poly op'
  | `Over ops -> `Over (fun t1 t2 at ->
    match
      List.find_opt (fun (_, t) ->
        sub_typ env t1 (t $ at) && sub_typ env t2 (t $ at)) ops
    with
    | Some (op', t) -> op', t $ at
    | None ->
      error at ("operator " ^ string_of_cmpop op ^ " is not defined for types `" ^
        string_of_typ t1 ^ "` and `" ^ string_of_typ t2 ^ "`")
    )

let merge_mixop mixop1 mixop2 =
  match mixop1, mixop2 with
  | _, [] -> mixop1
  | [], _ -> mixop2
  | mixop1, atoms2::mixop2' ->
    let mixop1', atoms1 = Lib.List.split_last mixop1 in
    mixop1' @ [atoms1 @ atoms2] @ mixop2'


let check_atoms phrase item list at =
  let _, dups =
    List.fold_right (fun (atom, _, _) (set, dups) ->
      let s = Print.string_of_atom atom in
      if Set.mem s set then (set, s::dups) else (Set.add s set, dups)
    ) list (Set.empty, [])
  in
  if dups <> [] then
    error at (phrase ^ " contains duplicate " ^ item ^ "(s) `" ^
      String.concat "`, `" dups ^ "`")


(* Iteration *)

let rec elab_iter env iter : Il.iter =
  match iter with
  | Opt -> Il.Opt
  | List -> Il.List
  | List1 -> Il.List1
  | ListN (e, id_opt) ->
    Option.iter (fun id ->
      let t = find "variable" env.vars (prefix_id id) in
      if not (equiv_typ env t (NumT NatT $ id.at)) then
        error_typ e.at "iteration index" (NumT NatT $ id.at)
    ) id_opt;
    Il.ListN (elab_exp env e (NumT NatT $ e.at), id_opt)


(* Types *)

and elab_typ env t : Il.typ =
  match t.it with
  | VarT (id, args) ->
    let ps, _ = find "syntax type" env.typs id in
    let _es', _s = elab_args env ps args t.at in
    (* TODO: for now, erase type arguments *)
    Il.VarT id $ t.at
  | BoolT -> Il.BoolT $ t.at
  | NumT t' -> Il.NumT (elab_numtyp t') $ t.at
  | TextT -> Il.TextT $ t.at
  | ParenT t1 -> elab_typ env t1
  | TupT ts -> Il.TupT (List.map (elab_typ env) ts) $ t.at
  | IterT (t1, iter) ->
    (match iter with
    | List1 | ListN _ -> error t.at "illegal iterator in syntax type"
    | _ -> Il.IterT (elab_typ env t1, elab_iter env iter) $ t.at
    )
  | StrT _ | CaseT _ | RangeT _ | AtomT _ | SeqT _ | InfixT _ | BrackT _ ->
    error t.at "this type is only allowed in type definitions"

and elab_typ_definition env id t : Il.deftyp =
  (match t.it with
  | StrT tfs ->
    let tfs' = filter_nl tfs in
    check_atoms "record" "field" tfs' t.at;
    Il.StructT (map_filter_nl_list (elab_typfield env) tfs)
  | CaseT (dots1, ids, cases, _dots2) ->
    let cases0 =
      if dots1 = Dots then fst (as_variant_typid "own type" env id []) else [] in
    let casess = map_filter_nl_list (fun id -> as_variant_typid "parent type" env id []) ids in
    let cases' =
      List.flatten (cases0 :: List.map fst casess @ [filter_nl cases]) in
    let tcs' = List.map (elab_typcase env t.at) cases' in
    check_atoms "variant" "case" cases' t.at;
    Il.VariantT tcs'
  | RangeT tes ->
    let _ = map_filter_nl_list (elab_typenum env) tes in
    Il.AliasT (Il.NumT Il.NatT $ t.at)
  | _ ->
    match elab_typ_notation env t with
    | false, _mixop, ts' -> Il.AliasT (tup_typ' ts' t.at)
    | true, mixop, ts' -> Il.NotationT (mixop, tup_typ' ts' t.at)
  ) $ t.at

and elab_typ_notation env t : bool * Il.mixop * Il.typ list =
  (*
  Printf.eprintf "[typ_not %s] %s\n%!"
    (string_of_region t.at) (string_of_typ t);
  *)
  match t.it with
  | VarT (id, args) ->
    (match find "syntax type" env.typs id with
    | _, Either.Left Nonrec -> error_id id "invalid forward reference to syntax type"
    | ps, _ ->
      let _es', _s = elab_args env ps args t.at in
      (* TODO: for now, erase type arguments *)
      false, [[]; []], [Il.VarT id $ t.at]
    )
  | AtomT atom ->
    true, [[elab_atom atom]], []
  | SeqT [] ->
    true, [[]], []
  | SeqT (t1::ts2) ->
    let _b1, mixop1, ts1' = elab_typ_notation env t1 in
    let _b2, mixop2, ts2' = elab_typ_notation env (SeqT ts2 $ t.at) in
    true, merge_mixop mixop1 mixop2, ts1' @ ts2'
  | InfixT (t1, atom, t2) ->
    let _b1, mixop1, ts1' = elab_typ_notation env t1 in
    let _b2, mixop2, ts2' = elab_typ_notation env t2 in
    true, merge_mixop (merge_mixop mixop1 [[elab_atom atom]]) mixop2, ts1' @ ts2'
  | BrackT (l, t1, r) ->
    let _b1, mixop1, ts' = elab_typ_notation env t1 in
    true, merge_mixop (merge_mixop [[elab_atom l]] mixop1) [[elab_atom r]], ts'
  | ParenT t1 ->
    let b1, mixop1, ts1' = elab_typ_notation env t1 in
    b1, merge_mixop (merge_mixop [[Il.LParen]] mixop1) [[Il.RParen]], ts1'
  | IterT (t1, iter) ->
    (match iter with
    | List1 | ListN _ -> error t.at "illegal iterator in notation type"
    | _ ->
      let b1, mixop1, ts' = elab_typ_notation env t1 in
      let iter' = elab_iter env iter in
      let t' = Il.IterT (tup_typ' ts' t1.at, iter') $ t.at in
      let op = match iter with Opt -> Il.Quest | _ -> Il.Star in
      b1, [List.flatten mixop1] @ [[op]], [t']
    )
  | _ ->
    false, [[]; []], [elab_typ env t]


and elab_typfield env (atom, (t, prems), hints) : Il.typfield =
<<<<<<< HEAD
  let env' = local_env env in
  let _, _, ts' = elab_typ_notation env' t in
  let dims = Multiplicity.check_typdef [t] prems in
  let dims' = Multiplicity.Env.map (List.map (elab_iter env')) dims in
=======
  let _, _, ts' = elab_typ_notation env t in
  let dims = Multiplicity.check_typdef t prems in
  let dims' = Multiplicity.Env.map (List.map (elab_iter env)) dims in
>>>>>>> eae606c4
  let prems' = List.map (Multiplicity.annot_prem dims')
    (map_filter_nl_list (elab_prem env') prems) in
  let free = Free.(free_nl_list free_prem prems).varid in
  let binds' = make_binds env' free dims t.at in
  ( elab_atom atom,
    (binds', tup_typ' ts' t.at, prems'),
    elab_hints hints
  )

<<<<<<< HEAD
and elab_typcase env at (atom, (ts, prems), hints) : Il.typcase =
  let env' = local_env env in
  let tss' =
    List.map (fun (_, _, ts) -> ts) (List.map (elab_typ_notation env') ts) in
  let dims = Multiplicity.check_typdef ts prems in
  let dims' = Multiplicity.Env.map (List.map (elab_iter env')) dims in
=======
and elab_typcase env at (atom, (t, prems), hints) : Il.typcase =
  let _, _, ts' = elab_typ_notation env t in
  let dims = Multiplicity.check_typdef t prems in
  let dims' = Multiplicity.Env.map (List.map (elab_iter env)) dims in
>>>>>>> eae606c4
  let prems' = List.map (Multiplicity.annot_prem dims')
    (map_filter_nl_list (elab_prem env') prems) in
  let free = Free.(free_nl_list free_prem prems).varid in
  let binds' = make_binds env' free dims at in
  ( elab_atom atom,
    (binds', tup_typ' ts' at, prems'),
    elab_hints hints
  )

and elab_typenum env (e, eo) =
  (* TODO: for now, we simplify ranges to nat or int *)
  let _e' = elab_exp env e (NumT IntT $ e.at) in
  let _eo' = Option.map (fun e2 -> elab_exp env e2 (NumT IntT $ e2.at)) eo in
  ()

and (!!!) env t = let _, _, ts' = elab_typ_notation env t in tup_typ' ts' t.at


(* Expressions *)

and infer_exp env e : Il.exp * typ =
  let e', t = infer_exp' env e in
  e' $$ e.at % elab_typ env t, t

and infer_exp' env e : Il.exp' * typ =
  (*
  Printf.eprintf "[infer %s] %s\n%!"
    (string_of_region e.at) (string_of_exp e);
  *)
  match e.it with
  | VarE (id, args) ->
    if args <> [] then
      Source.error e.at "syntax" "malformed expression";
    let t = find "variable" env.vars (prefix_id id) in
    Il.VarE id, t
  | AtomE _ ->
    error e.at "cannot infer type of atom"
  | BoolE b ->
    Il.BoolE b, BoolT $ e.at
  | NatE n | HexE n | CharE n ->
    Il.NatE n, NumT NatT $ e.at
  | TextE s ->
    Il.TextE s, TextT $ e.at
  | UnE (op, e1) ->
    let e1', t1 = infer_exp env e1 in
    let op', t = elab_unop env op t1 e.at in
    Il.UnE (op', cast_exp "operand" env e1' t1 t), t
  | BinE (e1, op, e2) ->
    let e1', t1 = infer_exp env e1 in
    let e2', t2 = infer_exp env e2 in
    let op', t = elab_binop env op t1 t2 e.at in
    Il.BinE (op',
      cast_exp "operand" env e1' t1 t,
      cast_exp "operand" env e2' t2 t
    ), t
  | CmpE (e1, op, ({it = CmpE (e21, _, _); _} as e2)) ->
    let e1', _t1 = infer_exp env (CmpE (e1, op, e21) $ e.at) in
    let e2', _t2 = infer_exp env e2 in
    Il.BinE (Il.AndOp, e1', e2'), BoolT $ e.at
  | CmpE (e1, op, e2) ->
    (match elab_cmpop env op with
    | `Poly op' ->
      let e1', t1 = infer_exp env e1 in
      let e2' = elab_exp env e2 t1 in
      Il.CmpE (op', e1', e2'), BoolT $ e.at
    | `Over elab_cmpop'  ->
      let e1', t1 = infer_exp env e1 in
      let e2', t2 = infer_exp env e2 in
      let op', t = elab_cmpop' t1 t2 e.at in
      Il.CmpE (op',
        cast_exp "operand" env e1' t1 t,
        cast_exp "operand" env e2' t2 t
      ), BoolT $ e.at
    )
  | IdxE (e1, e2) ->
    let e1', t1 = infer_exp env e1 in
    let t = as_list_typ "expression" env Infer t1 e1.at in
    let e2' = elab_exp env e2 (NumT NatT $ e2.at) in
    Il.IdxE (e1', e2'), t
  | SliceE (e1, e2, e3) ->
    let e1', t1 = infer_exp env e1 in
    let _t' = as_list_typ "expression" env Infer t1 e1.at in
    let e2' = elab_exp env e2 (NumT NatT $ e2.at) in
    let e3' = elab_exp env e3 (NumT NatT $ e3.at) in
    Il.SliceE (e1', e2', e3'), t1
  | UpdE (e1, p, e2) ->
    let e1', t1 = infer_exp env e1 in
    let p', t2 = elab_path env p t1 in
    let e2' = elab_exp env e2 t2 in
    Il.UpdE (e1', p', e2'), t1
  | ExtE (e1, p, e2) ->
    let e1', t1 = infer_exp env e1 in
    let p', t2 = elab_path env p t1 in
    let _t21 = as_list_typ "path" env Infer t2 p.at in
    let e2' = elab_exp env e2 t2 in
    Il.ExtE (e1', p', e2'), t1
  | StrE _ ->
    error e.at "cannot infer type of record"
  | DotE (e1, atom) ->
    let e1', t1 = infer_exp env e1 in
    let tfs = as_struct_typ "expression" env Infer t1 e1.at in
    let t, _prems = find_field tfs atom e1.at t1 in
    Il.DotE (e1', elab_atom atom), t
  | CommaE (e1, e2) ->
    let e1', t1 = infer_exp env e1 in
    let tfs = as_struct_typ "expression" env Infer t1 e1.at in
    (* TODO: this is a bit of a hack *)
    (match e2.it with
    | SeqE ({it = AtomE atom; at; _} :: es2) ->
      let _t2 = find_field tfs atom at t1 in
      let e2 = match es2 with [e2] -> e2 | _ -> SeqE es2 $ e2.at in
      let e2' = elab_exp env (StrE [Elem (atom, e2)] $ e2.at) t1 in
      Il.CompE (e1', e2'), t1
    | _ -> failwith "unimplemented: infer CommaE"
    )
  | CompE (e1, e2) ->
    let e1', t1 = infer_exp env e1 in
    let _ = as_struct_typ "record" env Infer t1 e.at in
    let e2' = elab_exp env e2 t1 in
    Il.CompE (e1', e2'), t1
  | LenE e1 ->
    let e1', t1 = infer_exp env e1 in
    let _t11 = as_list_typ "expression" env Infer t1 e1.at in
    Il.LenE e1', NumT NatT $ e.at
  | SizeE id ->
    let _ = find "grammar" env.syms id in
    NatE 0, NumT NatT $ e.at
  | ParenE (e1, _) ->
    infer_exp' env e1
  | TupE es ->
    let es', ts = List.split (List.map (infer_exp env) es) in
    Il.TupE es', TupT ts $ e.at
  | CallE (id, args) ->
    let ps, t, _ = find "function" env.defs id in
    let es', s = elab_args env ps args e.at in
    Il.CallE (id, tup_exp' es' e.at), Subst.subst_typ s t
  | EpsE -> error e.at "cannot infer type of empty sequence"
  | SeqE _ -> error e.at "cannot infer type of expression sequence"
  | InfixE _ -> error e.at "cannot infer type of infix expression"
  | BrackE _ -> error e.at "cannot infer type of bracket expression"
  | IterE (e1, iter) ->
    let e1', t1 = infer_exp env e1 in
    let iter' = elab_iterexp env iter in
    Il.IterE (e1', iter'), IterT (t1, match iter with ListN _ -> List | _ -> iter) $ e.at
  | TypE (e1, t) ->
    let _t' = elab_typ env t in
    (elab_exp env e1 t).it, t
  | HoleE _ -> error e.at "misplaced hole"
  | FuseE _ -> error e.at "misplaced token concatenation"


and elab_exp env e t : Il.exp =
  let e' = elab_exp' env e t in
  e' $$ e.at % elab_typ env t

and elab_exp' env e t : Il.exp' =
  (*
  Printf.eprintf "[elab %s] %s  :  %s\n%!"
    (string_of_region e.at) (string_of_exp e) (string_of_typ t);
  *)
  match e.it with
  | VarE (id, []) when not (Map.mem (prefix_id id).it env.vars) ->
    (* Infer type of variable *)
    env.vars <- bind "variable" env.vars (prefix_id id) t;
    Il.VarE id
  | VarE _ ->
    let e', t' = infer_exp env e in
    cast_exp' "variable" env e' t' t
  | BoolE _ ->
    let e', t' = infer_exp env e in
    cast_exp' "boolean" env e' t' t
  | NatE _ | HexE _ | CharE _ ->
    let e', t' = infer_exp env e in
    cast_exp' "number" env e' t' t
  | TextE _ ->
    let e', t' = infer_exp env e in
    cast_exp' "text" env e' t' t
  | UnE _ ->
    let e', t' = infer_exp env e in
    cast_exp' "unary operator" env e' t' t
  | BinE _ ->
    let e', t' = infer_exp env e in
    cast_exp' "binary operator" env e' t' t
  | CmpE _ ->
    let e', t' = infer_exp env e in
    cast_exp' "comparison operator" env e' t' t
  | IdxE _ ->
    let e', t' = infer_exp env e in
    cast_exp' "list element" env e' t' t
  | SliceE (e1, e2, e3) ->
    let _t' = as_list_typ "expression" env Check t e1.at in
    let e1' = elab_exp env e1 t in
    let e2' = elab_exp env e2 (NumT NatT $ e2.at) in
    let e3' = elab_exp env e3 (NumT NatT $ e3.at) in
    Il.SliceE (e1', e2', e3')
  | UpdE (e1, p, e2) ->
    let e1' = elab_exp env e1 t in
    let p', t2 = elab_path env p t in
    let e2' = elab_exp env e2 t2 in
    Il.UpdE (e1', p', e2')
  | ExtE (e1, p, e2) ->
    let e1' = elab_exp env e1 t in
    let p', t2 = elab_path env p t in
    let _t21 = as_list_typ "path" env Check t2 p.at in
    let e2' = elab_exp env e2 t2 in
    Il.ExtE (e1', p', e2')
  | StrE efs ->
    let tfs = as_struct_typ "record" env Check t e.at in
    let efs' = elab_expfields env (filter_nl efs) tfs t e.at in
    Il.StrE efs'
  | DotE _ ->
    let e', t' = infer_exp env e in
    cast_exp' "projection" env e' t' t
  | CommaE (e1, e2) ->
    let e1' = elab_exp env e1 t in
    let tfs = as_struct_typ "expression" env Check t e1.at in
    (* TODO: this is a bit of a hack *)
    (match e2.it with
    | SeqE ({it = AtomE atom; at; _} :: es2) ->
      let _t2 = find_field tfs atom at t in
      let e2 = match es2 with [e2] -> e2 | _ -> SeqE es2 $ e2.at in
      let e2' = elab_exp env (StrE [Elem (atom, e2)] $ e2.at) t in
      Il.CompE (e1', e2')
    | _ -> failwith "unimplemented: check CommaE"
    )
  | CompE (e1, e2) ->
    let _ = as_struct_typ "record" env Check t e.at in
    let e1' = elab_exp env e1 t in
    let e2' = elab_exp env e2 t in
    Il.CompE (e1', e2')
  | LenE _ ->
    let e', t' = infer_exp env e in
    cast_exp' "list length" env e' t' t
  | SizeE _ ->
    let e', t' = infer_exp env e in
    cast_exp' "expansion length" env e' t' t
  | ParenE (e1, true) when is_iter_typ env t ->
    (* Significant parentheses indicate a singleton *)
    let t1, _iter = as_iter_typ "expression" env Check t e.at in
    let e1' = elab_exp env e1 t1 in
    cast_exp' "expression" env e1' t1 t
  | ParenE (e1, _) ->
    elab_exp' env e1 t
  | TupE es ->
    let ts = as_tup_typ "tuple" env Check t e.at in
    if List.length es <> List.length ts then
      error e.at "arity mismatch for expression list";
    let es' = List.map2 (elab_exp env) es ts in
    Il.TupE es'
  | CallE _ ->
    let e', t' = infer_exp env e in
    cast_exp' "function application" env e' t' t
  | EpsE | SeqE _ when is_iter_typ env t ->
    let e1 = unseq_exp e in
    elab_exp_iter' env e1 (as_iter_typ "" env Check t e.at) t e.at
  | EpsE
  | AtomE _
  | InfixE _
  | BrackE _
  | SeqE _ ->
    (* All these expression forms can only be used when checking against
     * either a defined notation/variant type or (for SeqE) an iteration type;
     * the latter case is already captured above *)
    if is_notation_typ env t then
      (elab_exp_notation env e (as_notation_typ "" env Check t e.at) t).it
    else if is_variant_typ env t then
      (elab_exp_variant env e
        (fst (as_variant_typ "" env Check t e.at)) t e.at).it
    else
      error_typ e.at "expression" t
  | IterE (e1, iter2) ->
    (* An iteration expression must match the expected type directly,
     * significant parentheses have to be used otherwise *)
    let t1, iter = as_iter_typ "iteration" env Check t e.at in
    if (iter = Opt) <> (iter2 = Opt) then
      error_typ e.at "iteration expression" t;
    let e1' = elab_exp env e1 t1 in
    let iter2' = elab_iterexp env iter2 in
    Il.IterE (e1', iter2')
  | TypE _ ->
    let e', t' = infer_exp env e in
    cast_exp' "type annotation" env e' t' t
  | HoleE _ -> error e.at "misplaced hole"
  | FuseE _ -> error e.at "misplaced token fuse"

and elab_expfields env efs tfs t at : Il.expfield list =
  match efs, tfs with
  | [], [] -> []
  | (atom1, e)::efs2, (atom2, (t, _prems), _)::tfs2 when atom1 = atom2 ->
    let es' = elab_exp_notation' env e t in
    let efs2' = elab_expfields env efs2 tfs2 t at in
    (elab_atom atom1, tup_exp' es' e.at) :: efs2'
  | _, (atom, (t, _prems), _)::tfs2 ->
    let atom' = string_of_atom atom in
    let e' =
      cast_empty ("omitted record field `" ^ atom' ^ "`") env t at (elab_typ env t) in
    let efs2' = elab_expfields env efs tfs2 t at in
    (elab_atom atom, e') :: efs2'
  | (atom, e)::_, [] ->
    error_atom e.at atom t "unexpected record field"

and elab_exp_iter env es (t1, iter) t at : Il.exp =
  let e' = elab_exp_iter' env es (t1, iter) t at in
  e' $$ at % elab_typ env t

and elab_exp_iter' env es (t1, iter) t at : Il.exp' =
  (*
  Printf.eprintf "[iteration %s] %s  :  %s = (%s)%s\n%!"
    (string_of_region at)
    (String.concat " " (List.map string_of_exp es))
    (string_of_typ t) (string_of_typ t1) (string_of_iter iter);
  *)
  match es, iter with
  (* If the sequence actually starts with a non-nullary constructor,
   * then assume this is a singleton iteration and fallback to variant *)
  | {it = AtomE atom; at = at1; _}::_, _
    when is_variant_typ env t1 && case_has_args env t1 atom at1 ->
    let cases, _dots = as_variant_typ "" env Check t1 at in
    lift_exp' (elab_exp_variant env (SeqE es $ at) cases t1 at) iter

  (* An empty sequence represents the None case for options *)
  | [], Opt ->
    Il.OptE None
  (* An empty sequence represents the Nil case for lists *)
  | [], List ->
    Il.ListE []
  (* All other elements are either splices or (by cast injection) elements *)
  | e1::es2, List ->
    let e1' = elab_exp env e1 t in
    let e2' = elab_exp_iter env es2 (t1, iter) t at in
    cat_exp' e1' e2'

  | _, _ ->
    error_typ at "expression" t

and elab_exp_notation env e nt t : Il.exp =
  (* Convert notation into applications of mixin operators *)
  let e' = tup_exp' (elab_exp_notation' env e nt) e.at in
  match elab_typ_notation env nt with
  | false, _, _ -> e'
  | true, mixop, _ -> Il.MixE (mixop, e') $$ e.at % elab_typ env t

and elab_exp_notation' env e t : Il.exp list =
  (*
  Printf.eprintf "[notation %s] %s  :  %s\n%!"
    (string_of_region e.at) (string_of_exp e) (string_of_typ t);
  *)
  match e.it, t.it with
  | AtomE atom, AtomT atom' ->
    if atom <> atom' then error_typ e.at "atom" t;
    []
  | InfixE (e1, atom, e2), InfixT (t1, atom', t2) ->
    if atom <> atom' then error_typ e.at "infix expression" t;
    let es1' = elab_exp_notation' env e1 t1 in
    let es2' = elab_exp_notation' env e2 t2 in
    es1' @ es2'
  | BrackE (l, e1, r), BrackT (l', t1, r') ->
    if (l, r) <> (l', r') then error_typ e.at "bracket expression" t;
    elab_exp_notation' env e1 t1

  | SeqE [], SeqT [] ->
    []
  (* Iterations at the end of a sequence may be inlined *)
  | _, SeqT [{it = IterT _; _} as t1] ->
    elab_exp_notation' env e t1
  (* Optional iterations may always be inlined, use backtracking *)
  | SeqE (e1::es2), SeqT (({it = IterT (_, Opt); _} as t1)::ts2) ->
    (try
      let es1' = [cast_empty "omitted sequence tail" env t1 e.at (!!!env t1)] in
      let es2' = elab_exp_notation' env e (SeqT ts2 $ t.at) in
      es1' @ es2'
    with Source.Error _ ->
      (*
      Printf.eprintf "[backtrack %s] %s  :  %s\n%!"
        (string_of_region e.at) (string_of_exp e) (string_of_typ t);
      *)
      let es1' = elab_exp_notation' env e1 t1 in
      let es2' = elab_exp_notation' env (SeqE es2 $ e.at) (SeqT ts2 $ t.at) in
      es1' @ es2'
    )
  | SeqE (e1::es2), SeqT (t1::ts2) ->
    let es1' = elab_exp_notation' env (unparen_exp e1) t1 in
    let es2' = elab_exp_notation' env (SeqE es2 $ e.at) (SeqT ts2 $ t.at) in
    es1' @ es2'
  (* Trailing elements can be omitted if they can be epsilon *)
  | SeqE [], SeqT (t1::ts2) ->
    let e1' = cast_empty "omitted sequence tail" env t1 e.at (!!!env t1) in
    let es2' =
      elab_exp_notation' env (SeqE [] $ e.at) (SeqT ts2 $ t.at) in
    [e1'] @ es2'
  | SeqE (e1::_), SeqT [] ->
    error e1.at
      "superfluous expression does not match expected empty notation type"
  (* Since trailing elements can be omitted, a singleton may match a sequence *)
  | _, SeqT _ ->
    elab_exp_notation' env (SeqE [e] $ e.at) t

  | SeqE [e1], IterT _ ->
    [elab_exp env e1 t]
  | (EpsE | SeqE _), IterT (t1, iter) ->
    [elab_exp_notation_iter env (unseq_exp e) (t1, iter) t e.at]
  | IterE (e1, iter1), IterT (t1, iter) ->
    if iter = Opt && iter1 <> Opt then
      error_typ e.at "iteration expression" t;
    let es1' = elab_exp_notation' env e1 t1 in
    let iter1' = elab_iterexp env iter1 in
    [Il.IterE (tup_exp' es1' e1.at, iter1') $$ e.at % !!!env t]
  (* Significant parentheses indicate a singleton *)
  | ParenE (e1, true), IterT (t1, iter) ->
    let es' = elab_exp_notation' env e1 t1 in
    [lift_exp' (tup_exp' es' e.at) iter $$ e.at % elab_typ env t]
  (* Elimination forms are considered splices *)
  | (IdxE _ | SliceE _ | UpdE _ | ExtE _ | DotE _ | CallE _), IterT _ ->
    [elab_exp env e t]
  (* All other expressions are considered splices *)
  (* TODO: can't they be splices, too? *)
  | _, IterT (t1, iter) ->
    let es' = elab_exp_notation' env e t1 in
    [lift_exp' (tup_exp' es' e.at) iter $$ e.at % !!!env t]

  | ParenE (e1, _), _ ->
    elab_exp_notation' env e1 t
  | _, ParenT t1 ->
    elab_exp_notation' env e t1

  | _, _ ->
    [elab_exp env e t]

and elab_exp_notation_iter env es (t1, iter) t at : Il.exp =
  let e' = elab_exp_notation_iter' env es (t1, iter) t at in
  let _, _, ts' = elab_typ_notation env t in
  e' $$ at % tup_typ' ts' t.at

and elab_exp_notation_iter' env es (t1, iter) t at : Il.exp' =
  (*
  Printf.eprintf "[niteration %s] %s  :  %s\n%!"
    (string_of_region at)
    (String.concat " " (List.map string_of_exp es))
    (string_of_typ t);
  *)
  match es, iter with
  (* If the sequence actually starts with a non-nullary constructor,
   * then assume this is a singleton iteration and fallback to variant *)
  | {it = AtomE atom; at = at1; _}::_, _
    when is_variant_typ env t1 && case_has_args env t1 atom at1 ->
    let cases, _ = as_variant_typ "expression" env Check t1 at in
    lift_exp' (elab_exp_variant env (SeqE es $ at) cases t1 at) iter

  (* An empty sequence represents the None case for options *)
  | [], Opt ->
    Il.OptE None
  (* An empty sequence represents the Nil case for lists *)
  | [], List ->
    Il.ListE []
  (* All other elements are either splices or (by cast injection) elements;
   * nested expressions must be lifted into a tuple *)
  | e1::es2, List ->
    let es1' = elab_exp_notation' env e1 t in
    let e2' = elab_exp_notation_iter env es2 (t1, iter) t at in
    cat_exp' (tup_exp' es1' e1.at) e2'

  | _, _ ->
    error_typ at "expression" t

and elab_exp_variant env e cases t at : Il.exp =
  (*
  Printf.eprintf "[variant %s] {%s}  :  %s\n%!"
    (string_of_region at)
    (string_of_exp e)
    (string_of_typ t);
  (*
    (String.concat " | "
      (List.map (fun (atom, ts, _) ->
          string_of_typ (SeqT ((AtomT atom $ at) :: ts) $ at)
        ) cases
      )
    );
  *)
  *)
  let atom =
    match e.it with
    | AtomE atom
    | SeqE ({it = AtomE atom; _}::_)
    | InfixE (_, atom, _)
    | BrackE (atom, _, _) -> atom
    | _ -> error_typ at "expression" t
  in
  let t1, _prems = find_case cases atom at t in
  let es' = elab_exp_notation' env e t1 in
  let t2 = expand_singular' env t.it $ at in
  let t2' = elab_typ env t2 in
  cast_exp "variant case" env
    (Il.CaseE (elab_atom atom, tup_exp' es' at) $$ at % t2') t2 t


and elab_path env p t : Il.path * typ =
  let p', t' = elab_path' env p t in
  p' $$ p.at % elab_typ env t', t'

and elab_path' env p t : Il.path' * typ =
  match p.it with
  | RootP ->
    Il.RootP, t
  | IdxP (p1, e1) ->
    let p1', t1 = elab_path env p1 t in
    let e1' = elab_exp env e1 (NumT NatT $ e1.at) in
    let t' = as_list_typ "path" env Check t1 p1.at in
    Il.IdxP (p1', e1'), t'
  | SliceP (p1, e1, e2) ->
    let p1', t1 = elab_path env p1 t in
    let e1' = elab_exp env e1 (NumT NatT $ e1.at) in
    let e2' = elab_exp env e2 (NumT NatT $ e2.at) in
    let _ = as_list_typ "path" env Check t1 p1.at in
    Il.SliceP (p1', e1', e2'), t1
  | DotP (p1, atom) ->
    let p1', t1 = elab_path env p1 t in
    let tfs = as_struct_typ "path" env Check t1 p1.at in
    let t', _prems = find_field tfs atom p1.at t1 in
    Il.DotP (p1', elab_atom atom), t'


and cast_empty phrase env t at t' : Il.exp =
  match expand env t with
  | IterT (_, Opt) -> Il.OptE None $$ at % t'
  | IterT (_, List) -> Il.ListE [] $$ at % t'
  | _ -> error_typ at phrase t

and cast_exp phrase env e' t1 t2 : Il.exp =
  let e'' = cast_exp' phrase env e' t1 t2 in
  e'' $$ e'.at % elab_typ env t2

and cast_exp' phrase env e' t1 t2 : Il.exp' =
  (*
  Printf.eprintf "[cast %s] (%s) <: (%s)  >>  (%s) <: (%s)  eq=%b\n%!"
    (string_of_region e'.at)
    (string_of_typ t1) (string_of_typ t2)
    (string_of_typ (expand env t1 $ t1.at))
    (string_of_typ (expand env t2 $ t2.at))
    (equiv_typ env t1 t2);
  *)
  if equiv_typ env t1 t2 then
    e'.it
  else if sub_typ env t1 t2 then
    Il.SubE (e', elab_typ env t1, elab_typ env t2)
  else
    match expand env t2 with
    | IterT (t21, Opt) ->
      Il.OptE (Some (cast_exp phrase env e' t1 t21))
    | IterT (t21, (List | List1)) ->
      Il.ListE [cast_exp phrase env e' t1 t21]
    | _ ->
      (cast_exp_variant phrase env e' t1 t2).it

and cast_exp_variant phrase env e' t1 t2 : Il.exp =
  if equiv_typ env t1 t2 then e' else
  if is_variant_typ env t1 && is_variant_typ env t2 then
    let cases1, dots1 = as_variant_typ "" env Check t1 e'.at in
    let cases2, _dots2 = as_variant_typ "" env Check t2 e'.at in
    if dots1 = Dots then
      error e'.at "used variant type is only partially defined at this point";
    (try
      List.iter (fun (atom, (t1', _prems1), _) ->
        let t2', _prems2 = find_case cases2 atom t1.at t2 in
        (* Shallow subtyping on variants *)
        if not (Eq.eq_typ t1' t2') then
          error_atom e'.at atom t1 "type mismatch for case"
      ) cases1
    with Error (_, msg) -> error_typ2 e'.at phrase t1 t2 (", " ^ msg)
    );
    Il.SubE (e', elab_typ env t1, elab_typ env t2) $$ e'.at % elab_typ env t2
  else
    error_typ2 e'.at phrase t1 t2 ""


and elab_iterexp env iter : Il.iterexp =
  (elab_iter env iter, [])


(* Premises *)

and elab_prem env prem : Il.premise =
  match prem.it with
  | RulePr (id, e) ->
    let t, _ = find "relation" env.rels id in
    let _, mixop, _ = elab_typ_notation env t in
    let es' = elab_exp_notation' env e t in
    Il.RulePr (id, mixop, tup_exp' es' e.at) $ prem.at
  | IfPr e ->
    let e' = elab_exp env e (BoolT $ e.at) in
    Il.IfPr e' $ prem.at
  | ElsePr ->
    Il.ElsePr $ prem.at
  | IterPr (prem1, iter) ->
    let prem1' = elab_prem env prem1 in
    let iter' = elab_iterexp env iter in
    Il.IterPr (prem1', iter') $ prem.at


(* Grammars *)

and elab_sym env g : typ * env =
  match g.it with
  | VarG (id, args) ->
    let ps, t, _gram = find "grammar" env.syms id in
    let _es', s = elab_args env ps args g.at in
    Subst.subst_typ s t, env
  | NatG _ | HexG _ | CharG _ -> NumT NatT $ g.at, env
  | TextG _ -> TextT $ g.at, env
  | EpsG -> TupT [] $ g.at, env
  | SeqG gs ->
    let _ts, env' = elab_sym_list env (filter_nl gs) in
    TupT [] $ g.at, env'
  | AltG gs ->
    let _ = elab_sym_list env (filter_nl gs) in
    TupT [] $ g.at, env
  | RangeG (g1, g2) ->
    let t1, env1 = elab_sym env g1 in
    let t2, env2 = elab_sym env g2 in
    if env1 != env then
      error g1.at "invalid symbol in range";
    if env2 != env then
      error g2.at "invalid symbol in range";
    if not (equiv_typ env t1 t2) then
      error_typ2 g2.at "range item" t2 t1 " of other range item";
    TupT [] $ g.at, env
  | ParenG g1 -> elab_sym env g1
  | TupG gs ->
    let ts, env' = elab_sym_list env gs in
    TupT ts $ g.at, env'
  | IterG (g1, iter) ->
    let t1, env1 = elab_sym env g1 in
    let _iter' = elab_iterexp env iter in
    IterT (t1, match iter with Opt -> Opt | _ -> List) $ g.at, env1
  | ArithG e ->
    let _e', t = infer_exp env e in
    t, env
  | AttrG (e, g1) ->
    let t1, env1 = elab_sym env g1 in
    let _e' = elab_exp env1 e t1 in
    TupT [] $ g.at, env

and elab_sym_list env = function
  | [] -> [], env
  | g::gs ->
    let t, env' = elab_sym env g in
    let ts, env'' = elab_sym_list env' gs in
    t::ts, env''

and elab_prod env prod t =
  let (g, e, prems) = prod.it in
  let _e' = elab_exp env e t in
  let _prems' = map_filter_nl_list (elab_prem env) prems in
  elab_sym env g

and elab_gram env gram t =
  let (_dots1, prods, _dots2) = gram.it in
  iter_nl_list (fun prod -> ignore (elab_prod env prod t)) prods


(* Definitions *)

and make_binds env free dims at : Il.binds =
  List.map (fun id' ->
    let id = id' $ at in
    let t = find "variable" env.vars (prefix_id id) in
    let t' = elab_typ env t in
    let ctx = List.map (elab_iter env) (Multiplicity.Env.find id.it dims) in
    (id, t', ctx)
  ) (Set.elements free)


and elab_args env ps args at : Il.exp list * Subst.subst =
  let rec loop ps args es s =
    match ps, args with
    | [], [] -> List.rev es, s
    | [], a::_ -> error a.at "too many arguments"
    | _::_, [] -> error at "too few arguments"
    | p::ps', a::as' ->
      (match p.it, !(a.it) with  (* HACK: handle shorthands *)
      | SynP _, ExpA e -> a.it := SynA (typ_of_exp e)
      | GramP _, ExpA e ->  a.it := GramA (sym_of_exp e)
      | _, _ -> ()
      );
      let es', s' =
        match (Subst.subst_param s p).it, !(a.it) with
        | ExpP (id, t), ExpA e ->
          let e' = elab_exp env e t in
          e'::es, Subst.{s with varid = Map.add id.it e s.varid}
        | SynP id, SynA t ->
          let _ = elab_typ env t in
          (* TODO: for now we erase non-exp args *)
          es, Subst.{s with synid = Map.add id.it t s.synid}
        | GramP (id, t), GramA g ->
          let t', _ = elab_sym env g in
          let s' = subst_implicit env s t t' in
          if not (sub_typ env t' (Subst.subst_typ s' t)) then
            error_typ2 a.at "argument" t' t "";
          (* TODO: for now we erase non-exp args *)
          es, Subst.{s' with gramid = Map.add id.it g s'.gramid}
        | _, _ ->
          error a.at "sort mismatch for argument"
      in loop ps' as' es' s'
    in loop ps args [] Subst.empty

and subst_implicit env s t t' : Subst.subst =
  let free = Free.(Set.filter (fun id -> not (Map.mem id env.typs)) (free_typ t).synid) in
  let rec inst s t t' =
    match t.it, t'.it with
    | VarT (id, []), _
      when Free.Set.mem id.it free && not Subst.(Map.mem id.it s.synid) ->
      Subst.{s with synid = Map.add id.it t' s.synid}
    | ParenT t1, _ -> inst s t1 t'
    | _, ParenT t1' -> inst s t t1'
    | TupT (t1::ts), TupT (t1'::ts') ->
      inst (inst s t1 t1') (TupT ts $ t.at) (TupT ts' $ t'.at)
    | IterT (t1, _), IterT (t1', _) -> inst s t1 t1'
    | _ -> s
  in inst s t t'
  
let bind_implicit env t : env =
  let free = Free.free_typ t in
  Free.Set.fold (fun id' env ->
    if Map.mem id' env.typs then env else
    let id = id' $ t.at in
    { env with
      typs = bind "syntax type" env.typs id ([], Either.Left Nonrec);
      vars = bind "variable" env.vars id (VarT (id, []) $ id.at);
    }
  ) free.synid env

let elab_params env ps : Il.typ list * env =
  List.fold_left (fun (ts', env) p ->
    match p.it with
    | ExpP (id, t) ->
      let t' = elab_typ env t in
      ts' @ [t'],
      if id.it = "" then env else
      { env with vars = bind "variable" env.vars id t }
    | SynP id ->
      ts',  (* TODO: for now we erase non-exp params *)
      { env with
        typs = bind "syntax type" env.typs id ([], Either.Left Nonrec);
        vars = bind "variable" env.vars id (VarT (id, []) $ id.at);
      }
    | GramP (id, t) ->
      (* Treat unbound type identifiers in t as implicitly bound. *)
      let env' = bind_implicit env t in
      let _t' = elab_typ env' t in
      ts',  (* TODO: for now we erase non-exp params *)
      if id.it = "" then env' else
      { env' with syms = bind "grammar" env'.syms id ([], t, None) }
  ) ([], env) ps


let infer_typ_definition _env ps t : syn_typ =
  match t.it with
  | StrT _ | CaseT _ -> ps, Either.Left Rec
  | _ -> ps, Either.Left Nonrec

let infer_syndef env d =
  match d.it with
  | SynD (id1, _id2, ps, t, _hints) ->
    if not (bound env.typs id1) then (
      let _, env' = elab_params (local_env env) ps in
      env.typs <- bind "syntax type" env.typs id1 (infer_typ_definition env' ps t);
      if ps = [] then  (* only types without parameters double as variables *)
        env.vars <- bind "variable" env.vars id1 (VarT (id1, []) $ id1.at);
    )
  | VarD (id, t, _hints) ->
    (* This is to ensure that we get rebind errors in syntactic order. *)
    env.vars <- bind "variable" env.vars id t;
  | _ -> ()

let infer_gramdef env d =
  match d.it with
  | GramD (id1, _id2, ps, t, _gram, _hints) ->
    if not (bound env.syms id1) then (
      let _ts', env' = elab_params env ps in
      let _t' = elab_typ env' t in
      env.syms <- bind "grammar" env.syms id1 (ps, t, None);
    )
  | _ -> ()

let elab_hintdef _env hd : Il.def list =
  match hd.it with
  | SynH (id1, _id2, hints) ->
    if hints = [] then [] else
    [Il.HintD (Il.SynH (id1, elab_hints hints) $ hd.at) $ hd.at]
  | RelH (id, hints) ->
    if hints = [] then [] else
    [Il.HintD (Il.RelH (id, elab_hints hints) $ hd.at) $ hd.at]
  | DecH (id, hints) ->
    if hints = [] then [] else
    [Il.HintD (Il.DecH (id, elab_hints hints) $ hd.at) $ hd.at]
  | GramH _ | AtomH _ | VarH _ ->
    []

let elab_def env d : Il.def list =
  match d.it with
  | SynD (id1, id2, ps, t, hints) ->
    let _ts', env' = elab_params (local_env env) ps in
    let dt' = elab_typ_definition env' id1 t in
    let ps1, def1 = find "syntax type" env.typs id1 in
    let t1, closed =
      match def1, t.it with
      | Either.Left _, CaseT (Dots, _, _, _) ->
        error_id id1 "extension of not yet defined syntax type"
      | Either.Left _, CaseT (NoDots, _, _, dots2) ->
        t, dots2 = NoDots
      | Either.Left _, _ ->
        t, true
      | Either.Right ({it = CaseT (dots1, ids1, tcs1, Dots); at; _}, _),
          CaseT (Dots, ids2, tcs2, dots2) ->
        if not Eq.(eq_list eq_param ps ps1) then
          error d.at "syntax parameters differ from previous fragment";
        CaseT (dots1, ids1 @ ids2, tcs1 @ tcs2, dots2) $ over_region [at; t.at],
          dots2 = NoDots
      | Either.Right _, CaseT (Dots, _, _, _) ->
        error_id id1 "extension of non-extensible syntax type"
      | Either.Right _, _ ->
        error_id id1 "duplicate declaration for syntax type";
    in
    (*
    Printf.eprintf "[def %s] %s ~> %s\n%!" id1.it
      (string_of_typ t) (Il.Print.string_of_deftyp dt');
    *)
    (* TODO: for now, we erase type parameters; this checks that it's okay. *)
    let free = Il.Free.free_deftyp dt' in
    List.iter (fun p ->
      if
        match p.it with
        | ExpP _ -> false
        | SynP id -> Il.Free.Set.mem id.it free.synid
        | GramP _ -> false  (* grammars are erased as well *)
      then
        error p.at "parameter still occurs on right-hand side after erasure"
    ) ps;
    env.typs <- rebind "syntax type" env.typs id1 (ps1, Either.Right (t1, dt'));
    (if not closed then [] else [Il.SynD (id1, dt') $ d.at])
      @ elab_hintdef env (SynH (id1, id2, hints) $ d.at)
  | GramD _ -> []
  | RelD (id, t, hints) ->
    let _, mixop, ts' = elab_typ_notation env t in
    env.rels <- bind "relation" env.rels id (t, []);
    [Il.RelD (id, mixop, tup_typ' ts' t.at, []) $ d.at]
      @ elab_hintdef env (RelH (id, hints) $ d.at)
  | RuleD (id1, id2, e, prems) ->
    let env' = local_env env in
    let dims = Multiplicity.check_def d in
    let dims' = Multiplicity.Env.map (List.map (elab_iter env')) dims in
    let t, rules' = find "relation" env.rels id1 in
    let _, mixop, _ = elab_typ_notation env t in
    let es' = List.map (Multiplicity.annot_exp dims') (elab_exp_notation' env' e t) in
    let prems' = List.map (Multiplicity.annot_prem dims')
      (map_filter_nl_list (elab_prem env') prems) in
    let free_rh =
      Free.(Set.diff
        (free_nl_list free_prem prems).varid
        (Set.union
          (pat_exp e).varid
          (free_nl_list bound_prem prems).varid
        )
      )
    in
    if free_rh <> Free.Set.empty then
      error d.at ("rule contains unbound variable(s) `" ^
        String.concat "`, `" (Free.Set.elements free_rh) ^ "`");
    let free = (Free.free_def d).Free.varid in
    let binds' = make_binds env' free dims d.at in
    let rule' = Il.RuleD (id2, binds', mixop, tup_exp' es' e.at, prems') $ d.at in
    env.rels <- rebind "relation" env.rels id1 (t, rule'::rules');
    []
  | VarD (id, t, _hints) ->
    let _t' = elab_typ env t in
    env.vars <- rebind "variable" env.vars id t;
    []
  | DecD (id, ps, t, hints) ->
    let ts', env' = elab_params (local_env env) ps in
    let t' = elab_typ env' t in
    env.defs <- bind "function" env.defs id (ps, t, []);
    [Il.DecD (id, tup_typ' ts' id.at, t', []) $ d.at]
      @ elab_hintdef env (DecH (id, hints) $ d.at)
  | DefD (id, args, e, prems) ->
    let env' = local_env env in
    let dims = Multiplicity.check_def d in
    let dims' = Multiplicity.Env.map (List.map (elab_iter env')) dims in
    let ps, t, clauses' = find "function" env.defs id in
    let es', s = elab_args env' ps args d.at in
    let e1' = Multiplicity.annot_exp dims' (tup_exp' es' d.at) in
    let e2' = Multiplicity.annot_exp dims' (elab_exp env' e (Subst.subst_typ s t)) in
    let prems' = List.map (Multiplicity.annot_prem dims')
      (map_filter_nl_list (elab_prem env') prems) in
    let free_rh =
      Free.(Set.diff
        (Set.union
          (free_exp e).varid
          (free_nl_list free_prem prems).varid
        )
        (Set.union
          (Set.union
            (free_list pat_arg args).varid
            (bound_exp e).varid
          )
          (free_nl_list bound_prem prems).varid
        )
      )
    in
    if free_rh <> Free.Set.empty then
      error d.at ("definition contains unbound variable(s) `" ^
        String.concat "`, `" (Free.Set.elements free_rh) ^ "`");
    let free =
      Free.(Set.union
        (Set.union (free_list free_arg args).varid (free_exp e).varid)
        (free_nl_list free_prem prems).varid
      )
    in
    let binds' = make_binds env' free dims d.at in
    let clause' = Il.DefD (binds', e1', e2', prems') $ d.at in
    env.defs <- rebind "definition" env.defs id (ps, t, clause'::clauses');
    []
  | SepD ->
    []
  | HintD hd ->
    elab_hintdef env hd

let elab_gramdef env d =
  match d.it with
  | GramD (id1, _id2, ps, t, gram, _hints) ->
    let _ts', env' = elab_params (local_env env) ps in
    let _t' = elab_typ env' t in
    elab_gram env' gram t;
    let ps1, t1, gram1_opt = find "grammar" env.syms id1 in
    let gram' =
      match gram1_opt, gram.it with
      | None, (Dots, _, _) ->
        error_id id1 "extension of not yet defined grammar"
      | None, _ ->
        gram
      | Some {it = (dots1, prods1, Dots); at; _}, (Dots, prods2, dots2) ->
        if not Eq.(eq_list eq_param ps ps1) then
          error d.at "grammar parameters differ from previous fragment";
        if not (equiv_typ env' t t1) then
          error_typ2 d.at "grammar" t1 t " of previous fragment";
        (dots1, prods1 @ prods2, dots2) $ over_region [at; t.at]
      | Some _, (Dots, _, _) ->
        error_id id1 "extension of non-extensible grammar"
      | Some _, _ ->
        error_id id1 "duplicate declaration for grammar";
    in
    env.syms <- rebind "grammar" env.syms id1 (ps, t, Some gram')
  | _ -> ()


let populate_def env d' : Il.def =
  match d'.it with
  | Il.SynD _ | Il.HintD _ -> d'
  | Il.RelD (id, mixop, t', []) ->
    let _, rules' = find "relation" env.rels id in
    Il.RelD (id, mixop, t', List.rev rules') $ d'.at
  | Il.DecD (id, t1', t2', []) ->
    let _, _, clauses' = find "function" env.defs id in
    Il.DecD (id, t1', t2', List.rev clauses') $ d'.at
  | _ ->
    assert false


(* Scripts *)

let origins i (map : int Map.t ref) (set : Il.Free.Set.t) =
  Il.Free.Set.iter (fun id -> map := Map.add id i !map) set

let deps (map : int Map.t) (set : Il.Free.Set.t) : int array =
  Array.map (fun id -> Map.find id map) (Array.of_seq (Il.Free.Set.to_seq set))


let check_recursion ds' =
  List.iter (fun d' ->
    match d'.it, (List.hd ds').it with
    | Il.HintD _, _ | _, Il.HintD _
    | Il.SynD _, Il.SynD _
    | Il.RelD _, Il.RelD _
    | Il.DecD _, Il.DecD _ -> ()
    | _, _ ->
      error (List.hd ds').at (" " ^ string_of_region d'.at ^
        ": invalid recursion between definitions of different sort")
  ) ds'
  (* TODO: check that notations are non-recursive and defs are inductive? *)

let recursify_defs ds' : Il.def list =
  let open Il.Free in
  let da = Array.of_list ds' in
  let map_synid = ref Map.empty in
  let map_relid = ref Map.empty in
  let map_defid = ref Map.empty in
  let frees = Array.map Il.Free.free_def da in
  let bounds = Array.map Il.Free.bound_def da in
  Array.iteri (fun i bound ->
    origins i map_synid bound.synid;
    origins i map_relid bound.relid;
    origins i map_defid bound.defid;
  ) bounds;
  let graph =
    Array.map (fun free ->
      Array.concat
        [ deps !map_synid free.synid;
          deps !map_relid free.relid;
          deps !map_defid free.defid;
        ];
    ) frees
  in
  let sccs = Scc.sccs graph in
  List.map (fun set ->
    let ds'' = List.map (fun i -> da.(i)) (Scc.Set.elements set) in
    check_recursion ds'';
    let i = Scc.Set.choose set in
    match ds'' with
    | [d'] when Il.Free.disjoint bounds.(i) frees.(i) -> d'
    | ds'' -> Il.RecD ds'' $ Source.over_region (List.map at ds'')
  ) sccs

let elab ds : Il.script =
  let env = new_env () in
  List.iter (infer_syndef env) ds;
  let ds' = List.concat_map (elab_def env) ds in
  let ds' = List.map (populate_def env) ds' in
  List.iter (infer_gramdef env) ds;
  List.iter (elab_gramdef env) ds;
  recursify_defs ds'<|MERGE_RESOLUTION|>--- conflicted
+++ resolved
@@ -535,16 +535,10 @@
 
 
 and elab_typfield env (atom, (t, prems), hints) : Il.typfield =
-<<<<<<< HEAD
   let env' = local_env env in
   let _, _, ts' = elab_typ_notation env' t in
-  let dims = Multiplicity.check_typdef [t] prems in
+  let dims = Multiplicity.check_typdef t prems in
   let dims' = Multiplicity.Env.map (List.map (elab_iter env')) dims in
-=======
-  let _, _, ts' = elab_typ_notation env t in
-  let dims = Multiplicity.check_typdef t prems in
-  let dims' = Multiplicity.Env.map (List.map (elab_iter env)) dims in
->>>>>>> eae606c4
   let prems' = List.map (Multiplicity.annot_prem dims')
     (map_filter_nl_list (elab_prem env') prems) in
   let free = Free.(free_nl_list free_prem prems).varid in
@@ -554,19 +548,11 @@
     elab_hints hints
   )
 
-<<<<<<< HEAD
-and elab_typcase env at (atom, (ts, prems), hints) : Il.typcase =
+and elab_typcase env at (atom, (t, prems), hints) : Il.typcase =
   let env' = local_env env in
-  let tss' =
-    List.map (fun (_, _, ts) -> ts) (List.map (elab_typ_notation env') ts) in
-  let dims = Multiplicity.check_typdef ts prems in
+  let _, _, ts' = elab_typ_notation env' t in
+  let dims = Multiplicity.check_typdef t prems in
   let dims' = Multiplicity.Env.map (List.map (elab_iter env')) dims in
-=======
-and elab_typcase env at (atom, (t, prems), hints) : Il.typcase =
-  let _, _, ts' = elab_typ_notation env t in
-  let dims = Multiplicity.check_typdef t prems in
-  let dims' = Multiplicity.Env.map (List.map (elab_iter env)) dims in
->>>>>>> eae606c4
   let prems' = List.map (Multiplicity.annot_prem dims')
     (map_filter_nl_list (elab_prem env') prems) in
   let free = Free.(free_nl_list free_prem prems).varid in
