open Util
open Source
open El
open Xl
open Ast
open Convert
open Print

module Il = struct include Il include Ast end

module Set = Free.Set
module Map = Map.Make (String)


(* Errors *)

let lax_num = true

exception Error = Error.Error

let error at msg = Error.error at "type" msg

let error_atom at atom t msg =
  error at (msg ^ " `" ^ string_of_atom atom ^ "` in type `" ^ string_of_typ ~short:true t ^ "`")

let error_id id msg =
  error id.at (msg ^ " `" ^ id.it ^ "`")

module Debug = struct include El.Debug include Il.Debug end


(* Helpers *)

let wild_exp t' = Il.VarE ("_" $ t'.at) $$ t'.at % t'

let unparen_exp e =
  match e.it with
  | ParenE (e1, _) -> e1
  | _ -> e

let unseq_exp e =
  match e.it with
  | EpsE -> []
  | SeqE es -> es
  | _ -> [e]

let tup_typ ts at =
  match ts with
  | [t] -> t
  | _ -> TupT ts $ at

let tup_typ' ts' at =
  match ts' with
  | [t'] -> t'
  | _ -> Il.TupT (List.map (fun t' -> wild_exp t', t') ts') $ at

let tup_typ_bind' es' ts' at =
  Il.TupT (List.combine es' ts') $ at

let tup_exp' es' at =
  match es' with
  | [e'] -> e'
  | _ -> Il.TupE es' $$ (at, tup_typ' (List.map note es') at)

let tup_exp_bind' es' at =
  let ts' = List.map note es' in
  Il.TupE es' $$ (at, tup_typ_bind' (List.map wild_exp ts') ts' at)

let lift_exp' e' iter' =
  if iter' = Opt then
    Il.OptE (Some e')
  else
    Il.ListE [e']

let cat_exp' e1' e2' =
  match e1'.it, e2'.it with
  | _, Il.ListE [] -> e1'.it
  | Il.ListE [], _ -> e2'.it
  | Il.ListE es1, Il.ListE es2 -> Il.ListE (es1 @ es2)
  | _ -> Il.CatE (e1', e2')


(* Environment *)

type kind =
  | Transp  (* alias types, notation types *)
  | Opaque  (* structures or variants, type parameter *)
  | Defined of typ * Il.deftyp
  | Family of (arg list * typ * Il.inst) list (* family of types *)

type var_typ = typ
type typ_typ = param list * kind
type gram_typ = param list * typ * gram option * Il.prod list
type rel_typ = typ * Il.rule list
type def_typ = param list * typ * (def * Il.clause) list

type 'a env' = (region * 'a) Map.t
type env =
  { mutable gvars : var_typ env'; (* variable type declarations *)
    mutable vars : var_typ env';  (* local bindings *)
    mutable typs : typ_typ env';
    mutable rels : rel_typ env';
    mutable defs : def_typ env';
    mutable grams : gram_typ env';
  }

let new_env () =
  { gvars = Map.empty
      |> Map.add "bool" (no_region, BoolT $ no_region)
      |> Map.add "nat" (no_region, NumT `NatT $ no_region)
      |> Map.add "int" (no_region, NumT `IntT $ no_region)
      |> Map.add "rat" (no_region, NumT `RatT $ no_region)
      |> Map.add "real" (no_region, NumT `RealT $ no_region)
      |> Map.add "text" (no_region, TextT $ no_region);
    vars = Map.empty;
    typs = Map.empty;
(*
      |> Map.add "bool" (no_region, ([], Defined (BoolT $ no_region, Il.BoolT $ no_region)))
      |> Map.add "nat" (no_region, ([], Defined (NumT `NatT $ no_region, Il.(NumT `NatT) $ no_region)))
      |> Map.add "int" (no_region, ([], Defined (NumT `IntT $ no_region, Il.(NumT `IntT) $ no_region)))
      |> Map.add "rat" (no_region, ([], Defined (NumT `RatT $ no_region, Il.(NumT `RatT) $ no_region)))
      |> Map.add "real" (no_region, ([], Defined (NumT `RealT $ no_region, Il.(NumT `RealT) $ no_region)))
      |> Map.add "text" (no_region, ([], Defined (TextT $ no_region, Il.TextT $ no_region)));
*)
    rels = Map.empty;
    defs = Map.empty;
    grams = Map.empty;
  }

let local_env env =
  {env with gvars = env.gvars; vars = env.vars; typs = env.typs; defs = env.defs}
let promote_env env' env =
  env.gvars <- env'.gvars; env.vars <- env'.vars; env.typs <- env'.typs; env.defs <- env'.defs

let bound env' id = Map.mem id.it env'

let spaceid space id = if space = "definition" then ("$" ^ id.it) $ id.at else id

let find space env' id =
  match Map.find_opt id.it env' with
  | None -> error_id (spaceid space id) ("undeclared " ^ space)
  | Some (_at, t) -> t

let bind space env' id t =
  if id.it = "_" then
    env'
  else if bound env' id then
    error_id (spaceid space id) ("duplicate declaration for " ^ space)
  else
    Map.add id.it (id.at, t) env'

let rebind _space env' id t =
  assert (bound env' id);
  Map.add id.it (id.at, t) env'

let find_field fs atom at t =
  match List.find_opt (fun (atom', _, _) -> Atom.eq atom' atom) fs with
  | Some (_, x, _) -> x
  | None -> error_atom at atom t "unbound field"

let find_case cases atom at t =
  match List.find_opt (fun (atom', _, _) -> Atom.eq atom' atom) cases with
  | Some (_, x, _) -> x
  | None -> error_atom at atom t "unknown case"

let find_case_sub cases atom at t =
  match List.find_opt (fun (atom', _, _) -> Atom.eq atom' atom || Atom.sub atom' atom) cases with
  | Some (_, x, _) -> x
  | None -> error_atom at atom t "unknown case"

let bound_env' env' = Map.fold (fun id _ s -> Free.Set.add id s) env' Free.Set.empty
let bound_env env =
  Free.{
    varid = bound_env' env.vars;
    typid = bound_env' env.typs;
    relid = bound_env' env.rels;
    defid = bound_env' env.defs;
    gramid = bound_env' env.grams;
  }

let to_eval_var (_at, t) = t

let to_eval_typ id (_at, (ps, k)) =
  match k with
  | Opaque | Transp ->
    let args' = List.map Convert.arg_of_param ps in
    [(args', VarT (id $ no_region, args') $ no_region)]
  | Defined (t, _dt') ->
    [(List.map Convert.arg_of_param ps, t)]
  | Family insts ->
    List.map (fun (args, t, _inst') -> (args, t)) insts

let to_eval_def (_at, (_ps, _t, clauses)) =
  List.map (fun (d, _) ->
    match d.it with
    | DefD (_id, args, e, prems) -> (args, e, Convert.filter_nl prems)
    | _ -> assert false
  ) clauses

let to_eval_env env =
  (* Need to include gvars, since matching can encounter implicit vars *)
  let gvars = Map.map to_eval_var env.gvars in
  let vars = Map.map to_eval_var env.vars in
  let typs = Map.mapi to_eval_typ env.typs in
  let defs = Map.map to_eval_def env.defs in
  let grams = Map.map ignore env.grams in
  Eval.{vars = Map.union (fun _ _ t -> Some t) gvars vars; typs; defs; grams}

let valid_tid id = id.it <> ""


(* More Errors *)

let typ_string env t =
  let t' = Eval.reduce_typ (to_eval_env env) t in
  if Eq.eq_typ t t' then
    "`" ^ string_of_typ ~short:true t ^ "`"
  else
    "`" ^ string_of_typ ~short:true t ^ "` = `" ^ string_of_typ ~short:true t' ^ "`"

let error_typ env at phrase t =
  error at (phrase ^ " does not match expected type " ^ typ_string env t)

let error_typ2 env at phrase t1 t2 reason =
  error at (phrase ^ "'s type " ^ typ_string env t1 ^
    " does not match expected type " ^ typ_string env t2 ^ reason)

type direction = Infer | Check

let error_dir_typ env at phrase dir t expected =
  match dir with
  | Check -> error_typ env at phrase t
  | Infer ->
    error at (phrase ^ "'s type `" ^ string_of_typ ~short:true t ^ "`" ^
      " does not match expected type " ^ expected)


(* Type Accessors *)

let rec arg_subst s ps args =
  match ps, args with
  | [], [] -> s
  | p::ps', a::as' ->
    let s' =
      match p.it, !((Subst.subst_arg s a).it) with
      | ExpP (id, _), ExpA e -> Subst.add_varid s id e
      | TypP id, TypA t -> Subst.add_typid s id t
      | GramP (id, _), GramA g -> Subst.add_gramid s id g
      | DefP (id, _, _), DefA id' -> Subst.add_defid s id id'
      | _, _ -> assert false
    in arg_subst s' ps' as'
  | _, _ -> assert false

(* TODO(4, rossberg): eliminate, replace expansion with reduction *)
let aliased dt' =
  match dt'.it with
  | Il.AliasT _ -> `Alias
  | _ -> `NoAlias
let aliased_inst inst' =
  let Il.InstD (_, _, dt') = inst'.it in
  aliased dt'

(* TODO(4, rossberg): replace with reduce_typ *)
let as_defined_typid' env id args at : typ' * [`Alias | `NoAlias] =
  match find "syntax type" env.typs (strip_var_suffix id) with
  | ps, Defined (t, dt') ->
    let t' = if ps = [] then t else  (* optimization *)
      Subst.subst_typ (arg_subst Subst.empty ps args) t in
    t'.it, aliased dt'
  | _ps, Opaque -> VarT (id, args), `NoAlias
  | _ps, Transp ->
    error_id (id.it $ at) "invalid forward use of syntax type"
  | _ps, Family insts ->
    let env' = to_eval_env env in
    let args = List.map (Eval.reduce_arg env') args in
    let rec lookup = function
      | [] -> error_id (id.it $ at) "undefined case of syntax type family"
      | (args', t, inst')::insts' ->
        Debug.(log "el.lookup"
          (fun _ -> fmt "%s(%s) =: %s(%s)" id.it (el_args args) id.it (el_args args'))
          (fun (r, _) -> fmt "%s" (el_typ (r $ no_region )))
        ) @@ fun _ ->
        if args' = [] && args = [] then t.it, aliased_inst inst' else   (* optimisation *)
        match Eval.(match_list match_arg env' Subst.empty args args') with
        | None -> lookup insts'
        | Some s -> (Subst.subst_typ s t).it, aliased_inst inst'
        | exception _ -> lookup insts'  (* assume coherent matches *)
          (* error at "cannot reduce type family application" *)
    in lookup insts

(* Only expand aliases *)
let rec expand' env = function
  | VarT (id, args) as t' ->
    (match as_defined_typid' env id args id.at with
    | t1', `Alias -> expand' env t1'
    | _, `NoAlias -> t'
    | exception Error _ -> t'
    )
  | ParenT t -> expand' env t.it
  | t' -> t'

let expand env t = expand' env t.it

(* Expand all but the last alias. TODO(4, rossberg): remove *)
exception Last
let rec expand_nondef' env t =
  match t.it with
  | VarT (id, args) ->
    (match as_defined_typid' env id args id.at with
    | t1', `Alias -> (try expand_nondef' env (t1' $ t.at) with Last -> t)
    | _, `NoAlias -> t
    | exception Error _ -> t
    )
  | ParenT t1 -> expand_nondef' env t1
  | _ -> raise Last

let expand_nondef env t = try expand_nondef' env t with Last -> t

(* Expand definitions *)
let expand_def env t =
  match expand' env t.it with
  | VarT (id, args) as t' ->
    (match as_defined_typid' env id args id.at with
    | t1', _ -> t1'
    | exception Error _ -> t'
    )
  | t' -> t'

let rec expand_id env t =
  match (expand_nondef env t).it with
  | VarT (id, _) -> strip_var_suffix id
  | IterT (t1, _) -> expand_id env t1  (* TODO(4, rossberg): this shouldn't be needed, but goes along with the as_*_typ functions unrolling iterations *)
  | _ -> "" $ no_region

let rec expand_notation env t =
  match expand env t with
  | VarT (id, args) as t' ->
    (match as_defined_typid' env id args t.at with
    | ConT ((t1, _), _), _ -> expand_notation env t1
    | RangeT _ as t', _ -> t'
    | _ -> t'
    )
  | ConT ((t1, _), _) -> expand_notation env t1
  | t' -> t'

let rec expand_iter_notation env t =
  match expand env t with
  | VarT (id, args) as t' ->
    (match as_defined_typid' env id args t.at with
    | IterT _ as t'', _ -> t''
    | ConT ((t1, _), _), _ -> expand_iter_notation env t1
    | _ -> t'
    )
  | ConT ((t1, _), _) -> expand_iter_notation env t1
  | t' -> t'

let expand_singular env t =
  match expand env t with
  | IterT (t1, (Opt | List | List1)) -> expand env t1
  | t' -> t'


let as_num_typ_opt env t : numtyp option =
  match expand_notation env t with
  | NumT nt -> Some nt
  | RangeT _ -> Some `IntT
  | _ -> None

let as_iter_typ_opt env t : (typ * iter) option =
  match expand env t with IterT (t1, iter) -> Some (t1, iter) | _ -> None

let as_list_typ_opt env t : typ option =
  match expand env t with IterT (t1, List) -> Some t1 | _ -> None

let as_iter_notation_typ_opt env t : (typ * iter) option =
  match expand_iter_notation env t with IterT (t1, iter) -> Some (t1, iter) | _ -> None

let as_opt_notation_typ_opt env t : typ option =
  match expand_iter_notation env t with IterT (t1, Opt) -> Some t1 | _ -> None

let as_tup_typ_opt env t : typ list option =
  match expand_singular env t with TupT ts -> Some ts | _ -> None

let as_empty_typ_opt env t : unit option =
  match expand env t with SeqT [] -> Some () | _ -> None


let as_x_typ as_t_opt phrase env dir t at shape =
  match as_t_opt env t with
  | Some x -> x
  | None -> error_dir_typ env at phrase dir t shape

let as_num_typ phrase env dir t at =
  as_x_typ as_num_typ_opt phrase env dir t at "(nat|int|rat|real)"
let as_iter_typ phrase env dir t at =
  as_x_typ as_iter_typ_opt phrase env dir t at "(_)*"
let as_list_typ phrase env dir t at =
  as_x_typ as_list_typ_opt phrase env dir t at "(_)*"
let as_tup_typ phrase env dir t at =
  as_x_typ as_tup_typ_opt phrase env dir t at "(_, ..., _)"
let as_iter_notation_typ phrase env dir t at =
  as_x_typ as_iter_notation_typ_opt phrase env dir t at "(_)*"
let as_opt_notation_typ phrase env dir t at =
  as_x_typ as_opt_notation_typ_opt phrase env dir t at "(_)?"
let as_empty_typ phrase env dir t at =
  as_x_typ as_empty_typ_opt phrase env dir t at "()"


let rec as_notation_typid' phrase env id args at : typ =
  match as_defined_typid' env id args at with
  | VarT (id', args'), `Alias -> as_notation_typid' phrase env id' args' at
  | ConT ((t, _), _), _ -> t
  | (AtomT _ | SeqT _ | InfixT _ | BrackT _ | IterT _) as t, _ -> t $ at
  | _ -> error_dir_typ env at phrase Infer (VarT (id, args) $ id.at) "_ ... _"

let as_notation_typ phrase env dir t at : typ =
  match expand_singular env t with
  | VarT (id, args) -> as_notation_typid' phrase env id args at
  | _ -> error_dir_typ env at phrase dir t "_ ... _"

let rec as_struct_typid' phrase env id args at : typfield list =
  match as_defined_typid' env id args at with
  | VarT (id', args'), `Alias -> as_struct_typid' phrase env id' args' at
  | StrT tfs, _ -> filter_nl tfs
  | _ -> error_dir_typ env at phrase Infer (VarT (id, args) $ id.at) "| ..."

let as_struct_typ phrase env dir t at : typfield list =
  match expand_singular env t with
  | VarT (id, args) -> as_struct_typid' phrase env id args at
  | _ -> error_dir_typ env at phrase dir t "{...}"

let rec as_cat_typid' phrase env dir id args at =
  match as_defined_typid' env id args at with
  | VarT (id', args'), `Alias -> as_cat_typid' phrase env dir id' args' at
  | IterT _, _ -> ()
  | StrT tfs, _ ->
    Convert.iter_nl_list (fun (_, (t, _), _) ->
      as_cat_typ phrase env dir t at) tfs
  | _ ->
    error at (phrase ^ "'s type `" ^ string_of_typ ~short:true (VarT (id, args) $ id.at) ^
      "` is not concatenable")

and as_cat_typ phrase env dir t at =
  match expand env t with
  | VarT (id, args) -> as_cat_typid' phrase env dir id args at
  | IterT _ -> ()
  | _ ->
    error at (phrase ^ "'s type `" ^ string_of_typ ~short:true t ^ "` is not concatenable")

let rec as_variant_typid' phrase env id args at : typcase list * dots =
  match as_defined_typid' env id args at with
  | VarT (id', args'), `Alias -> as_variant_typid' phrase env id' args' at
  | CaseT (_dots1, ts, cases, dots2), _ ->
    let casess = map_filter_nl_list (fun t -> as_variant_typ "" env Infer t at) ts in
    List.concat (filter_nl cases :: List.map fst casess), dots2
  | _ -> error_dir_typ env id.at phrase Infer (VarT (id, args) $ id.at) "| ..."

and as_variant_typid phrase env id args : typcase list * dots =
  as_variant_typid' phrase env id args id.at

and as_variant_typ phrase env dir t at : typcase list * dots =
  match expand_singular env t with
  | VarT (id, args) -> as_variant_typid' phrase env id args at
  | _ -> error_dir_typ env at phrase dir t "| ..."

let case_has_args env t op at : bool =
  let cases, _ = as_variant_typ "" env Check t at in
  let t, _prems = find_case_sub cases op at t in
  match t.it with
  | SeqT ({it = AtomT _; _}::_) -> true
  | _ -> false


let is_x_typ as_x_typ env t =
  try ignore (as_x_typ "" env Check t no_region); true
  with Error _ -> false

let is_empty_typ = is_x_typ as_empty_typ
let is_iter_typ = is_x_typ as_iter_typ
let is_iter_notation_typ = is_x_typ as_iter_notation_typ
let is_opt_notation_typ = is_x_typ as_opt_notation_typ
let is_notation_typ = is_x_typ as_notation_typ
let is_variant_typ = is_x_typ as_variant_typ


(* Type Equivalence and Shallow Numeric Subtyping *)

let equiv_typ env t1 t2 =
  Eval.equiv_typ (to_eval_env env) t1 t2

let sub_typ env t1 t2 =
  Eval.sub_typ (to_eval_env env) t1 t2

let narrow_typ env t1 t2 =
  Eval.narrow_typ (to_eval_env env) t1 t2


(* Hints *)

let elab_hint tid mixop {hintid; hintexp} : Il.hint =
  let module IterAtoms =
    Iter.Make(
      struct
        include Iter.Skip
        let visit_atom atom =
          assert (valid_tid tid);
          assert (atom.note.Atom.def = "");
          atom.note.Atom.def <- tid.it;
          atom.note.Atom.case <- Mixop.name mixop
      end
    )
  in
  IterAtoms.exp hintexp;
  {Il.hintid; Il.hintexp}

let elab_hints tid mixop = List.map (elab_hint tid mixop)


(* Atoms and Operators *)

let elab_atom atom tid =
  assert (valid_tid tid);
(*
if atom.note.Atom.def <> "" && atom.note.Atom.def <> tid.it then
Printf.eprintf "[elab_atom %s @ %s] def=%s/%s\n%!"
(Atom.string_of_atom atom) (Source.string_of_region atom.at) tid.it atom.note.Atom.def;
  assert (atom.note.Atom.def = "" || atom.note.Atom.def = tid.it);
*)
  atom.note.Atom.def <- tid.it;
  atom

let infer_unop'' op ts =
  List.map (fun t -> op, (t :> Il.optyp), NumT t, NumT t) ts

let infer_binop'' op ts =
  List.map (fun t -> op, (t :> Il.optyp), NumT t, NumT t, NumT t) ts

let infer_cmpop'' op ts =
  List.map (fun t -> op, (t :> Il.optyp), NumT t) ts

let infer_unop' = function
  | #Bool.unop as op -> [op, `BoolT, BoolT, BoolT]
  | (`PlusOp | `MinusOp | `PlusMinusOp | `MinusPlusOp) as op ->
    infer_unop'' op [`IntT; `RatT; `RealT]

let infer_binop' = function
  | #Bool.binop as op -> [op, `BoolT, BoolT, BoolT, BoolT]
  | `AddOp as op -> infer_binop'' op [`NatT; `IntT; `RatT; `RealT]
  | `SubOp as op -> infer_binop'' op [`IntT; `RatT; `RealT]
  | `MulOp as op -> infer_binop'' op [`NatT; `IntT; `RatT; `RealT]
  | `DivOp as op -> infer_binop'' op [`RatT; `RealT]
  | `ModOp as op -> infer_binop'' op [`NatT; `IntT]
  | `PowOp as op ->
    infer_binop'' op [`NatT; `RatT; `RealT] |>
      List.map (fun (op, nt, t1, t2, t3) ->
        (op, nt, t1, (if t2 = NumT `NatT then t2 else NumT `IntT), t3))

let infer_cmpop' = function
  | #Bool.cmpop as op -> `Poly op
  | #Num.cmpop as op -> `Over (infer_cmpop'' op [`NatT; `IntT; `RatT; `RealT])

let infer_unop env op t1 at : Il.unop * Il.optyp * typ * typ =
  let ops = infer_unop' op in
  match List.find_opt (fun (_, _, t1', _) -> narrow_typ env t1 (t1' $ at)) ops with
  | Some (op', nt, t1', t2') -> op', nt, t1' $ at, t2' $ at
  | None ->
    error at ("unary operator `" ^ string_of_unop op ^
      "` is not defined for operand type `" ^ string_of_typ ~short:true t1 ^ "`")

let infer_binop env op t1 t2 at : Il.binop * Il.optyp * typ * typ * typ =
  let ops = infer_binop' op in
  match
    List.find_opt (fun (_, _, t1', t2', _) ->
      narrow_typ env t1 (t1' $ at) && (lax_num || narrow_typ env t2 (t2' $ at))) ops
  with
  | Some (op', nt, t1', t2', t3') -> op', nt, t1' $ at, t2' $ at, t3' $ at
  | None ->
    error at ("binary operator `" ^ string_of_binop op ^
      "` is not defined for operand types `" ^
      string_of_typ ~short:true t1 ^ "` and `" ^ string_of_typ ~short:true t2 ^ "`")

let infer_cmpop env op
  : [`Poly of Il.cmpop | `Over of typ -> typ -> region -> Il.cmpop * Il.optyp * typ] =
  match infer_cmpop' op with
  | `Poly op' -> `Poly op'
  | `Over ops -> `Over (fun t1 t2 at ->
    match
      List.find_opt (fun (_, _, t) ->
        narrow_typ env t1 (t $ at) && narrow_typ env t2 (t $ at)) ops
    with
    | Some (op', nt, t) -> op', nt, t $ at
    | None ->
      error at ("comparison operator `" ^ string_of_cmpop op ^
        "` is not defined for operand types `" ^
        string_of_typ ~short:true t1 ^ "` and `" ^ string_of_typ ~short:true t2 ^ "`")
    )

let merge_mixop mixop1 mixop2 =
  match mixop1, mixop2 with
  | _, [] -> mixop1
  | [], _ -> mixop2
  | mixop1, atoms2::mixop2' ->
    let mixop1', atoms1 = Lib.List.split_last mixop1 in
    mixop1' @ [atoms1 @ atoms2] @ mixop2'


let check_atoms phrase item list at =
  let _, dups =
    List.fold_right (fun (atom, _, _) (set, dups) ->
      let s = Print.string_of_atom atom in
      if Set.mem s set then (set, s::dups) else (Set.add s set, dups)
    ) list (Set.empty, [])
  in
  if dups <> [] then
    error at (phrase ^ " contains duplicate " ^ item ^ "(s) `" ^
      String.concat "`, `" dups ^ "`")


(* Iteration *)

let rec elab_iter env iter : Il.iter =
  match iter with
  | Opt -> Il.Opt
  | List -> Il.List
  | List1 -> Il.List1
  | ListN (e, id_opt) ->
    Option.iter (fun id ->
      let e' = elab_exp env (VarE (id, []) $ id.at) (NumT `NatT $ id.at) in
      (* TODO(4, rossberg): extend IL to allow arbitrary pattern exps *)
      match e'.it with
      | Il.VarE _ -> ()
      | _ -> error_typ env id.at "iteration variable" (NumT `NatT $ id.at)
    ) id_opt;
    Il.ListN (elab_exp env e (NumT `NatT $ e.at), id_opt)


(* Types *)

and elab_typ env t : Il.typ =
  match t.it with
  | VarT (id, as_) ->
    let id' = strip_var_suffix id in
    if id'.it <> id.it && as_ = [] then elab_typ env (Convert.typ_of_varid id') else
    let ps, _ = find "syntax type" env.typs id' in
    let as', _s = elab_args `Rhs env as_ ps t.at in
    Il.VarT (id', as') $ t.at
  | BoolT -> Il.BoolT $ t.at
  | NumT t' -> Il.NumT t' $ t.at
  | TextT -> Il.TextT $ t.at
  | ParenT {it = SeqT []; _} -> Il.TupT [] $ t.at
  | ParenT t1 -> elab_typ env t1
  | TupT ts -> tup_typ' (List.map (elab_typ env) ts) t.at
  | IterT (t1, iter) ->
    (match iter with
    | List1 | ListN _ -> error t.at "illegal iterator in syntax type"
    | _ ->
      let iter' = elab_iter env iter in
      let t1' = elab_typ env t1 in
      Il.IterT (t1', iter') $ t.at
    )
  | StrT _ | CaseT _ | ConT _ | RangeT _ | AtomT _ | SeqT _ | InfixT _ | BrackT _ ->
    error t.at "this type is only allowed in type definitions"

and elab_typ_definition env tid t : Il.deftyp =
  assert (valid_tid tid);
  (match t.it with
  | StrT tfs ->
    let tfs' = filter_nl tfs in
    check_atoms "record" "field" tfs' t.at;
    Il.StructT (map_filter_nl_list (elab_typfield env tid t.at) tfs)
  | CaseT (dots1, ts, cases, _dots2) ->
    let cases0 =
      if dots1 = Dots then fst (as_variant_typid "own type" env tid []) else [] in
    let casess =
      map_filter_nl_list (fun t ->
        let cases, dots = as_variant_typ "parent type" env Infer t t.at in
        if dots = Dots then
          error t.at "cannot include incomplete syntax type";
        List.map Iter.clone_typcase cases  (* ensure atom annotations are fresh *)
      ) ts
    in
    let cases' = List.flatten (List.map Iter.clone_typcase cases0 :: casess @ [filter_nl cases]) in
    let tcs' = List.map (elab_typcase env tid t.at) cases' in
    check_atoms "variant" "case" cases' t.at;
    Il.VariantT tcs'
  | ConT tc ->
    let tc' = elab_typcon env tid t.at tc in
    Il.VariantT [tc']
  | RangeT tes ->
    let ts_fes' = map_filter_nl_list (elab_typenum env tid) tes in
    let t1, fe' =
      List.fold_left (fun (t, fe') (tI, feI') ->
        (if narrow_typ env tI t then t else tI),
        fun eid' nt ->
        let e' = fe' eid' nt and eI' = feI' eid' nt in
        let at = Source.over_region [e'.at; eI'.at] in
        Il.(BinE (`OrOp, `BoolT, e', eI') $$ at % (BoolT $ at))
      ) (List.hd ts_fes') (List.tl ts_fes')
    in
    let t' = elab_typ env t1 in
    let nt = match t1.it with NumT nt -> nt | _ -> assert false in
    let id' = "i" $ t.at in
    let eid' = Il.VarE id' $$ t.at % t' in
    let bs' = [Il.ExpB (id', t') $ t.at] in
    let prems' = [Il.IfPr (fe' eid' nt) $ t.at] in
    let tc' = ([[]; []], (bs', Il.TupT [(eid', t')] $ t.at, prems'), []) in
    Il.VariantT [tc']
  | _ ->
    let t' = elab_typ env t in
    Il.AliasT t'
  ) $ t.at

and typ_rep env t : typ =
  Debug.(log_at "el.typ_rep" t.at
    (fun _ -> fmt "%s" (el_typ t))
    (fun r -> fmt "%s" (el_typ r))
  ) @@ fun _ ->
  match expand_def env t with
  | ConT ((t1, _), _) -> t1
  | RangeT tes ->
    let ts_fes' = map_filter_nl_list (elab_typenum env (expand_id env t)) tes in
    List.fold_left (fun t (tI, _) ->
      if sub_typ env tI t then t else tI
    ) (fst (List.hd ts_fes')) (List.tl ts_fes')
  | _ -> t

and elab_typfield env tid at ((atom, (t, prems), hints) as tf) : Il.typfield =
  assert (valid_tid tid);
  let env' = local_env env in
  let _mixop, ts', ts = elab_typ_notation env' tid t in
  let es = Convert.pats_of_typs ts in
  let dims = Dim.check_typdef t prems in
  let dims' = Dim.Env.map (List.map (elab_iter env')) dims in
  let es' = List.map (Dim.annot_exp dims') (List.map2 (elab_exp env') es ts) in
  let prems' = List.map (Dim.annot_prem dims')
    (concat_map_filter_nl_list (elab_prem env') prems) in
  let det = Free.(diff (union (free_list det_exp es) (det_prems prems)) (bound_env env)) in
  let free = Free.(diff (free_typfield tf) (union det (bound_env env))) in
  if free <> Free.empty then
    error at ("type field contains indeterminate variable(s) `" ^
      String.concat "`, `" (Free.Set.elements free.varid) ^ "`");
  let acc_bs', (module Arg : Iter.Arg) = make_binds_iter_arg env' det dims in
  let module Acc = Iter.Make(Arg) in
  List.iter Acc.exp es;
  Acc.prems prems;
  ( elab_atom atom tid,
    (!acc_bs', (if prems = [] then tup_typ' else tup_typ_bind' es') ts' t.at, prems'),
    elab_hints tid [] hints
  )

and elab_typcase env tid at ((_atom, (t, prems), hints) as tc) : Il.typcase =
  assert (valid_tid tid);
  let env' = local_env env in
  let mixop, ts', ts = elab_typ_notation env' tid t in
  let es = Convert.pats_of_typs ts in
  let dims = Dim.check_typdef t prems in
  let dims' = Dim.Env.map (List.map (elab_iter env')) dims in
  let es' = List.map (Dim.annot_exp dims') (List.map2 (elab_exp env') es ts) in
  let prems' = List.map (Dim.annot_prem dims')
    (concat_map_filter_nl_list (elab_prem env') prems) in
  let det = Free.(diff (union (free_list det_exp es) (det_prems prems)) (bound_env env)) in
  let free = Free.(diff (free_typcase tc) (union det (bound_env env))) in
  if free <> Free.empty then
(Printf.printf "[typcase] t = %s\n%!" (Print.string_of_typ t);
  List.iteri (fun i e -> Printf.printf "[typcase] t%d = %s\n%!" i (Print.string_of_typ e)) ts;
  List.iteri (fun i e -> Printf.printf "[typcase] t%d' = %s\n%!" i (Il.Print.string_of_typ e)) ts';
  List.iteri (fun i e -> Printf.printf "[typcase] e%d = %s\n%!" i (Print.string_of_exp e)) es;
    error at ("type case contains indeterminate variable(s) `" ^
      String.concat "`, `" (Free.Set.elements free.varid) ^ "`");
);
  let acc_bs', (module Arg : Iter.Arg) = make_binds_iter_arg env' det dims in
  let module Acc = Iter.Make(Arg) in
  List.iter Acc.exp es;
  Acc.prems prems;
  ( mixop,
    (!acc_bs', tup_typ_bind' es' ts' at, prems'),
    elab_hints tid [] hints
  )

and elab_typcon env tid at (((t, prems), hints) as tc) : Il.typcase =
  assert (valid_tid tid);
  let env' = local_env env in
  let mixop, ts', ts = elab_typ_notation env' tid t in
  let es = Convert.pats_of_typs ts in
  let dims = Dim.check_typdef t prems in
  let dims' = Dim.Env.map (List.map (elab_iter env')) dims in
  let es' = List.map (Dim.annot_exp dims') (List.map2 (elab_exp env') es ts) in
  let prems' = List.map (Dim.annot_prem dims')
    (concat_map_filter_nl_list (elab_prem env') prems) in
  let det = Free.(diff (union (free_list det_exp es) (det_prems prems)) (bound_env env)) in
  let free = Free.(diff (free_typcon tc) (union det (bound_env env))) in
  if free <> Free.empty then
    error at ("type constraint contains indeterminate variable(s) `" ^
      String.concat "`, `" (Free.Set.elements free.varid) ^ "`");
  let acc_bs', (module Arg : Iter.Arg) = make_binds_iter_arg env' det dims in
  let module Acc = Iter.Make(Arg) in
  List.iter Acc.exp es;
  Acc.prems prems;
  ( mixop,
    (!acc_bs', tup_typ_bind' es' ts' at, prems'),
    elab_hints tid [Atom.Atom tid.it $$ tid.at % Atom.info ""] hints
  )

and elab_typenum env tid (e1, e2o) : typ * (Il.exp -> numtyp -> Il.exp) =
  assert (valid_tid tid);
<<<<<<< HEAD
  let _e1' = elab_exp env e1 (NumT IntT $ e1.at) in  (* ensure it's <= int *)
  let t1 = typ_of (infer_exp env e1) in              (* get precise type *)
=======
  let _e1' = elab_exp env e1 (NumT `IntT $ e1.at) in  (* ensure it's <= int *)
  let _, t1 = infer_exp env e1 in                    (* get precise type *)
>>>>>>> b662037c
  match e2o with
  | None ->
    t1,
    fun eid' nt ->
    let e1' = elab_exp env e1 (NumT nt $ e1.at) in  (* redo with overall type *)
    Il.(CmpE (`EqOp, `BoolT, eid', e1') $$ e1'.at % (BoolT $ e1.at))
  | Some e2 ->
    let at = Source.over_region [e1.at; e2.at] in
<<<<<<< HEAD
    let _e2' = elab_exp env e2 (NumT IntT $ e2.at) in
    let t2 = typ_of (infer_exp env e2) in
=======
    let _e2' = elab_exp env e2 (NumT `IntT $ e2.at) in
    let _, t2 = infer_exp env e2 in
>>>>>>> b662037c
    (if narrow_typ env t2 t1 then t1 else t2).it $ at,
    fun eid' nt ->
    let e1' = elab_exp env e1 (NumT nt $ e1.at) in
    let e2' = elab_exp env e2 (NumT nt $ e2.at) in
    Il.(BinE (`AndOp, `BoolT,
      CmpE (`GeOp, (nt :> Il.optyp), eid', e1') $$ e1'.at % (BoolT $ e1.at),
      CmpE (`LeOp, (nt :> Il.optyp), eid', e2') $$ e2'.at % (BoolT $ e2.at)
    ) $$ at % (BoolT $ at))

and elab_typ_notation env tid t : Il.mixop * Il.typ list * typ list =
  Debug.(log_at "el.elab_typ_notation" t.at
    (fun _ -> fmt "%s = %s" tid.it (el_typ t))
    (fun (mixop, ts', _) -> fmt "%s(%s)" (il_mixop mixop) (list il_typ ts'))
  ) @@ fun _ ->
  assert (valid_tid tid);
  match t.it with
  | VarT (id, as_) ->
    let id' = strip_var_suffix id in
    (match (Convert.typ_of_varid id').it with
    | VarT _ ->
      (match find "syntax type" env.typs id' with
      | _, Transp -> error_id id "invalid forward reference to syntax type"
      | ps, _ ->
        let as', _s = elab_args `Rhs env as_ ps t.at in
        [[]; []], [Il.VarT (id', as') $ t.at], [t]
      )
    | t' ->
      [[]; []], [elab_typ env (t' $ id.at)], [t]
    )
  | AtomT atom ->
    [[elab_atom atom tid]], [], []
  | SeqT [] ->
    [[]], [], []
  | SeqT (t1::ts2) ->
    let mixop1, ts1', ts1 = elab_typ_notation env tid t1 in
    let mixop2, ts2', ts2 = elab_typ_notation env tid (SeqT ts2 $ t.at) in
    merge_mixop mixop1 mixop2, ts1' @ ts2', ts1 @ ts2
  | InfixT (t1, atom, t2) ->
    let mixop1, ts1', ts1 = elab_typ_notation env tid t1 in
    let mixop2, ts2', ts2 = elab_typ_notation env tid t2 in
    merge_mixop (merge_mixop mixop1 [[elab_atom atom tid]]) mixop2,
      ts1' @ ts2', ts1 @ ts2
  | BrackT (l, t1, r) ->
    let mixop1, ts1', ts1 = elab_typ_notation env tid t1 in
    merge_mixop (merge_mixop [[elab_atom l tid]] mixop1) [[elab_atom r tid]],
      ts1', ts1
  | ParenT t1 ->
    let mixop1, ts1', ts1 = elab_typ_notation env tid t1 in
    let l = Atom.LParen $$ t.at % Atom.info tid.it in
    let r = Atom.RParen $$ t.at % Atom.info tid.it in
    merge_mixop (merge_mixop [[l]] mixop1) [[r]], ts1', ts1
  | IterT (t1, iter) ->
    (match iter with
    | List1 | ListN _ -> error t.at "illegal iterator in notation type"
    | _ ->
      let iter' = elab_iter env iter in
      let mixop1, ts1', ts1 = elab_typ_notation env tid t1 in
      let tit = IterT (tup_typ ts1 t1.at, iter) $ t.at in
      let t' = Il.IterT (tup_typ' ts1' t1.at, iter') $ t.at in
      let op =
        Atom.(match iter with Opt -> Quest | _ -> Star) $$ t.at % Atom.info tid.it in
      (if mixop1 = [[]; []] then mixop1 else [List.flatten mixop1] @ [[op]]),
      [t'], [tit]
    )
  | _ ->
    [[]; []], [elab_typ env t], [t]


and (!!!) env tid t =
  let _, ts', _ = elab_typ_notation env tid t in tup_typ' ts' t.at


(* Expressions *)

and must_elab_exp env e =
  match e.it with
  | VarE (id, _) -> not (bound env.vars id || bound env.gvars (strip_var_suffix id))
  | AtomE _ | BrackE _ | InfixE _ | EpsE | SeqE _ | StrE _ -> true
  | ParenE (e1, _) | IterE (e1, _) | ArithE e1 -> must_elab_exp env e1
  | TupE es -> List.exists (must_elab_exp env) es
  | _ -> false

(* Returns
 * - Ok (il_exp, typ) if the type can be inferred
 * - Error (at, s) when it cannot, where s is the name of the failing construct
 * - raises Error.Error on unrecoverable errors
 *)
and infer_exp env e : (Il.exp * typ, region * string) result =
  Debug.(log_at "el.infer_exp" e.at
    (fun _ -> fmt "%s" (el_exp e))
    (result (fun (e', t) -> fmt "%s : %s" (il_exp e') (el_typ t)) snd)
  ) @@ fun _ ->
  match infer_exp' env e with
  | Ok (e', t') -> let t = t' $ e.at in Ok (e' $$ e.at % elab_typ env t, t)
  | Error err -> Error err

and infer_exp' env e : (Il.exp' * typ', region * string) result =
  let ( let* ) = Result.bind in
  match e.it with
  | VarE (id, args) ->
    if args <> [] then
      (* Args may only occur due to syntactic overloading with types *)
      error e.at "malformed expression";
    if id.it = "_" then
      Error (e.at, "wildcard")
    else
      (match
        if bound env.vars id then
          Some (find "variable" env.vars id)
        else
          (* If the variable itself is not yet declared, use type hint if available. *)
          try
            let t = find "variable" env.gvars (strip_var_suffix id) in
            env.vars <- bind "variable" env.vars id t;
            Some t
          with Error _ -> None
      with
      | Some t -> Ok (Il.VarE id, t.it)
      | None -> Error (e.at, "variable")
      )
  | AtomE _ ->
    Error (e.at, "atom")
  | BoolE b ->
    Ok (Il.BoolE b, BoolT)
  | NumE (_op, n) ->
    Ok (Il.NumE n, NumT (Num.to_typ n))
  | TextE s ->
    Ok (Il.TextE s, TextT)
  | CvtE (e1, nt) ->
    let* e1', t1 = infer_exp env e1 in
    let nt1 = as_num_typ "conversion" env Infer t1 e1.at in
    Ok (Il.CvtE (cast_exp "operand" env e1' t1 (NumT nt1 $ e1.at), nt1, nt), NumT nt)
  | UnE (op, e1) ->
<<<<<<< HEAD
    let* e1', t1 = infer_exp env e1 in
    let op', nt, t1', t = infer_unop env op (typ_rep env t1) e.at in
    Ok (Il.UnE (op', nt, cast_exp "operand" env e1' t1 t1'), t.it)
  | BinE (e1, op, e2) ->
    let* e1', t1 = infer_exp env e1 in
    let* e2', t2 = infer_exp env e2 in
    let op', nt, t1', t2', t = infer_binop env op (typ_rep env t1) (typ_rep env t2) e.at in
    Ok (Il.BinE (op', nt,
=======
    let e1', t1 = infer_exp env e1 in
    let op', ot, t1', t = infer_unop env op (typ_rep env t1) e.at in
    Il.UnE (op', ot, cast_exp "operand" env e1' t1 t1'), t
  | BinE (e1, op, e2) ->
    let e1', t1 = infer_exp env e1 in
    let e2', t2 = infer_exp env e2 in
    let op', ot, t1', t2', t = infer_binop env op (typ_rep env t1) (typ_rep env t2) e.at in
    Il.BinE (op', ot,
>>>>>>> b662037c
      cast_exp "operand" env e1' t1 t1',
      cast_exp "operand" env e2' t2 t2'
    ), t.it)
  | CmpE (e1, op, ({it = CmpE (e21, _, _); _} as e2)) ->
<<<<<<< HEAD
    let* e1', _t1 = infer_exp env (CmpE (e1, op, e21) $ e.at) in
    let* e2', _t2 = infer_exp env e2 in
    Ok (Il.BinE (`AndOp, None, e1', e2'), BoolT)
=======
    let e1', _t1 = infer_exp env (CmpE (e1, op, e21) $ e.at) in
    let e2', _t2 = infer_exp env e2 in
    Il.BinE (`AndOp, `BoolT, e1', e2'), BoolT $ e.at
>>>>>>> b662037c
  | CmpE (e1, op, e2) ->
    (match infer_cmpop env op with
    | `Poly op' ->
      let* e1', e2' =
        if must_elab_exp env e1 then  (* TODO: use backtracking *)
          let* e2', t2 = infer_exp env e2 in
          let e1' = elab_exp env e1 t2 in
          Ok (e1', e2')
        else
          let* e1', t1 = infer_exp env e1 in
          let e2' = elab_exp env e2 t1 in
          Ok (e1', e2')
      in
<<<<<<< HEAD
      Ok (Il.CmpE (op', None, e1', e2'), BoolT)
    | `Over elab_cmpop'  ->
      let* e1', t1 = infer_exp env e1 in
      let* e2', t2 = infer_exp env e2 in
      let op', nt, t = elab_cmpop' (typ_rep env t1) (typ_rep env t2) e.at in
      Ok (Il.CmpE (op', nt,
=======
      Il.CmpE (op', `BoolT, e1', e2'), BoolT $ e.at
    | `Over elab_cmpop'  ->
      let e1', t1 = infer_exp env e1 in
      let e2', t2 = infer_exp env e2 in
      let op', ot, t = elab_cmpop' (typ_rep env t1) (typ_rep env t2) e.at in
      Il.CmpE (op', ot,
>>>>>>> b662037c
        cast_exp "operand" env e1' t1 t,
        cast_exp "operand" env e2' t2 t
      ), BoolT)
    )
  | IdxE (e1, e2) ->
    let* e1', t1 = infer_exp env e1 in
    let t = as_list_typ "expression" env Infer t1 e1.at in
<<<<<<< HEAD
    let e2' = elab_exp env e2 (NumT Num.NatT $ e2.at) in
    Ok (Il.IdxE (e1', e2'), t.it)
=======
    let e2' = elab_exp env e2 (NumT `NatT $ e2.at) in
    Il.IdxE (e1', e2'), t
>>>>>>> b662037c
  | SliceE (e1, e2, e3) ->
    let* e1', t1 = infer_exp env e1 in
    let _t' = as_list_typ "expression" env Infer t1 e1.at in
<<<<<<< HEAD
    let e2' = elab_exp env e2 (NumT Num.NatT $ e2.at) in
    let e3' = elab_exp env e3 (NumT Num.NatT $ e3.at) in
    Ok (Il.SliceE (e1', e2', e3'), t1.it)
=======
    let e2' = elab_exp env e2 (NumT `NatT $ e2.at) in
    let e3' = elab_exp env e3 (NumT `NatT $ e3.at) in
    Il.SliceE (e1', e2', e3'), t1
>>>>>>> b662037c
  | UpdE (e1, p, e2) ->
    let* e1', t1 = infer_exp env e1 in
    let p', t2 = elab_path env p t1 in
    let e2' = elab_exp env e2 t2 in
    Ok (Il.UpdE (e1', p', e2'), t1.it)
  | ExtE (e1, p, e2) ->
    let* e1', t1 = infer_exp env e1 in
    let p', t2 = elab_path env p t1 in
    let _t21 = as_list_typ "path" env Infer t2 p.at in
    let e2' = elab_exp env e2 t2 in
    Ok (Il.ExtE (e1', p', e2'), t1.it)
  | StrE _ ->
    Error (e.at, "record")
  | DotE (e1, atom) ->
    let* e1', t1 = infer_exp env e1 in
    let tfs = as_struct_typ "expression" env Infer t1 e1.at in
    let t, prems = find_field tfs atom e1.at t1 in
    let e' = Il.DotE (e1', elab_atom atom (expand_id env t1)) in
    let e'' = if prems = [] then e' else Il.ProjE (e' $$ e.at % elab_typ env t, 0) in
    Ok (e'', t.it)
  | CommaE (e1, e2) ->
    let* e1', t1 = infer_exp env e1 in
    let tfs = as_struct_typ "expression" env Infer t1 e1.at in
    let _ = as_cat_typ "expression" env Infer t1 e.at in
    (* TODO(4, rossberg): this is a bit of a hack, can we avoid it? *)
    (match e2.it with
    | SeqE ({it = AtomE atom; at; _} :: es2) ->
      let _t2 = find_field tfs atom at t1 in
      let e2 = match es2 with [e2] -> e2 | _ -> SeqE es2 $ e2.at in
      let e2' = elab_exp env (StrE [Elem (atom, e2)] $ e2.at) t1 in
      Ok (Il.CompE (e2', e1'), t1.it)
    | _ -> error e.at "malformed comma operator"
    )
  | CatE (e1, e2) ->
    let* e1', t1 = infer_exp env e1 in
    let _ = as_cat_typ "operand" env Infer t1 e.at in
    let e2' = elab_exp env e2 t1 in
    Ok ((if is_iter_typ env t1 then Il.CatE (e1', e2') else Il.CompE (e1', e2')), t1.it)
  | MemE (e1, e2) ->
    let* e1', t1 = infer_exp env e1 in
    let e2' = elab_exp env e2 (IterT (t1, List) $ e2.at) in
    Ok (Il.MemE (e1', e2'), BoolT)
  | LenE e1 ->
    let* e1', t1 = infer_exp env e1 in
    let _t11 = as_list_typ "expression" env Infer t1 e1.at in
<<<<<<< HEAD
    Ok (Il.LenE e1', NumT Num.NatT)
  | SizeE id ->
    let _ = find "grammar" env.grams id in
    Ok (Il.NumE (Num.Nat Z.zero), NumT Num.NatT)
=======
    Il.LenE e1', NumT `NatT $ e.at
  | SizeE id ->
    let _ = find "grammar" env.grams id in
    Il.NumE (`Nat Z.zero), NumT `NatT $ e.at
>>>>>>> b662037c
  | ParenE (e1, _) | ArithE e1 ->
    infer_exp' env e1
  | TupE es ->
    let* es', ts = infer_exp_list env es in
    Ok (Il.TupE es', TupT ts)
  | CallE (id, as_) ->
    let ps, t, _ = find "definition" env.defs id in
    let as', s = elab_args `Rhs env as_ ps e.at in
    Ok (Il.CallE (id, as'), (Subst.subst_typ s t).it)
  | EpsE ->
    Error (e.at, "empty sequence")
  | SeqE [] ->  (* treat as empty tuple, not principal *)
    Ok (Il.TupE [], TupT [])
  | SeqE es ->  (* treat as homogeneous sequence, not principal *)
    let* es', ts = infer_exp_list env es in
    let t = List.hd ts in
    if List.for_all (equiv_typ env t) (List.tl ts) then
      Ok (Il.ListE es', IterT (t, List))
    else
      Error (e.at, "expression sequence")
  | InfixE _ -> Error (e.at, "infix expression")
  | BrackE _ -> Error (e.at, "bracket expression")
  | IterE (e1, iter) ->
    let iter' = elab_iterexp env iter in
    let* e1', t1 = infer_exp env e1 in
    Ok (Il.IterE (e1', iter'), IterT (t1, match iter with ListN _ -> List | _ -> iter))
  | TypE (e1, t) ->
    let _t' = elab_typ env t in
    Ok ((elab_exp env e1 t).it, t.it)
  | HoleE _ -> error e.at "misplaced hole"
  | FuseE _ -> error e.at "misplaced token concatenation"
  | UnparenE _ -> error e.at "misplaced unparenthesize"
  | LatexE _ -> error e.at "misplaced latex literal"

and infer_exp_list env = function
  | [] -> Ok ([], [])
  | e::es ->
    let ( let* ) = Result.bind in
    let* e', t = infer_exp env e in
    let* es', ts = infer_exp_list env es in
    Ok (e'::es', t::ts)

and typ_of = function
  | Ok (_, t) -> t
  | Error (at, construct) -> error at ("cannot infer type of " ^ construct)

and elab_exp env e t : Il.exp =
  try
    let env' = local_env env in
    let e' = elab_exp' env' e t in
    promote_env env' env;
    e' $$ e.at % elab_typ env t
  with Error _ when is_notation_typ env t ->
    Debug.(log_in_at "el.elab_exp" e.at
      (fun _ -> fmt "%s : %s # backtrack" (el_exp e) (el_typ t))
    );
    elab_exp_notation env (expand_id env t) e (as_notation_typ "" env Check t e.at) t

and elab_exp' env e t : Il.exp' =
  Debug.(log_at "el.elab_exp" e.at
    (fun _ -> fmt "%s : %s" (el_exp e) (el_typ t))
    (fun e' -> fmt "%s" (il_exp (e' $$ no_region % elab_typ env t)))
  ) @@ fun _ ->
  match e.it with
  | BoolE _ | NumE _ | TextE _ | CvtE _ | UnE _ | BinE _ | CmpE _
  | IdxE _ | DotE _ | MemE _ | LenE _ | SizeE _ | CallE _ | TypE _
  | HoleE _ | FuseE _ | UnparenE _ | LatexE _ ->
    (match infer_exp env e with
    | Ok (e', t') ->
      cast_exp' "expression" env e' t' t
    | Error (at, construct) ->
      error at ("cannot infer type of " ^ construct)
    )
  | VarE (id, _) when id.it = "_" ->
    Il.VarE id
  | VarE (id, _) ->
    (match infer_exp env e with
    | Ok (e', t') ->
      cast_exp' "expression" env e' t' t
    | Error _ ->  (* TODO: use backtracking *)
      if is_iter_typ env t then
        (* Never infer an iteration type for a variable *)
        let t1, iter = as_iter_typ "" env Check t e.at in
        let e' = elab_exp env e t1 in
        lift_exp' e' iter
      else (
        env.vars <- bind "variable" env.vars id t;
        Il.VarE id
      )
    )
  | SliceE (e1, e2, e3) ->
    let _t' = as_list_typ "expression" env Check t e1.at in
    let e1' = elab_exp env e1 t in
    let e2' = elab_exp env e2 (NumT `NatT $ e2.at) in
    let e3' = elab_exp env e3 (NumT `NatT $ e3.at) in
    Il.SliceE (e1', e2', e3')
  | UpdE (e1, p, e2) ->
    let e1' = elab_exp env e1 t in
    let p', t2 = elab_path env p t in
    let e2' = elab_exp env e2 t2 in
    Il.UpdE (e1', p', e2')
  | ExtE (e1, p, e2) ->
    let e1' = elab_exp env e1 t in
    let p', t2 = elab_path env p t in
    let _t21 = as_list_typ "path" env Check t2 p.at in
    let e2' = elab_exp env e2 t2 in
    Il.ExtE (e1', p', e2')
  | StrE efs ->
    let tfs = as_struct_typ "record" env Check t e.at in
    let efs' = elab_expfields env (expand_id env t) (filter_nl efs) tfs t e.at in
    Il.StrE efs'
  | CommaE (e1, e2) ->
    let e1' = elab_exp env e1 t in
    let tfs = as_struct_typ "expression" env Check t e1.at in
    let _ = as_cat_typ "expression" env Check t e.at in
    (* TODO(4, rossberg): this is a bit of a hack, can we avoid it? *)
    (match e2.it with
    | SeqE ({it = AtomE atom; at; _} :: es2) ->
      let _t2 = find_field tfs atom at t in
      let e2 = match es2 with [e2] -> e2 | _ -> SeqE es2 $ e2.at in
      let e2' = elab_exp env (StrE [Elem (atom, e2)] $ e2.at) t in
      Il.CompE (e2', e1')
    | _ -> error e.at "malformed comma operator"
    )
  | CatE (e1, e2) ->
    let _ = as_cat_typ "expression" env Check t e.at in
    let e1' = elab_exp env e1 t in
    let e2' = elab_exp env e2 t in
    if is_iter_typ env t then Il.CatE (e1', e2') else Il.CompE (e1', e2')
  | ParenE (e1, `Sig) when is_iter_typ env t ->
    (* Significant parentheses indicate a singleton *)
    let t1, _iter = as_iter_typ "expression" env Check t e.at in
    let e1' = elab_exp env e1 t1 in
    cast_exp' "expression" env e1' t1 t
  | ParenE (e1, _) | ArithE e1 ->
    elab_exp' env e1 t
  | TupE es ->
    let ts = as_tup_typ "tuple" env Check t e.at in
    if List.length es <> List.length ts then
      error e.at "arity mismatch for expression list";
    let es' = List.map2 (elab_exp env) es ts in
    Il.TupE es'
  | SeqE [] when is_empty_typ env t ->
    (match infer_exp env e with
    | Ok (e', t') -> cast_exp' "empty expression" env e' t' t
    | Error _ -> assert false
    )
  | EpsE | SeqE _ when is_iter_typ env t ->
    let es = unseq_exp e in
    elab_exp_iter' env es (as_iter_typ "" env Check t e.at) t e.at
  | EpsE
  | AtomE _
  | InfixE _
  | BrackE _
  | SeqE _ ->
    (* All these expression forms can only be used when checking against
     * either a defined notation/variant type or (for SeqE) an iteration type;
     * the latter case is already captured above *)
    if is_notation_typ env t then
      let nt = as_notation_typ "" env Check t e.at in
      (elab_exp_notation env (expand_id env t) e nt t).it
    else if is_variant_typ env t then
      let tcs, _ = as_variant_typ "" env Check t e.at in
      (elab_exp_variant env (expand_id env t) e tcs t e.at).it
    else
      error_typ env e.at "expression" t
  | IterE (e1, iter2) ->
    (* An iteration expression must match the expected type directly,
     * significant parentheses have to be used otherwise *)
    let t1, iter = as_iter_typ "iteration" env Check t e.at in
    if (iter = Opt) <> (iter2 = Opt) then
      error_typ env e.at "iteration expression" t;
    let iter2' = elab_iterexp env iter2 in
    let e1' = elab_exp env e1 t1 in
    Il.IterE (e1', iter2')

and elab_expfields env tid efs tfs t0 at : Il.expfield list =
  Debug.(log_in_at "el.elab_expfields" at
    (fun _ -> fmt "{%s} : {%s} = %s" (list el_expfield efs) (list el_typfield tfs) (el_typ t0))
  );
  assert (valid_tid tid);
  match efs, tfs with
  | [], [] -> []
  | (atom1, e)::efs2, (atom2, (t, prems), _)::tfs2 when atom1.it = atom2.it ->
    let es', _s = elab_exp_notation' env tid e t in
    let efs2' = elab_expfields env tid efs2 tfs2 t0 at in
    let e' = (if prems = [] then tup_exp' else tup_exp_bind') es' e.at in
    (elab_atom atom1 tid, e') :: efs2'
  | _, (atom, (t, prems), _)::tfs2 ->
    let atom' = string_of_atom atom in
    let es' =
      [cast_empty ("omitted record field `" ^ atom' ^ "`") env t at (elab_typ env t)] in
    let e' = (if prems = [] then tup_exp' else tup_exp_bind') es' at in
    let efs2' = elab_expfields env tid efs tfs2 t0 at in
    (elab_atom atom tid, e') :: efs2'
  | (atom, e)::_, [] ->
    error_atom e.at atom t0 "undefined or misplaced record field"

and elab_exp_iter env es (t1, iter) t at : Il.exp =
  let e' = elab_exp_iter' env es (t1, iter) t at in
  e' $$ at % elab_typ env t

and elab_exp_iter' env es (t1, iter) t at : Il.exp' =
  Debug.(log_at "el.elab_exp_iter" at
    (fun _ -> fmt "%s : %s = (%s)%s" (seq el_exp es) (el_typ t) (el_typ t1) (el_iter iter))
    (fun e' -> fmt "%s" (il_exp (e' $$ at % elab_typ env t)))
  ) @@ fun _ ->
  match es, iter with
  (* If the sequence actually starts with a non-nullary constructor,
   * then assume this is a singleton iteration and fallback to variant *)
  | {it = AtomE atom; at = at1; _}::_, _
    when is_variant_typ env t1 && case_has_args env t1 atom at1 ->
    let cases, _dots = as_variant_typ "" env Check t1 at in
    lift_exp' (elab_exp_variant env (expand_id env t1) (SeqE es $ at) cases t1 at) iter

  (* An empty sequence represents the None case for options *)
  | [], Opt ->
    Il.OptE None
  (* An empty sequence represents the Nil case for lists *)
  | [], List ->
    Il.ListE []
  (* All other elements are either splices or (by cast injection) elements *)
  | e1::es2, List ->
    let e1' = elab_exp env e1 t in
    let e2' = elab_exp_iter env es2 (t1, iter) t at in
    cat_exp' e1' e2'

  | _, _ ->
    error_typ env at "expression" t

and elab_exp_notation env tid e nt t : Il.exp =
  (* Convert notation into applications of mixin operators *)
  assert (valid_tid tid);
  let es', _s = elab_exp_notation' env tid e nt in
  let mixop, _, _ = elab_typ_notation env tid nt in
  Il.CaseE (mixop, tup_exp_bind' es' e.at) $$ e.at % elab_typ env t

and elab_exp_notation' env tid e t : Il.exp list * Subst.t =
  Debug.(log_at "el.elab_exp_notation" e.at
    (fun _ -> fmt "%s : %s" (el_exp e) (el_typ t))
    (fun (es', _) -> fmt "%s" (seq il_exp es'))
  ) @@ fun _ ->
  assert (valid_tid tid);
  match e.it, t.it with
  | AtomE atom, AtomT atom' ->
    if atom.it <> atom'.it then error_typ env e.at "atom" t;
    ignore (elab_atom atom tid);
    [], Subst.empty
  | InfixE (e1, atom, e2), InfixT (_, atom', _) when Atom.sub atom' atom ->
    let e21 = ParenE (SeqE [] $ e2.at, `Insig) $ e2.at in
    elab_exp_notation' env tid
      (InfixE (e1, atom', SeqE [e21; e2] $ e2.at) $ e.at) t
  | InfixE (e1, atom, e2), InfixT (t1, atom', t2) ->
    if atom.it <> atom'.it then error_typ env e.at "infix expression" t;
    let es1', s1 = elab_exp_notation' env tid e1 t1 in
    let es2', s2 = elab_exp_notation' env tid e2 (Subst.subst_typ s1 t2) in
    ignore (elab_atom atom tid);
    es1' @ es2', Subst.union s1 s2
  | BrackE (l, e1, r), BrackT (l', t1, r') ->
    if (l.it, r.it) <> (l'.it, r'.it) then error_typ env e.at "bracket expression" t;
    ignore (elab_atom l tid);
    ignore (elab_atom r tid);
    elab_exp_notation' env tid e1 t1

  | SeqE [], SeqT [] ->
    [], Subst.empty
  (* Iterations at the end of a sequence may be inlined *)
  | _, SeqT [t1] when is_iter_typ env t1 ->
    elab_exp_notation' env tid e t1
  (* Optional iterations may always be inlined, use backtracking *)
  | SeqE (e1::es2), SeqT (t1::ts2) when is_opt_notation_typ env t1 ->
    (try
      let env' = local_env env in
      let es1' = [cast_empty "omitted sequence tail" env' t1 e.at (!!!env' tid t1)] in
      let es2', s2 = elab_exp_notation' env' tid e (SeqT ts2 $ t.at) in
      promote_env env' env;
      es1' @ es2', s2
    with Error _ ->
      Debug.(log_in_at "el.elab_exp_notation" e.at
        (fun _ -> fmt "%s : %s # backtrack" (el_exp e) (el_typ t))
      );
      let es1', s1 = elab_exp_notation' env tid e1 t1 in
      let es2', s2 =
        elab_exp_notation' env tid (SeqE es2 $ e.at) (Subst.subst_typ s1 (SeqT ts2 $ t.at)) in
      es1' @ es2', Subst.union s2 s2
    )
  | SeqE ({it = AtomE atom; at; _}::es2), SeqT ({it = AtomT atom'; _}::_)
    when Atom.sub atom' atom ->
    let e21 = ParenE (SeqE [] $ at, `Insig) $ at in
    elab_exp_notation' env tid (SeqE ((AtomE atom' $ at) :: e21 :: es2) $ e.at) t
  | SeqE (e1::es2), SeqT (t1::ts2) ->
    let es1', s1 = elab_exp_notation' env tid (unparen_exp e1) t1 in
    let es2', s2 =
      elab_exp_notation' env tid (SeqE es2 $ e.at) (Subst.subst_typ s1 (SeqT ts2 $ t.at)) in
    es1' @ es2', Subst.union s1 s2
  (* Trailing elements can be omitted if they can be eps *)
  | SeqE [], SeqT (t1::ts2) ->
    let es1' = [cast_empty "omitted sequence tail" env t1 e.at (!!!env tid t1)] in
    let es2', s2 =
      elab_exp_notation' env tid (SeqE [] $ e.at) (SeqT ts2 $ t.at) in
    es1' @ es2', s2
  | SeqE (e1::_), SeqT [] ->
    error e1.at
      "superfluous expression does not match expected empty notation type"
  (* Since trailing elements can be omitted, a singleton may match a sequence *)
  | _, SeqT _ ->
    elab_exp_notation' env tid (SeqE [e] $ e.at) t

  | SeqE [e1], IterT _ ->
    [elab_exp env e1 t], Subst.empty
  | (EpsE | SeqE _), IterT (t1, iter) ->
    [elab_exp_notation_iter env tid (unseq_exp e) (t1, iter) t e.at], Subst.empty
  | IterE (e1, iter1), IterT (t1, iter) ->
    if iter = Opt && iter1 <> Opt then
      error_typ env e.at "iteration expression" t;
    let iter1' = elab_iterexp env iter1 in
    let es1', _s1 = elab_exp_notation' env tid e1 t1 in
    [Il.IterE (tup_exp' es1' e1.at, iter1') $$ e.at % !!!env tid t], Subst.empty
  (* Significant parentheses indicate a singleton *)
  | ParenE (e1, `Sig), IterT (t1, iter) ->
    let es', _s = elab_exp_notation' env tid e1 t1 in
    [lift_exp' (tup_exp' es' e.at) iter $$ e.at % elab_typ env t], Subst.empty
  (* Elimination forms are considered splices *)
  | (IdxE _ | SliceE _ | UpdE _ | ExtE _ | DotE _ | CallE _), IterT _ ->
    [elab_exp env e t], Subst.empty
  (* All other expressions are considered splices *)
  (* TODO(4, rossberg): can't they be splices, too? *)
  | _, IterT (t1, iter) ->
    let es', _s = elab_exp_notation' env tid e t1 in
    [lift_exp' (tup_exp' es' e.at) iter $$ e.at % !!!env tid t], Subst.empty

  | ParenE (e1, _), _
  | ArithE e1, _ ->
    elab_exp_notation' env tid e1 t
  | _, ParenT t1 ->
    elab_exp_notation' env tid e t1

  | _, _ ->
    [elab_exp env e t], Subst.add_varid Subst.empty (Convert.varid_of_typ t) e


and elab_exp_notation_iter env tid es (t1, iter) t at : Il.exp =
  assert (valid_tid tid);
  let e' = elab_exp_notation_iter' env tid es (t1, iter) t at in
  let _, ts', _ = elab_typ_notation env tid t in
  e' $$ at % tup_typ' ts' t.at

and elab_exp_notation_iter' env tid es (t1, iter) t at : Il.exp' =
  Debug.(log_at "el.elab_exp_notation_iter" at
    (fun _ -> fmt "%s : %s = (%s)%s" (seq el_exp es) (el_typ t) (el_typ t1) (el_iter iter))
    (fun e' -> fmt "%s" (il_exp (e' $$ at % elab_typ env t)))
  ) @@ fun _ ->
  assert (tid.it <> "");
  match es, iter with
  (* If the sequence actually starts with a non-nullary constructor,
   * then assume this is a singleton iteration and fallback to variant *)
  | {it = AtomE atom; at = at1; _}::_, _
    when is_variant_typ env t1 && case_has_args env t1 atom at1 ->
    let cases, _ = as_variant_typ "expression" env Check t1 at in
    lift_exp' (elab_exp_variant env (expand_id env t1) (SeqE es $ at) cases t1 at) iter

  (* An empty sequence represents the None case for options *)
  | [], Opt ->
    Il.OptE None
  (* An empty sequence represents the Nil case for lists *)
  | [], List ->
    Il.ListE []
  (* All other elements are either splices or (by cast injection) elements;
   * nested expressions must be lifted into a tuple *)
  | e1::es2, List ->
    let es1', _s1 = elab_exp_notation' env tid e1 t in
    let e2' = elab_exp_notation_iter env tid es2 (t1, iter) t at in
    cat_exp' (tup_exp' es1' e1.at) e2'

  | _, _ ->
    error_typ env at "expression" t

and elab_exp_variant env tid e cases t at : Il.exp =
  Debug.(log_at "el.elab_exp_variant" e.at
    (fun _ -> fmt "%s : %s = %s" (el_exp e) tid.it (el_typ t))
    (fun e' -> fmt "%s" (il_exp e'))
  ) @@ fun _ ->
  assert (valid_tid tid);
  let atom =
    match e.it with
    | AtomE atom
    | SeqE ({it = AtomE atom; _}::_)
    | InfixE (_, atom, _)
    | BrackE (atom, _, _) -> atom
    | _ -> error_typ env at "expression" t
  in
  let t1, _prems = find_case_sub cases atom at t in
  let es', _s = elab_exp_notation' env tid e t1 in
  let t2 = expand_singular env t $ at in
  let t2' = elab_typ env t2 in
  let mixop, _, _ = elab_typ_notation env tid t1 in
  cast_exp "variant case" env
    (Il.CaseE (mixop, tup_exp_bind' es' at) $$ at % t2') t2 t


and elab_path env p t : Il.path * typ =
  let p', t' = elab_path' env p t in
  p' $$ p.at % elab_typ env t', t'

and elab_path' env p t : Il.path' * typ =
  match p.it with
  | RootP ->
    Il.RootP, t
  | IdxP (p1, e1) ->
    let p1', t1 = elab_path env p1 t in
    let e1' = elab_exp env e1 (NumT `NatT $ e1.at) in
    let t' = as_list_typ "path" env Check t1 p1.at in
    Il.IdxP (p1', e1'), t'
  | SliceP (p1, e1, e2) ->
    let p1', t1 = elab_path env p1 t in
    let e1' = elab_exp env e1 (NumT `NatT $ e1.at) in
    let e2' = elab_exp env e2 (NumT `NatT $ e2.at) in
    let _ = as_list_typ "path" env Check t1 p1.at in
    Il.SliceP (p1', e1', e2'), t1
  | DotP (p1, atom) ->
    let p1', t1 = elab_path env p1 t in
    let tfs = as_struct_typ "path" env Check t1 p1.at in
    let t', _prems = find_field tfs atom p1.at t1 in
    Il.DotP (p1', elab_atom atom (expand_id env t1)), t'


and cast_empty phrase env t at t' : Il.exp =
  Debug.(log_at "el.cast_empty" at
    (fun _ -> fmt "%s  >>  (%s)" (el_typ t) (el_typ (expand env t $ t.at)))
    (fun r -> fmt "%s" (il_exp r))
  ) @@ fun _ ->
  match expand env t with
  | IterT (_, Opt) -> Il.OptE None $$ at % t'
  | IterT (_, List) -> Il.ListE [] $$ at % t'
  | VarT _ when is_iter_notation_typ env t ->
    assert (is_notation_typ env t);
    (match expand_iter_notation env t with
    | IterT (_, iter) as t1 ->
      let mixop, ts', _ts = elab_typ_notation env (expand_id env t) (t1 $ t.at) in
      assert (List.length ts' = 1);
      let e1' = if iter = Opt then Il.OptE None else Il.ListE [] in
      Il.CaseE (mixop, tup_exp_bind' [e1' $$ at % List.hd ts'] at) $$ at % t'
    | _ -> error_typ env at phrase t
    )
  | _ -> error_typ env at phrase t

and cast_exp phrase env e' t1 t2 : Il.exp =
  let e'' = cast_exp' phrase env e' t1 t2 in
  e'' $$ e'.at % elab_typ env (expand_nondef env t2)

and cast_exp' phrase env e' t1 t2 : Il.exp' =
  Debug.(log_at "el.cast_exp" e'.at
    (fun _ -> fmt "%s <: %s  >>  (%s) <: (%s) = (%s)" (el_typ t1) (el_typ t2)
      (el_typ (expand_def env t1 $ t1.at)) (el_typ (expand_def env t2 $ t2.at))
      (el_typ (expand_nondef env t2))
    )
    (fun r -> fmt "%s" (il_exp (r $$ e'.at % elab_typ env t2)))
  ) @@ fun _ ->
  if equiv_typ env t1 t2 then e'.it else
  match expand_def env t1, expand_def env t2 with
  | _, _ when sub_typ env t1 t2 ->
    let t1' = elab_typ env (expand_nondef env t1) in
    let t2' = elab_typ env (expand_nondef env t2) in
    Il.SubE (e', t1', t2')
  | NumT nt1, NumT nt2 when nt1 < nt2 || lax_num && nt1 <> `RealT ->
    Il.CvtE (e', nt1, nt2)
  | TupT [], SeqT [] ->
    e'.it
  | ConT ((t11, _), _), ConT ((t21, _), _) ->
    (try
      let mixop1, ts1', ts1 = elab_typ_notation env (expand_id env t1) t11 in
      let mixop2, _ts2', ts2 = elab_typ_notation env (expand_id env t2) t21 in
      if mixop1 <> mixop2 then
        error_typ2 env e'.at phrase t1 t2 "";
      let e'' = Il.UncaseE (e', mixop1) $$ e'.at % tup_typ' ts1' e'.at in
      let es' = List.mapi (fun i t1I' -> Il.ProjE (e'', i) $$ e''.at % t1I') ts1' in
      let es'' = List.map2 (fun eI' (t1I, t2I) ->
        cast_exp phrase env eI' t1I t2I) es' (List.combine ts1 ts2) in
      Il.CaseE (mixop2, tup_exp_bind' es'' e'.at)
    with Error _ ->  (* backtrack *)
      Debug.(log_in_at "el.cast_exp" e'.at
        (fun _ -> fmt "%s <: %s  >>  (%s) <: (%s) = (%s) # backtrack 1" (el_typ t1) (el_typ t2)
          (el_typ (expand_def env t1 $ t1.at)) (el_typ (expand_def env t2 $ t2.at))
          (el_typ (expand_nondef env t2))
        )
      );
      let mixop, ts', ts = elab_typ_notation env (expand_id env t1) t11 in
      let t111, t111' = match ts, ts' with [t111], [t111'] -> t111, t111' | _ ->
        error_typ2 env e'.at phrase t1 t2 "" in
      let e'' = Il.UncaseE (e', mixop) $$ e'.at % tup_typ' ts' e'.at in
      cast_exp' phrase env (Il.ProjE (e'', 0) $$ e'.at % t111') t111 t2
    )
  | ConT ((t11, _), _), t2' ->
    (try
      let env' = local_env env in
      let e' =
        match t2' with
        | IterT (t21, Opt) ->
          Il.OptE (Some (cast_exp phrase env' e' t1 t21))
        | IterT (t21, (List | List1)) ->
          Il.ListE [cast_exp phrase env' e' t1 t21]
        | _ -> raise (Error (e'.at, ""))
      in
      promote_env env' env;
      e'
    with Error _ ->  (* backtrack *)
      Debug.(log_in_at "el.cast_exp" e'.at
        (fun _ -> fmt "%s <: %s  >>  (%s) <: (%s) = (%s) # backtrack 2" (el_typ t1) (el_typ t2)
          (el_typ (expand_def env t1 $ t1.at)) (el_typ (expand_def env t2 $ t2.at))
          (el_typ (expand_nondef env t2))
        )
      );
      let mixop, ts', ts = elab_typ_notation env (expand_id env t1) t11 in
      let t111, t111' = match ts, ts' with [t111], [t111'] -> t111, t111' | _ ->
        error_typ2 env e'.at phrase t1 t2 "" in
      let e'' = Il.UncaseE (e', mixop) $$ e'.at % tup_typ' ts' e'.at in
      cast_exp' phrase env (Il.ProjE (e'', 0) $$ e'.at % t111') t111 t2
    )
  | _, ConT ((t21, _), _) ->
    let mixop, _ts', ts = elab_typ_notation env (expand_id env t2) t21 in
    let t211 = match ts with [t211] -> t211 | _ ->
      error_typ2 env e'.at phrase t1 t2 "" in
    Il.CaseE (mixop, tup_exp_bind' [cast_exp phrase env e' t1 t211] e'.at)
  | RangeT _, t2' ->
    (try
      let env' = local_env env in
      let e' =
        match t2' with
        | IterT (t21, Opt) ->
          Il.OptE (Some (cast_exp phrase env e' t1 t21))
        | IterT (t21, (List | List1)) ->
          Il.ListE [cast_exp phrase env e' t1 t21]
        | _ -> raise (Error (e'.at, ""))
      in
      promote_env env' env;
      e'
    with Error _ ->  (* backtrack *)
      Debug.(log_in_at "el.cast_exp" e'.at
        (fun _ -> fmt "%s <: %s  >>  (%s) <: (%s) = (%s) # backtrack 3" (el_typ t1) (el_typ t2)
          (el_typ (expand_def env t1 $ t1.at)) (el_typ (expand_def env t2 $ t2.at))
          (el_typ (expand_nondef env t2))
        )
      );
      let t11 = typ_rep env t1 in
      let t11' = elab_typ env t11 in
      let e'' = Il.UncaseE (e', [[]; []]) $$ e'.at % tup_typ' [t11'] e'.at in
      let e''' = Il.ProjE (e'', 0) $$ e'.at % t11' in
      cast_exp' phrase env e''' t11 t2
    )
  | _, RangeT _ ->
    let t21 = typ_rep env t2 in
    let e'' = cast_exp phrase env e' t1 t21 in
    Il.CaseE ([[]; []], tup_exp_bind' [e''] e'.at)
  | _, IterT (t21, Opt) ->
    Il.OptE (Some (cast_exp phrase env e' t1 t21))
  | _, IterT (t21, (List | List1)) ->
    Il.ListE [cast_exp phrase env e' t1 t21]
  | _, _ when is_variant_typ env t1 && is_variant_typ env t2 && not (is_iter_typ env t1) ->
    let cases1, dots1 = as_variant_typ "" env Check t1 e'.at in
    let cases2, _dots2 = as_variant_typ "" env Check t2 e'.at in
    if dots1 = Dots then
      error e'.at "used variant type is only partially defined at this point";
    (try
      List.iter (fun (atom, (t1', _prems1), _) ->
        let t2', _prems2 = find_case cases2 atom t1.at t2 in
        (* Shallow subtyping on variants *)
        let env' = to_eval_env env in
        if not (Eq.eq_typ (Eval.reduce_typ env' t1') (Eval.reduce_typ env' t2')) then
          error_atom e'.at atom t1 "type mismatch for case"
      ) cases1
    with Error (_, msg) -> error_typ2 env e'.at phrase t1 t2 (", " ^ msg)
    );
    let t11 = expand_singular env t1 $ t1.at in
    let t21 = expand_singular env t2 $ t2.at in
    let t11' = elab_typ env (expand_nondef env t1) in
    let t21' = elab_typ env (expand_nondef env t2) in
    let e'' = Il.SubE (cast_exp phrase env e' t1 t11, t11', t21') in
    cast_exp' phrase env (e'' $$ e'.at % t21') t21 t2
  | _, _ ->
    error_typ2 env e'.at phrase t1 t2 ""


and elab_iterexp env iter : Il.iterexp =
  (elab_iter env iter, [])


(* Premises *)

and elab_prem env prem : Il.prem list =
  match prem.it with
  | VarPr (id, t) ->
    env.vars <- bind "variable" env.vars id t;
    []
  | RulePr (id, e) ->
    let t, _ = find "relation" env.rels id in
    let mixop, _, _ = elab_typ_notation env id t in
    let es', _s = elab_exp_notation' env id e t in
    [Il.RulePr (id, mixop, tup_exp' es' e.at) $ prem.at]
  | IfPr e ->
    let e' = elab_exp env e (BoolT $ e.at) in
    [Il.IfPr e' $ prem.at]
  | ElsePr ->
    [Il.ElsePr $ prem.at]
  | IterPr ({it = VarPr _; at; _}, _iter) ->
    error at "misplaced variable premise"
  | IterPr (prem1, iter) ->
    let iter' = elab_iterexp env iter in
    let prem1' = List.hd (elab_prem env prem1) in
    [Il.IterPr (prem1', iter') $ prem.at]


(* Grammars *)

and elab_sym env g : Il.sym * typ * env =
  match g.it with
  | VarG (id, as_) ->
    let ps, t, _gram, _prods' = find "grammar" env.grams id in
    let as', s = elab_args `Rhs env as_ ps g.at in
    Il.VarG (id, as') $ g.at, Subst.subst_typ s t, env
  | NumG (`CharOp, n) ->
    let s = try Utf8.encode [Z.to_int n] with Z.Overflow | Utf8.Utf8 ->
      error g.at "character value out of range" in
    Il.TextG s $ g.at, TextT $ g.at, env
  | NumG (_, n) ->
    if n < Z.of_int 0x00 || n > Z.of_int 0xff then
      error g.at "byte value out of range";
    Il.NumG (Z.to_int n) $ g.at, NumT `NatT $ g.at, env
  | TextG s -> Il.TextG s $ g.at, TextT $ g.at, env
  | EpsG -> Il.EpsG $ g.at, TupT [] $ g.at, env
  | SeqG gs ->
    let gs', _ts, env' = elab_sym_list env (filter_nl gs) in
    Il.SeqG gs' $ g.at, TupT [] $ g.at, env'
  | AltG gs ->
    let gs', _ts, _env' = elab_sym_list env (filter_nl gs) in
    Il.AltG gs' $ g.at, TupT [] $ g.at, env
  | RangeG (g1, g2) ->
    let g1', t1, env1 = elab_sym env g1 in
    let g2', t2, env2 = elab_sym env g2 in
    if env1 != env then
      error g1.at "invalid symbol in range";
    if env2 != env then
      error g2.at "invalid symbol in range";
    if not (equiv_typ env t1 t2) then
      error_typ2 env g2.at "range item" t2 t1 " of other range item";
    Il.RangeG (g1', g2') $ g.at, TupT [] $ g.at, env
  | ParenG g1 -> elab_sym env g1
  | TupG _ -> error g.at "malformed grammar"
  | ArithG e -> elab_sym env (sym_of_exp e)
  | IterG (g1, iter) ->
    let iterexp' = elab_iterexp env iter in
    let g1', t1, env1 = elab_sym env g1 in
    Il.IterG (g1', iterexp') $ g.at,
      IterT (t1, match iter with Opt -> Opt | _ -> List) $ g.at, env1
  | AttrG (e, g1) ->
    let g1', t1, env1 = elab_sym env g1 in
    let e' = elab_exp env1 e t1 in
    Il.AttrG (e', g1') $ g.at, t1, env
  | FuseG _ -> error g.at "misplaced token concatenation"
  | UnparenG _ -> error g.at "misplaced token unparenthesize"

and elab_sym_list env = function
  | [] -> [], [], env
  | g::gs ->
    let g', t, env' = elab_sym env g in
    let gs', ts, env'' = elab_sym_list env' gs in
    g'::gs', t::ts, env''

and elab_prod env prod t : Il.prod =
  let (g, e, prems) = prod.it in
  let env' = local_env env in
  let dims = Dim.check_prod prod in
  let dims' = Dim.Env.map (List.map (elab_iter env')) dims in
  let g', _t', env'' = elab_sym env' g in
  let g' = Dim.annot_sym dims' g' in
  let e' = Dim.annot_exp dims' (elab_exp env' e t) in
  let prems' = List.map (Dim.annot_prem dims')
    (concat_map_filter_nl_list (elab_prem env') prems) in
  let det = Free.(diff (union (det_sym g) (det_prems prems)) (bound_env env)) in
  let free = Free.(diff (free_prod prod) (union (det_prod prod) (bound_env env''))) in
  if free <> Free.empty then
    error prod.at ("grammar rule contains indeterminate variable(s) `" ^
      String.concat "`, `" (Free.Set.elements free.varid) ^ "`");
  let acc_bs', (module Arg : Iter.Arg) = make_binds_iter_arg env' det dims in
  let module Acc = Iter.Make(Arg) in
  Acc.sym g;
  Acc.exp e;
  Acc.prems prems;
  Il.ProdD (!acc_bs', g', e', prems') $ prod.at

and elab_gram env gram t : Il.prod list =
  let (_dots1, prods, _dots2) = gram.it in
  map_filter_nl_list (fun prod -> elab_prod env prod t) prods


(* Definitions *)

and make_binds_iter_arg env free dims : Il.bind list ref * (module Iter.Arg) =
  let module Arg =
    struct
      include Iter.Skip

      let left = ref free
      let acc = ref []

      let visit_typid id =
        if Free.Set.mem id.it !left.typid then (
          acc := !acc @ [Il.TypB id $ id.at];
          left := Free.{!left with typid = Set.remove id.it !left.typid};
        )

      let visit_varid id =
        if Free.(Set.mem id.it !left.varid) && Dim.Env.mem id.it dims then (
          let t =
            try find "variable" env.vars id with Error _ ->
              find "variable" env.gvars (strip_var_suffix id)
          in
          let fwd = Free.(inter (free_typ t) !left) in
          if fwd <> Free.empty then
            error id.at ("the type of `" ^ id.it ^ "` depends on " ^
              ( Free.Set.(elements fwd.typid @ elements fwd.gramid @ elements fwd.varid @ elements fwd.defid) |>
                List.map (fun id -> "`" ^ id ^ "`") |>
                String.concat ", " ) ^
              ", which only occur(s) to its right; try to reorder parameters or premises");
          let ctx' =
            List.map (function Opt -> Il.Opt | _ -> Il.List)
              (Dim.Env.find id.it dims)
          in
          let t' =
            List.fold_left (fun t iter ->
              Il.IterT (t, iter) $ t.at
            ) (elab_typ env t) ctx'
          in
          acc := !acc @ [Il.ExpB (Dim.annot_varid id ctx', t') $ id.at];
          left := Free.{!left with varid = Set.remove id.it !left.varid};
        )

      let visit_gramid id =
        if Free.(Set.mem id.it !left.gramid) then (
          let ps, t, _gram, _prods' = find "grammar" env.grams id in
          let free' = Free.(union (free_params ps) (diff (free_typ t) (bound_params ps))) in
          let fwd = Free.(inter free' !left) in
          if fwd <> Free.empty then
            error id.at ("the type of `" ^ id.it ^ "` depends on " ^
              ( Free.Set.(elements fwd.typid @ elements fwd.gramid @ elements fwd.varid @ elements fwd.defid) |>
                List.map (fun id -> "`" ^ id ^ "`") |>
                String.concat ", " ) ^
              ", which only occur(s) to its right; try to reorder parameters or premises");
          left := Free.{!left with varid = Set.remove id.it !left.gramid};
        )

      let visit_defid id =
        if Free.Set.mem id.it !left.defid then (
          let ps, t, _ = find "definition" env.defs id in
          let env' = local_env env in
          let ps' = elab_params env' ps in
          let t' = elab_typ env' t in
          let free' = Free.(union (free_params ps) (diff (free_typ t) (bound_params ps))) in
          let fwd = Free.(inter free' !left) in
          if fwd <> Free.empty then
            error id.at ("the type of `" ^ (spaceid "definition" id).it ^ "` depends on " ^
              ( Free.Set.(elements fwd.typid @ elements fwd.gramid @ elements fwd.varid @ elements fwd.defid) |>
                List.map (fun id -> "`" ^ id ^ "`") |>
                String.concat ", " ) ^
              ", which only occur(s) to its right; try to reorder parameters or premises");
          acc := !acc @ [Il.DefB (id, ps', t') $ id.at];
          left := Free.{!left with defid = Set.remove id.it !left.defid};
        )
    end
  in Arg.acc, (module Arg)

and elab_arg in_lhs env a p s : Il.arg list * Subst.subst =
  (match !(a.it), p.it with  (* HACK: handle shorthands *)
  | ExpA e, TypP _ -> a.it := TypA (typ_of_exp e)
  | ExpA e, GramP _ -> a.it := GramA (sym_of_exp e)
  | ExpA {it = CallE (id, []); _}, DefP _ -> a.it := DefA id
  | _, _ -> ()
  );
  match !(a.it), (Subst.subst_param s p).it with
  | ExpA e, ExpP (id, t) ->
    let e' = elab_exp env e t in
    [Il.ExpA e' $ a.at], Subst.add_varid s id e
  | TypA ({it = VarT (id', []); _} as t), TypP id when in_lhs = `Lhs ->
    let id'' = strip_var_suffix id' in
    let is_prim =
      match (Convert.typ_of_varid id'').it with
      | VarT _ -> false
      | _ -> true
    in
    env.typs <- bind "syntax type" env.typs id'' ([], Opaque);
    if not is_prim then
      env.gvars <- bind "variable" env.gvars (strip_var_sub id'') (VarT (id'', []) $ id''.at);
    [Il.TypA (Il.VarT (id'', []) $ t.at) $ a.at], Subst.add_typid s id t
  | TypA t, TypP _ when in_lhs = `Lhs ->
    error t.at "misplaced syntax type"
  | TypA t, TypP id ->
    let t' = elab_typ env t in
    [Il.TypA t' $ a.at], Subst.add_typid s id t
  | GramA g, GramP _ when in_lhs = `Lhs ->
    error g.at "misplaced grammar symbol"
  | GramA g, GramP (id', t) ->
    let g', t', _ = elab_sym env g in
    let s' = subst_implicit env s t t' in
    if not (sub_typ env t' (Subst.subst_typ s' t)) then
      error_typ2 env a.at "argument" t' t "";
    let as' = List.map (fun (_id, t) -> Il.TypA (elab_typ env t) $ t.at) Subst.(Map.bindings s'.typid) in
    as' @ [Il.GramA g' $ a.at], Subst.add_gramid s' id' g
  | DefA id, DefP (id', ps', t') when in_lhs = `Lhs ->
    env.defs <- bind "definition" env.defs id (ps', t', []);
    [Il.DefA id $ a.at], Subst.add_defid s id' id
  | DefA id, DefP (id', ps', t') ->
    let ps, t, _ = find "definition" env.defs id in
    if not (Eval.equiv_functyp (to_eval_env env) (ps, t) (ps', t')) then
      error a.at ("type mismatch in function argument, expected `" ^
        (spaceid "definition" id').it ^ Print.(string_of_params ps' ^ " : " ^ string_of_typ ~short:true t') ^
        "` but got `" ^
        (spaceid "definition" id).it ^ Print.(string_of_params ps ^ " : " ^ string_of_typ ~short:true t ^ "`")
      );
    [Il.DefA id $ a.at], Subst.add_defid s id id'
  | _, _ ->
    error a.at "sort mismatch for argument"

and elab_args in_lhs env as_ ps at : Il.arg list * Subst.subst =
  Debug.(log_at "el.elab_args" at
    (fun _ -> fmt "(%s) : (%s)" (list el_arg as_) (list el_param ps))
    (fun (r, _) -> fmt "(%s)" (list il_arg r))
  ) @@ fun _ ->
  elab_args' in_lhs env as_ ps [] Subst.empty at

and elab_args' in_lhs env as_ ps as' s at : Il.arg list * Subst.subst =
  match as_, ps with
  | [], [] -> List.concat (List.rev as'), s
  | a::_, [] -> error a.at "too many arguments"
  | [], _::_ -> error at "too few arguments"
  | a::as1, p::ps1 ->
    let a', s' = elab_arg in_lhs env a p s in
    elab_args' in_lhs env as1 ps1 (a'::as') s' at

and subst_implicit env s t t' : Subst.subst =
  let free = Free.(Set.filter (fun id -> not (Map.mem id env.typs)) (free_typ t).typid) in
  let rec inst s t t' =
    match t.it, t'.it with
    | VarT (id, []), _
      when Free.Set.mem id.it free && not (Subst.mem_typid s id) ->
      Subst.add_typid s id t'
    | ParenT t1, _ -> inst s t1 t'
    | _, ParenT t1' -> inst s t t1'
    | TupT (t1::ts), TupT (t1'::ts') ->
      inst (inst s t1 t1') (TupT ts $ t.at) (TupT ts' $ t'.at)
    | IterT (t1, _), IterT (t1', _) -> inst s t1 t1'
    | _ -> s
  in inst s t t'

and elab_param env p : Il.param list =
  match p.it with
  | ExpP (id, t) ->
    let t' = elab_typ env t in
    (* If a variable isn't globally declared, this is a local declaration. *)
    let id' = strip_var_suffix id in
    if bound env.gvars id' then (
      let t2 = find "" env.gvars id' in
      if not (sub_typ env t t2) then
        error_typ2 env id.at "local variable" t t2 ", shadowing with different type"
    );
    (* Shadowing is allowed, but only with consistent type. *)
    if bound env.vars id' then (
      let t2 = find "" env.vars id' in
      if not (equiv_typ env t t2) then
        error_typ2 env id.at "local variable" t t2 ", shadowing with different type"
    )
    else
      env.vars <- bind "variable" env.vars id t;
    [Il.ExpP (id, t') $ p.at]
  | TypP id ->
    env.typs <- bind "syntax type" env.typs id ([], Opaque);
    env.gvars <- bind "variable" env.gvars (strip_var_sub id) (VarT (id, []) $ id.at);
    [Il.TypP id $ p.at]
  | GramP (id, t) ->
    (* Treat unbound type identifiers in t as implicitly bound. *)
    let free = Free.free_typ t in
    env.grams <- bind "grammar" env.grams id ([], t, None, []);
    let ps' =
      Free.Set.fold (fun id' ps' ->
        if Map.mem id' env.typs then ps' else (
          let id = id' $ t.at in
          if id.it <> (strip_var_suffix id).it then
            error_id id "invalid identifer suffix in binding position";
          env.typs <- bind "syntax type" env.typs id ([], Opaque);
          env.gvars <- bind "variable" env.gvars (strip_var_sub id) (VarT (id, []) $ id.at);
          (Il.TypP id $ id.at) :: ps'
        )
      ) free.typid []
    in
    let t' = elab_typ env t in
    ps' @ [Il.GramP (id, t') $ p.at] 
  | DefP (id, ps, t) ->
    let env' = local_env env in
    let ps' = elab_params env' ps in
    let t' = elab_typ env' t in
    env.defs <- bind "definition" env.defs id (ps, t, []);
    [Il.DefP (id, ps', t') $ p.at]

and elab_params env ps : Il.param list =
  List.concat_map (elab_param env) ps


let infer_typ_definition _env t : kind =
  match t.it with
  | StrT _ | CaseT _ -> Opaque
  | ConT _ | RangeT _ -> Transp
  | _ -> Transp

let infer_typdef env d =
  match d.it with
  | FamD (id, ps, _hints) ->
    let _ps' = elab_params (local_env env) ps in
    env.typs <- bind "syntax type" env.typs id (ps, Family []);
    if ps = [] then  (* only types without parameters double as variables *)
      env.gvars <- bind "variable" env.gvars (strip_var_sub id) (VarT (id, []) $ id.at);
  | TypD (id1, _id2, as_, t, _hints) ->
    if bound env.typs id1 then (
      let _ps, k = find "syntax type" env.typs id1 in
      let extension =
        match t.it with CaseT (Dots, _, _, _) -> true | _ -> false in
      if k <> Family [] && not extension then (* force error *)
        ignore (env.typs <- bind "syntax type" env.typs id1 ([], Family []))
    )
    else (
      let ps = List.map Convert.param_of_arg as_ in
      let env' = local_env env in
      let _ps' = elab_params env' ps in
      let k = infer_typ_definition env' t in
      env.typs <- bind "syntax type" env.typs id1 (ps, k);
      if ps = [] then  (* only types without parameters double as variables *)
        env.gvars <- bind "variable" env.gvars (strip_var_sub id1) (VarT (id1, []) $ id1.at);
    )
  | VarD (id, t, _hints) ->
    (* This is to ensure that we get rebind errors in syntactic order. *)
    env.gvars <- bind "variable" env.gvars id t;
  | _ -> ()

let infer_gramdef env d =
  match d.it with
  | GramD (id1, _id2, ps, t, _gram, _hints) ->
    (*
    Printf.eprintf "[el.infer_gramdef %s]\n%!" (string_of_region d.at);
    *)
    if not (bound env.grams id1) then (
      let env' = local_env env in
      let _ps' = elab_params env' ps in
      let _t' = elab_typ env' t in
      env.grams <- bind "grammar" env.grams id1 (ps, t, None, []);
    )
  | _ -> ()

let elab_hintdef _env hd : Il.def list =
  match hd.it with
  | TypH (id1, _id2, hints) ->
    if hints = [] then [] else
    [Il.HintD (Il.TypH (id1, elab_hints id1 [] hints) $ hd.at) $ hd.at]
  | RelH (id, hints) ->
    if hints = [] then [] else
    [Il.HintD (Il.RelH (id, elab_hints id [] hints) $ hd.at) $ hd.at]
  | DecH (id, hints) ->
    if hints = [] then [] else
    [Il.HintD (Il.DecH (id, elab_hints id [] hints) $ hd.at) $ hd.at]
  | AtomH (id, atom, _hints) ->
    let _ = elab_atom atom id in []
  | GramH _ | VarH _ ->
    []


let infer_binds env env' dims d : Il.bind list =
  Debug.(log_in_at "el.infer_binds" d.at
    (fun _ ->
      Map.fold (fun id _ ids ->
        if Map.mem id env.vars then ids else id::ids
      ) env'.vars [] |> List.rev |> String.concat " "
    )
  );
  let det = Free.det_def d in
  let free = Free.(diff (free_def d) (union det (bound_env env))) in
  if free <> Free.empty then
    error d.at ("definition contains indeterminate variable(s) `" ^
      String.concat "`, `" (Free.Set.elements free.varid) ^ "`");
  let acc_bs', (module Arg : Iter.Arg) = make_binds_iter_arg env' det dims in
  let module Acc = Iter.Make(Arg) in
  Acc.def d;
  !acc_bs'

let infer_no_binds env dims d =
  let bs' = infer_binds env env dims d in
  assert (bs' = [])


let elab_def env d : Il.def list =
  Debug.(log_in "el.elab_def" line);
  Debug.(log_in_at "el.elab_def" d.at (fun _ -> el_def d));
  match d.it with
  | FamD (id, ps, hints) ->
    let ps' = elab_params (local_env env) ps in
    let dims = Dim.check_def d in
    infer_no_binds env dims d;
    env.typs <- rebind "syntax type" env.typs id (ps, Family []);
    [Il.TypD (id, ps', []) $ d.at]
      @ elab_hintdef env (TypH (id, "" $ id.at, hints) $ d.at)
  | TypD (id1, id2, as_, t, hints) ->
    let env' = local_env env in
    let ps1, k1 = find "syntax type" env.typs id1 in
    let as', _s = elab_args `Lhs env' as_ ps1 d.at in
    let dt' = elab_typ_definition env' id1 t in
    let dims = Dim.check_def d in
    let dims' = Dim.Env.map (List.map (elab_iter env')) dims in
    let bs' = infer_binds env env' dims d in
    let inst' = Il.InstD (bs', List.map (Dim.annot_arg dims') as', dt') $ d.at in
    let k1', closed =
      match k1, t.it with
      | Opaque, CaseT (Dots, _, _, _) ->
        error_id id1 "extension of not yet defined syntax type"
      | Opaque, CaseT (NoDots, _, _, dots2) ->
        Defined (t, dt'), dots2 = NoDots
      | (Opaque | Transp), _ ->
        Defined (t, dt'), true
      | Defined ({it = CaseT (dots1, ts1, tcs1, Dots); at; _}, _),
          CaseT (Dots, ts2, tcs2, dots2) ->
        let ps = List.map Convert.param_of_arg as_ in
        if not Eq.(eq_list eq_param ps ps1) then
          error d.at "syntax parameters differ from previous fragment";
        let t1 = CaseT (dots1, ts1 @ ts2, tcs1 @ tcs2, dots2) $ over_region [at; t.at] in
        Defined (t1, dt'), dots2 = NoDots
      | Defined _, CaseT (Dots, _, _, _) ->
        error_id id1 "extension of non-extensible syntax type"
      | Defined _, _ ->
        error_id id1 "duplicate declaration for syntax type";
      | Family _, CaseT (dots1, _, _, dots2) when dots1 = Dots || dots2 = Dots ->
        error_id id1 "syntax type family cases are not extensible"
      | Family insts, _ ->
        Family (insts @ [(as_, t, inst')]), false
    in
    (*
    Printf.eprintf "[syntax %s] %s ~> %s\n%!" id1.it
      (string_of_typ t) (Il.Print.string_of_deftyp dt');
    *)
    env.typs <- rebind "syntax type" env.typs id1 (ps1, k1');
    (if not closed then [] else
      let ps = List.map Convert.param_of_arg as_ in
      let ps' = elab_params (local_env env) ps in
      [Il.TypD (id1, ps', [inst']) $ d.at]
    ) @ elab_hintdef env (TypH (id1, id2, hints) $ d.at)
  | GramD (id1, id2, ps, t, gram, hints) ->
    let env' = local_env env in
    let ps' = elab_params env' ps in
    let t' = elab_typ env' t in
    let prods' = elab_gram env' gram t in
    let dims = Dim.check_def d in
    infer_no_binds env' dims d;
    let ps1, t1, gram1_opt, prods1' = find "grammar" env.grams id1 in
    let gram', last =
      match gram1_opt, gram.it with
      | None, (Dots, _, _) ->
        error_id id1 "extension of not yet defined grammar"
      | None, (_, _, dots2) ->
        gram, dots2 = NoDots
      | Some {it = (dots1, prods1, Dots); at; _}, (Dots, prods2, dots2) ->
        if not Eq.(eq_list eq_param ps ps1) then
          error d.at "grammar parameters differ from previous fragment";
        if not (equiv_typ env' t t1) then
          error_typ2 env d.at "grammar" t1 t " of previous fragment";
        (dots1, prods1 @ prods2, dots2) $ over_region [at; t.at], dots2 = NoDots
      | Some _, (Dots, _, _) ->
        error_id id1 "extension of non-extensible grammar"
      | Some _, _ ->
        error_id id1 "duplicate declaration for grammar";
    in
    env.grams <- rebind "grammar" env.grams id1 (ps, t, Some gram', prods1' @ prods');
    (* Only add last fragment to IL defs, so that populate finds it only once *)
    (if last then [Il.GramD (id1, ps', t', []) $ d.at] else [])
      @ elab_hintdef env (GramH (id1, id2, hints) $ d.at)
  | RelD (id, t, hints) ->
    let mixop, ts', _ts = elab_typ_notation env id t in
    let dims = Dim.check_def d in
    infer_no_binds env dims d;
    env.rels <- bind "relation" env.rels id (t, []);
    [Il.RelD (id, mixop, tup_typ' ts' t.at, []) $ d.at]
      @ elab_hintdef env (RelH (id, hints) $ d.at)
  | RuleD (id1, id2, e, prems) ->
    let env' = local_env env in
    let dims = Dim.check_def d in
    let dims' = Dim.Env.map (List.map (elab_iter env')) dims in
    let t, rules' = find "relation" env.rels id1 in
    let mixop, _, _ = elab_typ_notation env id1 t in
    let es' = List.map (Dim.annot_exp dims') (fst (elab_exp_notation' env' id1 e t)) in
    let prems' = List.map (Dim.annot_prem dims')
      (concat_map_filter_nl_list (elab_prem env') prems) in
    let bs' = infer_binds env env' dims d in
    let rule' = Il.RuleD (id2, bs', mixop, tup_exp' es' e.at, prems') $ d.at in
    env.rels <- rebind "relation" env.rels id1 (t, rules' @ [rule']);
    []
  | VarD (id, t, _hints) ->
    let _t' = elab_typ env t in
    let dims = Dim.check_def d in
    infer_no_binds env dims d;
    env.gvars <- rebind "variable" env.gvars id t;
    []
  | DecD (id, ps, t, hints) ->
    let env' = local_env env in
    let ps' = elab_params env' ps in
    let t' = elab_typ env' t in
    let dims = Dim.check_def d in
    infer_no_binds env dims d;
    env.defs <- bind "definition" env.defs id (ps, t, []);
    [Il.DecD (id, ps', t', []) $ d.at]
      @ elab_hintdef env (DecH (id, hints) $ d.at)
  | DefD (id, as_, e, prems) ->
    let env' = local_env env in
    let dims = Dim.check_def d in
    let dims' = Dim.Env.map (List.map (elab_iter env')) dims in
    let ps, t, clauses' = find "definition" env.defs id in
    let as', s = elab_args `Lhs env' as_ ps d.at in
    let as' = List.map (Dim.annot_arg dims') as' in
    let e' = Dim.annot_exp dims' (elab_exp env' e (Subst.subst_typ s t)) in
    let prems' = List.map (Dim.annot_prem dims')
      (concat_map_filter_nl_list (elab_prem env') prems) in
    let bs' = infer_binds env env' dims d in
    let clause' = Il.DefD (bs', as', e', prems') $ d.at in
    env.defs <- rebind "definition" env.defs id (ps, t, clauses' @ [(d, clause')]);
    []
  | SepD ->
    []
  | HintD hd ->
    elab_hintdef env hd


let check_dots env =
  Map.iter (fun id (at, (_ps, k)) ->
    match k with
    | Transp | Opaque -> assert false
    | Defined ({it = CaseT (_, _, _, Dots); _}, _) ->
      error_id (id $ at) "missing final extension to syntax type"
    | Family [] ->
      error_id (id $ at) "no defined cases for syntax type family"
    | Defined _ | Family _ -> ()
  ) env.typs;
  Map.iter (fun id (at, (_ps, _t, gram_opt, _prods')) ->
    match gram_opt with
    | None -> assert false
    | Some {it = (_, _, Dots); _} ->
      error_id (id $ at) "missing final extension to grammar"
    | _ -> ()
  ) env.grams


let populate_def env d' : Il.def =
  Debug.(log_in "el.populate_def" dline);
  Debug.(log_in_at "el.populate_def" d'.at (Fun.const ""));
  match d'.it with
  | Il.TypD (id, ps', _dt') ->
    (match find "syntax type" env.typs id with
    | _ps, Family insts ->
      let insts' = List.map (fun (_, _, inst') -> inst') insts in
      Il.TypD (id, ps', insts') $ d'.at
    | _ps, _k ->
      d'
    )
  | Il.RelD (id, mixop, t', []) ->
    let _, rules' = find "relation" env.rels id in
    Il.RelD (id, mixop, t', rules') $ d'.at
  | Il.DecD (id, ps', t', []) ->
    let _, _, clauses' = find "definition" env.defs id in
    Il.DecD (id, ps', t', List.map snd clauses') $ d'.at
  | Il.GramD (id, ps', t', []) ->
    let _, _, _, prods' = find "grammar" env.grams id in
    Il.GramD (id, ps', t', prods') $ d'.at
  | Il.HintD _ -> d'
  | _ ->
    assert false


(* Scripts *)

let origins i (map : int Map.t ref) (set : Il.Free.Set.t) =
  Il.Free.Set.iter (fun id -> map := Map.add id i !map) set

let deps (map : int Map.t) (set : Il.Free.Set.t) : int array =
  Array.map (fun id ->
    try Map.find id map with Not_found -> failwith ("recursifiy dep " ^ id)
  ) (Array.of_seq (Il.Free.Set.to_seq set))


let check_recursion ds' =
  List.iter (fun d' ->
    match d'.it, (List.hd ds').it with
    | Il.HintD _, _ | _, Il.HintD _
    | Il.TypD _, Il.TypD _
    | Il.RelD _, Il.RelD _
    | Il.DecD _, Il.DecD _
    | Il.GramD _, Il.GramD _ -> ()
    | _, _ ->
      error (List.hd ds').at (" " ^ string_of_region d'.at ^
        ": invalid recursion between definitions of different sort")
  ) ds'
  (* TODO(4, rossberg): check that notations are non-recursive and defs are inductive? *)

let recursify_defs ds' : Il.def list =
  let open Il.Free in
  let da = Array.of_list ds' in
  let map_typid = ref Map.empty in
  let map_relid = ref Map.empty in
  let map_defid = ref Map.empty in
  let map_gramid = ref Map.empty in
  let frees = Array.map Il.Free.free_def da in
  let bounds = Array.map Il.Free.bound_def da in
  Array.iteri (fun i bound ->
    origins i map_typid bound.typid;
    origins i map_relid bound.relid;
    origins i map_defid bound.defid;
    origins i map_gramid bound.gramid;
  ) bounds;
  let graph =
    Array.map (fun free ->
      Array.concat
        [ deps !map_typid free.typid;
          deps !map_relid free.relid;
          deps !map_defid free.defid;
          deps !map_gramid free.gramid;
        ];
    ) frees
  in
  let sccs = Scc.sccs graph in
  List.map (fun set ->
    let ds'' = List.map (fun i -> da.(i)) (Scc.Set.elements set) in
    check_recursion ds'';
    let i = Scc.Set.choose set in
    match ds'' with
    | [d'] when Il.Free.disjoint bounds.(i) frees.(i) -> d'
    | ds'' -> Il.RecD ds'' $ Source.over_region (List.map at ds'')
  ) sccs


let elab ds : Il.script * env =
  let env = new_env () in
  List.iter (infer_typdef env) ds;
  List.iter (infer_gramdef env) ds;
  let ds' = List.concat_map (elab_def env) ds in
  check_dots env;
  let ds' = List.map (populate_def env) ds' in
  recursify_defs ds', env

let elab_exp env e t : Il.exp =
  let _ = elab_typ env t in
  elab_exp env e t

let elab_rel env e id : Il.exp =
  match elab_prem env (RulePr (id, e) $ e.at) with
  | [{it = Il.RulePr (_, _, e'); _}] -> e'
  | _ -> assert false<|MERGE_RESOLUTION|>--- conflicted
+++ resolved
@@ -803,13 +803,8 @@
 
 and elab_typenum env tid (e1, e2o) : typ * (Il.exp -> numtyp -> Il.exp) =
   assert (valid_tid tid);
-<<<<<<< HEAD
-  let _e1' = elab_exp env e1 (NumT IntT $ e1.at) in  (* ensure it's <= int *)
+  let _e1' = elab_exp env e1 (NumT `IntT $ e1.at) in (* ensure it's <= int *)
   let t1 = typ_of (infer_exp env e1) in              (* get precise type *)
-=======
-  let _e1' = elab_exp env e1 (NumT `IntT $ e1.at) in  (* ensure it's <= int *)
-  let _, t1 = infer_exp env e1 in                    (* get precise type *)
->>>>>>> b662037c
   match e2o with
   | None ->
     t1,
@@ -818,13 +813,8 @@
     Il.(CmpE (`EqOp, `BoolT, eid', e1') $$ e1'.at % (BoolT $ e1.at))
   | Some e2 ->
     let at = Source.over_region [e1.at; e2.at] in
-<<<<<<< HEAD
-    let _e2' = elab_exp env e2 (NumT IntT $ e2.at) in
+    let _e2' = elab_exp env e2 (NumT `IntT $ e2.at) in
     let t2 = typ_of (infer_exp env e2) in
-=======
-    let _e2' = elab_exp env e2 (NumT `IntT $ e2.at) in
-    let _, t2 = infer_exp env e2 in
->>>>>>> b662037c
     (if narrow_typ env t2 t1 then t1 else t2).it $ at,
     fun eid' nt ->
     let e1' = elab_exp env e1 (NumT nt $ e1.at) in
@@ -958,38 +948,21 @@
     let nt1 = as_num_typ "conversion" env Infer t1 e1.at in
     Ok (Il.CvtE (cast_exp "operand" env e1' t1 (NumT nt1 $ e1.at), nt1, nt), NumT nt)
   | UnE (op, e1) ->
-<<<<<<< HEAD
     let* e1', t1 = infer_exp env e1 in
-    let op', nt, t1', t = infer_unop env op (typ_rep env t1) e.at in
-    Ok (Il.UnE (op', nt, cast_exp "operand" env e1' t1 t1'), t.it)
+    let op', ot, t1', t = infer_unop env op (typ_rep env t1) e.at in
+    Ok (Il.UnE (op', ot, cast_exp "operand" env e1' t1 t1'), t.it)
   | BinE (e1, op, e2) ->
     let* e1', t1 = infer_exp env e1 in
     let* e2', t2 = infer_exp env e2 in
-    let op', nt, t1', t2', t = infer_binop env op (typ_rep env t1) (typ_rep env t2) e.at in
-    Ok (Il.BinE (op', nt,
-=======
-    let e1', t1 = infer_exp env e1 in
-    let op', ot, t1', t = infer_unop env op (typ_rep env t1) e.at in
-    Il.UnE (op', ot, cast_exp "operand" env e1' t1 t1'), t
-  | BinE (e1, op, e2) ->
-    let e1', t1 = infer_exp env e1 in
-    let e2', t2 = infer_exp env e2 in
     let op', ot, t1', t2', t = infer_binop env op (typ_rep env t1) (typ_rep env t2) e.at in
-    Il.BinE (op', ot,
->>>>>>> b662037c
+    Ok (Il.BinE (op', ot,
       cast_exp "operand" env e1' t1 t1',
       cast_exp "operand" env e2' t2 t2'
     ), t.it)
   | CmpE (e1, op, ({it = CmpE (e21, _, _); _} as e2)) ->
-<<<<<<< HEAD
     let* e1', _t1 = infer_exp env (CmpE (e1, op, e21) $ e.at) in
     let* e2', _t2 = infer_exp env e2 in
-    Ok (Il.BinE (`AndOp, None, e1', e2'), BoolT)
-=======
-    let e1', _t1 = infer_exp env (CmpE (e1, op, e21) $ e.at) in
-    let e2', _t2 = infer_exp env e2 in
-    Il.BinE (`AndOp, `BoolT, e1', e2'), BoolT $ e.at
->>>>>>> b662037c
+    Ok (Il.BinE (`AndOp, `BoolT, e1', e2'), BoolT)
   | CmpE (e1, op, e2) ->
     (match infer_cmpop env op with
     | `Poly op' ->
@@ -1003,21 +976,12 @@
           let e2' = elab_exp env e2 t1 in
           Ok (e1', e2')
       in
-<<<<<<< HEAD
-      Ok (Il.CmpE (op', None, e1', e2'), BoolT)
+      Ok (Il.CmpE (op', `BoolT, e1', e2'), BoolT)
     | `Over elab_cmpop'  ->
       let* e1', t1 = infer_exp env e1 in
       let* e2', t2 = infer_exp env e2 in
-      let op', nt, t = elab_cmpop' (typ_rep env t1) (typ_rep env t2) e.at in
-      Ok (Il.CmpE (op', nt,
-=======
-      Il.CmpE (op', `BoolT, e1', e2'), BoolT $ e.at
-    | `Over elab_cmpop'  ->
-      let e1', t1 = infer_exp env e1 in
-      let e2', t2 = infer_exp env e2 in
       let op', ot, t = elab_cmpop' (typ_rep env t1) (typ_rep env t2) e.at in
-      Il.CmpE (op', ot,
->>>>>>> b662037c
+      Ok (Il.CmpE (op', ot,
         cast_exp "operand" env e1' t1 t,
         cast_exp "operand" env e2' t2 t
       ), BoolT)
@@ -1025,25 +989,14 @@
   | IdxE (e1, e2) ->
     let* e1', t1 = infer_exp env e1 in
     let t = as_list_typ "expression" env Infer t1 e1.at in
-<<<<<<< HEAD
-    let e2' = elab_exp env e2 (NumT Num.NatT $ e2.at) in
+    let e2' = elab_exp env e2 (NumT `NatT $ e2.at) in
     Ok (Il.IdxE (e1', e2'), t.it)
-=======
-    let e2' = elab_exp env e2 (NumT `NatT $ e2.at) in
-    Il.IdxE (e1', e2'), t
->>>>>>> b662037c
   | SliceE (e1, e2, e3) ->
     let* e1', t1 = infer_exp env e1 in
     let _t' = as_list_typ "expression" env Infer t1 e1.at in
-<<<<<<< HEAD
-    let e2' = elab_exp env e2 (NumT Num.NatT $ e2.at) in
-    let e3' = elab_exp env e3 (NumT Num.NatT $ e3.at) in
-    Ok (Il.SliceE (e1', e2', e3'), t1.it)
-=======
     let e2' = elab_exp env e2 (NumT `NatT $ e2.at) in
     let e3' = elab_exp env e3 (NumT `NatT $ e3.at) in
-    Il.SliceE (e1', e2', e3'), t1
->>>>>>> b662037c
+    Ok (Il.SliceE (e1', e2', e3'), t1.it)
   | UpdE (e1, p, e2) ->
     let* e1', t1 = infer_exp env e1 in
     let p', t2 = elab_path env p t1 in
@@ -1089,17 +1042,10 @@
   | LenE e1 ->
     let* e1', t1 = infer_exp env e1 in
     let _t11 = as_list_typ "expression" env Infer t1 e1.at in
-<<<<<<< HEAD
-    Ok (Il.LenE e1', NumT Num.NatT)
+    Ok (Il.LenE e1', NumT `NatT)
   | SizeE id ->
     let _ = find "grammar" env.grams id in
-    Ok (Il.NumE (Num.Nat Z.zero), NumT Num.NatT)
-=======
-    Il.LenE e1', NumT `NatT $ e.at
-  | SizeE id ->
-    let _ = find "grammar" env.grams id in
-    Il.NumE (`Nat Z.zero), NumT `NatT $ e.at
->>>>>>> b662037c
+    Ok (Il.NumE (`Nat Z.zero), NumT `NatT)
   | ParenE (e1, _) | ArithE e1 ->
     infer_exp' env e1
   | TupE es ->
