--- conflicted
+++ resolved
@@ -173,20 +173,11 @@
 let rec annot_iter env iter : Il.Ast.iter * occur =
   match iter with
   | Opt | List | List1 -> iter, Env.empty
-<<<<<<< HEAD
-  | ListN e ->
-    let e', occur = annot_exp env e in
-    ListN e', occur
-  | IndexedListN (id, e) ->
-    let e', occur = annot_exp env e in
-    IndexedListN (id, e'), occur
-=======
   | ListN (e, id_opt) ->
     let e', occur1 = annot_exp env e in
     let occur2 =
       match id_opt with None -> Env.empty | Some id -> Env.singleton id.it [] in
     ListN (e', id_opt), union occur1 occur2
->>>>>>> 384016dc
 
 and annot_exp env e : Il.Ast.exp * occur =
   let it, occur =
