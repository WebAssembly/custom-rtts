open Util
open Source
open El
open Ast


(* Errors *)

let error at msg = Source.error at "multiplicity" msg


(* Environment *)

module Env = Map.Make(String)

type ctx = iter list
type env = ctx Env.t
type renv = ((region * ctx) list) Env.t


(* Solving constraints *)

let string_of_ctx id ctx =
  id ^ String.concat "" (List.map Print.string_of_iter ctx)

let rec is_prefix ctx1 ctx2 =
  match ctx1, ctx2 with
  | [], _ -> true
  | _, [] -> false
  | iter1::ctx1', iter2::ctx2' ->
    Eq.eq_iter iter1 iter2 && is_prefix ctx1' ctx2'


let rec check_ctx id (at0, ctx0) = function
  | [] -> ()
  | (at, ctx)::ctxs ->
    if not (is_prefix ctx0 ctx) then
      error at ("inconsistent variable context, " ^
        string_of_ctx id ctx0 ^ " vs " ^ string_of_ctx id ctx ^
        " (" ^ string_of_region at0 ^ ")");
    check_ctx id (at0, ctx0) ctxs


let check_ctxs id ctxs : ctx =
  let sorted = List.stable_sort
    (fun (_, ctx1) (_, ctx2) -> compare (List.length ctx1) (List.length ctx2))
    ctxs
  in
  check_ctx id (List.hd sorted) (List.tl sorted);
  snd (List.hd sorted)

let check_env (env : renv ref) : env =
  Env.mapi check_ctxs !env


(* Collecting constraints *)

let check_id env ctx id =
  let ctxs =
    match Env.find_opt id.it !env with
    | None -> [id.at, ctx]
    | Some ctxs -> (id.at, ctx)::ctxs
  in env := Env.add id.it ctxs !env


let iter_nl_list f xs = List.iter (function Nl -> () | Elem x -> f x) xs

let rec check_iter env ctx iter =
  match iter with
  | Opt | List | List1 -> ()
  | ListN e -> check_exp env ctx e

and check_exp env ctx e =
  match e.it with
  | VarE id -> check_id env ctx id
  | AtomE _
  | BoolE _
  | NatE _
  | TextE _
  | EpsE
  | HoleE _
  | FuseE _ -> ()
  | UnE (_, e1)
  | DotE (e1, _)
  | LenE e1
  | ParenE (e1, _)
  | BrackE (_, e1)
  | CallE (_, e1) -> check_exp env ctx e1
  | BinE (e1, _, e2)
  | CmpE (e1, _, e2)
  | IdxE (e1, e2)
  | CommaE (e1, e2)
  | CompE (e1, e2)
  | InfixE (e1, _, e2) ->
    check_exp env ctx e1;
    check_exp env ctx e2
  | SliceE (e1, e2, e3) ->
    check_exp env ctx e1;
    check_exp env ctx e2;
    check_exp env ctx e3
  | UpdE (e1, p, e2)
  | ExtE (e1, p, e2) ->
    check_exp env ctx e1;
    check_path env ctx p;
    check_exp env ctx e2
  | SeqE es
  | TupE es -> List.iter (check_exp env ctx) es
  | StrE efs -> iter_nl_list (fun ef -> check_exp env ctx (snd ef)) efs
  | IterE (e1, iter) ->
    check_iter env ctx iter;
    check_exp env (iter::ctx) e1

and check_path env ctx p =
  match p.it with
  | RootP -> ()
  | IdxP (p1, e) ->
    check_path env ctx p1;
    check_exp env ctx e
  | SliceP (p1, e1, e2) ->
    check_path env ctx p1;
    check_exp env ctx e1;
    check_exp env ctx e2
  | DotP (p1, _) ->
    check_path env ctx p1

let rec check_prem env ctx prem =
  match prem.it with
  | RulePr (_id, e) -> check_exp env ctx e
  | IfPr e -> check_exp env ctx e
  | ElsePr -> ()
  | IterPr (prem', iter) ->
    check_iter env ctx iter;
    check_prem env (iter::ctx) prem'

let check_def d : env =
  match d.it with
  | SynD _ | RelD _ | VarD _ | DecD _ | SepD | HintD _ -> Env.empty
  | RuleD (_id1, _id2, e, prems) ->
    let env = ref Env.empty in
    check_exp env [] e;
    iter_nl_list (check_prem env []) prems;
    check_env env
  | DefD (_id, e1, e2, prems) ->
    let env = ref Env.empty in
    check_exp env [] e1;
    check_exp env [] e2;
    iter_nl_list (check_prem env []) prems;
    check_env env


(* Annotating iterations *)

open Il.Ast

type env' = iter list Env.t
type occur = Il.Ast.iter list Env.t

let union = Env.union (fun _ ctx1 ctx2 -> assert (ctx1 = ctx2); Some ctx1)


let rec annot_iter env iter : Il.Ast.iter * occur =
  match iter with
  | Opt | List | List1 -> iter, Env.empty
  | ListN e ->
    let e', occur = annot_exp env e in
    ListN e', occur

and annot_exp env e : Il.Ast.exp * occur =
  let it, occur =
    match e.it with
    | VarE id ->
      VarE id, Env.singleton id.it (Env.find id.it env)
    | BoolE _ | NatE _ | TextE _ ->
      e.it, Env.empty
    | UnE (op, e1) ->
      let e1', occur1 = annot_exp env e1 in
      UnE (op, e1'), occur1
    | BinE (op, e1, e2) ->
      let e1', occur1 = annot_exp env e1 in
      let e2', occur2 = annot_exp env e2 in
      BinE (op, e1', e2'), union occur1 occur2
    | CmpE (op, e1, e2) ->
      let e1', occur1 = annot_exp env e1 in
      let e2', occur2 = annot_exp env e2 in
      CmpE (op, e1', e2'), union occur1 occur2
    | IdxE (e1, e2) ->
      let e1', occur1 = annot_exp env e1 in
      let e2', occur2 = annot_exp env e2 in
      IdxE (e1', e2'), union occur1 occur2
    | SliceE (e1, e2, e3) ->
      let e1', occur1 = annot_exp env e1 in
      let e2', occur2 = annot_exp env e2 in
      let e3', occur3 = annot_exp env e3 in
      SliceE (e1', e2', e3'), union (union occur1 occur2) occur3
    | UpdE (e1, p, e2) ->
      let e1', occur1 = annot_exp env e1 in
      let p', occur2 = annot_path env p in
      let e2', occur3 = annot_exp env e2 in
      UpdE (e1', p', e2'), union (union occur1 occur2) occur3
    | ExtE (e1, p, e2) ->
      let e1', occur1 = annot_exp env e1 in
      let p', occur2 = annot_path env p in
      let e2', occur3 = annot_exp env e2 in
      ExtE (e1', p', e2'), union (union occur1 occur2) occur3
    | StrE efs ->
      let efs', occurs = List.split (List.map (annot_expfield env) efs) in
      StrE efs', List.fold_left union Env.empty occurs
    | DotE (e1, atom) ->
      let e1', occur1 = annot_exp env e1 in
      DotE (e1', atom), occur1
    | CompE (e1, e2) ->
      let e1', occur1 = annot_exp env e1 in
      let e2', occur2 = annot_exp env e2 in
      CompE (e1', e2'), union occur1 occur2
    | LenE e1 ->
      let e1', occur1 = annot_exp env e1 in
      LenE e1', occur1
    | TupE es ->
      let es', occurs = List.split (List.map (annot_exp env) es) in
      TupE es', List.fold_left union Env.empty occurs
    | MixE (op, e1) ->
      let e1', occur1 = annot_exp env e1 in
      MixE (op, e1'), occur1
    | CallE (id, e1) ->
      let e1', occur1 = annot_exp env e1 in
      CallE (id, e1'), occur1
    | IterE (e1, iter) ->
      let e1', occur1 = annot_exp env e1 in
      let iter', occur' = annot_iterexp env occur1 iter e.at in
      IterE (e1', iter'), occur'
    | OptE None ->
      OptE None, Env.empty
    | OptE (Some e1) ->
      let e1', occur1 = annot_exp env e1 in
      OptE (Some e1'), occur1
    | TheE e1 ->
      let e1', occur1 = annot_exp env e1 in
      TheE e1', occur1
    | ListE es ->
      let es', occurs = List.split (List.map (annot_exp env) es) in
      ListE es', List.fold_left union Env.empty occurs
    | CatE (e1, e2) ->
      let e1', occur1 = annot_exp env e1 in
      let e2', occur2 = annot_exp env e2 in
      CatE (e1', e2'), union occur1 occur2
    | CaseE (atom, e1) ->
      let e1', occur1 = annot_exp env e1 in
      CaseE (atom, e1'), occur1
    | SubE (e1, t1, t2) ->
      let e1', occur1 = annot_exp env e1 in
      SubE (e1', t1, t2), occur1
  in {e with it}, occur

and annot_expfield env (atom, e) : Il.Ast.expfield * occur =
  let e', occur = annot_exp env e in
  (atom, e'), occur

and annot_path env p : Il.Ast.path * occur =
  let it, occur =
    match p.it with
    | RootP -> RootP, Env.empty
    | IdxP (p1, e) ->
      let p1', occur1 = annot_path env p1 in
      let e', occur2 = annot_exp env e in
      IdxP (p1', e'), union occur1 occur2
    | SliceP (p1, e1, e2) ->
      let p1', occur1 = annot_path env p1 in
      let e1', occur2 = annot_exp env e1 in
      let e2', occur3 = annot_exp env e2 in
      SliceP (p1', e1', e2'), union occur1 (union occur2 occur3)
    | DotP (p1, atom) ->
      let p1', occur1 = annot_path env p1 in
      DotP (p1', atom), occur1
  in {p with it}, occur

and annot_iterexp env occur1 (iter, ids) at : Il.Ast.iterexp * occur =
  assert (ids = []);
  let iter', occur2 = annot_iter env iter in
  let occur1' =
    Env.filter_map (fun _ iters ->
      match iters with
      | [] -> None
      | iter1::iters' -> assert (Il.Eq.eq_iter iter iter1); Some iters'
    ) occur1
  in
  let ids' = List.map (fun (x, _) -> x $ at) (Env.bindings occur1') in
  (iter', ids'), union occur1' occur2


and annot_prem env prem : Il.Ast.premise * occur =
<<<<<<< HEAD
  match prem.it with
  | RulePr (id, op, e) ->
    let e', occur = annot_exp env e in
    RulePr (id, op, e') $ prem.at, occur
  | IfPr e ->
    let e', occur = annot_exp env e in
    IfPr e' $ prem.at, occur
  | AssignPr (e1, e2) ->
    let e1', occur1 = annot_exp env e1 in
    let e2', occur2 = annot_exp env e2 in
    AssignPr (e1', e2') $ prem.at, union occur1 occur2
  | ElsePr ->
    prem, Env.empty
  | IterPr (prem1, iter) ->
    let prem1', occur1 = annot_prem env prem1 in
    let iter', occur' = annot_iterexp env occur1 iter prem.at in
    IterPr (prem1', iter') $ prem.at, occur'

=======
  let it, occur =
    match prem.it with
    | RulePr (id, op, e) ->
      let e', occur = annot_exp env e in
      RulePr (id, op, e'), occur
    | IfPr e ->
      let e', occur = annot_exp env e in
      IfPr e', occur
    | ElsePr ->
      ElsePr, Env.empty
    | IterPr (prem1, iter) ->
      let prem1', occur1 = annot_prem env prem1 in
      let iter', occur' = annot_iterexp env occur1 iter prem.at in
      IterPr (prem1', iter'), occur'
  in {prem with it}, occur
>>>>>>> 2407bf32

let annot_exp env e =
  let e', occurs = annot_exp env e in
  assert (Env.for_all (fun _ ctx -> ctx = []) occurs);
  e'

let annot_prem env prem =
  let prem', occurs = annot_prem env prem in
  assert (Env.for_all (fun _ ctx -> ctx = []) occurs);
  prem'<|MERGE_RESOLUTION|>--- conflicted
+++ resolved
@@ -288,26 +288,6 @@
 
 
 and annot_prem env prem : Il.Ast.premise * occur =
-<<<<<<< HEAD
-  match prem.it with
-  | RulePr (id, op, e) ->
-    let e', occur = annot_exp env e in
-    RulePr (id, op, e') $ prem.at, occur
-  | IfPr e ->
-    let e', occur = annot_exp env e in
-    IfPr e' $ prem.at, occur
-  | AssignPr (e1, e2) ->
-    let e1', occur1 = annot_exp env e1 in
-    let e2', occur2 = annot_exp env e2 in
-    AssignPr (e1', e2') $ prem.at, union occur1 occur2
-  | ElsePr ->
-    prem, Env.empty
-  | IterPr (prem1, iter) ->
-    let prem1', occur1 = annot_prem env prem1 in
-    let iter', occur' = annot_iterexp env occur1 iter prem.at in
-    IterPr (prem1', iter') $ prem.at, occur'
-
-=======
   let it, occur =
     match prem.it with
     | RulePr (id, op, e) ->
@@ -316,6 +296,10 @@
     | IfPr e ->
       let e', occur = annot_exp env e in
       IfPr e', occur
+    | AssignPr (e1, e2) ->
+      let e1', occur1 = annot_exp env e1 in
+      let e2', occur2 = annot_exp env e2 in
+      AssignPr (e1', e2'), union occur1 occur2
     | ElsePr ->
       ElsePr, Env.empty
     | IterPr (prem1, iter) ->
@@ -323,7 +307,6 @@
       let iter', occur' = annot_iterexp env occur1 iter prem.at in
       IterPr (prem1', iter'), occur'
   in {prem with it}, occur
->>>>>>> 2407bf32
 
 let annot_exp env e =
   let e', occurs = annot_exp env e in
