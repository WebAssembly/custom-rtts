open Util
open Source
open El
open Ast
open Convert


(* Errors *)

let error at msg = Source.error at "multiplicity" msg


(* Environment *)

module Env = Map.Make(String)

type ctx = iter list
type env = ctx Env.t
type renv = ((region * ctx) list) Env.t


(* Solving constraints *)

let string_of_ctx id ctx =
  id ^ String.concat "" (List.map Print.string_of_iter ctx)

let rec is_prefix ctx1 ctx2 =
  match ctx1, ctx2 with
  | [], _ -> true
  | _, [] -> false
  | iter1::ctx1', iter2::ctx2' ->
    Eq.eq_iter iter1 iter2 && is_prefix ctx1' ctx2'


let rec check_ctx id (at0, ctx0) = function
  | [] -> ()
  | (at, ctx)::ctxs ->
    if not (is_prefix ctx0 ctx) then
      error at ("inconsistent variable context, " ^
        string_of_ctx id ctx0 ^ " vs " ^ string_of_ctx id ctx ^
        " (" ^ string_of_region at0 ^ ")");
    check_ctx id (at0, ctx0) ctxs


let check_ctxs id ctxs : ctx =
  let sorted = List.stable_sort
    (fun (_, ctx1) (_, ctx2) -> compare (List.length ctx1) (List.length ctx2))
    ctxs
  in
  check_ctx id (List.hd sorted) (List.tl sorted);
  snd (List.hd sorted)

let check_env (env : renv ref) : env =
  Env.mapi check_ctxs !env


(* Collecting constraints *)

let check_synid _env _ctx _id = ()   (* Types are always global *)
let check_gramid _env _ctx _id = ()  (* Grammars are always global *)

let check_varid env ctx id =
  let ctxs =
    match Env.find_opt id.it !env with
    | None -> [id.at, ctx]
    | Some ctxs -> (id.at, ctx)::ctxs
  in env := Env.add id.it ctxs !env


let strip_index = function
  | ListN (e, Some _) -> ListN (e, None)
  | iter -> iter

let rec check_iter env ctx iter =
  match iter with
  | Opt | List | List1 -> ()
  | ListN (e, id_opt) ->
    Option.iter (fun id -> check_varid env (strip_index iter::ctx) id) id_opt;
    check_exp env ctx e

and check_typ env ctx t =
  match t.it with
  | VarT (id, args) ->
    check_synid env ctx id;
    List.iter (check_arg env ctx) args
  | BoolT
  | NumT _
  | TextT
  | AtomT _ -> ()
  | ParenT t1
  | BrackT (_, t1, _) -> check_typ env ctx t1
  | TupT ts
  | SeqT ts -> List.iter (check_typ env ctx) ts
  | IterT (t1, iter) ->
    check_iter env ctx iter;
    check_typ env (strip_index iter::ctx) t1
  | StrT tfs ->
    iter_nl_list (fun (_, (tI, prems), _) ->
      check_typ env ctx tI;
      iter_nl_list (check_prem env ctx) prems
    ) tfs
<<<<<<< HEAD
  | CaseT (_, ids, tcs, _) ->
    iter_nl_list (check_synid env ctx) ids;
    iter_nl_list (fun (_, (tsI, prems), _) ->
      List.iter (check_typ env ctx) tsI;
=======
  | CaseT (_, _, tcs, _) ->
    iter_nl_list (fun (_, (tI, prems), _) ->
      check_typ env ctx tI;
>>>>>>> eae606c4
      iter_nl_list (check_prem env ctx) prems
    ) tcs
  | RangeT tes ->
    iter_nl_list (fun (eI1, eoI2) ->
      check_exp env ctx eI1;
      Option.iter (check_exp env ctx) eoI2;
    ) tes
  | InfixT (t1, _, t2) ->
    check_typ env ctx t1;
    check_typ env ctx t2

and check_exp env ctx e =
  match e.it with
  | VarE (id, args) ->
    check_varid env ctx id;
    List.iter (check_arg env ctx) args
  | AtomE _
  | BoolE _
  | NatE _
  | HexE _
  | CharE _
  | TextE _
  | SizeE _
  | EpsE
  | HoleE _
  | FuseE _ -> ()
  | UnE (_, e1)
  | DotE (e1, _)
  | LenE e1
  | ParenE (e1, _)
<<<<<<< HEAD
  | BrackE (_, e1)
  | TypE (e1, _) -> check_exp env ctx e1
=======
  | BrackE (_, e1, _)
  | CallE (_, e1) -> check_exp env ctx e1
>>>>>>> eae606c4
  | BinE (e1, _, e2)
  | CmpE (e1, _, e2)
  | IdxE (e1, e2)
  | CommaE (e1, e2)
  | CompE (e1, e2)
  | InfixE (e1, _, e2) ->
    check_exp env ctx e1;
    check_exp env ctx e2
  | SliceE (e1, e2, e3) ->
    check_exp env ctx e1;
    check_exp env ctx e2;
    check_exp env ctx e3
  | UpdE (e1, p, e2)
  | ExtE (e1, p, e2) ->
    check_exp env ctx e1;
    check_path env ctx p;
    check_exp env ctx e2
  | SeqE es
  | TupE es -> List.iter (check_exp env ctx) es
  | StrE efs -> iter_nl_list (fun (_, eI) -> check_exp env ctx eI) efs
  | CallE (_, args) -> List.iter (check_arg env ctx) args
  | IterE (e1, iter) ->
    check_iter env ctx iter;
    check_exp env (strip_index iter::ctx) e1

and check_path env ctx p =
  match p.it with
  | RootP -> ()
  | IdxP (p1, e) ->
    check_path env ctx p1;
    check_exp env ctx e
  | SliceP (p1, e1, e2) ->
    check_path env ctx p1;
    check_exp env ctx e1;
    check_exp env ctx e2
  | DotP (p1, _) ->
    check_path env ctx p1

and check_sym env ctx g =
  match g.it with
  | VarG (id, args) ->
    check_gramid env ctx id;
    List.iter (check_arg env ctx) args
  | NatG _
  | HexG _
  | CharG _
  | TextG _
  | EpsG -> ()
  | SeqG gs
  | AltG gs -> iter_nl_list (check_sym env ctx) gs
  | RangeG (g1, g2) ->
    check_sym env ctx g1;
    check_sym env ctx g2
  | ParenG g1 ->
    check_sym env ctx g1
  | TupG gs -> List.iter (check_sym env ctx) gs
  | ArithG e -> check_exp env ctx e
  | AttrG (e, g1) ->
    check_exp env ctx e;
    check_sym env ctx g1
  | IterG (g1, iter) ->
    check_iter env ctx iter;
    check_sym env (strip_index iter::ctx) g1

and check_prod env ctx prod =
  let (g, e, prems) = prod.it in
  check_sym env ctx g;
  check_exp env ctx e;
  iter_nl_list (check_prem env ctx) prems

and check_gram env ctx gram =
  let (_dots1, prods, _dots2) = gram.it in
  iter_nl_list (check_prod env ctx) prods

and check_prem env ctx prem =
  match prem.it with
  | RulePr (_id, e) -> check_exp env ctx e
  | IfPr e -> check_exp env ctx e
  | ElsePr -> ()
  | IterPr (prem', iter) ->
    check_iter env ctx iter;
    check_prem env (strip_index iter::ctx) prem'

and check_arg env ctx a =
  match !(a.it) with
  | ExpA e -> check_exp env ctx e
  | SynA t -> check_typ env ctx t
  | GramA g -> check_sym env ctx g

let check_param env ctx p =
  match p.it with
  | ExpP (id, t) ->
    check_varid env ctx id;
    check_typ env ctx t
  | SynP id -> check_synid env ctx id
  | GramP (id, t) ->
    check_gramid env ctx id;
    check_typ env ctx t

let check_def d : env =
  let env = ref Env.empty in
  match d.it with
  | SynD (_id1, _id2, ps, t, _hints) ->
    List.iter (check_param env []) ps;
    check_typ env [] t;
    check_env env
  | GramD (_id1, _id2, ps, t, gram, _hints) ->
    List.iter (check_param env []) ps;
    check_typ env [] t;
    check_gram env [] gram;
    check_env env
  | RelD (_id, t, _hints) ->
    check_typ env [] t;
    check_env env
  | RuleD (_id1, _id2, e, prems) ->
    check_exp env [] e;
    iter_nl_list (check_prem env []) prems;
    check_env env
  | VarD (_id, t, _hints) ->
    check_typ env [] t;
    check_env env
  | DecD (_id, ps, t, _hints) ->
    List.iter (check_param env []) ps;
    check_typ env [] t;
    check_env env
  | DefD (_id, args, e, prems) ->
    List.iter (check_arg env []) args;
    check_exp env [] e;
    iter_nl_list (check_prem env []) prems;
    check_env env
  | SepD | HintD _ -> Env.empty

let check_typdef t prems : env =
  let env = ref Env.empty in
  check_typ env [] t;
  iter_nl_list (check_prem env []) prems;
  check_env env


(* Annotating iterations *)

open Il.Ast

type env' = iter list Env.t
type occur = Il.Ast.iter list Env.t

let union = Env.union (fun _ ctx1 ctx2 ->
  Some (if List.length ctx1 < List.length ctx2 then ctx1 else ctx2))

let strip_index = function
  | ListN (e, Some _) -> ListN (e, None)
  | iter -> iter

let rec annot_iter env iter : Il.Ast.iter * occur * occur =
  match iter with
  | Opt | List | List1 -> iter, Env.empty, Env.empty
  | ListN (e, id_opt) ->
    let e', occur1 = annot_exp env e in
    let occur2 =
      match id_opt with
      | None -> Env.empty
      | Some id -> Env.singleton id.it (Env.find id.it env)
    in
    ListN (e', id_opt), occur1, occur2

and annot_exp env e : Il.Ast.exp * occur =
  let it, occur =
    match e.it with
    | VarE id ->
      VarE id, Env.singleton id.it (Env.find id.it env)
    | BoolE _ | NatE _ | TextE _ ->
      e.it, Env.empty
    | UnE (op, e1) ->
      let e1', occur1 = annot_exp env e1 in
      UnE (op, e1'), occur1
    | BinE (op, e1, e2) ->
      let e1', occur1 = annot_exp env e1 in
      let e2', occur2 = annot_exp env e2 in
      BinE (op, e1', e2'), union occur1 occur2
    | CmpE (op, e1, e2) ->
      let e1', occur1 = annot_exp env e1 in
      let e2', occur2 = annot_exp env e2 in
      CmpE (op, e1', e2'), union occur1 occur2
    | IdxE (e1, e2) ->
      let e1', occur1 = annot_exp env e1 in
      let e2', occur2 = annot_exp env e2 in
      IdxE (e1', e2'), union occur1 occur2
    | SliceE (e1, e2, e3) ->
      let e1', occur1 = annot_exp env e1 in
      let e2', occur2 = annot_exp env e2 in
      let e3', occur3 = annot_exp env e3 in
      SliceE (e1', e2', e3'), union (union occur1 occur2) occur3
    | UpdE (e1, p, e2) ->
      let e1', occur1 = annot_exp env e1 in
      let p', occur2 = annot_path env p in
      let e2', occur3 = annot_exp env e2 in
      UpdE (e1', p', e2'), union (union occur1 occur2) occur3
    | ExtE (e1, p, e2) ->
      let e1', occur1 = annot_exp env e1 in
      let p', occur2 = annot_path env p in
      let e2', occur3 = annot_exp env e2 in
      ExtE (e1', p', e2'), union (union occur1 occur2) occur3
    | StrE efs ->
      let efs', occurs = List.split (List.map (annot_expfield env) efs) in
      StrE efs', List.fold_left union Env.empty occurs
    | DotE (e1, atom) ->
      let e1', occur1 = annot_exp env e1 in
      DotE (e1', atom), occur1
    | CompE (e1, e2) ->
      let e1', occur1 = annot_exp env e1 in
      let e2', occur2 = annot_exp env e2 in
      CompE (e1', e2'), union occur1 occur2
    | LenE e1 ->
      let e1', occur1 = annot_exp env e1 in
      LenE e1', occur1
    | TupE es ->
      let es', occurs = List.split (List.map (annot_exp env) es) in
      TupE es', List.fold_left union Env.empty occurs
    | MixE (op, e1) ->
      let e1', occur1 = annot_exp env e1 in
      MixE (op, e1'), occur1
    | CallE (id, e1) ->
      let e1', occur1 = annot_exp env e1 in
      CallE (id, e1'), occur1
    | IterE (e1, iter) ->
      let e1', occur1 = annot_exp env e1 in
      let iter', occur' = annot_iterexp env occur1 iter e.at in
      IterE (e1', iter'), occur'
    | OptE None ->
      OptE None, Env.empty
    | OptE (Some e1) ->
      let e1', occur1 = annot_exp env e1 in
      OptE (Some e1'), occur1
    | TheE e1 ->
      let e1', occur1 = annot_exp env e1 in
      TheE e1', occur1
    | ListE es ->
      let es', occurs = List.split (List.map (annot_exp env) es) in
      ListE es', List.fold_left union Env.empty occurs
    | CatE (e1, e2) ->
      let e1', occur1 = annot_exp env e1 in
      let e2', occur2 = annot_exp env e2 in
      CatE (e1', e2'), union occur1 occur2
    | CaseE (atom, e1) ->
      let e1', occur1 = annot_exp env e1 in
      CaseE (atom, e1'), occur1
    | SubE (e1, t1, t2) ->
      let e1', occur1 = annot_exp env e1 in
      SubE (e1', t1, t2), occur1
  in {e with it}, occur

and annot_expfield env (atom, e) : Il.Ast.expfield * occur =
  let e', occur = annot_exp env e in
  (atom, e'), occur

and annot_path env p : Il.Ast.path * occur =
  let it, occur =
    match p.it with
    | RootP -> RootP, Env.empty
    | IdxP (p1, e) ->
      let p1', occur1 = annot_path env p1 in
      let e', occur2 = annot_exp env e in
      IdxP (p1', e'), union occur1 occur2
    | SliceP (p1, e1, e2) ->
      let p1', occur1 = annot_path env p1 in
      let e1', occur2 = annot_exp env e1 in
      let e2', occur3 = annot_exp env e2 in
      SliceP (p1', e1', e2'), union occur1 (union occur2 occur3)
    | DotP (p1, atom) ->
      let p1', occur1 = annot_path env p1 in
      DotP (p1', atom), occur1
  in {p with it}, occur

and annot_iterexp env occur1 (iter, ids) at : Il.Ast.iterexp * occur =
  assert (ids = []);
  let iter', occur2, occur3 = annot_iter env iter in
  let occur1' =
    Env.filter_map (fun _ iters ->
      match iters with
      | [] -> None
      | iter1::iters' ->
        assert (Il.Eq.eq_iter (strip_index iter) iter1); Some iters'
    ) (union occur1 occur3)
  in
  let ids' = List.map (fun (x, _) -> x $ at) (Env.bindings occur1') in
  (iter', ids'), union occur1' occur2


and annot_prem env prem : Il.Ast.premise * occur =
  let it, occur =
    match prem.it with
    | RulePr (id, op, e) ->
      let e', occur = annot_exp env e in
      RulePr (id, op, e'), occur
    | IfPr e ->
      let e', occur = annot_exp env e in
      IfPr e', occur
    | LetPr (e1, e2) ->
      let e1', occur1 = annot_exp env e1 in
      let e2', occur2 = annot_exp env e2 in
      LetPr (e1', e2'), union occur1 occur2
    | ElsePr ->
      ElsePr, Env.empty
    | IterPr (prem1, iter) ->
      let prem1', occur1 = annot_prem env prem1 in
      let iter', occur' = annot_iterexp env occur1 iter prem.at in
      IterPr (prem1', iter'), occur'
  in {prem with it}, occur

let annot_exp env e =
  let e', occurs = annot_exp env e in
  assert (Env.for_all (fun _ ctx -> ctx = []) occurs);
  e'

let annot_prem env prem =
  let prem', occurs = annot_prem env prem in
  assert (Env.for_all (fun _ ctx -> ctx = []) occurs);
  prem'<|MERGE_RESOLUTION|>--- conflicted
+++ resolved
@@ -99,16 +99,10 @@
       check_typ env ctx tI;
       iter_nl_list (check_prem env ctx) prems
     ) tfs
-<<<<<<< HEAD
   | CaseT (_, ids, tcs, _) ->
     iter_nl_list (check_synid env ctx) ids;
-    iter_nl_list (fun (_, (tsI, prems), _) ->
-      List.iter (check_typ env ctx) tsI;
-=======
-  | CaseT (_, _, tcs, _) ->
     iter_nl_list (fun (_, (tI, prems), _) ->
       check_typ env ctx tI;
->>>>>>> eae606c4
       iter_nl_list (check_prem env ctx) prems
     ) tcs
   | RangeT tes ->
@@ -139,13 +133,8 @@
   | DotE (e1, _)
   | LenE e1
   | ParenE (e1, _)
-<<<<<<< HEAD
-  | BrackE (_, e1)
+  | BrackE (_, e1, _)
   | TypE (e1, _) -> check_exp env ctx e1
-=======
-  | BrackE (_, e1, _)
-  | CallE (_, e1) -> check_exp env ctx e1
->>>>>>> eae606c4
   | BinE (e1, _, e2)
   | CmpE (e1, _, e2)
   | IdxE (e1, e2)
