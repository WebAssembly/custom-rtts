open Util
open Source
open El
open Ast


(* Errors *)

let error at msg = Source.error at "multiplicity" msg


(* Environment *)

module Env = Map.Make(String)

type ctx = iter list
type env = ctx Env.t
type renv = ((region * ctx) list) Env.t


(* Solving constraints *)

let string_of_ctx id ctx =
  id ^ String.concat "" (List.map Print.string_of_iter ctx)

let rec is_prefix ctx1 ctx2 =
  match ctx1, ctx2 with
  | [], _ -> true
  | _, [] -> false
  | iter1::ctx1', iter2::ctx2' ->
    Eq.eq_iter iter1 iter2 && is_prefix ctx1' ctx2'


let rec check_ctx id (at0, ctx0) = function
  | [] -> ()
  | (at, ctx)::ctxs ->
    if not (is_prefix ctx0 ctx) then
      error at ("inconsistent variable context, " ^
        string_of_ctx id ctx0 ^ " vs " ^ string_of_ctx id ctx ^
        " (" ^ string_of_region at0 ^ ")");
    check_ctx id (at0, ctx0) ctxs


let check_ctxs id ctxs : ctx =
  let sorted = List.stable_sort
    (fun (_, ctx1) (_, ctx2) -> compare (List.length ctx1) (List.length ctx2))
    ctxs
  in
  check_ctx id (List.hd sorted) (List.tl sorted);
  snd (List.hd sorted)

let check_env (env : renv ref) : env =
  Env.mapi check_ctxs !env


(* Collecting constraints *)

let check_id env ctx id =
  let ctxs =
    match Env.find_opt id.it !env with
    | None -> [id.at, ctx]
    | Some ctxs -> (id.at, ctx)::ctxs
  in env := Env.add id.it ctxs !env


let iter_nl_list f xs = List.iter (function Nl -> () | Elem x -> f x) xs

let strip_index = function
  | ListN (e, Some _) -> ListN (e, None)
  | iter -> iter

let rec check_iter env ctx iter =
  match iter with
  | Opt | List | List1 -> ()
  | ListN (e, id_opt) ->
    Option.iter (fun id -> check_id env (strip_index iter::ctx) id) id_opt;
    check_exp env ctx e

and check_typ env ctx t =
  match t.it with
  | VarT id -> check_id env ctx id
  | BoolT
  | NumT _
  | TextT
  | AtomT _ -> ()
  | ParenT t1
  | BrackT (_, t1, _) -> check_typ env ctx t1
  | TupT ts
  | SeqT ts -> List.iter (check_typ env ctx) ts
  | IterT (t1, iter) ->
    check_iter env ctx iter;
    check_typ env (strip_index iter::ctx) t1
  | StrT tfs ->
    iter_nl_list (fun (_, (tI, prems), _) ->
      check_typ env ctx tI;
      iter_nl_list (check_prem env ctx) prems
    ) tfs
  | CaseT (_, _, tcs, _) ->
    iter_nl_list (fun (_, (tI, prems), _) ->
      check_typ env ctx tI;
      iter_nl_list (check_prem env ctx) prems
    ) tcs
  | RangeT tes ->
    iter_nl_list (fun (eI1, eoI2) ->
      check_exp env ctx eI1;
      Option.iter (check_exp env ctx) eoI2;
    ) tes
  | InfixT (t1, _, t2) ->
    check_typ env ctx t1;
    check_typ env ctx t2

and check_exp env ctx e =
  match e.it with
  | VarE id -> check_id env ctx id
  | AtomE _
  | BoolE _
  | NatE _
  | HexE _
  | CharE _
  | TextE _
  | SizeE _
  | EpsE
  | HoleE _
  | FuseE _ -> ()
  | UnE (_, e1)
  | DotE (e1, _)
  | LenE e1
  | ParenE (e1, _)
  | BrackE (_, e1, _)
  | CallE (_, e1) -> check_exp env ctx e1
  | BinE (e1, _, e2)
  | CmpE (e1, _, e2)
  | IdxE (e1, e2)
  | CommaE (e1, e2)
  | CompE (e1, e2)
  | InfixE (e1, _, e2) ->
    check_exp env ctx e1;
    check_exp env ctx e2
  | SliceE (e1, e2, e3) ->
    check_exp env ctx e1;
    check_exp env ctx e2;
    check_exp env ctx e3
  | UpdE (e1, p, e2)
  | ExtE (e1, p, e2) ->
    check_exp env ctx e1;
    check_path env ctx p;
    check_exp env ctx e2
  | SeqE es
  | TupE es -> List.iter (check_exp env ctx) es
  | StrE efs -> iter_nl_list (fun (_, eI) -> check_exp env ctx eI) efs
  | IterE (e1, iter) ->
    check_iter env ctx iter;
    check_exp env (strip_index iter::ctx) e1

and check_path env ctx p =
  match p.it with
  | RootP -> ()
  | IdxP (p1, e) ->
    check_path env ctx p1;
    check_exp env ctx e
  | SliceP (p1, e1, e2) ->
    check_path env ctx p1;
    check_exp env ctx e1;
    check_exp env ctx e2
  | DotP (p1, _) ->
    check_path env ctx p1

and check_prem env ctx prem =
  match prem.it with
  | RulePr (_id, e) -> check_exp env ctx e
  | IfPr e -> check_exp env ctx e
  | ElsePr -> ()
  | IterPr (prem', iter) ->
    check_iter env ctx iter;
    check_prem env (strip_index iter::ctx) prem'

let check_def d : env =
  match d.it with
  | SynD _ | GramD _ | RelD _ | VarD _ | DecD _ | SepD | HintD _ -> Env.empty
  | RuleD (_id1, _id2, e, prems) ->
    let env = ref Env.empty in
    check_exp env [] e;
    iter_nl_list (check_prem env []) prems;
    check_env env
  | DefD (_id, e1, e2, prems) ->
    let env = ref Env.empty in
    check_exp env [] e1;
    check_exp env [] e2;
    iter_nl_list (check_prem env []) prems;
    check_env env

let check_typdef t prems : env =
  let env = ref Env.empty in
  check_typ env [] t;
  iter_nl_list (check_prem env []) prems;
  check_env env


(* Annotating iterations *)

open Il.Ast

type env' = iter list Env.t
type occur = Il.Ast.iter list Env.t

let union = Env.union (fun _ ctx1 ctx2 ->
  Some (if List.length ctx1 < List.length ctx2 then ctx1 else ctx2))

let strip_index = function
  | ListN (e, Some _) -> ListN (e, None)
  | iter -> iter

let rec annot_iter env iter : Il.Ast.iter * occur * occur =
  match iter with
  | Opt | List | List1 -> iter, Env.empty, Env.empty
  | ListN (e, id_opt) ->
    let e', occur1 = annot_exp env e in
    let occur2 =
      match id_opt with
      | None -> Env.empty
      | Some id -> Env.singleton id.it (Env.find id.it env)
    in
    ListN (e', id_opt), occur1, occur2

and annot_exp env e : Il.Ast.exp * occur =
  let it, occur =
    match e.it with
    | VarE id ->
      VarE id, Env.singleton id.it (Env.find id.it env)
    | BoolE _ | NatE _ | TextE _ ->
      e.it, Env.empty
    | UnE (op, e1) ->
      let e1', occur1 = annot_exp env e1 in
      UnE (op, e1'), occur1
    | BinE (op, e1, e2) ->
      let e1', occur1 = annot_exp env e1 in
      let e2', occur2 = annot_exp env e2 in
      BinE (op, e1', e2'), union occur1 occur2
    | CmpE (op, e1, e2) ->
      let e1', occur1 = annot_exp env e1 in
      let e2', occur2 = annot_exp env e2 in
      CmpE (op, e1', e2'), union occur1 occur2
    | IdxE (e1, e2) ->
      let e1', occur1 = annot_exp env e1 in
      let e2', occur2 = annot_exp env e2 in
      IdxE (e1', e2'), union occur1 occur2
    | SliceE (e1, e2, e3) ->
      let e1', occur1 = annot_exp env e1 in
      let e2', occur2 = annot_exp env e2 in
      let e3', occur3 = annot_exp env e3 in
      SliceE (e1', e2', e3'), union (union occur1 occur2) occur3
    | UpdE (e1, p, e2) ->
      let e1', occur1 = annot_exp env e1 in
      let p', occur2 = annot_path env p in
      let e2', occur3 = annot_exp env e2 in
      UpdE (e1', p', e2'), union (union occur1 occur2) occur3
    | ExtE (e1, p, e2) ->
      let e1', occur1 = annot_exp env e1 in
      let p', occur2 = annot_path env p in
      let e2', occur3 = annot_exp env e2 in
      ExtE (e1', p', e2'), union (union occur1 occur2) occur3
    | StrE efs ->
      let efs', occurs = List.split (List.map (annot_expfield env) efs) in
      StrE efs', List.fold_left union Env.empty occurs
    | DotE (e1, atom) ->
      let e1', occur1 = annot_exp env e1 in
      DotE (e1', atom), occur1
    | CompE (e1, e2) ->
      let e1', occur1 = annot_exp env e1 in
      let e2', occur2 = annot_exp env e2 in
      CompE (e1', e2'), union occur1 occur2
    | LenE e1 ->
      let e1', occur1 = annot_exp env e1 in
      LenE e1', occur1
    | TupE es ->
      let es', occurs = List.split (List.map (annot_exp env) es) in
      TupE es', List.fold_left union Env.empty occurs
    | MixE (op, e1) ->
      let e1', occur1 = annot_exp env e1 in
      MixE (op, e1'), occur1
    | CallE (id, e1) ->
      let e1', occur1 = annot_exp env e1 in
      CallE (id, e1'), occur1
    | IterE (e1, iter) ->
      let e1', occur1 = annot_exp env e1 in
      let iter', occur' = annot_iterexp env occur1 iter e.at in
      IterE (e1', iter'), occur'
    | OptE None ->
      OptE None, Env.empty
    | OptE (Some e1) ->
      let e1', occur1 = annot_exp env e1 in
      OptE (Some e1'), occur1
    | TheE e1 ->
      let e1', occur1 = annot_exp env e1 in
      TheE e1', occur1
    | ListE es ->
      let es', occurs = List.split (List.map (annot_exp env) es) in
      ListE es', List.fold_left union Env.empty occurs
    | CatE (e1, e2) ->
      let e1', occur1 = annot_exp env e1 in
      let e2', occur2 = annot_exp env e2 in
      CatE (e1', e2'), union occur1 occur2
    | CaseE (atom, e1) ->
      let e1', occur1 = annot_exp env e1 in
      CaseE (atom, e1'), occur1
    | SubE (e1, t1, t2) ->
      let e1', occur1 = annot_exp env e1 in
      SubE (e1', t1, t2), occur1
  in {e with it}, occur

and annot_expfield env (atom, e) : Il.Ast.expfield * occur =
  let e', occur = annot_exp env e in
  (atom, e'), occur

and annot_path env p : Il.Ast.path * occur =
  let it, occur =
    match p.it with
    | RootP -> RootP, Env.empty
    | IdxP (p1, e) ->
      let p1', occur1 = annot_path env p1 in
      let e', occur2 = annot_exp env e in
      IdxP (p1', e'), union occur1 occur2
    | SliceP (p1, e1, e2) ->
      let p1', occur1 = annot_path env p1 in
      let e1', occur2 = annot_exp env e1 in
      let e2', occur3 = annot_exp env e2 in
      SliceP (p1', e1', e2'), union occur1 (union occur2 occur3)
    | DotP (p1, atom) ->
      let p1', occur1 = annot_path env p1 in
      DotP (p1', atom), occur1
  in {p with it}, occur

and annot_iterexp env occur1 (iter, ids) at : Il.Ast.iterexp * occur =
  assert (ids = []);
  let iter', occur2, occur3 = annot_iter env iter in
  let occur1' =
    Env.filter_map (fun _ iters ->
      match iters with
      | [] -> None
      | iter1::iters' ->
        assert (Il.Eq.eq_iter (strip_index iter) iter1); Some iters'
    ) (union occur1 occur3)
  in
  let ids' = List.map (fun (x, _) -> x $ at) (Env.bindings occur1') in
  (iter', ids'), union occur1' occur2


and annot_prem env prem : Il.Ast.premise * occur =
  let it, occur =
    match prem.it with
    | RulePr (id, op, e) ->
      let e', occur = annot_exp env e in
      RulePr (id, op, e'), occur
    | IfPr e ->
      let e', occur = annot_exp env e in
      IfPr e', occur
<<<<<<< HEAD
    | LetPr (e1, e2, targets) ->
      let e1', occur1 = annot_exp env e1 in
      let e2', occur2 = annot_exp env e2 in
      LetPr (e1', e2', targets), union occur1 occur2
=======
    | LetPr (e1, e2, ids) ->
      let e1', occur1 = annot_exp env e1 in
      let e2', occur2 = annot_exp env e2 in
      LetPr (e1', e2', ids), union occur1 occur2
>>>>>>> 15db111b
    | ElsePr ->
      ElsePr, Env.empty
    | IterPr (prem1, iter) ->
      let prem1', occur1 = annot_prem env prem1 in
      let iter', occur' = annot_iterexp env occur1 iter prem.at in
      IterPr (prem1', iter'), occur'
  in {prem with it}, occur

let annot_exp env e =
  let e', occurs = annot_exp env e in
  assert (Env.for_all (fun _ ctx -> ctx = []) occurs);
  e'

let annot_prem env prem =
  let prem', occurs = annot_prem env prem in
  assert (Env.for_all (fun _ ctx -> ctx = []) occurs);
  prem'<|MERGE_RESOLUTION|>--- conflicted
+++ resolved
@@ -354,17 +354,10 @@
     | IfPr e ->
       let e', occur = annot_exp env e in
       IfPr e', occur
-<<<<<<< HEAD
-    | LetPr (e1, e2, targets) ->
-      let e1', occur1 = annot_exp env e1 in
-      let e2', occur2 = annot_exp env e2 in
-      LetPr (e1', e2', targets), union occur1 occur2
-=======
     | LetPr (e1, e2, ids) ->
       let e1', occur1 = annot_exp env e1 in
       let e2', occur2 = annot_exp env e2 in
       LetPr (e1', e2', ids), union occur1 occur2
->>>>>>> 15db111b
     | ElsePr ->
       ElsePr, Env.empty
     | IterPr (prem1, iter) ->
