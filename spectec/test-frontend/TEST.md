--- conflicted
+++ resolved
@@ -4590,11 +4590,7 @@
     -- if (C.MEMS_context[x!`%`_idx.0] = mt)
     -- if ((2 ^ memarg.ALIGN_memarg!`%`_u32.0) <= (N / 8))
 
-<<<<<<< HEAD
   ;; 6-typing.watsup:1085.1-1088.35
-=======
-  ;; 6-typing.watsup:1087.1-1090.35
->>>>>>> 68ef9fa3
   rule vload-zero{C : context, N : N, x : idx, memarg : memarg, mt : memtype}:
     `%|-%:%`(C, VLOAD_instr(V128_vectype, ?(ZERO_vloadop_(`%`_sz(N))), x, memarg), `%->_%%`_instrtype(`%`_resulttype([I32_valtype]), [], `%`_resulttype([V128_valtype])))
     -- if (C.MEMS_context[x!`%`_idx.0] = mt)
