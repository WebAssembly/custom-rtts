# Preview

```sh
$ (cd ../spec && dune exec ../src/exe-watsup/main.exe -- *.watsup -v -l --print-il)
watsup 0.3 generator
== Parsing...
== Elaboration...

;; 1-syntax.watsup:3.1-3.15
syntax n = nat

;; 1-syntax.watsup:9.1-9.37
syntax name = text

;; 1-syntax.watsup:14.1-14.36
syntax byte = nat

;; 1-syntax.watsup:15.1-15.45
syntax u32 = nat

;; 1-syntax.watsup:22.1-22.36
syntax idx = nat

;; 1-syntax.watsup:23.1-23.49
syntax funcidx = idx

;; 1-syntax.watsup:24.1-24.49
syntax globalidx = idx

;; 1-syntax.watsup:25.1-25.47
syntax tableidx = idx

;; 1-syntax.watsup:26.1-26.46
syntax memidx = idx

;; 1-syntax.watsup:27.1-27.45
syntax elemidx = idx

;; 1-syntax.watsup:28.1-28.45
syntax dataidx = idx

;; 1-syntax.watsup:29.1-29.47
syntax labelidx = idx

;; 1-syntax.watsup:30.1-30.47
syntax localidx = idx

;; 1-syntax.watsup:39.1-40.22
syntax numtype =
  | I32
  | I64
  | F32
  | F64

;; 1-syntax.watsup:41.1-42.5
syntax vectype =
  | V128

;; 1-syntax.watsup:43.1-44.20
syntax reftype =
  | FUNCREF
  | EXTERNREF

;; 1-syntax.watsup:45.1-46.34
syntax valtype =
  | I32
  | I64
  | F32
  | F64
  | V128
  | FUNCREF
  | EXTERNREF
  | BOT

;; 1-syntax.watsup:48.1-48.39
syntax in =
  | I32
  | I64

;; 1-syntax.watsup:49.1-49.39
syntax fn =
  | F32
  | F64

;; 1-syntax.watsup:56.1-57.11
syntax resulttype = valtype*

;; 1-syntax.watsup:59.1-60.16
syntax limits = `[%..%]`(u32, u32)

;; 1-syntax.watsup:61.1-62.15
syntax globaltype = `MUT%?%`(()?, valtype)

;; 1-syntax.watsup:63.1-64.27
syntax functype = `%->%`(resulttype, resulttype)

;; 1-syntax.watsup:65.1-66.17
syntax tabletype = `%%`(limits, reftype)

;; 1-syntax.watsup:67.1-68.12
syntax memtype = `%I8`(limits)

;; 1-syntax.watsup:69.1-70.10
syntax elemtype = reftype

;; 1-syntax.watsup:71.1-72.5
syntax datatype = OK

;; 1-syntax.watsup:73.1-74.69
syntax externtype =
  | GLOBAL(globaltype)
  | FUNC(functype)
  | TABLE(tabletype)
  | MEMORY(memtype)

;; 1-syntax.watsup:86.1-86.44
syntax sx =
  | U
  | S

;; 1-syntax.watsup:88.1-88.39
syntax unop_IXX =
  | CLZ
  | CTZ
  | POPCNT

;; 1-syntax.watsup:89.1-89.70
syntax unop_FXX =
  | ABS
  | NEG
  | SQRT
  | CEIL
  | FLOOR
  | TRUNC
  | NEAREST

;; 1-syntax.watsup:91.1-93.62
syntax binop_IXX =
  | ADD
  | SUB
  | MUL
  | DIV(sx)
  | REM(sx)
  | AND
  | OR
  | XOR
  | SHL
  | SHR(sx)
  | ROTL
  | ROTR

;; 1-syntax.watsup:94.1-94.66
syntax binop_FXX =
  | ADD
  | SUB
  | MUL
  | DIV
  | MIN
  | MAX
  | COPYSIGN

;; 1-syntax.watsup:96.1-96.26
syntax testop_IXX =
  | EQZ

;; 1-syntax.watsup:97.1-97.22
syntax testop_FXX =
  |

;; 1-syntax.watsup:99.1-100.108
syntax relop_IXX =
  | EQ
  | NE
  | LT(sx)
  | GT(sx)
  | LE(sx)
  | GE(sx)

;; 1-syntax.watsup:101.1-101.49
syntax relop_FXX =
  | EQ
  | NE
  | LT
  | GT
  | LE
  | GE

;; 1-syntax.watsup:103.1-103.50
syntax unop_numtype =
  | _I(unop_IXX)
  | _F(unop_FXX)

;; 1-syntax.watsup:104.1-104.53
syntax binop_numtype =
  | _I(binop_IXX)
  | _F(binop_FXX)

;; 1-syntax.watsup:105.1-105.56
syntax testop_numtype =
  | _I(testop_IXX)
  | _F(testop_FXX)

;; 1-syntax.watsup:106.1-106.53
syntax relop_numtype =
  | _I(relop_IXX)
  | _F(relop_FXX)

;; 1-syntax.watsup:107.1-107.39
syntax cvtop =
  | CONVERT
  | REINTERPRET

;; 1-syntax.watsup:117.1-117.23
syntax c_numtype = nat

;; 1-syntax.watsup:118.1-118.23
syntax c_vectype = nat

;; 1-syntax.watsup:121.1-121.52
syntax blocktype = functype

;; 1-syntax.watsup:156.1-177.80
rec {

;; 1-syntax.watsup:156.1-177.80
syntax instr =
  | UNREACHABLE
  | NOP
  | DROP
  | SELECT(valtype?)
  | BLOCK(blocktype, instr*)
  | LOOP(blocktype, instr*)
  | IF(blocktype, instr*, instr*)
  | BR(labelidx)
  | BR_IF(labelidx)
  | BR_TABLE(labelidx*, labelidx)
  | CALL(funcidx)
  | CALL_INDIRECT(tableidx, functype)
  | RETURN
  | CONST(numtype, c_numtype)
  | UNOP(numtype, unop_numtype)
  | BINOP(numtype, binop_numtype)
  | TESTOP(numtype, testop_numtype)
  | RELOP(numtype, relop_numtype)
  | EXTEND(numtype, n)
  | CVTOP(numtype, cvtop, numtype, sx?)
  | REF.NULL(reftype)
  | REF.FUNC(funcidx)
  | REF.IS_NULL
  | LOCAL.GET(localidx)
  | LOCAL.SET(localidx)
  | LOCAL.TEE(localidx)
  | GLOBAL.GET(globalidx)
  | GLOBAL.SET(globalidx)
  | TABLE.GET(tableidx)
  | TABLE.SET(tableidx)
  | TABLE.SIZE(tableidx)
  | TABLE.GROW(tableidx)
  | TABLE.FILL(tableidx)
  | TABLE.COPY(tableidx, tableidx)
  | TABLE.INIT(tableidx, elemidx)
  | ELEM.DROP(elemidx)
  | MEMORY.SIZE
  | MEMORY.GROW
  | MEMORY.FILL
  | MEMORY.COPY
  | MEMORY.INIT(dataidx)
  | DATA.DROP(dataidx)
  | LOAD(numtype, (n, sx)?, u32, u32)
  | STORE(numtype, n?, u32, u32)
}

;; 1-syntax.watsup:179.1-180.9
syntax expr = instr*

;; 1-syntax.watsup:187.1-187.50
syntax elemmode =
  | TABLE(tableidx, expr)
  | DECLARE

;; 1-syntax.watsup:188.1-188.39
syntax datamode =
  | MEMORY(memidx, expr)

;; 1-syntax.watsup:190.1-191.30
syntax func = `FUNC%%*%`(functype, valtype*, expr)

;; 1-syntax.watsup:192.1-193.25
syntax global = GLOBAL(globaltype, expr)

;; 1-syntax.watsup:194.1-195.18
syntax table = TABLE(tabletype)

;; 1-syntax.watsup:196.1-197.17
syntax mem = MEMORY(memtype)

;; 1-syntax.watsup:198.1-199.31
syntax elem = `ELEM%%*%?`(reftype, expr*, elemmode?)

;; 1-syntax.watsup:200.1-201.26
syntax data = `DATA(*)%*%?`(byte**, datamode?)

;; 1-syntax.watsup:202.1-203.16
syntax start = START(funcidx)

;; 1-syntax.watsup:205.1-206.65
syntax externuse =
  | FUNC(funcidx)
  | GLOBAL(globalidx)
  | TABLE(tableidx)
  | MEMORY(memidx)

;; 1-syntax.watsup:207.1-208.24
syntax export = EXPORT(name, externuse)

;; 1-syntax.watsup:209.1-210.30
syntax import = IMPORT(name, name, externtype)

;; 1-syntax.watsup:212.1-213.70
syntax module = `MODULE%*%*%*%*%*%*%*%*%*`(import*, func*, global*, table*, mem*, elem*, data*, start*, export*)

;; 2-aux.watsup:3.1-3.14
def Ki : nat
  ;; 2-aux.watsup:4.1-4.15
  def Ki = 1024

;; 2-aux.watsup:9.1-9.25
rec {

;; 2-aux.watsup:9.1-9.25
def min : (nat, nat) -> nat
  ;; 2-aux.watsup:10.1-11.21
  def {i : nat, j : nat} min(i, j) = 0
    -- if ((i = 0) \/ (j = 0))
  ;; 2-aux.watsup:12.1-13.13
  def {i : nat, j : nat} min(i, j) = $min((i - 1), (j - 1))
    -- otherwise
}

;; 2-aux.watsup:20.1-20.55
def size : valtype -> nat
  ;; 2-aux.watsup:21.1-22.25
  def {t : valtype} size(t) = 32
    -- if ((t = I32_valtype) \/ (t = F32_valtype))
  ;; 2-aux.watsup:23.1-24.25
  def {t : valtype} size(t) = 64
    -- if ((t = I64_valtype) \/ (t = F64_valtype))
  ;; 2-aux.watsup:25.1-26.15
  def {t : valtype} size(t) = 128
    -- if (t = V128_valtype)

;; 2-aux.watsup:31.1-31.40
def test_sub_ATOM_22 : n -> nat
  ;; 2-aux.watsup:32.1-32.38
  def {n_3_ATOM_y : n} test_sub_ATOM_22(n_3_ATOM_y) = 0

;; 2-aux.watsup:34.1-34.26
def curried_ : (n, n) -> nat
  ;; 2-aux.watsup:35.1-35.39
  def {n_1 : n, n_2 : n} curried_(n_1, n_2) = (n_1 + n_2)

;; 2-aux.watsup:37.1-46.39
syntax testfuse =
  | AB_(nat, nat, nat)
  | CD(nat, nat, nat)
  | EF(nat, nat, nat)
  | GH(nat, nat, nat)
  | IJ(nat, nat, nat)
  | KL(nat, nat, nat)
  | MN(nat, nat, nat)
  | OP(nat, nat, nat)
  | QR(nat, nat, nat)

;; 3-typing.watsup:3.1-6.60
syntax context = {FUNC functype*, GLOBAL globaltype*, TABLE tabletype*, MEM memtype*, ELEM elemtype*, DATA datatype*, LOCAL valtype*, LABEL resulttype*, RETURN resulttype?}

;; 3-typing.watsup:14.1-14.66
relation Limits_ok: `|-%:%`(limits, nat)
  ;; 3-typing.watsup:22.1-24.24
  rule _ {k : nat, n_1 : n, n_2 : n}:
    `|-%:%`(`[%..%]`(n_1, n_2), k)
    -- if ((n_1 <= n_2) /\ (n_2 <= k))

;; 3-typing.watsup:15.1-15.64
relation Functype_ok: `|-%:OK`(functype)
  ;; 3-typing.watsup:26.1-27.13
  rule _ {ft : functype}:
    `|-%:OK`(ft)

;; 3-typing.watsup:16.1-16.66
relation Globaltype_ok: `|-%:OK`(globaltype)
  ;; 3-typing.watsup:29.1-30.13
  rule _ {gt : globaltype}:
    `|-%:OK`(gt)

;; 3-typing.watsup:17.1-17.65
relation Tabletype_ok: `|-%:OK`(tabletype)
  ;; 3-typing.watsup:32.1-34.35
  rule _ {lim : limits, rt : reftype}:
    `|-%:OK`(`%%`(lim, rt))
    -- Limits_ok: `|-%:%`(lim, ((2 ^ 32) - 1))

;; 3-typing.watsup:18.1-18.63
relation Memtype_ok: `|-%:OK`(memtype)
  ;; 3-typing.watsup:36.1-38.33
  rule _ {lim : limits}:
    `|-%:OK`(`%I8`(lim))
    -- Limits_ok: `|-%:%`(lim, (2 ^ 16))

;; 3-typing.watsup:19.1-19.66
relation Externtype_ok: `|-%:OK`(externtype)
  ;; 3-typing.watsup:41.1-43.35
  rule func {functype : functype}:
    `|-%:OK`(FUNC_externtype(functype))
    -- Functype_ok: `|-%:OK`(functype)

  ;; 3-typing.watsup:45.1-47.39
  rule global {globaltype : globaltype}:
    `|-%:OK`(GLOBAL_externtype(globaltype))
    -- Globaltype_ok: `|-%:OK`(globaltype)

  ;; 3-typing.watsup:49.1-51.37
  rule table {tabletype : tabletype}:
    `|-%:OK`(TABLE_externtype(tabletype))
    -- Tabletype_ok: `|-%:OK`(tabletype)

  ;; 3-typing.watsup:53.1-55.33
  rule mem {memtype : memtype}:
    `|-%:OK`(MEMORY_externtype(memtype))
    -- Memtype_ok: `|-%:OK`(memtype)

;; 3-typing.watsup:61.1-61.65
relation Valtype_sub: `|-%<:%`(valtype, valtype)
  ;; 3-typing.watsup:64.1-65.12
  rule refl {t : valtype}:
    `|-%<:%`(t, t)

  ;; 3-typing.watsup:67.1-68.14
  rule bot {t : valtype}:
    `|-%<:%`(BOT_valtype, t)

;; 3-typing.watsup:62.1-62.72
relation Resulttype_sub: `|-%*<:%*`(valtype*, valtype*)
  ;; 3-typing.watsup:70.1-72.35
  rule _ {t_1* : valtype*, t_2* : valtype*}:
    `|-%*<:%*`(t_1*{t_1}, t_2*{t_2})
    -- (Valtype_sub: `|-%<:%`(t_1, t_2))*{t_1 t_2}

;; 3-typing.watsup:75.1-75.75
relation Limits_sub: `|-%<:%`(limits, limits)
  ;; 3-typing.watsup:83.1-86.21
  rule _ {n_11 : n, n_12 : n, n_21 : n, n_22 : n}:
    `|-%<:%`(`[%..%]`(n_11, n_12), `[%..%]`(n_21, n_22))
    -- if (n_11 >= n_21)
    -- if (n_12 <= n_22)

;; 3-typing.watsup:76.1-76.73
relation Functype_sub: `|-%<:%`(functype, functype)
  ;; 3-typing.watsup:88.1-89.14
  rule _ {ft : functype}:
    `|-%<:%`(ft, ft)

;; 3-typing.watsup:77.1-77.75
relation Globaltype_sub: `|-%<:%`(globaltype, globaltype)
  ;; 3-typing.watsup:91.1-92.14
  rule _ {gt : globaltype}:
    `|-%<:%`(gt, gt)

;; 3-typing.watsup:78.1-78.74
relation Tabletype_sub: `|-%<:%`(tabletype, tabletype)
  ;; 3-typing.watsup:94.1-96.35
  rule _ {lim_1 : limits, lim_2 : limits, rt : reftype}:
    `|-%<:%`(`%%`(lim_1, rt), `%%`(lim_2, rt))
    -- Limits_sub: `|-%<:%`(lim_1, lim_2)

;; 3-typing.watsup:79.1-79.72
relation Memtype_sub: `|-%<:%`(memtype, memtype)
  ;; 3-typing.watsup:98.1-100.35
  rule _ {lim_1 : limits, lim_2 : limits}:
    `|-%<:%`(`%I8`(lim_1), `%I8`(lim_2))
    -- Limits_sub: `|-%<:%`(lim_1, lim_2)

;; 3-typing.watsup:80.1-80.75
relation Externtype_sub: `|-%<:%`(externtype, externtype)
  ;; 3-typing.watsup:103.1-105.35
  rule func {ft_1 : functype, ft_2 : functype}:
    `|-%<:%`(FUNC_externtype(ft_1), FUNC_externtype(ft_2))
    -- Functype_sub: `|-%<:%`(ft_1, ft_2)

  ;; 3-typing.watsup:107.1-109.37
  rule global {gt_1 : globaltype, gt_2 : globaltype}:
    `|-%<:%`(GLOBAL_externtype(gt_1), GLOBAL_externtype(gt_2))
    -- Globaltype_sub: `|-%<:%`(gt_1, gt_2)

  ;; 3-typing.watsup:111.1-113.36
  rule table {tt_1 : tabletype, tt_2 : tabletype}:
    `|-%<:%`(TABLE_externtype(tt_1), TABLE_externtype(tt_2))
    -- Tabletype_sub: `|-%<:%`(tt_1, tt_2)

  ;; 3-typing.watsup:115.1-117.34
  rule mem {mt_1 : memtype, mt_2 : memtype}:
    `|-%<:%`(MEMORY_externtype(mt_1), MEMORY_externtype(mt_2))
    -- Memtype_sub: `|-%<:%`(mt_1, mt_2)

;; 3-typing.watsup:172.1-172.76
relation Blocktype_ok: `%|-%:%`(context, blocktype, functype)
  ;; 3-typing.watsup:174.1-176.29
  rule _ {C : context, ft : functype}:
    `%|-%:%`(C, ft, ft)
    -- Functype_ok: `|-%:OK`(ft)

;; 3-typing.watsup:123.1-124.67
rec {

;; 3-typing.watsup:123.1-123.66
relation Instr_ok: `%|-%:%`(context, instr, functype)
  ;; 3-typing.watsup:153.1-154.34
  rule unreachable {C : context, t_1* : valtype*, t_2* : valtype*}:
    `%|-%:%`(C, UNREACHABLE_instr, `%->%`(t_1*{t_1}, t_2*{t_2}))

  ;; 3-typing.watsup:156.1-157.32
  rule nop {C : context}:
    `%|-%:%`(C, NOP_instr, `%->%`([], []))

  ;; 3-typing.watsup:159.1-160.27
  rule drop {C : context, t : valtype}:
    `%|-%:%`(C, DROP_instr, `%->%`([t], []))

  ;; 3-typing.watsup:163.1-164.31
  rule select-expl {C : context, t : valtype}:
    `%|-%:%`(C, SELECT_instr(?(t)), `%->%`([t t I32_valtype], [t]))

  ;; 3-typing.watsup:166.1-169.37
  rule select-impl {C : context, numtype : numtype, t : valtype, t' : valtype, vectype : vectype}:
    `%|-%:%`(C, SELECT_instr(?()), `%->%`([t t I32_valtype], [t]))
    -- Valtype_sub: `|-%<:%`(t, t')
    -- if ((t' = (numtype <: valtype)) \/ (t' = (vectype <: valtype)))

  ;; 3-typing.watsup:178.1-181.57
  rule block {C : context, bt : blocktype, instr* : instr*, t_1* : valtype*, t_2* : valtype*}:
    `%|-%:%`(C, BLOCK_instr(bt, instr*{instr}), `%->%`(t_1*{t_1}, t_2*{t_2}))
    -- Blocktype_ok: `%|-%:%`(C, bt, `%->%`(t_1*{t_1}, t_2*{t_2}))
    -- InstrSeq_ok: `%|-%*:%`(C ++ {FUNC [], GLOBAL [], TABLE [], MEM [], ELEM [], DATA [], LOCAL [], LABEL [t_2]*{t_2}, RETURN ?()}, instr*{instr}, `%->%`(t_1*{t_1}, t_2*{t_2}))

  ;; 3-typing.watsup:183.1-186.57
  rule loop {C : context, bt : blocktype, instr* : instr*, t_1* : valtype*, t_2* : valtype*}:
    `%|-%:%`(C, LOOP_instr(bt, instr*{instr}), `%->%`(t_1*{t_1}, t_2*{t_2}))
    -- Blocktype_ok: `%|-%:%`(C, bt, `%->%`(t_1*{t_1}, t_2*{t_2}))
    -- InstrSeq_ok: `%|-%*:%`(C ++ {FUNC [], GLOBAL [], TABLE [], MEM [], ELEM [], DATA [], LOCAL [], LABEL [t_1]*{t_1}, RETURN ?()}, instr*{instr}, `%->%`(t_1*{t_1}, t_2*{t_2}))

  ;; 3-typing.watsup:188.1-192.59
  rule if {C : context, bt : blocktype, instr_1* : instr*, instr_2* : instr*, t_1* : valtype*, t_2* : valtype*}:
    `%|-%:%`(C, IF_instr(bt, instr_1*{instr_1}, instr_2*{instr_2}), `%->%`(t_1*{t_1}, t_2*{t_2}))
    -- Blocktype_ok: `%|-%:%`(C, bt, `%->%`(t_1*{t_1}, t_2*{t_2}))
    -- InstrSeq_ok: `%|-%*:%`(C ++ {FUNC [], GLOBAL [], TABLE [], MEM [], ELEM [], DATA [], LOCAL [], LABEL [t_2]*{t_2}, RETURN ?()}, instr_1*{instr_1}, `%->%`(t_1*{t_1}, t_2*{t_2}))
    -- InstrSeq_ok: `%|-%*:%`(C ++ {FUNC [], GLOBAL [], TABLE [], MEM [], ELEM [], DATA [], LOCAL [], LABEL [t_2]*{t_2}, RETURN ?()}, instr_2*{instr_2}, `%->%`(t_1*{t_1}, t_2*{t_2}))

  ;; 3-typing.watsup:195.1-197.24
  rule br {C : context, l : labelidx, t* : valtype*, t_1* : valtype*, t_2* : valtype*}:
    `%|-%:%`(C, BR_instr(l), `%->%`(t_1*{t_1} :: t*{t}, t_2*{t_2}))
    -- if (C.LABEL_context[l] = t*{t})

  ;; 3-typing.watsup:199.1-201.24
  rule br_if {C : context, l : labelidx, t* : valtype*}:
    `%|-%:%`(C, BR_IF_instr(l), `%->%`(t*{t} :: [I32_valtype], t*{t}))
    -- if (C.LABEL_context[l] = t*{t})

  ;; 3-typing.watsup:203.1-206.42
  rule br_table {C : context, l* : labelidx*, l' : labelidx, t* : valtype*, t_1* : valtype*, t_2* : valtype*}:
    `%|-%:%`(C, BR_TABLE_instr(l*{l}, l'), `%->%`(t_1*{t_1} :: t*{t}, t_2*{t_2}))
    -- (Resulttype_sub: `|-%*<:%*`(t*{t}, C.LABEL_context[l]))*{l}
    -- Resulttype_sub: `|-%*<:%*`(t*{t}, C.LABEL_context[l'])

  ;; 3-typing.watsup:208.1-210.24
  rule return {C : context, t* : valtype*, t_1* : valtype*, t_2* : valtype*}:
    `%|-%:%`(C, RETURN_instr, `%->%`(t_1*{t_1} :: t*{t}, t_2*{t_2}))
    -- if (C.RETURN_context = ?(t*{t}))

  ;; 3-typing.watsup:212.1-214.33
  rule call {C : context, t_1* : valtype*, t_2* : valtype*, x : idx}:
    `%|-%:%`(C, CALL_instr(x), `%->%`(t_1*{t_1}, t_2*{t_2}))
    -- if (C.FUNC_context[x] = `%->%`(t_1*{t_1}, t_2*{t_2}))

  ;; 3-typing.watsup:216.1-219.26
  rule call_indirect {C : context, ft : functype, lim : limits, t_1* : valtype*, t_2* : valtype*, x : idx}:
    `%|-%:%`(C, CALL_INDIRECT_instr(x, ft), `%->%`(t_1*{t_1} :: [I32_valtype], t_2*{t_2}))
    -- if (C.TABLE_context[x] = `%%`(lim, FUNCREF_reftype))
    -- if (ft = `%->%`(t_1*{t_1}, t_2*{t_2}))

  ;; 3-typing.watsup:222.1-223.37
  rule const {C : context, c_nt : c_numtype, nt : numtype}:
    `%|-%:%`(C, CONST_instr(nt, c_nt), `%->%`([], [(nt <: valtype)]))

  ;; 3-typing.watsup:225.1-226.31
  rule unop {C : context, nt : numtype, unop : unop_numtype}:
    `%|-%:%`(C, UNOP_instr(nt, unop), `%->%`([(nt <: valtype)], [(nt <: valtype)]))

  ;; 3-typing.watsup:228.1-229.36
  rule binop {C : context, binop : binop_numtype, nt : numtype}:
    `%|-%:%`(C, BINOP_instr(nt, binop), `%->%`([(nt <: valtype) (nt <: valtype)], [(nt <: valtype)]))

  ;; 3-typing.watsup:231.1-232.36
  rule testop {C : context, nt : numtype, testop : testop_numtype}:
    `%|-%:%`(C, TESTOP_instr(nt, testop), `%->%`([(nt <: valtype)], [I32_valtype]))

  ;; 3-typing.watsup:234.1-235.37
  rule relop {C : context, nt : numtype, relop : relop_numtype}:
    `%|-%:%`(C, RELOP_instr(nt, relop), `%->%`([(nt <: valtype) (nt <: valtype)], [I32_valtype]))

  ;; 3-typing.watsup:238.1-240.23
  rule extend {C : context, n : n, nt : numtype}:
    `%|-%:%`(C, EXTEND_instr(nt, n), `%->%`([(nt <: valtype)], [(nt <: valtype)]))
    -- if (n <= $size(nt <: valtype))

  ;; 3-typing.watsup:242.1-245.34
  rule reinterpret {C : context, nt_1 : numtype, nt_2 : numtype}:
    `%|-%:%`(C, CVTOP_instr(nt_1, REINTERPRET_cvtop, nt_2, ?()), `%->%`([(nt_2 <: valtype)], [(nt_1 <: valtype)]))
    -- if (nt_1 =/= nt_2)
    -- if ($size(nt_1 <: valtype) = $size(nt_2 <: valtype))

  ;; 3-typing.watsup:247.1-250.52
  rule convert-i {C : context, in_1 : in, in_2 : in, sx? : sx?}:
    `%|-%:%`(C, CVTOP_instr((in_1 <: numtype), CONVERT_cvtop, (in_2 <: numtype), sx?{sx}), `%->%`([(in_2 <: valtype)], [(in_1 <: valtype)]))
    -- if (in_1 =/= in_2)
    -- if ((sx?{sx} = ?()) <=> ($size(in_1 <: valtype) > $size(in_2 <: valtype)))

  ;; 3-typing.watsup:252.1-254.22
  rule convert-f {C : context, fn_1 : fn, fn_2 : fn}:
    `%|-%:%`(C, CVTOP_instr((fn_1 <: numtype), CONVERT_cvtop, (fn_2 <: numtype), ?()), `%->%`([(fn_2 <: valtype)], [(fn_1 <: valtype)]))
    -- if (fn_1 =/= fn_2)

  ;; 3-typing.watsup:257.1-258.35
  rule ref.null {C : context, rt : reftype}:
    `%|-%:%`(C, REF.NULL_instr(rt), `%->%`([], [(rt <: valtype)]))

  ;; 3-typing.watsup:260.1-262.23
  rule ref.func {C : context, ft : functype, x : idx}:
    `%|-%:%`(C, REF.FUNC_instr(x), `%->%`([], [FUNCREF_valtype]))
    -- if (C.FUNC_context[x] = ft)

  ;; 3-typing.watsup:264.1-265.31
  rule ref.is_null {C : context, rt : reftype}:
    `%|-%:%`(C, REF.IS_NULL_instr, `%->%`([(rt <: valtype)], [I32_valtype]))

  ;; 3-typing.watsup:268.1-270.23
  rule local.get {C : context, t : valtype, x : idx}:
    `%|-%:%`(C, LOCAL.GET_instr(x), `%->%`([], [t]))
    -- if (C.LOCAL_context[x] = t)

  ;; 3-typing.watsup:272.1-274.23
  rule local.set {C : context, t : valtype, x : idx}:
    `%|-%:%`(C, LOCAL.SET_instr(x), `%->%`([t], []))
    -- if (C.LOCAL_context[x] = t)

  ;; 3-typing.watsup:276.1-278.23
  rule local.tee {C : context, t : valtype, x : idx}:
    `%|-%:%`(C, LOCAL.TEE_instr(x), `%->%`([t], [t]))
    -- if (C.LOCAL_context[x] = t)

  ;; 3-typing.watsup:281.1-283.29
  rule global.get {C : context, t : valtype, x : idx}:
    `%|-%:%`(C, GLOBAL.GET_instr(x), `%->%`([], [t]))
    -- if (C.GLOBAL_context[x] = `MUT%?%`(()?{}, t))

  ;; 3-typing.watsup:285.1-287.28
  rule global.set {C : context, t : valtype, x : idx}:
    `%|-%:%`(C, GLOBAL.SET_instr(x), `%->%`([t], []))
    -- if (C.GLOBAL_context[x] = `MUT%?%`(?(()), t))

  ;; 3-typing.watsup:290.1-292.28
  rule table.get {C : context, lim : limits, rt : reftype, x : idx}:
    `%|-%:%`(C, TABLE.GET_instr(x), `%->%`([I32_valtype], [(rt <: valtype)]))
    -- if (C.TABLE_context[x] = `%%`(lim, rt))

  ;; 3-typing.watsup:294.1-296.28
  rule table.set {C : context, lim : limits, rt : reftype, x : idx}:
    `%|-%:%`(C, TABLE.SET_instr(x), `%->%`([I32_valtype (rt <: valtype)], []))
    -- if (C.TABLE_context[x] = `%%`(lim, rt))

  ;; 3-typing.watsup:298.1-300.24
  rule table.size {C : context, tt : tabletype, x : idx}:
    `%|-%:%`(C, TABLE.SIZE_instr(x), `%->%`([], [I32_valtype]))
    -- if (C.TABLE_context[x] = tt)

  ;; 3-typing.watsup:302.1-304.28
  rule table.grow {C : context, lim : limits, rt : reftype, x : idx}:
    `%|-%:%`(C, TABLE.GROW_instr(x), `%->%`([(rt <: valtype) I32_valtype], [I32_valtype]))
    -- if (C.TABLE_context[x] = `%%`(lim, rt))

  ;; 3-typing.watsup:306.1-308.28
  rule table.fill {C : context, lim : limits, rt : reftype, x : idx}:
    `%|-%:%`(C, TABLE.FILL_instr(x), `%->%`([I32_valtype (rt <: valtype) I32_valtype], []))
    -- if (C.TABLE_context[x] = `%%`(lim, rt))

  ;; 3-typing.watsup:310.1-313.32
  rule table.copy {C : context, lim_1 : limits, lim_2 : limits, rt : reftype, x_1 : idx, x_2 : idx}:
    `%|-%:%`(C, TABLE.COPY_instr(x_1, x_2), `%->%`([I32_valtype I32_valtype I32_valtype], []))
    -- if (C.TABLE_context[x_1] = `%%`(lim_1, rt))
    -- if (C.TABLE_context[x_2] = `%%`(lim_2, rt))

  ;; 3-typing.watsup:315.1-318.25
  rule table.init {C : context, lim : limits, rt : reftype, x_1 : idx, x_2 : idx}:
    `%|-%:%`(C, TABLE.INIT_instr(x_1, x_2), `%->%`([I32_valtype I32_valtype I32_valtype], []))
    -- if (C.TABLE_context[x_1] = `%%`(lim, rt))
    -- if (C.ELEM_context[x_2] = rt)

  ;; 3-typing.watsup:320.1-322.23
  rule elem.drop {C : context, rt : reftype, x : idx}:
    `%|-%:%`(C, ELEM.DROP_instr(x), `%->%`([], []))
    -- if (C.ELEM_context[x] = rt)

  ;; 3-typing.watsup:325.1-327.22
  rule memory.size {C : context, mt : memtype}:
    `%|-%:%`(C, MEMORY.SIZE_instr, `%->%`([], [I32_valtype]))
    -- if (C.MEM_context[0] = mt)

  ;; 3-typing.watsup:329.1-331.22
  rule memory.grow {C : context, mt : memtype}:
    `%|-%:%`(C, MEMORY.GROW_instr, `%->%`([I32_valtype], [I32_valtype]))
    -- if (C.MEM_context[0] = mt)

  ;; 3-typing.watsup:333.1-335.22
  rule memory.fill {C : context, mt : memtype}:
    `%|-%:%`(C, MEMORY.FILL_instr, `%->%`([I32_valtype I32_valtype I32_valtype], [I32_valtype]))
    -- if (C.MEM_context[0] = mt)

  ;; 3-typing.watsup:337.1-339.22
  rule memory.copy {C : context, mt : memtype}:
    `%|-%:%`(C, MEMORY.COPY_instr, `%->%`([I32_valtype I32_valtype I32_valtype], [I32_valtype]))
    -- if (C.MEM_context[0] = mt)

  ;; 3-typing.watsup:341.1-344.23
  rule memory.init {C : context, mt : memtype, x : idx}:
    `%|-%:%`(C, MEMORY.INIT_instr(x), `%->%`([I32_valtype I32_valtype I32_valtype], [I32_valtype]))
    -- if (C.MEM_context[0] = mt)
    -- if (C.DATA_context[x] = OK)

  ;; 3-typing.watsup:346.1-348.23
  rule data.drop {C : context, x : idx}:
    `%|-%:%`(C, DATA.DROP_instr(x), `%->%`([], []))
    -- if (C.DATA_context[x] = OK)

  ;; 3-typing.watsup:350.1-355.32
  rule load {C : context, in : in, mt : memtype, n? : n?, n_A : n, n_O : n, nt : numtype, sx? : sx?}:
    `%|-%:%`(C, LOAD_instr(nt, (n, sx)?{n sx}, n_A, n_O), `%->%`([I32_valtype], [(nt <: valtype)]))
    -- if (C.MEM_context[0] = mt)
    -- if ((2 ^ n_A) <= ($size(nt <: valtype) / 8))
    -- (if (((2 ^ n_A) <= (n / 8)) /\ ((n / 8) < ($size(nt <: valtype) / 8))))?{n}
    -- if ((n?{n} = ?()) \/ (nt = (in <: numtype)))

  ;; 3-typing.watsup:357.1-362.32
  rule store {C : context, in : in, mt : memtype, n? : n?, n_A : n, n_O : n, nt : numtype}:
    `%|-%:%`(C, STORE_instr(nt, n?{n}, n_A, n_O), `%->%`([I32_valtype (nt <: valtype)], []))
    -- if (C.MEM_context[0] = mt)
    -- if ((2 ^ n_A) <= ($size(nt <: valtype) / 8))
    -- (if (((2 ^ n_A) <= (n / 8)) /\ ((n / 8) < ($size(nt <: valtype) / 8))))?{n}
    -- if ((n?{n} = ?()) \/ (nt = (in <: numtype)))

;; 3-typing.watsup:124.1-124.67
relation InstrSeq_ok: `%|-%*:%`(context, instr*, functype)
  ;; 3-typing.watsup:133.1-134.36
  rule empty {C : context}:
    `%|-%*:%`(C, [], `%->%`([], []))

  ;; 3-typing.watsup:136.1-139.46
  rule seq {C : context, instr_1 : instr, instr_2 : instr, t_1* : valtype*, t_2* : valtype*, t_3* : valtype*}:
    `%|-%*:%`(C, [instr_1] :: instr_2*{}, `%->%`(t_1*{t_1}, t_3*{t_3}))
    -- Instr_ok: `%|-%:%`(C, instr_1, `%->%`(t_1*{t_1}, t_2*{t_2}))
    -- InstrSeq_ok: `%|-%*:%`(C, [instr_2], `%->%`(t_2*{t_2}, t_3*{t_3}))

  ;; 3-typing.watsup:141.1-146.38
  rule weak {C : context, instr* : instr*, t'_1* : valtype*, t'_2* : valtype*, t_1* : valtype*, t_2* : valtype*}:
    `%|-%*:%`(C, instr*{instr}, `%->%`(t'_1*{t'_1}, t'_2*{t'_2}))
    -- InstrSeq_ok: `%|-%*:%`(C, instr*{instr}, `%->%`(t_1*{t_1}, t_2*{t_2}))
    -- Resulttype_sub: `|-%*<:%*`(t'_1*{t'_1}, t_1*{t_1})
    -- Resulttype_sub: `|-%*<:%*`(t_2*{t_2}, t'_2*{t'_2})

  ;; 3-typing.watsup:148.1-150.45
  rule frame {C : context, instr* : instr*, t* : valtype*, t_1* : valtype*, t_2* : valtype*}:
    `%|-%*:%`(C, instr*{instr}, `%->%`(t*{t} :: t_1*{t_1}, t*{t} :: t_2*{t_2}))
    -- InstrSeq_ok: `%|-%*:%`(C, instr*{instr}, `%->%`(t_1*{t_1}, t_2*{t_2}))
}

;; 3-typing.watsup:125.1-125.71
relation Expr_ok: `%|-%:%`(context, expr, resulttype)
  ;; 3-typing.watsup:128.1-130.46
  rule _ {C : context, instr* : instr*, t* : valtype*}:
    `%|-%:%`(C, instr*{instr}, t*{t})
    -- InstrSeq_ok: `%|-%*:%`(C, instr*{instr}, `%->%`([], t*{t}))

;; 3-typing.watsup:367.1-367.78
relation Instr_const: `%|-%CONST`(context, instr)
  ;; 3-typing.watsup:371.1-372.26
  rule const {C : context, c : c_numtype, nt : numtype}:
    `%|-%CONST`(C, CONST_instr(nt, c))

  ;; 3-typing.watsup:374.1-375.27
  rule ref.null {C : context, rt : reftype}:
    `%|-%CONST`(C, REF.NULL_instr(rt))

  ;; 3-typing.watsup:377.1-378.26
  rule ref.func {C : context, x : idx}:
    `%|-%CONST`(C, REF.FUNC_instr(x))

  ;; 3-typing.watsup:380.1-382.32
  rule global.get {C : context, t : valtype, x : idx}:
    `%|-%CONST`(C, GLOBAL.GET_instr(x))
    -- if (C.GLOBAL_context[x] = `MUT%?%`(?(), t))

;; 3-typing.watsup:368.1-368.77
relation Expr_const: `%|-%CONST`(context, expr)
  ;; 3-typing.watsup:385.1-386.38
  rule _ {C : context, instr* : instr*}:
    `%|-%CONST`(C, instr*{instr})
    -- (Instr_const: `%|-%CONST`(C, instr))*{instr}

;; 3-typing.watsup:369.1-369.78
relation Expr_ok_const: `%|-%:%CONST`(context, expr, valtype)
  ;; 3-typing.watsup:389.1-392.33
  rule _ {C : context, expr : expr, t : valtype}:
    `%|-%:%CONST`(C, expr, t)
    -- Expr_ok: `%|-%:%`(C, expr, [t])
    -- Expr_const: `%|-%CONST`(C, expr)

;; 3-typing.watsup:397.1-397.73
relation Func_ok: `%|-%:%`(context, func, functype)
  ;; 3-typing.watsup:408.1-412.75
  rule _ {C : context, expr : expr, ft : functype, t* : valtype*, t_1* : valtype*, t_2* : valtype*}:
    `%|-%:%`(C, `FUNC%%*%`(ft, t*{t}, expr), ft)
    -- if (ft = `%->%`(t_1*{t_1}, t_2*{t_2}))
    -- Functype_ok: `|-%:OK`(ft)
    -- Expr_ok: `%|-%:%`(C ++ {FUNC [], GLOBAL [], TABLE [], MEM [], ELEM [], DATA [], LOCAL t_1*{t_1} :: t*{t}, LABEL [], RETURN ?()} ++ {FUNC [], GLOBAL [], TABLE [], MEM [], ELEM [], DATA [], LOCAL [], LABEL [t_2*{t_2}], RETURN ?()} ++ {FUNC [], GLOBAL [], TABLE [], MEM [], ELEM [], DATA [], LOCAL [], LABEL [], RETURN ?(t_2*{t_2})}, expr, t_2*{t_2})

;; 3-typing.watsup:398.1-398.75
relation Global_ok: `%|-%:%`(context, global, globaltype)
  ;; 3-typing.watsup:414.1-418.40
  rule _ {C : context, expr : expr, gt : globaltype, t : valtype}:
    `%|-%:%`(C, GLOBAL(gt, expr), gt)
    -- Globaltype_ok: `|-%:OK`(gt)
    -- if (gt = `MUT%?%`(()?{}, t))
    -- Expr_ok_const: `%|-%:%CONST`(C, expr, t)

;; 3-typing.watsup:399.1-399.74
relation Table_ok: `%|-%:%`(context, table, tabletype)
  ;; 3-typing.watsup:420.1-422.30
  rule _ {C : context, tt : tabletype}:
    `%|-%:%`(C, TABLE(tt), tt)
    -- Tabletype_ok: `|-%:OK`(tt)

;; 3-typing.watsup:400.1-400.72
relation Mem_ok: `%|-%:%`(context, mem, memtype)
  ;; 3-typing.watsup:424.1-426.28
  rule _ {C : context, mt : memtype}:
    `%|-%:%`(C, MEMORY(mt), mt)
    -- Memtype_ok: `|-%:OK`(mt)

;; 3-typing.watsup:403.1-403.77
relation Elemmode_ok: `%|-%:%`(context, elemmode, reftype)
  ;; 3-typing.watsup:437.1-440.45
  rule active {C : context, expr : expr, lim : limits, rt : reftype, x : idx}:
    `%|-%:%`(C, TABLE_elemmode(x, expr), rt)
    -- if (C.TABLE_context[x] = `%%`(lim, rt))
    -- (Expr_ok_const: `%|-%:%CONST`(C, expr, I32_valtype))*{}

  ;; 3-typing.watsup:442.1-443.20
  rule declare {C : context, rt : reftype}:
    `%|-%:%`(C, DECLARE_elemmode, rt)

;; 3-typing.watsup:401.1-401.73
relation Elem_ok: `%|-%:%`(context, elem, reftype)
  ;; 3-typing.watsup:428.1-431.40
  rule _ {C : context, elemmode? : elemmode?, expr* : expr*, rt : reftype}:
    `%|-%:%`(C, `ELEM%%*%?`(rt, expr*{expr}, elemmode?{elemmode}), rt)
    -- (Expr_ok: `%|-%:%`(C, expr, [(rt <: valtype)]))*{expr}
    -- (Elemmode_ok: `%|-%:%`(C, elemmode, rt))?{elemmode}

;; 3-typing.watsup:404.1-404.77
relation Datamode_ok: `%|-%:OK`(context, datamode)
  ;; 3-typing.watsup:445.1-448.45
  rule _ {C : context, expr : expr, mt : memtype}:
    `%|-%:OK`(C, MEMORY_datamode(0, expr))
    -- if (C.MEM_context[0] = mt)
    -- (Expr_ok_const: `%|-%:%CONST`(C, expr, I32_valtype))*{}

;; 3-typing.watsup:402.1-402.73
relation Data_ok: `%|-%:OK`(context, data)
  ;; 3-typing.watsup:433.1-435.40
  rule _ {C : context, b** : byte**, datamode? : datamode?}:
    `%|-%:OK`(C, `DATA(*)%*%?`(b*{b}*{b}, datamode?{datamode}))
    -- (Datamode_ok: `%|-%:OK`(C, datamode))?{datamode}

;; 3-typing.watsup:405.1-405.74
relation Start_ok: `%|-%:OK`(context, start)
  ;; 3-typing.watsup:450.1-452.39
  rule _ {C : context, x : idx}:
    `%|-%:OK`(C, START(x))
    -- if (C.FUNC_context[x] = `%->%`([], []))

;; 3-typing.watsup:455.1-455.80
relation Import_ok: `%|-%:%`(context, import, externtype)
  ;; 3-typing.watsup:459.1-461.31
  rule _ {C : context, name_1 : name, name_2 : name, xt : externtype}:
    `%|-%:%`(C, IMPORT(name_1, name_2, xt), xt)
    -- Externtype_ok: `|-%:OK`(xt)

;; 3-typing.watsup:457.1-457.83
relation Externuse_ok: `%|-%:%`(context, externuse, externtype)
  ;; 3-typing.watsup:467.1-469.23
  rule func {C : context, ft : functype, x : idx}:
    `%|-%:%`(C, FUNC_externuse(x), FUNC_externtype(ft))
    -- if (C.FUNC_context[x] = ft)

  ;; 3-typing.watsup:471.1-473.25
  rule global {C : context, gt : globaltype, x : idx}:
    `%|-%:%`(C, GLOBAL_externuse(x), GLOBAL_externtype(gt))
    -- if (C.GLOBAL_context[x] = gt)

  ;; 3-typing.watsup:475.1-477.24
  rule table {C : context, tt : tabletype, x : idx}:
    `%|-%:%`(C, TABLE_externuse(x), TABLE_externtype(tt))
    -- if (C.TABLE_context[x] = tt)

  ;; 3-typing.watsup:479.1-481.22
  rule mem {C : context, mt : memtype, x : idx}:
    `%|-%:%`(C, MEMORY_externuse(x), MEMORY_externtype(mt))
    -- if (C.MEM_context[x] = mt)

;; 3-typing.watsup:456.1-456.80
relation Export_ok: `%|-%:%`(context, export, externtype)
  ;; 3-typing.watsup:463.1-465.39
  rule _ {C : context, externuse : externuse, name : name, xt : externtype}:
    `%|-%:%`(C, EXPORT(name, externuse), xt)
    -- Externuse_ok: `%|-%:%`(C, externuse, xt)

;; 3-typing.watsup:484.1-484.62
relation Module_ok: `|-%:OK`(module)
  ;; 3-typing.watsup:486.1-501.22
  rule _ {C : context, data^n : data^n, elem* : elem*, export* : export*, ft* : functype*, func* : func*, global* : global*, gt* : globaltype*, import* : import*, mem* : mem*, mt* : memtype*, n : n, rt* : reftype*, start* : start*, table* : table*, tt* : tabletype*}:
    `|-%:OK`(`MODULE%*%*%*%*%*%*%*%*%*`(import*{import}, func*{func}, global*{global}, table*{table}, mem*{mem}, elem*{elem}, data^n{data}, start*{start}, export*{export}))
    -- if (C = {FUNC ft*{ft}, GLOBAL gt*{gt}, TABLE tt*{tt}, MEM mt*{mt}, ELEM rt*{rt}, DATA OK^n{}, LOCAL [], LABEL [], RETURN ?()})
    -- (Func_ok: `%|-%:%`(C, func, ft))*{ft func}
    -- (Global_ok: `%|-%:%`(C, global, gt))*{global gt}
    -- (Table_ok: `%|-%:%`(C, table, tt))*{table tt}
    -- (Mem_ok: `%|-%:%`(C, mem, mt))*{mem mt}
    -- (Elem_ok: `%|-%:%`(C, elem, rt))*{elem rt}
    -- (Data_ok: `%|-%:OK`(C, data))^n{data}
    -- (Start_ok: `%|-%:OK`(C, start))*{start}
    -- if (|mem*{mem}| <= 1)
    -- if (|start*{start}| <= 1)

;; 4-runtime.watsup:3.1-3.39
syntax addr = nat

;; 4-runtime.watsup:4.1-4.53
syntax funcaddr = addr

;; 4-runtime.watsup:5.1-5.53
syntax globaladdr = addr

;; 4-runtime.watsup:6.1-6.51
syntax tableaddr = addr

;; 4-runtime.watsup:7.1-7.50
syntax memaddr = addr

;; 4-runtime.watsup:8.1-8.49
syntax elemaddr = addr

;; 4-runtime.watsup:9.1-9.49
syntax dataaddr = addr

;; 4-runtime.watsup:10.1-10.51
syntax labeladdr = addr

;; 4-runtime.watsup:11.1-11.49
syntax hostaddr = addr

;; 4-runtime.watsup:24.1-25.24
syntax num =
  | CONST(numtype, c_numtype)

;; 4-runtime.watsup:26.1-27.67
syntax ref =
  | REF.NULL(reftype)
  | REF.FUNC_ADDR(funcaddr)
  | REF.HOST_ADDR(hostaddr)

;; 4-runtime.watsup:28.1-29.10
syntax val =
  | CONST(numtype, c_numtype)
  | REF.NULL(reftype)
  | REF.FUNC_ADDR(funcaddr)
  | REF.HOST_ADDR(hostaddr)

;; 4-runtime.watsup:31.1-32.18
syntax result =
  | _VALS(val*)
  | TRAP

;; 4-runtime.watsup:38.1-39.66
syntax externval =
  | FUNC(funcaddr)
  | GLOBAL(globaladdr)
  | TABLE(tableaddr)
  | MEM(memaddr)

;; 4-runtime.watsup:44.1-44.44
def default_ : valtype -> val
  ;; 4-runtime.watsup:45.1-46.14
  def {t : valtype} default_(t) = CONST_val(I32_numtype, 0)
    -- if (t = I32_valtype)
  ;; 4-runtime.watsup:47.1-48.14
  def {t : valtype} default_(t) = CONST_val(I64_numtype, 0)
    -- if (t = I64_valtype)
  ;; 4-runtime.watsup:49.1-50.14
  def {t : valtype} default_(t) = CONST_val(F32_numtype, 0)
    -- if (t = F32_valtype)
  ;; 4-runtime.watsup:51.1-52.14
  def {t : valtype} default_(t) = CONST_val(F64_numtype, 0)
    -- if (t = F64_valtype)
  ;; 4-runtime.watsup:53.1-54.18
  def {t : valtype} default_(t) = REF.NULL_val(FUNCREF_reftype)
    -- if (t = FUNCREF_valtype)
  ;; 4-runtime.watsup:55.1-56.20
  def {t : valtype} default_(t) = REF.NULL_val(EXTERNREF_reftype)
    -- if (t = EXTERNREF_valtype)

;; 4-runtime.watsup:68.1-68.71
syntax exportinst = EXPORT(name, externval)

;; 4-runtime.watsup:78.1-85.25
syntax moduleinst = {FUNC funcaddr*, GLOBAL globaladdr*, TABLE tableaddr*, MEM memaddr*, ELEM elemaddr*, DATA dataaddr*, EXPORT exportinst*}

;; 4-runtime.watsup:62.1-62.66
syntax funcinst = `%;%`(moduleinst, func)

;; 4-runtime.watsup:63.1-63.53
syntax globalinst = val

;; 4-runtime.watsup:64.1-64.52
syntax tableinst = ref*

;; 4-runtime.watsup:65.1-65.52
syntax meminst = byte*

;; 4-runtime.watsup:66.1-66.53
syntax eleminst = ref*

;; 4-runtime.watsup:67.1-67.51
syntax datainst = byte*

;; 4-runtime.watsup:70.1-76.21
syntax store = {FUNC funcinst*, GLOBAL globalinst*, TABLE tableinst*, MEM meminst*, ELEM eleminst*, DATA datainst*}

;; 4-runtime.watsup:87.1-89.24
syntax frame = {LOCAL val*, MODULE moduleinst}

;; 4-runtime.watsup:90.1-90.47
syntax state = `%;%`(store, frame)

;; 4-runtime.watsup:153.1-160.5
rec {

;; 4-runtime.watsup:153.1-160.5
syntax admininstr =
  | UNREACHABLE
  | NOP
  | DROP
  | SELECT(valtype?)
  | BLOCK(blocktype, instr*)
  | LOOP(blocktype, instr*)
  | IF(blocktype, instr*, instr*)
  | BR(labelidx)
  | BR_IF(labelidx)
  | BR_TABLE(labelidx*, labelidx)
  | CALL(funcidx)
  | CALL_INDIRECT(tableidx, functype)
  | RETURN
  | CONST(numtype, c_numtype)
  | UNOP(numtype, unop_numtype)
  | BINOP(numtype, binop_numtype)
  | TESTOP(numtype, testop_numtype)
  | RELOP(numtype, relop_numtype)
  | EXTEND(numtype, n)
  | CVTOP(numtype, cvtop, numtype, sx?)
  | REF.NULL(reftype)
  | REF.FUNC(funcidx)
  | REF.IS_NULL
  | LOCAL.GET(localidx)
  | LOCAL.SET(localidx)
  | LOCAL.TEE(localidx)
  | GLOBAL.GET(globalidx)
  | GLOBAL.SET(globalidx)
  | TABLE.GET(tableidx)
  | TABLE.SET(tableidx)
  | TABLE.SIZE(tableidx)
  | TABLE.GROW(tableidx)
  | TABLE.FILL(tableidx)
  | TABLE.COPY(tableidx, tableidx)
  | TABLE.INIT(tableidx, elemidx)
  | ELEM.DROP(elemidx)
  | MEMORY.SIZE
  | MEMORY.GROW
  | MEMORY.FILL
  | MEMORY.COPY
  | MEMORY.INIT(dataidx)
  | DATA.DROP(dataidx)
  | LOAD(numtype, (n, sx)?, u32, u32)
  | STORE(numtype, n?, u32, u32)
  | REF.FUNC_ADDR(funcaddr)
  | REF.HOST_ADDR(hostaddr)
  | CALL_ADDR(funcaddr)
  | LABEL_(n, instr*, admininstr*)
  | FRAME_(n, frame, admininstr*)
  | TRAP
}

;; 4-runtime.watsup:91.1-91.62
syntax config = `%;%*`(state, admininstr*)

;; 4-runtime.watsup:109.1-109.59
def funcaddr : state -> funcaddr*
  ;; 4-runtime.watsup:110.1-110.38
  def {f : frame, s : store} funcaddr(`%;%`(s, f)) = f.MODULE_frame.FUNC_moduleinst

;; 4-runtime.watsup:112.1-112.52
def funcinst : state -> funcinst*
  ;; 4-runtime.watsup:113.1-113.31
  def {f : frame, s : store} funcinst(`%;%`(s, f)) = s.FUNC_store

;; 4-runtime.watsup:115.1-115.67
def func : (state, funcidx) -> funcinst
  ;; 4-runtime.watsup:123.1-123.48
  def {f : frame, s : store, x : idx} func(`%;%`(s, f), x) = s.FUNC_store[f.MODULE_frame.FUNC_moduleinst[x]]

;; 4-runtime.watsup:116.1-116.69
def global : (state, globalidx) -> globalinst
  ;; 4-runtime.watsup:124.1-124.54
  def {f : frame, s : store, x : idx} global(`%;%`(s, f), x) = s.GLOBAL_store[f.MODULE_frame.GLOBAL_moduleinst[x]]

;; 4-runtime.watsup:117.1-117.68
def table : (state, tableidx) -> tableinst
  ;; 4-runtime.watsup:125.1-125.51
  def {f : frame, s : store, x : idx} table(`%;%`(s, f), x) = s.TABLE_store[f.MODULE_frame.TABLE_moduleinst[x]]

;; 4-runtime.watsup:118.1-118.66
def mem : (state, memidx) -> meminst
  ;; 4-runtime.watsup:126.1-126.45
  def {f : frame, s : store, x : idx} mem(`%;%`(s, f), x) = s.MEM_store[f.MODULE_frame.MEM_moduleinst[x]]

;; 4-runtime.watsup:119.1-119.67
def elem : (state, tableidx) -> eleminst
  ;; 4-runtime.watsup:127.1-127.48
  def {f : frame, s : store, x : idx} elem(`%;%`(s, f), x) = s.ELEM_store[f.MODULE_frame.ELEM_moduleinst[x]]

;; 4-runtime.watsup:120.1-120.67
def data : (state, dataidx) -> datainst
  ;; 4-runtime.watsup:128.1-128.48
  def {f : frame, s : store, x : idx} data(`%;%`(s, f), x) = s.DATA_store[f.MODULE_frame.DATA_moduleinst[x]]

;; 4-runtime.watsup:121.1-121.68
def local : (state, localidx) -> val
  ;; 4-runtime.watsup:129.1-129.35
  def {f : frame, s : store, x : idx} local(`%;%`(s, f), x) = f.LOCAL_frame[x]

;; 4-runtime.watsup:132.1-132.78
def with_local : (state, localidx, val) -> state
<<<<<<< HEAD
  ;; 4-runtime.watsup:141.1-141.52
  def {f : frame, s : store, v : val, x : idx} with_local(`%;%`(s, f), x, v) = `%;%`(s, f[LOCAL[x] = v])
=======
  ;; 4-runtime.watsup:133.1-133.52
  def {f : frame, s : store, v : val, x : idx} with_local(`%;%`(s, f), x, v) = `%;%`(s, f[LOCAL_frame[x] = v])
>>>>>>> 2407bf32

;; 4-runtime.watsup:133.1-133.79
def with_global : (state, globalidx, val) -> state
<<<<<<< HEAD
  ;; 4-runtime.watsup:142.1-142.71
  def {f : frame, s : store, v : val, x : idx} with_global(`%;%`(s, f), x, v) = `%;%`(s[GLOBAL[f.MODULE_frame.GLOBAL_moduleinst[x]] = v], f)
=======
  ;; 4-runtime.watsup:134.1-134.71
  def {f : frame, s : store, v : val, x : idx} with_global(`%;%`(s, f), x, v) = `%;%`(s[GLOBAL_store[f.MODULE_frame.GLOBAL_moduleinst[x]] = v], f)
>>>>>>> 2407bf32

;; 4-runtime.watsup:134.1-134.83
def with_table : (state, tableidx, nat, ref) -> state
<<<<<<< HEAD
  ;; 4-runtime.watsup:143.1-143.74
  def {f : frame, i : nat, r : ref, s : store, x : idx} with_table(`%;%`(s, f), x, i, r) = `%;%`(s[TABLE[f.MODULE_frame.TABLE_moduleinst[x]][i] = r], f)
=======
  ;; 4-runtime.watsup:135.1-135.74
  def {f : frame, i : nat, r : ref, s : store, x : idx} with_table(`%;%`(s, f), x, i, r) = `%;%`(s[TABLE_store[f.MODULE_frame.TABLE_moduleinst[x]][i] = r], f)
>>>>>>> 2407bf32

;; 4-runtime.watsup:135.1-135.80
def with_tableext : (state, tableidx, ref*) -> state
<<<<<<< HEAD
  ;; 4-runtime.watsup:144.1-144.75
  def {f : frame, r* : ref*, s : store, x : idx} with_tableext(`%;%`(s, f), x, r*{r}) = `%;%`(s[TABLE[f.MODULE_frame.TABLE_moduleinst[x]] =.. r*{r}], f)
=======
  ;; 4-runtime.watsup:136.1-136.75
  def {f : frame, r* : ref*, s : store, x : idx} with_tableext(`%;%`(s, f), x, r*{r}) = `%;%`(s[TABLE_store[f.MODULE_frame.TABLE_moduleinst[x]] =.. r*{r}], f)
>>>>>>> 2407bf32

;; 4-runtime.watsup:136.1-136.90
def with_mem : (state, tableidx, nat, nat, byte*) -> state
<<<<<<< HEAD
  ;; 4-runtime.watsup:145.1-145.77
  def {b* : byte*, f : frame, i : nat, j : nat, s : store, x : idx} with_mem(`%;%`(s, f), x, i, j, b*{b}) = `%;%`(s[MEM[f.MODULE_frame.MEM_moduleinst[x]][i : j] = b*{b}], f)
=======
  ;; 4-runtime.watsup:137.1-137.77
  def {b* : byte*, f : frame, i : nat, j : nat, s : store, x : idx} with_mem(`%;%`(s, f), x, i, j, b*{b}) = `%;%`(s[MEM_store[f.MODULE_frame.MEM_moduleinst[x]][i : j] = b*{b}], f)
>>>>>>> 2407bf32

;; 4-runtime.watsup:137.1-137.78
def with_memext : (state, tableidx, byte*) -> state
<<<<<<< HEAD
  ;; 4-runtime.watsup:146.1-146.69
  def {b* : byte*, f : frame, s : store, x : idx} with_memext(`%;%`(s, f), x, b*{b}) = `%;%`(s[MEM[f.MODULE_frame.MEM_moduleinst[x]] =.. b*{b}], f)
=======
  ;; 4-runtime.watsup:138.1-138.69
  def {b* : byte*, f : frame, s : store, x : idx} with_memext(`%;%`(s, f), x, b*{b}) = `%;%`(s[MEM_store[f.MODULE_frame.MEM_moduleinst[x]] =.. b*{b}], f)
>>>>>>> 2407bf32

;; 4-runtime.watsup:138.1-138.77
def with_elem : (state, elemidx, ref*) -> state
<<<<<<< HEAD
  ;; 4-runtime.watsup:147.1-147.69
  def {f : frame, r* : ref*, s : store, x : idx} with_elem(`%;%`(s, f), x, r*{r}) = `%;%`(s[TABLE[f.MODULE_frame.TABLE_moduleinst[x]] = r*{r}], f)
=======
  ;; 4-runtime.watsup:139.1-139.69
  def {f : frame, r* : ref*, s : store, x : idx} with_elem(`%;%`(s, f), x, r*{r}) = `%;%`(s[TABLE_store[f.MODULE_frame.TABLE_moduleinst[x]] = r*{r}], f)
>>>>>>> 2407bf32

;; 4-runtime.watsup:139.1-139.77
def with_data : (state, dataidx, byte*) -> state
<<<<<<< HEAD
  ;; 4-runtime.watsup:148.1-148.65
  def {b* : byte*, f : frame, s : store, x : idx} with_data(`%;%`(s, f), x, b*{b}) = `%;%`(s[MEM[f.MODULE_frame.MEM_moduleinst[x]] = b*{b}], f)
=======
  ;; 4-runtime.watsup:140.1-140.65
  def {b* : byte*, f : frame, s : store, x : idx} with_data(`%;%`(s, f), x, b*{b}) = `%;%`(s[MEM_store[f.MODULE_frame.MEM_moduleinst[x]] = b*{b}], f)
>>>>>>> 2407bf32

;; 4-runtime.watsup:162.1-165.21
rec {

;; 4-runtime.watsup:162.1-165.21
syntax E =
  | _HOLE
  | _SEQ(val*, E, instr*)
  | LABEL_(n, instr*, E)
}

;; 5-numerics.watsup:3.1-3.79
def unop : (unop_numtype, numtype, c_numtype) -> c_numtype*

;; 5-numerics.watsup:4.1-4.80
def binop : (binop_numtype, numtype, c_numtype, c_numtype) -> c_numtype*

;; 5-numerics.watsup:5.1-5.79
def testop : (testop_numtype, numtype, c_numtype) -> c_numtype

;; 5-numerics.watsup:6.1-6.80
def relop : (relop_numtype, numtype, c_numtype, c_numtype) -> c_numtype

;; 5-numerics.watsup:8.1-8.84
def ext : (nat, nat, sx, c_numtype) -> c_numtype

;; 5-numerics.watsup:9.1-9.84
def cvtop : (numtype, cvtop, numtype, sx?, c_numtype) -> c_numtype*

;; 5-numerics.watsup:11.1-11.32
def wrap_ : ((nat, nat), c_numtype) -> nat

;; 5-numerics.watsup:13.1-13.28
def bytes_ : (nat, c_numtype) -> byte*

;; 5-numerics.watsup:14.1-14.47
def inverse_of_bytes_ : (nat, byte*) -> c_numtype

;; 6-reduction.watsup:4.1-4.63
relation Step_pure: `%*~>%*`(admininstr*, admininstr*)
  ;; 6-reduction.watsup:16.1-17.24
  rule unreachable:
    `%*~>%*`([UNREACHABLE_admininstr], [TRAP_admininstr])

  ;; 6-reduction.watsup:19.1-20.19
  rule nop:
    `%*~>%*`([NOP_admininstr], [])

  ;; 6-reduction.watsup:22.1-23.24
  rule drop {val : val}:
    `%*~>%*`([(val <: admininstr) DROP_admininstr], [])

  ;; 6-reduction.watsup:26.1-28.16
  rule select-true {c : c_numtype, t? : valtype?, val_1 : val, val_2 : val}:
    `%*~>%*`([(val_1 <: admininstr) (val_2 <: admininstr) CONST_admininstr(I32_numtype, c) SELECT_admininstr(t?{t})], [(val_1 <: admininstr)])
    -- if (c =/= 0)

  ;; 6-reduction.watsup:30.1-32.14
  rule select-false {c : c_numtype, t? : valtype?, val_1 : val, val_2 : val}:
    `%*~>%*`([(val_1 <: admininstr) (val_2 <: admininstr) CONST_admininstr(I32_numtype, c) SELECT_admininstr(t?{t})], [(val_2 <: admininstr)])
    -- if (c = 0)

  ;; 6-reduction.watsup:35.1-37.28
  rule block {bt : blocktype, instr* : instr*, k : nat, n : n, t_1^k : valtype^k, t_2^n : valtype^n, val^k : val^k}:
    `%*~>%*`((val <: admininstr)^k{val} :: [BLOCK_admininstr(bt, instr*{instr})], [LABEL__admininstr(n, [], (val <: admininstr)^k{val} :: (instr <: admininstr)*{instr})])
    -- if (bt = `%->%`(t_1^k{t_1}, t_2^n{t_2}))

  ;; 6-reduction.watsup:39.1-41.28
  rule loop {bt : blocktype, instr* : instr*, k : nat, n : n, t_1^k : valtype^k, t_2^n : valtype^n, val^k : val^k}:
    `%*~>%*`((val <: admininstr)^k{val} :: [LOOP_admininstr(bt, instr*{instr})], [LABEL__admininstr(k, [LOOP_instr(bt, instr*{instr})], (val <: admininstr)^k{val} :: (instr <: admininstr)*{instr})])
    -- if (bt = `%->%`(t_1^k{t_1}, t_2^n{t_2}))

  ;; 6-reduction.watsup:43.1-45.16
  rule if-true {bt : blocktype, c : c_numtype, instr_1* : instr*, instr_2* : instr*}:
    `%*~>%*`([CONST_admininstr(I32_numtype, c) IF_admininstr(bt, instr_1*{instr_1}, instr_2*{instr_2})], [BLOCK_admininstr(bt, instr_1*{instr_1})])
    -- if (c =/= 0)

  ;; 6-reduction.watsup:47.1-49.14
  rule if-false {bt : blocktype, c : c_numtype, instr_1* : instr*, instr_2* : instr*}:
    `%*~>%*`([CONST_admininstr(I32_numtype, c) IF_admininstr(bt, instr_1*{instr_1}, instr_2*{instr_2})], [BLOCK_admininstr(bt, instr_2*{instr_2})])
    -- if (c = 0)

  ;; 6-reduction.watsup:52.1-53.38
  rule label-vals {instr* : instr*, n : n, val* : val*}:
    `%*~>%*`([LABEL__admininstr(n, instr*{instr}, (val <: admininstr)*{val})], (val <: admininstr)*{val})

  ;; 6-reduction.watsup:57.1-58.69
  rule br-zero {instr* : instr*, instr'* : instr*, n : n, val^n : val^n, val'* : val*}:
    `%*~>%*`([LABEL__admininstr(n, instr'*{instr'}, (val' <: admininstr)*{val'} :: (val <: admininstr)^n{val} :: [BR_admininstr(0)] :: (instr <: admininstr)*{instr})], (val <: admininstr)^n{val} :: (instr' <: admininstr)*{instr'})

  ;; 6-reduction.watsup:60.1-61.65
  rule br-succ {instr* : instr*, instr'* : instr*, l : labelidx, n : n, val* : val*}:
    `%*~>%*`([LABEL__admininstr(n, instr'*{instr'}, (val <: admininstr)*{val} :: [BR_admininstr(l + 1)] :: (instr <: admininstr)*{instr})], (val <: admininstr)*{val} :: [BR_admininstr(l)])

  ;; 6-reduction.watsup:64.1-66.16
  rule br_if-true {c : c_numtype, l : labelidx}:
    `%*~>%*`([CONST_admininstr(I32_numtype, c) BR_IF_admininstr(l)], [BR_admininstr(l)])
    -- if (c =/= 0)

  ;; 6-reduction.watsup:68.1-70.14
  rule br_if-false {c : c_numtype, l : labelidx}:
    `%*~>%*`([CONST_admininstr(I32_numtype, c) BR_IF_admininstr(l)], [])
    -- if (c = 0)

  ;; 6-reduction.watsup:73.1-75.17
  rule br_table-lt {i : nat, l* : labelidx*, l' : labelidx}:
    `%*~>%*`([CONST_admininstr(I32_numtype, i) BR_TABLE_admininstr(l*{l}, l')], [BR_admininstr(l*{l}[i])])
    -- if (i < |l*{l}|)

  ;; 6-reduction.watsup:77.1-79.18
  rule br_table-ge {i : nat, l* : labelidx*, l' : labelidx}:
    `%*~>%*`([CONST_admininstr(I32_numtype, i) BR_TABLE_admininstr(l*{l}, l')], [BR_admininstr(l')])
    -- if (i >= |l*{l}|)

  ;; 6-reduction.watsup:100.1-101.35
  rule frame-vals {f : frame, n : n, val^n : val^n}:
    `%*~>%*`([FRAME__admininstr(n, f, (val <: admininstr)^n{val})], (val <: admininstr)^n{val})

  ;; 6-reduction.watsup:103.1-104.55
  rule return-frame {f : frame, instr* : instr*, n : n, val^n : val^n, val'* : val*}:
    `%*~>%*`([FRAME__admininstr(n, f, (val' <: admininstr)*{val'} :: (val <: admininstr)^n{val} :: [RETURN_admininstr] :: (instr <: admininstr)*{instr})], (val <: admininstr)^n{val})

  ;; 6-reduction.watsup:106.1-107.60
  rule return-label {instr* : instr*, instr'* : instr*, k : nat, val* : val*}:
    `%*~>%*`([LABEL__admininstr(k, instr'*{instr'}, (val <: admininstr)*{val} :: [RETURN_admininstr] :: (instr <: admininstr)*{instr})], (val <: admininstr)*{val} :: [RETURN_admininstr])

  ;; 6-reduction.watsup:110.1-112.33
  rule unop-val {c : c_numtype, c_1 : c_numtype, nt : numtype, unop : unop_numtype}:
    `%*~>%*`([CONST_admininstr(nt, c_1) UNOP_admininstr(nt, unop)], [CONST_admininstr(nt, c)])
    -- if ($unop(unop, nt, c_1) = [c])

  ;; 6-reduction.watsup:114.1-116.39
  rule unop-trap {c_1 : c_numtype, nt : numtype, unop : unop_numtype}:
    `%*~>%*`([CONST_admininstr(nt, c_1) UNOP_admininstr(nt, unop)], [TRAP_admininstr])
    -- if ($unop(unop, nt, c_1) = [])

  ;; 6-reduction.watsup:119.1-121.40
  rule binop-val {binop : binop_numtype, c : c_numtype, c_1 : c_numtype, c_2 : c_numtype, nt : numtype}:
    `%*~>%*`([CONST_admininstr(nt, c_1) CONST_admininstr(nt, c_2) BINOP_admininstr(nt, binop)], [CONST_admininstr(nt, c)])
    -- if ($binop(binop, nt, c_1, c_2) = [c])

  ;; 6-reduction.watsup:123.1-125.46
  rule binop-trap {binop : binop_numtype, c_1 : c_numtype, c_2 : c_numtype, nt : numtype}:
    `%*~>%*`([CONST_admininstr(nt, c_1) CONST_admininstr(nt, c_2) BINOP_admininstr(nt, binop)], [TRAP_admininstr])
    -- if ($binop(binop, nt, c_1, c_2) = [])

  ;; 6-reduction.watsup:128.1-130.37
  rule testop {c : c_numtype, c_1 : c_numtype, nt : numtype, testop : testop_numtype}:
    `%*~>%*`([CONST_admininstr(nt, c_1) TESTOP_admininstr(nt, testop)], [CONST_admininstr(I32_numtype, c)])
    -- if (c = $testop(testop, nt, c_1))

  ;; 6-reduction.watsup:132.1-134.40
  rule relop {c : c_numtype, c_1 : c_numtype, c_2 : c_numtype, nt : numtype, relop : relop_numtype}:
    `%*~>%*`([CONST_admininstr(nt, c_1) CONST_admininstr(nt, c_2) RELOP_admininstr(nt, relop)], [CONST_admininstr(I32_numtype, c)])
    -- if (c = $relop(relop, nt, c_1, c_2))

  ;; 6-reduction.watsup:137.1-138.70
  rule extend {c : c_numtype, n : n, nt : numtype}:
    `%*~>%*`([CONST_admininstr(nt, c) EXTEND_admininstr(nt, n)], [CONST_admininstr(nt, $ext(n, $size(nt <: valtype), S_sx, c))])

  ;; 6-reduction.watsup:141.1-143.48
  rule cvtop-val {c : c_numtype, c_1 : c_numtype, cvtop : cvtop, nt : numtype, nt_1 : numtype, nt_2 : numtype, sx? : sx?}:
    `%*~>%*`([CONST_admininstr(nt, c_1) CVTOP_admininstr(nt_1, cvtop, nt_2, sx?{sx})], [CONST_admininstr(nt, c)])
    -- if ($cvtop(nt_1, cvtop, nt_2, sx?{sx}, c_1) = [c])

  ;; 6-reduction.watsup:145.1-147.54
  rule cvtop-trap {c_1 : c_numtype, cvtop : cvtop, nt : numtype, nt_1 : numtype, nt_2 : numtype, sx? : sx?}:
    `%*~>%*`([CONST_admininstr(nt, c_1) CVTOP_admininstr(nt_1, cvtop, nt_2, sx?{sx})], [TRAP_admininstr])
    -- if ($cvtop(nt_1, cvtop, nt_2, sx?{sx}, c_1) = [])

  ;; 6-reduction.watsup:154.1-156.28
  rule ref.is_null-true {rt : reftype, val : val}:
    `%*~>%*`([(val <: admininstr) REF.IS_NULL_admininstr], [CONST_admininstr(I32_numtype, 1)])
    -- if (val = REF.NULL_val(rt))

  ;; 6-reduction.watsup:158.1-160.15
  rule ref.is_null-false {val : val}:
    `%*~>%*`([(val <: admininstr) REF.IS_NULL_admininstr], [CONST_admininstr(I32_numtype, 0)])
    -- otherwise

  ;; 6-reduction.watsup:169.1-170.47
  rule local.tee {val : val, x : idx}:
    `%*~>%*`([(val <: admininstr) LOCAL.TEE_admininstr(x)], [(val <: admininstr) (val <: admininstr) LOCAL.SET_admininstr(x)])

;; 6-reduction.watsup:5.1-5.63
relation Step_read: `%~>%*`(config, admininstr*)
  ;; 6-reduction.watsup:82.1-83.47
  rule call {x : idx, z : state}:
    `%~>%*`(`%;%*`(z, [CALL_admininstr(x)]), [CALL_ADDR_admininstr($funcaddr(z)[x])])

  ;; 6-reduction.watsup:85.1-88.34
  rule call_indirect-call {a : addr, ft : functype, func : func, i : nat, m : moduleinst, x : idx, z : state}:
    `%~>%*`(`%;%*`(z, [CONST_admininstr(I32_numtype, i) CALL_INDIRECT_admininstr(x, ft)]), [CALL_ADDR_admininstr(a)])
    -- if ($table(z, x)[i] = REF.FUNC_ADDR_ref(a))
    -- if ($funcinst(z)[a] = `%;%`(m, func))

  ;; 6-reduction.watsup:90.1-92.15
  rule call_indirect-trap {ft : functype, i : nat, x : idx, z : state}:
    `%~>%*`(`%;%*`(z, [CONST_admininstr(I32_numtype, i) CALL_INDIRECT_admininstr(x, ft)]), [TRAP_admininstr])
    -- otherwise

  ;; 6-reduction.watsup:94.1-97.52
  rule call_addr {a : addr, f : frame, instr* : instr*, k : nat, m : moduleinst, n : n, t* : valtype*, t_1^k : valtype^k, t_2^n : valtype^n, val^k : val^k, z : state}:
    `%~>%*`(`%;%*`(z, (val <: admininstr)^k{val} :: [CALL_ADDR_admininstr(a)]), [FRAME__admininstr(n, f, [LABEL__admininstr(n, [], (instr <: admininstr)*{instr})])])
    -- if ($funcinst(z)[a] = `%;%`(m, `FUNC%%*%`(`%->%`(t_1^k{t_1}, t_2^n{t_2}), t*{t}, instr*{instr})))
    -- if (f = {LOCAL val^k{val} :: $default_(t)*{t}, MODULE m})

  ;; 6-reduction.watsup:150.1-151.53
  rule ref.func {x : idx, z : state}:
    `%~>%*`(`%;%*`(z, [REF.FUNC_admininstr(x)]), [REF.FUNC_ADDR_admininstr($funcaddr(z)[x])])

  ;; 6-reduction.watsup:163.1-164.37
  rule local.get {x : idx, z : state}:
    `%~>%*`(`%;%*`(z, [LOCAL.GET_admininstr(x)]), [($local(z, x) <: admininstr)])

  ;; 6-reduction.watsup:173.1-174.39
  rule global.get {x : idx, z : state}:
    `%~>%*`(`%;%*`(z, [GLOBAL.GET_admininstr(x)]), [($global(z, x) <: admininstr)])

  ;; 6-reduction.watsup:180.1-182.28
  rule table.get-trap {i : nat, x : idx, z : state}:
    `%~>%*`(`%;%*`(z, [CONST_admininstr(I32_numtype, i) TABLE.GET_admininstr(x)]), [TRAP_admininstr])
    -- if (i >= |$table(z, x)|)

  ;; 6-reduction.watsup:184.1-186.27
  rule table.get-val {i : nat, x : idx, z : state}:
    `%~>%*`(`%;%*`(z, [CONST_admininstr(I32_numtype, i) TABLE.GET_admininstr(x)]), [($table(z, x)[i] <: admininstr)])
    -- if (i < |$table(z, x)|)

  ;; 6-reduction.watsup:197.1-199.27
  rule table.size {n : n, x : idx, z : state}:
    `%~>%*`(`%;%*`(z, [TABLE.SIZE_admininstr(x)]), [CONST_admininstr(I32_numtype, n)])
    -- if (|$table(z, x)| = n)

  ;; 6-reduction.watsup:209.1-211.34
  rule table.fill-trap {i : nat, n : n, val : val, x : idx, z : state}:
    `%~>%*`(`%;%*`(z, [CONST_admininstr(I32_numtype, i) (val <: admininstr) CONST_admininstr(I32_numtype, n) TABLE.FILL_admininstr(x)]), [TRAP_admininstr])
    -- if ((i + n) > |$table(z, x)|)

  ;; 6-reduction.watsup:213.1-216.14
  rule table.fill-zero {i : nat, n : n, val : val, x : idx, z : state}:
    `%~>%*`(`%;%*`(z, [CONST_admininstr(I32_numtype, i) (val <: admininstr) CONST_admininstr(I32_numtype, n) TABLE.FILL_admininstr(x)]), [])
    -- otherwise
    -- if (n = 0)

  ;; 6-reduction.watsup:218.1-222.15
  rule table.fill-succ {i : nat, n : n, val : val, x : idx, z : state}:
    `%~>%*`(`%;%*`(z, [CONST_admininstr(I32_numtype, i) (val <: admininstr) CONST_admininstr(I32_numtype, n) TABLE.FILL_admininstr(x)]), [CONST_admininstr(I32_numtype, i) (val <: admininstr) TABLE.SET_admininstr(x) CONST_admininstr(I32_numtype, (i + 1)) (val <: admininstr) CONST_admininstr(I32_numtype, (n - 1)) TABLE.FILL_admininstr(x)])
    -- otherwise

  ;; 6-reduction.watsup:225.1-227.63
  rule table.copy-trap {i : nat, j : nat, n : n, x : idx, y : idx, z : state}:
    `%~>%*`(`%;%*`(z, [CONST_admininstr(I32_numtype, j) CONST_admininstr(I32_numtype, i) CONST_admininstr(I32_numtype, n) TABLE.COPY_admininstr(x, y)]), [TRAP_admininstr])
    -- if (((i + n) > |$table(z, y)|) \/ ((j + n) > |$table(z, x)|))

  ;; 6-reduction.watsup:229.1-232.14
  rule table.copy-zero {i : nat, j : nat, n : n, x : idx, y : idx, z : state}:
    `%~>%*`(`%;%*`(z, [CONST_admininstr(I32_numtype, j) CONST_admininstr(I32_numtype, i) CONST_admininstr(I32_numtype, n) TABLE.COPY_admininstr(x, y)]), [])
    -- otherwise
    -- if (n = 0)

  ;; 6-reduction.watsup:234.1-239.15
  rule table.copy-le {i : nat, j : nat, n : n, x : idx, y : idx, z : state}:
    `%~>%*`(`%;%*`(z, [CONST_admininstr(I32_numtype, j) CONST_admininstr(I32_numtype, i) CONST_admininstr(I32_numtype, n) TABLE.COPY_admininstr(x, y)]), [CONST_admininstr(I32_numtype, j) CONST_admininstr(I32_numtype, i) TABLE.GET_admininstr(y) TABLE.SET_admininstr(x) CONST_admininstr(I32_numtype, (j + 1)) CONST_admininstr(I32_numtype, (i + 1)) CONST_admininstr(I32_numtype, (n - 1)) TABLE.COPY_admininstr(x, y)])
    -- otherwise
    -- if (j <= i)

  ;; 6-reduction.watsup:241.1-245.15
  rule table.copy-gt {i : nat, j : nat, n : n, x : idx, y : idx, z : state}:
    `%~>%*`(`%;%*`(z, [CONST_admininstr(I32_numtype, j) CONST_admininstr(I32_numtype, i) CONST_admininstr(I32_numtype, n) TABLE.COPY_admininstr(x, y)]), [CONST_admininstr(I32_numtype, ((j + n) - 1)) CONST_admininstr(I32_numtype, ((i + n) - 1)) TABLE.GET_admininstr(y) TABLE.SET_admininstr(x) CONST_admininstr(I32_numtype, (j + 1)) CONST_admininstr(I32_numtype, (i + 1)) CONST_admininstr(I32_numtype, (n - 1)) TABLE.COPY_admininstr(x, y)])
    -- otherwise

  ;; 6-reduction.watsup:248.1-250.62
  rule table.init-trap {i : nat, j : nat, n : n, x : idx, y : idx, z : state}:
    `%~>%*`(`%;%*`(z, [CONST_admininstr(I32_numtype, j) CONST_admininstr(I32_numtype, i) CONST_admininstr(I32_numtype, n) TABLE.INIT_admininstr(x, y)]), [TRAP_admininstr])
    -- if (((i + n) > |$elem(z, y)|) \/ ((j + n) > |$table(z, x)|))

  ;; 6-reduction.watsup:252.1-255.14
  rule table.init-zero {i : nat, j : nat, n : n, x : idx, y : idx, z : state}:
    `%~>%*`(`%;%*`(z, [CONST_admininstr(I32_numtype, j) CONST_admininstr(I32_numtype, i) CONST_admininstr(I32_numtype, n) TABLE.INIT_admininstr(x, y)]), [])
    -- otherwise
    -- if (n = 0)

  ;; 6-reduction.watsup:257.1-261.15
  rule table.init-succ {i : nat, j : nat, n : n, x : idx, y : idx, z : state}:
    `%~>%*`(`%;%*`(z, [CONST_admininstr(I32_numtype, j) CONST_admininstr(I32_numtype, i) CONST_admininstr(I32_numtype, n) TABLE.INIT_admininstr(x, y)]), [CONST_admininstr(I32_numtype, j) ($elem(z, y)[i] <: admininstr) TABLE.SET_admininstr(x) CONST_admininstr(I32_numtype, (j + 1)) CONST_admininstr(I32_numtype, (i + 1)) CONST_admininstr(I32_numtype, (n - 1)) TABLE.INIT_admininstr(x, y)])
    -- otherwise

  ;; 6-reduction.watsup:268.1-270.49
  rule load-num-trap {i : nat, n_A : n, n_O : n, nt : numtype, z : state}:
    `%~>%*`(`%;%*`(z, [CONST_admininstr(I32_numtype, i) LOAD_admininstr(nt, ?(), n_A, n_O)]), [TRAP_admininstr])
    -- if (((i + n_O) + ($size(nt <: valtype) / 8)) >= |$mem(z, 0)|)

  ;; 6-reduction.watsup:272.1-274.66
  rule load-num-val {c : c_numtype, i : nat, n_A : n, n_O : n, nt : numtype, z : state}:
    `%~>%*`(`%;%*`(z, [CONST_admininstr(I32_numtype, i) LOAD_admininstr(nt, ?(), n_A, n_O)]), [CONST_admininstr(nt, c)])
    -- if ($bytes_($size(nt <: valtype), c) = $mem(z, 0)[(i + n_O) : ($size(nt <: valtype) / 8)])

  ;; 6-reduction.watsup:276.1-278.41
  rule load-pack-trap {i : nat, n : n, n_A : n, n_O : n, nt : numtype, sx : sx, z : state}:
    `%~>%*`(`%;%*`(z, [CONST_admininstr(I32_numtype, i) LOAD_admininstr(nt, ?((n, sx)), n_A, n_O)]), [TRAP_admininstr])
    -- if (((i + n_O) + (n / 8)) >= |$mem(z, 0)|)

  ;; 6-reduction.watsup:280.1-282.50
  rule load-pack-val {c : c_numtype, i : nat, n : n, n_A : n, n_O : n, nt : numtype, sx : sx, z : state}:
    `%~>%*`(`%;%*`(z, [CONST_admininstr(I32_numtype, i) LOAD_admininstr(nt, ?((n, sx)), n_A, n_O)]), [CONST_admininstr(nt, c)])
    -- if ($bytes_(n, c) = $mem(z, 0)[(i + n_O) : (n / 8)])

  ;; 6-reduction.watsup:302.1-304.39
  rule memory.size {n : n, z : state}:
    `%~>%*`(`%;%*`(z, [MEMORY.SIZE_admininstr]), [CONST_admininstr(I32_numtype, n)])
    -- if (((n * 64) * $Ki) = |$mem(z, 0)|)

  ;; 6-reduction.watsup:314.1-316.32
  rule memory.fill-trap {i : nat, n : n, val : val, z : state}:
    `%~>%*`(`%;%*`(z, [CONST_admininstr(I32_numtype, i) (val <: admininstr) CONST_admininstr(I32_numtype, n) MEMORY.FILL_admininstr]), [TRAP_admininstr])
    -- if ((i + n) > |$mem(z, 0)|)

  ;; 6-reduction.watsup:318.1-321.14
  rule memory.fill-zero {i : nat, n : n, val : val, z : state}:
    `%~>%*`(`%;%*`(z, [CONST_admininstr(I32_numtype, i) (val <: admininstr) CONST_admininstr(I32_numtype, n) MEMORY.FILL_admininstr]), [])
    -- otherwise
    -- if (n = 0)

  ;; 6-reduction.watsup:323.1-327.15
  rule memory.fill-succ {i : nat, n : n, val : val, z : state}:
    `%~>%*`(`%;%*`(z, [CONST_admininstr(I32_numtype, i) (val <: admininstr) CONST_admininstr(I32_numtype, n) MEMORY.FILL_admininstr]), [CONST_admininstr(I32_numtype, i) (val <: admininstr) STORE_admininstr(I32_numtype, ?(8), 0, 0) CONST_admininstr(I32_numtype, (i + 1)) (val <: admininstr) CONST_admininstr(I32_numtype, (n - 1)) MEMORY.FILL_admininstr])
    -- otherwise

  ;; 6-reduction.watsup:330.1-332.63
  rule memory.copy-trap {i : nat, j : nat, n : n, z : state}:
    `%~>%*`(`%;%*`(z, [CONST_admininstr(I32_numtype, j) CONST_admininstr(I32_numtype, i) CONST_admininstr(I32_numtype, n) MEMORY.COPY_admininstr]), [TRAP_admininstr])
    -- if (((i + n) > |$table(z, 0)|) \/ ((j + n) > |$table(z, 0)|))

  ;; 6-reduction.watsup:334.1-337.14
  rule memory.copy-zero {i : nat, j : nat, n : n, z : state}:
    `%~>%*`(`%;%*`(z, [CONST_admininstr(I32_numtype, j) CONST_admininstr(I32_numtype, i) CONST_admininstr(I32_numtype, n) MEMORY.COPY_admininstr]), [])
    -- otherwise
    -- if (n = 0)

  ;; 6-reduction.watsup:339.1-344.15
  rule memory.copy-le {i : nat, j : nat, n : n, z : state}:
    `%~>%*`(`%;%*`(z, [CONST_admininstr(I32_numtype, j) CONST_admininstr(I32_numtype, i) CONST_admininstr(I32_numtype, n) MEMORY.COPY_admininstr]), [CONST_admininstr(I32_numtype, j) CONST_admininstr(I32_numtype, i) LOAD_admininstr(I32_numtype, ?((8, U_sx)), 0, 0) STORE_admininstr(I32_numtype, ?(8), 0, 0) CONST_admininstr(I32_numtype, (j + 1)) CONST_admininstr(I32_numtype, (i + 1)) CONST_admininstr(I32_numtype, (n - 1)) MEMORY.COPY_admininstr])
    -- otherwise
    -- if (j <= i)

  ;; 6-reduction.watsup:346.1-350.15
  rule memory.copy-gt {i : nat, j : nat, n : n, z : state}:
    `%~>%*`(`%;%*`(z, [CONST_admininstr(I32_numtype, j) CONST_admininstr(I32_numtype, i) CONST_admininstr(I32_numtype, n) MEMORY.COPY_admininstr]), [CONST_admininstr(I32_numtype, ((j + n) - 1)) CONST_admininstr(I32_numtype, ((i + n) - 1)) LOAD_admininstr(I32_numtype, ?((8, U_sx)), 0, 0) STORE_admininstr(I32_numtype, ?(8), 0, 0) CONST_admininstr(I32_numtype, j) CONST_admininstr(I32_numtype, i) CONST_admininstr(I32_numtype, (n - 1)) MEMORY.COPY_admininstr])
    -- otherwise

  ;; 6-reduction.watsup:353.1-355.60
<<<<<<< HEAD
  rule memory.init-trap {i : nat, j : nat, n : n, x : idx, z : state}:
=======
  rule memory.init-trap {i : nat, j : nat, n : n, x : idx, y : idx, z : state}:
>>>>>>> 2407bf32
    `%~>%*`(`%;%*`(z, [CONST_admininstr(I32_numtype, j) CONST_admininstr(I32_numtype, i) CONST_admininstr(I32_numtype, n) MEMORY.INIT_admininstr(x)]), [TRAP_admininstr])
    -- if (((i + n) > |$data(z, x)|) \/ ((j + n) > |$mem(z, 0)|))

  ;; 6-reduction.watsup:357.1-360.14
  rule memory.init-zero {i : nat, j : nat, n : n, x : idx, z : state}:
    `%~>%*`(`%;%*`(z, [CONST_admininstr(I32_numtype, j) CONST_admininstr(I32_numtype, i) CONST_admininstr(I32_numtype, n) MEMORY.INIT_admininstr(x)]), [])
    -- otherwise
    -- if (n = 0)

  ;; 6-reduction.watsup:362.1-366.15
  rule memory.init-succ {i : nat, j : nat, n : n, x : idx, z : state}:
    `%~>%*`(`%;%*`(z, [CONST_admininstr(I32_numtype, j) CONST_admininstr(I32_numtype, i) CONST_admininstr(I32_numtype, n) MEMORY.INIT_admininstr(x)]), [CONST_admininstr(I32_numtype, j) CONST_admininstr(I32_numtype, $data(z, x)[i]) STORE_admininstr(I32_numtype, ?(8), 0, 0) CONST_admininstr(I32_numtype, (j + 1)) CONST_admininstr(I32_numtype, (i + 1)) CONST_admininstr(I32_numtype, (n - 1)) MEMORY.INIT_admininstr(x)])
    -- otherwise

;; 6-reduction.watsup:3.1-3.63
relation Step: `%~>%`(config, config)
  ;; 6-reduction.watsup:7.1-9.34
  rule pure {instr* : instr*, instr'* : instr*, z : state}:
    `%~>%`(`%;%*`(z, (instr <: admininstr)*{instr}), `%;%*`(z, (instr' <: admininstr)*{instr'}))
    -- Step_pure: `%*~>%*`((instr <: admininstr)*{instr}, (instr' <: admininstr)*{instr'})

  ;; 6-reduction.watsup:11.1-13.37
  rule read {instr* : instr*, instr'* : instr*, z : state}:
    `%~>%`(`%;%*`(z, (instr <: admininstr)*{instr}), `%;%*`(z, (instr' <: admininstr)*{instr'}))
    -- Step_read: `%~>%*`(`%;%*`(z, (instr <: admininstr)*{instr}), (instr' <: admininstr)*{instr'})

  ;; 6-reduction.watsup:166.1-167.60
  rule local.set {val : val, x : idx, z : state}:
    `%~>%`(`%;%*`(z, [(val <: admininstr) LOCAL.SET_admininstr(x)]), `%;%*`($with_local(z, x, val), []))

  ;; 6-reduction.watsup:176.1-177.62
  rule global.set {val : val, x : idx, z : state}:
    `%~>%`(`%;%*`(z, [(val <: admininstr) GLOBAL.SET_admininstr(x)]), `%;%*`($with_global(z, x, val), []))

  ;; 6-reduction.watsup:188.1-190.28
  rule table.set-trap {i : nat, ref : ref, x : idx, z : state}:
    `%~>%`(`%;%*`(z, [CONST_admininstr(I32_numtype, i) (ref <: admininstr) TABLE.GET_admininstr(x)]), `%;%*`(z, [TRAP_admininstr]))
    -- if (i >= |$table(z, x)|)

  ;; 6-reduction.watsup:192.1-194.27
  rule table.set-val {i : nat, ref : ref, x : idx, z : state}:
    `%~>%`(`%;%*`(z, [CONST_admininstr(I32_numtype, i) (ref <: admininstr) TABLE.GET_admininstr(x)]), `%;%*`($with_table(z, x, i, ref), []))
    -- if (i < |$table(z, x)|)

  ;; 6-reduction.watsup:202.1-203.102
  rule table.grow-succeed {n : n, ref : ref, x : idx, z : state}:
    `%~>%`(`%;%*`(z, [(ref <: admininstr) CONST_admininstr(I32_numtype, n) TABLE.GROW_admininstr(x)]), `%;%*`($with_tableext(z, x, ref^n{}), [CONST_admininstr(I32_numtype, |$table(z, x)|)]))

  ;; 6-reduction.watsup:205.1-206.64
  rule table.grow-fail {n : n, ref : ref, x : idx, z : state}:
    `%~>%`(`%;%*`(z, [(ref <: admininstr) CONST_admininstr(I32_numtype, n) TABLE.GROW_admininstr(x)]), `%;%*`(z, [CONST_admininstr(I32_numtype, - 1)]))

  ;; 6-reduction.watsup:264.1-265.59
  rule elem.drop {x : idx, z : state}:
    `%~>%`(`%;%*`(z, [ELEM.DROP_admininstr(x)]), `%;%*`($with_elem(z, x, []), []))

  ;; 6-reduction.watsup:285.1-287.49
  rule store-num-trap {c : c_numtype, i : nat, n_A : n, n_O : n, nt : numtype, z : state}:
    `%~>%`(`%;%*`(z, [CONST_admininstr(I32_numtype, i) CONST_admininstr(I32_numtype, c) STORE_admininstr(nt, ?(), n_A, n_O)]), `%;%*`(z, [TRAP_admininstr]))
    -- if (((i + n_O) + ($size(nt <: valtype) / 8)) >= |$mem(z, 0)|)

  ;; 6-reduction.watsup:289.1-291.35
  rule store-num-val {b* : byte*, c : c_numtype, i : nat, n_A : n, n_O : n, nt : numtype, z : state}:
    `%~>%`(`%;%*`(z, [CONST_admininstr(I32_numtype, i) CONST_admininstr(I32_numtype, c) STORE_admininstr(nt, ?(), n_A, n_O)]), `%;%*`($with_mem(z, 0, (i + n_O), ($size(nt <: valtype) / 8), b*{b}), []))
    -- if (b*{b} = $bytes_($size(nt <: valtype), c))

  ;; 6-reduction.watsup:293.1-295.41
  rule store-pack-trap {c : c_numtype, i : nat, n : n, n_A : n, n_O : n, nt : numtype, z : state}:
    `%~>%`(`%;%*`(z, [CONST_admininstr(I32_numtype, i) CONST_admininstr(I32_numtype, c) STORE_admininstr(nt, ?(n), n_A, n_O)]), `%;%*`(z, [TRAP_admininstr]))
    -- if (((i + n_O) + (n / 8)) >= |$mem(z, 0)|)

  ;; 6-reduction.watsup:297.1-299.50
  rule store-pack-val {b* : byte*, c : c_numtype, i : nat, n : n, n_A : n, n_O : n, nt : numtype, z : state}:
    `%~>%`(`%;%*`(z, [CONST_admininstr(I32_numtype, i) CONST_admininstr(I32_numtype, c) STORE_admininstr(nt, ?(n), n_A, n_O)]), `%;%*`($with_mem(z, 0, (i + n_O), (n / 8), b*{b}), []))
    -- if (b*{b} = $bytes_(n, $wrap_(($size(nt <: valtype), n), c)))

  ;; 6-reduction.watsup:307.1-308.104
  rule memory.grow-succeed {n : n, z : state}:
    `%~>%`(`%;%*`(z, [CONST_admininstr(I32_numtype, n) MEMORY.GROW_admininstr]), `%;%*`($with_memext(z, 0, 0^((n * 64) * $Ki){}), [CONST_admininstr(I32_numtype, |$mem(z, 0)|)]))

  ;; 6-reduction.watsup:310.1-311.59
  rule memory.grow-fail {n : n, z : state}:
    `%~>%`(`%;%*`(z, [CONST_admininstr(I32_numtype, n) MEMORY.GROW_admininstr]), `%;%*`(z, [CONST_admininstr(I32_numtype, - 1)]))

  ;; 6-reduction.watsup:369.1-370.59
  rule data.drop {x : idx, z : state}:
    `%~>%`(`%;%*`(z, [DATA.DROP_admininstr(x)]), `%;%*`($with_data(z, x, []), []))

== IL Validation...
== Latex Generation...
$$
\begin{array}{@{}lrrl@{}}
& \mathit{n} &::=& \mathit{nat} \\
\end{array}
$$

$$
\begin{array}{@{}lrrl@{}}
\mbox{(name)} & \mathit{name} &::=& \mathit{text} \\
\end{array}
$$

\vspace{1ex}

$$
\begin{array}{@{}lrrl@{}}
\mbox{(byte)} & \mathit{byte} &::=& \mathit{nat} \\
\mbox{(32-bit integer)} & \mathit{u{\scriptstyle32}} &::=& \mathit{nat} \\
\end{array}
$$

\vspace{1ex}

$$
\begin{array}{@{}lrrl@{}}
\mbox{(index)} & \mathit{idx} &::=& \mathit{nat} \\
\mbox{(function index)} & \mathit{funcidx} &::=& \mathit{idx} \\
\mbox{(global index)} & \mathit{globalidx} &::=& \mathit{idx} \\
\mbox{(table index)} & \mathit{tableidx} &::=& \mathit{idx} \\
\mbox{(memory index)} & \mathit{memidx} &::=& \mathit{idx} \\
\mbox{(elem index)} & \mathit{elemidx} &::=& \mathit{idx} \\
\mbox{(data index)} & \mathit{dataidx} &::=& \mathit{idx} \\
\mbox{(label index)} & \mathit{labelidx} &::=& \mathit{idx} \\
\mbox{(local index)} & \mathit{localidx} &::=& \mathit{idx} \\
\end{array}
$$

\vspace{1ex}

$$
\begin{array}{@{}lrrl@{}}
\mbox{(number type)} & \mathit{numtype} &::=& \mathsf{i{\scriptstyle32}} ~|~ \mathsf{i{\scriptstyle64}} ~|~ \mathsf{f{\scriptstyle32}} ~|~ \mathsf{f{\scriptstyle64}} \\
\mbox{(vector type)} & \mathit{vectype} &::=& \mathsf{v{\scriptstyle128}} \\
\mbox{(reference type)} & \mathit{reftype} &::=& \mathsf{funcref} ~|~ \mathsf{externref} \\
\mbox{(value type)} & \mathit{valtype} &::=& \mathit{numtype} ~|~ \mathit{vectype} ~|~ \mathit{reftype} ~|~ \mathsf{bot} \\
& {\mathsf{i}}{\mathit{n}} &::=& \mathsf{i{\scriptstyle32}} ~|~ \mathsf{i{\scriptstyle64}} \\
& {\mathsf{f}}{\mathit{n}} &::=& \mathsf{f{\scriptstyle32}} ~|~ \mathsf{f{\scriptstyle64}} \\
\end{array}
$$

$$
\begin{array}{@{}lrrl@{}}
\mbox{(result type)} & \mathit{resulttype} &::=& {\mathit{valtype}^\ast} \\
\mbox{(limits)} & \mathit{limits} &::=& [\mathit{u{\scriptstyle32}} .. \mathit{u{\scriptstyle32}}] \\
\mbox{(global type)} & \mathit{globaltype} &::=& {\mathsf{mut}^?}~\mathit{valtype} \\
\mbox{(function type)} & \mathit{functype} &::=& \mathit{resulttype} \rightarrow \mathit{resulttype} \\
\mbox{(table type)} & \mathit{tabletype} &::=& \mathit{limits}~\mathit{reftype} \\
\mbox{(memory type)} & \mathit{memtype} &::=& \mathit{limits}~\mathsf{i{\scriptstyle8}} \\
\mbox{(element type)} & \mathit{elemtype} &::=& \mathit{reftype} \\
\mbox{(data type)} & \mathit{datatype} &::=& \mathsf{ok} \\
\mbox{(external type)} & \mathit{externtype} &::=& \mathsf{global}~\mathit{globaltype} ~|~ \mathsf{func}~\mathit{functype} ~|~ \mathsf{table}~\mathit{tabletype} ~|~ \mathsf{memory}~\mathit{memtype} \\
\end{array}
$$

\vspace{1ex}

$$
\begin{array}{@{}lrrl@{}}
\mbox{(signedness)} & \mathit{sx} &::=& \mathsf{u} ~|~ \mathsf{s} \\
& \mathit{unop}_{\mathsf{ixx}} &::=& \mathsf{clz} ~|~ \mathsf{ctz} ~|~ \mathsf{popcnt} \\
& \mathit{unop}_{\mathsf{fxx}} &::=& \mathsf{abs} ~|~ \mathsf{neg} ~|~ \mathsf{sqrt} ~|~ \mathsf{ceil} ~|~ \mathsf{floor} ~|~ \mathsf{trunc} ~|~ \mathsf{nearest} \\
& \mathit{binop}_{\mathsf{ixx}} &::=& \mathsf{add} ~|~ \mathsf{sub} ~|~ \mathsf{mul} ~|~ {\mathsf{div\_}}{\mathit{sx}} ~|~ {\mathsf{rem\_}}{\mathit{sx}} \\ &&|&
\mathsf{and} ~|~ \mathsf{or} ~|~ \mathsf{xor} ~|~ \mathsf{shl} ~|~ {\mathsf{shr\_}}{\mathit{sx}} ~|~ \mathsf{rotl} ~|~ \mathsf{rotr} \\
& \mathit{binop}_{\mathsf{fxx}} &::=& \mathsf{add} ~|~ \mathsf{sub} ~|~ \mathsf{mul} ~|~ \mathsf{div} ~|~ \mathsf{min} ~|~ \mathsf{max} ~|~ \mathsf{copysign} \\
& \mathit{testop}_{\mathsf{ixx}} &::=& \mathsf{eqz} \\
& \mathit{testop}_{\mathsf{fxx}} &::=&  \\
& \mathit{relop}_{\mathsf{ixx}} &::=& \mathsf{eq} ~|~ \mathsf{ne} ~|~ {\mathsf{lt\_}}{\mathit{sx}} ~|~ {\mathsf{gt\_}}{\mathit{sx}} ~|~ {\mathsf{le\_}}{\mathit{sx}} ~|~ {\mathsf{ge\_}}{\mathit{sx}} \\
& \mathit{relop}_{\mathsf{fxx}} &::=& \mathsf{eq} ~|~ \mathsf{ne} ~|~ \mathsf{lt} ~|~ \mathsf{gt} ~|~ \mathsf{le} ~|~ \mathsf{ge} \\
& \mathit{unop}_{\mathit{numtype}} &::=& \mathit{unop}_{\mathsf{ixx}} ~|~ \mathit{unop}_{\mathsf{fxx}} \\
& \mathit{binop}_{\mathit{numtype}} &::=& \mathit{binop}_{\mathsf{ixx}} ~|~ \mathit{binop}_{\mathsf{fxx}} \\
& \mathit{testop}_{\mathit{numtype}} &::=& \mathit{testop}_{\mathsf{ixx}} ~|~ \mathit{testop}_{\mathsf{fxx}} \\
& \mathit{relop}_{\mathit{numtype}} &::=& \mathit{relop}_{\mathsf{ixx}} ~|~ \mathit{relop}_{\mathsf{fxx}} \\
& \mathit{cvtop} &::=& \mathsf{convert} ~|~ \mathsf{reinterpret} \\
\end{array}
$$

\vspace{1ex}

$$
\begin{array}{@{}lrrl@{}}
& \mathit{c}_{\mathit{numtype}} &::=& \mathit{nat} \\
& \mathit{c}_{\mathit{vectype}} &::=& \mathit{nat} \\
\end{array}
$$

$$
\begin{array}{@{}lrrl@{}}
\mbox{(block type)} & \mathit{blocktype} &::=& \mathit{functype} \\
\end{array}
$$

$$
\begin{array}{@{}lrrl@{}}
\mbox{(instruction)} & \mathit{instr} &::=& \mathsf{unreachable} \\ &&|&
\mathsf{nop} \\ &&|&
\mathsf{drop} \\ &&|&
\mathsf{select}~{\mathit{valtype}^?} \\ &&|&
\mathsf{block}~\mathit{blocktype}~{\mathit{instr}^\ast} \\ &&|&
\mathsf{loop}~\mathit{blocktype}~{\mathit{instr}^\ast} \\ &&|&
\mathsf{if}~\mathit{blocktype}~{\mathit{instr}^\ast}~\mathsf{else}~{\mathit{instr}^\ast} \\ &&|&
\mathsf{br}~\mathit{labelidx} \\ &&|&
\mathsf{br\_if}~\mathit{labelidx} \\ &&|&
\mathsf{br\_table}~{\mathit{labelidx}^\ast}~\mathit{labelidx} \\ &&|&
\mathsf{call}~\mathit{funcidx} \\ &&|&
\mathsf{call\_indirect}~\mathit{tableidx}~\mathit{functype} \\ &&|&
\mathsf{return} \\ &&|&
\mathit{numtype}.\mathsf{const}~\mathit{c}_{\mathit{numtype}} \\ &&|&
\mathit{numtype} . \mathit{unop}_{\mathit{numtype}} \\ &&|&
\mathit{numtype} . \mathit{binop}_{\mathit{numtype}} \\ &&|&
\mathit{numtype} . \mathit{testop}_{\mathit{numtype}} \\ &&|&
\mathit{numtype} . \mathit{relop}_{\mathit{numtype}} \\ &&|&
{\mathit{numtype}.\mathsf{extend}}{\mathit{n}} \\ &&|&
\mathit{numtype} . {{{{\mathit{cvtop}}{\mathsf{\_}}}{\mathit{numtype}}}{\mathsf{\_}}}{{\mathit{sx}^?}} \\ &&|&
\mathsf{ref.null}~\mathit{reftype} \\ &&|&
\mathsf{ref.func}~\mathit{funcidx} \\ &&|&
\mathsf{ref.is\_null} \\ &&|&
\mathsf{local.get}~\mathit{localidx} \\ &&|&
\mathsf{local.set}~\mathit{localidx} \\ &&|&
\mathsf{local.tee}~\mathit{localidx} \\ &&|&
\mathsf{global.get}~\mathit{globalidx} \\ &&|&
\mathsf{global.set}~\mathit{globalidx} \\ &&|&
\mathsf{table.get}~\mathit{tableidx} \\ &&|&
\mathsf{table.set}~\mathit{tableidx} \\ &&|&
\mathsf{table.size}~\mathit{tableidx} \\ &&|&
\mathsf{table.grow}~\mathit{tableidx} \\ &&|&
\mathsf{table.fill}~\mathit{tableidx} \\ &&|&
\mathsf{table.copy}~\mathit{tableidx}~\mathit{tableidx} \\ &&|&
\mathsf{table.init}~\mathit{tableidx}~\mathit{elemidx} \\ &&|&
\mathsf{elem.drop}~\mathit{elemidx} \\ &&|&
\mathsf{memory.size} \\ &&|&
\mathsf{memory.grow} \\ &&|&
\mathsf{memory.fill} \\ &&|&
\mathsf{memory.copy} \\ &&|&
\mathsf{memory.init}~\mathit{dataidx} \\ &&|&
\mathsf{data.drop}~\mathit{dataidx} \\ &&|&
{\mathit{numtype}.\mathsf{load}}{{({{\mathit{n}}{\mathsf{\_}}}{\mathit{sx}})^?}}~\mathit{u{\scriptstyle32}}~\mathit{u{\scriptstyle32}} \\ &&|&
{\mathit{numtype}.\mathsf{store}}{{\mathit{n}^?}}~\mathit{u{\scriptstyle32}}~\mathit{u{\scriptstyle32}} \\
\mbox{(expression)} & \mathit{expr} &::=& {\mathit{instr}^\ast} \\
\end{array}
$$

\vspace{1ex}

$$
\begin{array}{@{}lrrl@{}}
& \mathit{elemmode} &::=& \mathsf{table}~\mathit{tableidx}~\mathit{expr} ~|~ \mathsf{declare} \\
& \mathit{datamode} &::=& \mathsf{memory}~\mathit{memidx}~\mathit{expr} \\
\mbox{(function)} & \mathit{func} &::=& \mathsf{func}~\mathit{functype}~{\mathit{valtype}^\ast}~\mathit{expr} \\
\mbox{(global)} & \mathit{global} &::=& \mathsf{global}~\mathit{globaltype}~\mathit{expr} \\
\mbox{(table)} & \mathit{table} &::=& \mathsf{table}~\mathit{tabletype} \\
\mbox{(memory)} & \mathit{mem} &::=& \mathsf{memory}~\mathit{memtype} \\
\mbox{(table segment)} & \mathit{elem} &::=& \mathsf{elem}~\mathit{reftype}~{\mathit{expr}^\ast}~{\mathit{elemmode}^?} \\
\mbox{(memory segment)} & \mathit{data} &::=& \mathsf{data}~{({\mathit{byte}^\ast})^\ast}~{\mathit{datamode}^?} \\
\mbox{(start function)} & \mathit{start} &::=& \mathsf{start}~\mathit{funcidx} \\
\mbox{(external use)} & \mathit{externuse} &::=& \mathsf{func}~\mathit{funcidx} ~|~ \mathsf{global}~\mathit{globalidx} ~|~ \mathsf{table}~\mathit{tableidx} ~|~ \mathsf{memory}~\mathit{memidx} \\
\mbox{(export)} & \mathit{export} &::=& \mathsf{export}~\mathit{name}~\mathit{externuse} \\
\mbox{(import)} & \mathit{import} &::=& \mathsf{import}~\mathit{name}~\mathit{name}~\mathit{externtype} \\
\mbox{(module)} & \mathit{module} &::=& \mathsf{module}~{\mathit{import}^\ast}~{\mathit{func}^\ast}~{\mathit{global}^\ast}~{\mathit{table}^\ast}~{\mathit{mem}^\ast}~{\mathit{elem}^\ast}~{\mathit{data}^\ast}~{\mathit{start}^\ast}~{\mathit{export}^\ast} \\
\end{array}
$$

$$
\begin{array}{@{}lcl@{}l@{}}
\mathrm{Ki} &=& 1024 &  \\
\end{array}
$$

\vspace{1ex}

$$
\begin{array}{@{}lcl@{}l@{}}
\mathrm{min}(\mathit{i},\, \mathit{j}) &=& 0 &\quad
  \mbox{if}~\mathit{i} = 0 \lor \mathit{j} = 0 \\
\mathrm{min}(\mathit{i},\, \mathit{j}) &=& \mathrm{min}(\mathit{i} - 1,\, \mathit{j} - 1) &\quad
  \mbox{otherwise} \\
\end{array}
$$

\vspace{1ex}

$$
\begin{array}{@{}lcl@{}l@{}}
{|\mathit{t}|} &=& 32 &\quad
  \mbox{if}~\mathit{t} = \mathsf{i{\scriptstyle32}} \lor \mathit{t} = \mathsf{f{\scriptstyle32}} \\
{|\mathit{t}|} &=& 64 &\quad
  \mbox{if}~\mathit{t} = \mathsf{i{\scriptstyle64}} \lor \mathit{t} = \mathsf{f{\scriptstyle64}} \\
{|\mathit{t}|} &=& 128 &\quad
  \mbox{if}~\mathit{t} = \mathsf{v{\scriptstyle128}} \\
\end{array}
$$

\vspace{1ex}

$$
\begin{array}{@{}lcl@{}l@{}}
\mathrm{test}_{\mathit{sub}_{\mathsf{atom}_{22}}}(\mathit{n}_{3_{\mathsf{atom}_{\mathit{y}}}}) &=& 0 &  \\
\end{array}
$$

$$
\begin{array}{@{}lcl@{}l@{}}
{\mathrm{curried}}_{\mathit{n}_{1}}(\mathit{n}_{2}) &=& \mathit{n}_{1} + \mathit{n}_{2} &  \\
\end{array}
$$

$$
\begin{array}{@{}lrrl@{}}
& \mathit{testfuse} &::=& {\mathsf{ab}}_{\mathit{nat}}\,\,\mathit{nat}~\mathit{nat} \\ &&|&
{\mathsf{cd}}_{\mathit{nat}}\,\mathit{nat}~\mathit{nat} \\ &&|&
{\mathsf{ef\_}}{\mathit{nat}}~\mathit{nat}~\mathit{nat} \\ &&|&
{{\mathsf{gh}}_{\mathit{nat}}}{\mathit{nat}}~\mathit{nat} \\ &&|&
{{\mathsf{ij}}_{\mathit{nat}}}{\mathit{nat}}~\mathit{nat} \\ &&|&
{\mathsf{kl\_ab}}{\mathit{nat}}~\mathit{nat}~\mathit{nat} \\ &&|&
{\mathsf{mn\_}}{\mathsf{ab}}~\mathit{nat}~\mathit{nat}~\mathit{nat} \\ &&|&
{{\mathsf{op\_}}{\mathsf{ab}}}{\mathit{nat}}~\mathit{nat}~\mathit{nat} \\ &&|&
{{\mathsf{qr}}_{\mathit{nat}}}{\mathsf{ab}}~\mathit{nat}~\mathit{nat} \\
\mbox{(context)} & \mathit{context} &::=& \{\; \begin{array}[t]{@{}l@{}}
\mathsf{func}~{\mathit{functype}^\ast},\; \mathsf{global}~{\mathit{globaltype}^\ast},\; \mathsf{table}~{\mathit{tabletype}^\ast},\; \mathsf{mem}~{\mathit{memtype}^\ast},\; \\
  \mathsf{elem}~{\mathit{elemtype}^\ast},\; \mathsf{data}~{\mathit{datatype}^\ast},\; \\
  \mathsf{local}~{\mathit{valtype}^\ast},\; \mathsf{label}~{\mathit{resulttype}^\ast},\; \mathsf{return}~{\mathit{resulttype}^?} \;\}\end{array} \\
\end{array}
$$

\vspace{1ex}

$\boxed{{ \vdash }\;\mathit{limits} : \mathit{nat}}$

$\boxed{{ \vdash }\;\mathit{functype} : \mathsf{ok}}$

$\boxed{{ \vdash }\;\mathit{globaltype} : \mathsf{ok}}$

$\boxed{{ \vdash }\;\mathit{tabletype} : \mathsf{ok}}$

$\boxed{{ \vdash }\;\mathit{memtype} : \mathsf{ok}}$

$\boxed{{ \vdash }\;\mathit{externtype} : \mathsf{ok}}$

\vspace{1ex}

$$
\begin{array}{@{}c@{}}\displaystyle
\frac{
\mathit{n}_{1} \leq \mathit{n}_{2} \leq \mathit{k}
}{
{ \vdash }\;[\mathit{n}_{1} .. \mathit{n}_{2}] : \mathit{k}
} \, {[\textsc{\scriptsize K{-}limits}]}
\qquad
\end{array}
$$

$$
\begin{array}{@{}c@{}}\displaystyle
\frac{
}{
{ \vdash }\;\mathit{ft} : \mathsf{ok}
} \, {[\textsc{\scriptsize K{-}func}]}
\qquad
\end{array}
$$

$$
\begin{array}{@{}c@{}}\displaystyle
\frac{
}{
{ \vdash }\;\mathit{gt} : \mathsf{ok}
} \, {[\textsc{\scriptsize K{-}global}]}
\qquad
\end{array}
$$

$$
\begin{array}{@{}c@{}}\displaystyle
\frac{
{ \vdash }\;\mathit{lim} : {2^{32}} - 1
}{
{ \vdash }\;\mathit{lim}~\mathit{rt} : \mathsf{ok}
} \, {[\textsc{\scriptsize K{-}table}]}
\qquad
\end{array}
$$

$$
\begin{array}{@{}c@{}}\displaystyle
\frac{
{ \vdash }\;\mathit{lim} : {2^{16}}
}{
{ \vdash }\;\mathit{lim}~\mathsf{i{\scriptstyle8}} : \mathsf{ok}
} \, {[\textsc{\scriptsize K{-}mem}]}
\qquad
\end{array}
$$

\vspace{1ex}

$$
\begin{array}{@{}c@{}}\displaystyle
\frac{
{ \vdash }\;\mathit{functype} : \mathsf{ok}
}{
{ \vdash }\;\mathsf{func}~\mathit{functype} : \mathsf{ok}
} \, {[\textsc{\scriptsize K{-}extern{-}func}]}
\qquad
\end{array}
$$

$$
\begin{array}{@{}c@{}}\displaystyle
\frac{
{ \vdash }\;\mathit{globaltype} : \mathsf{ok}
}{
{ \vdash }\;\mathsf{global}~\mathit{globaltype} : \mathsf{ok}
} \, {[\textsc{\scriptsize K{-}extern{-}global}]}
\qquad
\end{array}
$$

$$
\begin{array}{@{}c@{}}\displaystyle
\frac{
{ \vdash }\;\mathit{tabletype} : \mathsf{ok}
}{
{ \vdash }\;\mathsf{table}~\mathit{tabletype} : \mathsf{ok}
} \, {[\textsc{\scriptsize K{-}extern{-}table}]}
\qquad
\end{array}
$$

$$
\begin{array}{@{}c@{}}\displaystyle
\frac{
{ \vdash }\;\mathit{memtype} : \mathsf{ok}
}{
{ \vdash }\;\mathsf{memory}~\mathit{memtype} : \mathsf{ok}
} \, {[\textsc{\scriptsize K{-}extern{-}mem}]}
\qquad
\end{array}
$$

\vspace{1ex}

$\boxed{{ \vdash }\;\mathit{valtype} \leq \mathit{valtype}}$

$\boxed{{ \vdash }\;{\mathit{valtype}^\ast} \leq {\mathit{valtype}^\ast}}$

$$
\begin{array}{@{}c@{}}\displaystyle
\frac{
}{
{ \vdash }\;\mathit{t} \leq \mathit{t}
} \, {[\textsc{\scriptsize S{-}refl}]}
\qquad
\end{array}
$$

$$
\begin{array}{@{}c@{}}\displaystyle
\frac{
}{
{ \vdash }\;\mathsf{bot} \leq \mathit{t}
} \, {[\textsc{\scriptsize S{-}bot}]}
\qquad
\end{array}
$$

$$
\begin{array}{@{}c@{}}\displaystyle
\frac{
({ \vdash }\;\mathit{t}_{1} \leq \mathit{t}_{2})^\ast
}{
{ \vdash }\;{\mathit{t}_{1}^\ast} \leq {\mathit{t}_{2}^\ast}
} \, {[\textsc{\scriptsize S{-}result}]}
\qquad
\end{array}
$$

\vspace{1ex}

$\boxed{{ \vdash }\;\mathit{limits} \leq \mathit{limits}}$

$\boxed{{ \vdash }\;\mathit{functype} \leq \mathit{functype}}$

$\boxed{{ \vdash }\;\mathit{globaltype} \leq \mathit{globaltype}}$

$\boxed{{ \vdash }\;\mathit{tabletype} \leq \mathit{tabletype}}$

$\boxed{{ \vdash }\;\mathit{memtype} \leq \mathit{memtype}}$

$\boxed{{ \vdash }\;\mathit{externtype} \leq \mathit{externtype}}$

\vspace{1ex}

$$
\begin{array}{@{}c@{}}\displaystyle
\frac{
\mathit{n}_{11} \geq \mathit{n}_{21}
 \qquad
\mathit{n}_{12} \leq \mathit{n}_{22}
}{
{ \vdash }\;[\mathit{n}_{11} .. \mathit{n}_{12}] \leq [\mathit{n}_{21} .. \mathit{n}_{22}]
} \, {[\textsc{\scriptsize S{-}limits}]}
\qquad
\end{array}
$$

$$
\begin{array}{@{}c@{}}\displaystyle
\frac{
}{
{ \vdash }\;\mathit{ft} \leq \mathit{ft}
} \, {[\textsc{\scriptsize S{-}func}]}
\qquad
\end{array}
$$

$$
\begin{array}{@{}c@{}}\displaystyle
\frac{
}{
{ \vdash }\;\mathit{gt} \leq \mathit{gt}
} \, {[\textsc{\scriptsize S{-}global}]}
\qquad
\end{array}
$$

$$
\begin{array}{@{}c@{}}\displaystyle
\frac{
{ \vdash }\;\mathit{lim}_{1} \leq \mathit{lim}_{2}
}{
{ \vdash }\;\mathit{lim}_{1}~\mathit{rt} \leq \mathit{lim}_{2}~\mathit{rt}
} \, {[\textsc{\scriptsize S{-}table}]}
\qquad
\end{array}
$$

$$
\begin{array}{@{}c@{}}\displaystyle
\frac{
{ \vdash }\;\mathit{lim}_{1} \leq \mathit{lim}_{2}
}{
{ \vdash }\;\mathit{lim}_{1}~\mathsf{i{\scriptstyle8}} \leq \mathit{lim}_{2}~\mathsf{i{\scriptstyle8}}
} \, {[\textsc{\scriptsize S{-}mem}]}
\qquad
\end{array}
$$

\vspace{1ex}

$$
\begin{array}{@{}c@{}}\displaystyle
\frac{
{ \vdash }\;\mathit{ft}_{1} \leq \mathit{ft}_{2}
}{
{ \vdash }\;\mathsf{func}~\mathit{ft}_{1} \leq \mathsf{func}~\mathit{ft}_{2}
} \, {[\textsc{\scriptsize S{-}extern{-}func}]}
\qquad
\end{array}
$$

$$
\begin{array}{@{}c@{}}\displaystyle
\frac{
{ \vdash }\;\mathit{gt}_{1} \leq \mathit{gt}_{2}
}{
{ \vdash }\;\mathsf{global}~\mathit{gt}_{1} \leq \mathsf{global}~\mathit{gt}_{2}
} \, {[\textsc{\scriptsize S{-}extern{-}global}]}
\qquad
\end{array}
$$

$$
\begin{array}{@{}c@{}}\displaystyle
\frac{
{ \vdash }\;\mathit{tt}_{1} \leq \mathit{tt}_{2}
}{
{ \vdash }\;\mathsf{table}~\mathit{tt}_{1} \leq \mathsf{table}~\mathit{tt}_{2}
} \, {[\textsc{\scriptsize S{-}extern{-}table}]}
\qquad
\end{array}
$$

$$
\begin{array}{@{}c@{}}\displaystyle
\frac{
{ \vdash }\;\mathit{mt}_{1} \leq \mathit{mt}_{2}
}{
{ \vdash }\;\mathsf{memory}~\mathit{mt}_{1} \leq \mathsf{memory}~\mathit{mt}_{2}
} \, {[\textsc{\scriptsize S{-}extern{-}mem}]}
\qquad
\end{array}
$$

\vspace{1ex}

$\boxed{\mathit{context} \vdash \mathit{instr} : \mathit{functype}}$

$\boxed{\mathit{context} \vdash {\mathit{instr}^\ast} : \mathit{functype}}$

$\boxed{\mathit{context} \vdash \mathit{expr} : \mathit{resulttype}}$

\vspace{1ex}

$$
\begin{array}{@{}c@{}}\displaystyle
\frac{
\mathit{C} \vdash {\mathit{instr}^\ast} : \epsilon \rightarrow {\mathit{t}^\ast}
}{
\mathit{C} \vdash {\mathit{instr}^\ast} : {\mathit{t}^\ast}
} \, {[\textsc{\scriptsize T{-}expr}]}
\qquad
\end{array}
$$

\vspace{1ex}

$$
\begin{array}{@{}c@{}}\displaystyle
\frac{
}{
\mathit{C} \vdash \epsilon : \epsilon \rightarrow \epsilon
} \, {[\textsc{\scriptsize T*{-}empty}]}
\qquad
\end{array}
$$

$$
\begin{array}{@{}c@{}}\displaystyle
\frac{
\mathit{C} \vdash \mathit{instr}_{1} : {\mathit{t}_{1}^\ast} \rightarrow {\mathit{t}_{2}^\ast}
 \qquad
\mathit{C} \vdash \mathit{instr}_{2} : {\mathit{t}_{2}^\ast} \rightarrow {\mathit{t}_{3}^\ast}
}{
\mathit{C} \vdash \mathit{instr}_{1}~{\mathit{instr}_{2}^\ast} : {\mathit{t}_{1}^\ast} \rightarrow {\mathit{t}_{3}^\ast}
} \, {[\textsc{\scriptsize T*{-}seq}]}
\qquad
\end{array}
$$

$$
\begin{array}{@{}c@{}}\displaystyle
\frac{
\begin{array}{@{}c@{}}
\mathit{C} \vdash {\mathit{instr}^\ast} : {\mathit{t}_{1}^\ast} \rightarrow {\mathit{t}_{2}^\ast}
 \\
{ \vdash }\;{{\mathit{t}'}_{1}^\ast} \leq {\mathit{t}_{1}^\ast}
 \qquad
{ \vdash }\;{\mathit{t}_{2}^\ast} \leq {{\mathit{t}'}_{2}^\ast}
\end{array}
}{
\mathit{C} \vdash {\mathit{instr}^\ast} : {{\mathit{t}'}_{1}^\ast} \rightarrow {{\mathit{t}'}_{2}^\ast}
} \, {[\textsc{\scriptsize T*{-}weak}]}
\qquad
\end{array}
$$

$$
\begin{array}{@{}c@{}}\displaystyle
\frac{
\mathit{C} \vdash {\mathit{instr}^\ast} : {\mathit{t}_{1}^\ast} \rightarrow {\mathit{t}_{2}^\ast}
}{
\mathit{C} \vdash {\mathit{instr}^\ast} : {\mathit{t}^\ast}~{\mathit{t}_{1}^\ast} \rightarrow {\mathit{t}^\ast}~{\mathit{t}_{2}^\ast}
} \, {[\textsc{\scriptsize T*{-}frame}]}
\qquad
\end{array}
$$

\vspace{1ex}

$$
\begin{array}{@{}c@{}}\displaystyle
\frac{
}{
\mathit{C} \vdash \mathsf{unreachable} : {\mathit{t}_{1}^\ast} \rightarrow {\mathit{t}_{2}^\ast}
} \, {[\textsc{\scriptsize T{-}unreachable}]}
\qquad
\end{array}
$$

$$
\begin{array}{@{}c@{}}\displaystyle
\frac{
}{
\mathit{C} \vdash \mathsf{nop} : \epsilon \rightarrow \epsilon
} \, {[\textsc{\scriptsize T{-}nop}]}
\qquad
\end{array}
$$

$$
\begin{array}{@{}c@{}}\displaystyle
\frac{
}{
\mathit{C} \vdash \mathsf{drop} : \mathit{t} \rightarrow \epsilon
} \, {[\textsc{\scriptsize T{-}drop}]}
\qquad
\end{array}
$$

\vspace{1ex}

$$
\begin{array}{@{}c@{}}\displaystyle
\frac{
}{
\mathit{C} \vdash \mathsf{select}~\mathit{t} : \mathit{t}~\mathit{t}~\mathsf{i{\scriptstyle32}} \rightarrow \mathit{t}
} \, {[\textsc{\scriptsize T{-}select{-}expl}]}
\qquad
\end{array}
$$

$$
\begin{array}{@{}c@{}}\displaystyle
\frac{
{ \vdash }\;\mathit{t} \leq {\mathit{t}'}
 \qquad
{\mathit{t}'} = \mathit{numtype} \lor {\mathit{t}'} = \mathit{vectype}
}{
\mathit{C} \vdash \mathsf{select} : \mathit{t}~\mathit{t}~\mathsf{i{\scriptstyle32}} \rightarrow \mathit{t}
} \, {[\textsc{\scriptsize T{-}select{-}impl}]}
\qquad
\end{array}
$$

\vspace{1ex}

$\boxed{\mathit{context} \vdash \mathit{blocktype} : \mathit{functype}}$

$$
\begin{array}{@{}c@{}}\displaystyle
\frac{
{ \vdash }\;\mathit{ft} : \mathsf{ok}
}{
\mathit{C} \vdash \mathit{ft} : \mathit{ft}
} \, {[\textsc{\scriptsize K{-}block}]}
\qquad
\end{array}
$$

$$
\begin{array}{@{}c@{}}\displaystyle
\frac{
\mathit{C} \vdash \mathit{bt} : {\mathit{t}_{1}^\ast} \rightarrow {\mathit{t}_{2}^\ast}
 \qquad
\mathit{C}, \mathsf{label}~{\mathit{t}_{2}^\ast} \vdash {\mathit{instr}^\ast} : {\mathit{t}_{1}^\ast} \rightarrow {\mathit{t}_{2}^\ast}
}{
\mathit{C} \vdash \mathsf{block}~\mathit{bt}~{\mathit{instr}^\ast} : {\mathit{t}_{1}^\ast} \rightarrow {\mathit{t}_{2}^\ast}
} \, {[\textsc{\scriptsize T{-}block}]}
\qquad
\end{array}
$$

$$
\begin{array}{@{}c@{}}\displaystyle
\frac{
\mathit{C} \vdash \mathit{bt} : {\mathit{t}_{1}^\ast} \rightarrow {\mathit{t}_{2}^\ast}
 \qquad
\mathit{C}, \mathsf{label}~{\mathit{t}_{1}^\ast} \vdash {\mathit{instr}^\ast} : {\mathit{t}_{1}^\ast} \rightarrow {\mathit{t}_{2}^\ast}
}{
\mathit{C} \vdash \mathsf{loop}~\mathit{bt}~{\mathit{instr}^\ast} : {\mathit{t}_{1}^\ast} \rightarrow {\mathit{t}_{2}^\ast}
} \, {[\textsc{\scriptsize T{-}loop}]}
\qquad
\end{array}
$$

$$
\begin{array}{@{}c@{}}\displaystyle
\frac{
\mathit{C} \vdash \mathit{bt} : {\mathit{t}_{1}^\ast} \rightarrow {\mathit{t}_{2}^\ast}
 \qquad
\mathit{C}, \mathsf{label}~{\mathit{t}_{2}^\ast} \vdash {\mathit{instr}_{1}^\ast} : {\mathit{t}_{1}^\ast} \rightarrow {\mathit{t}_{2}^\ast}
 \qquad
\mathit{C}, \mathsf{label}~{\mathit{t}_{2}^\ast} \vdash {\mathit{instr}_{2}^\ast} : {\mathit{t}_{1}^\ast} \rightarrow {\mathit{t}_{2}^\ast}
}{
\mathit{C} \vdash \mathsf{if}~\mathit{bt}~{\mathit{instr}_{1}^\ast}~\mathsf{else}~{\mathit{instr}_{2}^\ast} : {\mathit{t}_{1}^\ast} \rightarrow {\mathit{t}_{2}^\ast}
} \, {[\textsc{\scriptsize T{-}if}]}
\qquad
\end{array}
$$

\vspace{1ex}

$$
\begin{array}{@{}c@{}}\displaystyle
\frac{
\mathit{C}.\mathsf{label}[\mathit{l}] = {\mathit{t}^\ast}
}{
\mathit{C} \vdash \mathsf{br}~\mathit{l} : {\mathit{t}_{1}^\ast}~{\mathit{t}^\ast} \rightarrow {\mathit{t}_{2}^\ast}
} \, {[\textsc{\scriptsize T{-}br}]}
\qquad
\end{array}
$$

$$
\begin{array}{@{}c@{}}\displaystyle
\frac{
\mathit{C}.\mathsf{label}[\mathit{l}] = {\mathit{t}^\ast}
}{
\mathit{C} \vdash \mathsf{br\_if}~\mathit{l} : {\mathit{t}^\ast}~\mathsf{i{\scriptstyle32}} \rightarrow {\mathit{t}^\ast}
} \, {[\textsc{\scriptsize T{-}br\_if}]}
\qquad
\end{array}
$$

$$
\begin{array}{@{}c@{}}\displaystyle
\frac{
({ \vdash }\;{\mathit{t}^\ast} \leq \mathit{C}.\mathsf{label}[\mathit{l}])^\ast
 \qquad
{ \vdash }\;{\mathit{t}^\ast} \leq \mathit{C}.\mathsf{label}[{\mathit{l}'}]
}{
\mathit{C} \vdash \mathsf{br\_table}~{\mathit{l}^\ast}~{\mathit{l}'} : {\mathit{t}_{1}^\ast}~{\mathit{t}^\ast} \rightarrow {\mathit{t}_{2}^\ast}
} \, {[\textsc{\scriptsize T{-}br\_table}]}
\qquad
\end{array}
$$

$$
\begin{array}{@{}c@{}}\displaystyle
\frac{
\mathit{C}.\mathsf{return} = ({\mathit{t}^\ast})
}{
\mathit{C} \vdash \mathsf{return} : {\mathit{t}_{1}^\ast}~{\mathit{t}^\ast} \rightarrow {\mathit{t}_{2}^\ast}
} \, {[\textsc{\scriptsize T{-}return}]}
\qquad
\end{array}
$$

$$
\begin{array}{@{}c@{}}\displaystyle
\frac{
\mathit{C}.\mathsf{func}[\mathit{x}] = {\mathit{t}_{1}^\ast} \rightarrow {\mathit{t}_{2}^\ast}
}{
\mathit{C} \vdash \mathsf{call}~\mathit{x} : {\mathit{t}_{1}^\ast} \rightarrow {\mathit{t}_{2}^\ast}
} \, {[\textsc{\scriptsize T{-}call}]}
\qquad
\end{array}
$$

$$
\begin{array}{@{}c@{}}\displaystyle
\frac{
\mathit{C}.\mathsf{table}[\mathit{x}] = \mathit{lim}~\mathsf{funcref}
 \qquad
\mathit{ft} = {\mathit{t}_{1}^\ast} \rightarrow {\mathit{t}_{2}^\ast}
}{
\mathit{C} \vdash \mathsf{call\_indirect}~\mathit{x}~\mathit{ft} : {\mathit{t}_{1}^\ast}~\mathsf{i{\scriptstyle32}} \rightarrow {\mathit{t}_{2}^\ast}
} \, {[\textsc{\scriptsize T{-}call\_indirect}]}
\qquad
\end{array}
$$

\vspace{1ex}

$$
\begin{array}{@{}c@{}}\displaystyle
\frac{
}{
\mathit{C} \vdash \mathit{nt}.\mathsf{const}~\mathit{c}_{\mathit{nt}} : \epsilon \rightarrow \mathit{nt}
} \, {[\textsc{\scriptsize T{-}const}]}
\qquad
\end{array}
$$

$$
\begin{array}{@{}c@{}}\displaystyle
\frac{
}{
\mathit{C} \vdash \mathit{nt} . \mathit{unop} : \mathit{nt} \rightarrow \mathit{nt}
} \, {[\textsc{\scriptsize T{-}unop}]}
\qquad
\end{array}
$$

$$
\begin{array}{@{}c@{}}\displaystyle
\frac{
}{
\mathit{C} \vdash \mathit{nt} . \mathit{binop} : \mathit{nt}~\mathit{nt} \rightarrow \mathit{nt}
} \, {[\textsc{\scriptsize T{-}binop}]}
\qquad
\end{array}
$$

$$
\begin{array}{@{}c@{}}\displaystyle
\frac{
}{
\mathit{C} \vdash \mathit{nt} . \mathit{testop} : \mathit{nt} \rightarrow \mathsf{i{\scriptstyle32}}
} \, {[\textsc{\scriptsize T{-}testop}]}
\qquad
\end{array}
$$

$$
\begin{array}{@{}c@{}}\displaystyle
\frac{
}{
\mathit{C} \vdash \mathit{nt} . \mathit{relop} : \mathit{nt}~\mathit{nt} \rightarrow \mathsf{i{\scriptstyle32}}
} \, {[\textsc{\scriptsize T{-}relop}]}
\qquad
\end{array}
$$

\vspace{1ex}

$$
\begin{array}{@{}c@{}}\displaystyle
\frac{
\mathit{n} \leq {|\mathit{nt}|}
}{
\mathit{C} \vdash {\mathit{nt}.\mathsf{extend}}{\mathit{n}} : \mathit{nt} \rightarrow \mathit{nt}
} \, {[\textsc{\scriptsize T{-}extend}]}
\qquad
\end{array}
$$

$$
\begin{array}{@{}c@{}}\displaystyle
\frac{
\mathit{nt}_{1} \neq \mathit{nt}_{2}
 \qquad
{|\mathit{nt}_{1}|} = {|\mathit{nt}_{2}|}
}{
\mathit{C} \vdash \mathsf{cvtop}~\mathit{nt}_{1}~\mathsf{reinterpret}~\mathit{nt}_{2} : \mathit{nt}_{2} \rightarrow \mathit{nt}_{1}
} \, {[\textsc{\scriptsize T{-}reinterpret}]}
\qquad
\end{array}
$$

$$
\begin{array}{@{}c@{}}\displaystyle
\frac{
{\mathsf{i}}{\mathit{n}}_{1} \neq {\mathsf{i}}{\mathit{n}}_{2}
 \qquad
{\mathit{sx}^?} = \epsilon \Leftrightarrow {|{\mathsf{i}}{\mathit{n}}_{1}|} > {|{\mathsf{i}}{\mathit{n}}_{2}|}
}{
\mathit{C} \vdash {\mathsf{i}}{\mathit{n}}_{1} . {{{{\mathsf{convert}}{\mathsf{\_}}}{{\mathsf{i}}{\mathit{n}}_{2}}}{\mathsf{\_}}}{{\mathit{sx}^?}} : {\mathsf{i}}{\mathit{n}}_{2} \rightarrow {\mathsf{i}}{\mathit{n}}_{1}
} \, {[\textsc{\scriptsize T{-}convert{-}i}]}
\qquad
\end{array}
$$

$$
\begin{array}{@{}c@{}}\displaystyle
\frac{
{\mathsf{f}}{\mathit{n}}_{1} \neq {\mathsf{f}}{\mathit{n}}_{2}
}{
\mathit{C} \vdash \mathsf{cvtop}~{\mathsf{f}}{\mathit{n}}_{1}~\mathsf{convert}~{\mathsf{f}}{\mathit{n}}_{2} : {\mathsf{f}}{\mathit{n}}_{2} \rightarrow {\mathsf{f}}{\mathit{n}}_{1}
} \, {[\textsc{\scriptsize T{-}convert{-}f}]}
\qquad
\end{array}
$$

\vspace{1ex}

$$
\begin{array}{@{}c@{}}\displaystyle
\frac{
}{
\mathit{C} \vdash \mathsf{ref.null}~\mathit{rt} : \epsilon \rightarrow \mathit{rt}
} \, {[\textsc{\scriptsize T{-}ref.null}]}
\qquad
\end{array}
$$

$$
\begin{array}{@{}c@{}}\displaystyle
\frac{
\mathit{C}.\mathsf{func}[\mathit{x}] = \mathit{ft}
}{
\mathit{C} \vdash \mathsf{ref.func}~\mathit{x} : \epsilon \rightarrow \mathsf{funcref}
} \, {[\textsc{\scriptsize T{-}ref.func}]}
\qquad
\end{array}
$$

$$
\begin{array}{@{}c@{}}\displaystyle
\frac{
}{
\mathit{C} \vdash \mathsf{ref.is\_null} : \mathit{rt} \rightarrow \mathsf{i{\scriptstyle32}}
} \, {[\textsc{\scriptsize T{-}ref.is\_null}]}
\qquad
\end{array}
$$

\vspace{1ex}

$$
\begin{array}{@{}c@{}}\displaystyle
\frac{
\mathit{C}.\mathsf{local}[\mathit{x}] = \mathit{t}
}{
\mathit{C} \vdash \mathsf{local.get}~\mathit{x} : \epsilon \rightarrow \mathit{t}
} \, {[\textsc{\scriptsize T{-}local.get}]}
\qquad
\end{array}
$$

$$
\begin{array}{@{}c@{}}\displaystyle
\frac{
\mathit{C}.\mathsf{local}[\mathit{x}] = \mathit{t}
}{
\mathit{C} \vdash \mathsf{local.set}~\mathit{x} : \mathit{t} \rightarrow \epsilon
} \, {[\textsc{\scriptsize T{-}local.set}]}
\qquad
\end{array}
$$

$$
\begin{array}{@{}c@{}}\displaystyle
\frac{
\mathit{C}.\mathsf{local}[\mathit{x}] = \mathit{t}
}{
\mathit{C} \vdash \mathsf{local.tee}~\mathit{x} : \mathit{t} \rightarrow \mathit{t}
} \, {[\textsc{\scriptsize T{-}local.tee}]}
\qquad
\end{array}
$$

\vspace{1ex}

$$
\begin{array}{@{}c@{}}\displaystyle
\frac{
\mathit{C}.\mathsf{global}[\mathit{x}] = {\mathsf{mut}^?}~\mathit{t}
}{
\mathit{C} \vdash \mathsf{global.get}~\mathit{x} : \epsilon \rightarrow \mathit{t}
} \, {[\textsc{\scriptsize T{-}global.get}]}
\qquad
\end{array}
$$

$$
\begin{array}{@{}c@{}}\displaystyle
\frac{
\mathit{C}.\mathsf{global}[\mathit{x}] = \mathsf{mut}~\mathit{t}
}{
\mathit{C} \vdash \mathsf{global.set}~\mathit{x} : \mathit{t} \rightarrow \epsilon
} \, {[\textsc{\scriptsize T{-}global.set}]}
\qquad
\end{array}
$$

\vspace{1ex}

$$
\begin{array}{@{}c@{}}\displaystyle
\frac{
\mathit{C}.\mathsf{table}[\mathit{x}] = \mathit{lim}~\mathit{rt}
}{
\mathit{C} \vdash \mathsf{table.get}~\mathit{x} : \mathsf{i{\scriptstyle32}} \rightarrow \mathit{rt}
} \, {[\textsc{\scriptsize T{-}table.get}]}
\qquad
\end{array}
$$

$$
\begin{array}{@{}c@{}}\displaystyle
\frac{
\mathit{C}.\mathsf{table}[\mathit{x}] = \mathit{lim}~\mathit{rt}
}{
\mathit{C} \vdash \mathsf{table.set}~\mathit{x} : \mathsf{i{\scriptstyle32}}~\mathit{rt} \rightarrow \epsilon
} \, {[\textsc{\scriptsize T{-}table.set}]}
\qquad
\end{array}
$$

$$
\begin{array}{@{}c@{}}\displaystyle
\frac{
\mathit{C}.\mathsf{table}[\mathit{x}] = \mathit{tt}
}{
\mathit{C} \vdash \mathsf{table.size}~\mathit{x} : \epsilon \rightarrow \mathsf{i{\scriptstyle32}}
} \, {[\textsc{\scriptsize T{-}table.size}]}
\qquad
\end{array}
$$

$$
\begin{array}{@{}c@{}}\displaystyle
\frac{
\mathit{C}.\mathsf{table}[\mathit{x}] = \mathit{lim}~\mathit{rt}
}{
\mathit{C} \vdash \mathsf{table.grow}~\mathit{x} : \mathit{rt}~\mathsf{i{\scriptstyle32}} \rightarrow \mathsf{i{\scriptstyle32}}
} \, {[\textsc{\scriptsize T{-}table.grow}]}
\qquad
\end{array}
$$

$$
\begin{array}{@{}c@{}}\displaystyle
\frac{
\mathit{C}.\mathsf{table}[\mathit{x}] = \mathit{lim}~\mathit{rt}
}{
\mathit{C} \vdash \mathsf{table.fill}~\mathit{x} : \mathsf{i{\scriptstyle32}}~\mathit{rt}~\mathsf{i{\scriptstyle32}} \rightarrow \epsilon
} \, {[\textsc{\scriptsize T{-}table.fill}]}
\qquad
\end{array}
$$

$$
\begin{array}{@{}c@{}}\displaystyle
\frac{
\mathit{C}.\mathsf{table}[\mathit{x}_{1}] = \mathit{lim}_{1}~\mathit{rt}
 \qquad
\mathit{C}.\mathsf{table}[\mathit{x}_{2}] = \mathit{lim}_{2}~\mathit{rt}
}{
\mathit{C} \vdash \mathsf{table.copy}~\mathit{x}_{1}~\mathit{x}_{2} : \mathsf{i{\scriptstyle32}}~\mathsf{i{\scriptstyle32}}~\mathsf{i{\scriptstyle32}} \rightarrow \epsilon
} \, {[\textsc{\scriptsize T{-}table.copy}]}
\qquad
\end{array}
$$

$$
\begin{array}{@{}c@{}}\displaystyle
\frac{
\mathit{C}.\mathsf{table}[\mathit{x}_{1}] = \mathit{lim}~\mathit{rt}
 \qquad
\mathit{C}.\mathsf{elem}[\mathit{x}_{2}] = \mathit{rt}
}{
\mathit{C} \vdash \mathsf{table.init}~\mathit{x}_{1}~\mathit{x}_{2} : \mathsf{i{\scriptstyle32}}~\mathsf{i{\scriptstyle32}}~\mathsf{i{\scriptstyle32}} \rightarrow \epsilon
} \, {[\textsc{\scriptsize T{-}table.init}]}
\qquad
\end{array}
$$

$$
\begin{array}{@{}c@{}}\displaystyle
\frac{
\mathit{C}.\mathsf{elem}[\mathit{x}] = \mathit{rt}
}{
\mathit{C} \vdash \mathsf{elem.drop}~\mathit{x} : \epsilon \rightarrow \epsilon
} \, {[\textsc{\scriptsize T{-}elem.drop}]}
\qquad
\end{array}
$$

\vspace{1ex}

$$
\begin{array}{@{}c@{}}\displaystyle
\frac{
\mathit{C}.\mathsf{mem}[0] = \mathit{mt}
}{
\mathit{C} \vdash \mathsf{memory.size} : \epsilon \rightarrow \mathsf{i{\scriptstyle32}}
} \, {[\textsc{\scriptsize T{-}memory.size}]}
\qquad
\end{array}
$$

$$
\begin{array}{@{}c@{}}\displaystyle
\frac{
\mathit{C}.\mathsf{mem}[0] = \mathit{mt}
}{
\mathit{C} \vdash \mathsf{memory.grow} : \mathsf{i{\scriptstyle32}} \rightarrow \mathsf{i{\scriptstyle32}}
} \, {[\textsc{\scriptsize T{-}memory.grow}]}
\qquad
\end{array}
$$

$$
\begin{array}{@{}c@{}}\displaystyle
\frac{
\mathit{C}.\mathsf{mem}[0] = \mathit{mt}
}{
\mathit{C} \vdash \mathsf{memory.fill} : \mathsf{i{\scriptstyle32}}~\mathsf{i{\scriptstyle32}}~\mathsf{i{\scriptstyle32}} \rightarrow \mathsf{i{\scriptstyle32}}
} \, {[\textsc{\scriptsize T{-}memory.fill}]}
\qquad
\end{array}
$$

$$
\begin{array}{@{}c@{}}\displaystyle
\frac{
\mathit{C}.\mathsf{mem}[0] = \mathit{mt}
}{
\mathit{C} \vdash \mathsf{memory.copy} : \mathsf{i{\scriptstyle32}}~\mathsf{i{\scriptstyle32}}~\mathsf{i{\scriptstyle32}} \rightarrow \mathsf{i{\scriptstyle32}}
} \, {[\textsc{\scriptsize T{-}memory.copy}]}
\qquad
\end{array}
$$

$$
\begin{array}{@{}c@{}}\displaystyle
\frac{
\mathit{C}.\mathsf{mem}[0] = \mathit{mt}
 \qquad
\mathit{C}.\mathsf{data}[\mathit{x}] = \mathsf{ok}
}{
\mathit{C} \vdash \mathsf{memory.init}~\mathit{x} : \mathsf{i{\scriptstyle32}}~\mathsf{i{\scriptstyle32}}~\mathsf{i{\scriptstyle32}} \rightarrow \mathsf{i{\scriptstyle32}}
} \, {[\textsc{\scriptsize T{-}memory.init}]}
\qquad
\end{array}
$$

$$
\begin{array}{@{}c@{}}\displaystyle
\frac{
\mathit{C}.\mathsf{data}[\mathit{x}] = \mathsf{ok}
}{
\mathit{C} \vdash \mathsf{data.drop}~\mathit{x} : \epsilon \rightarrow \epsilon
} \, {[\textsc{\scriptsize T{-}data.drop}]}
\qquad
\end{array}
$$

$$
\begin{array}{@{}c@{}}\displaystyle
\frac{
\mathit{C}.\mathsf{mem}[0] = \mathit{mt}
 \qquad
{2^{\mathit{n}_{\mathsf{a}}}} \leq {|\mathit{nt}|} / 8
 \qquad
({2^{\mathit{n}_{\mathsf{a}}}} \leq \mathit{n} / 8 < {|\mathit{nt}|} / 8)^?
 \qquad
{\mathit{n}^?} = \epsilon \lor \mathit{nt} = {\mathsf{i}}{\mathit{n}}
}{
\mathit{C} \vdash {\mathit{nt}.\mathsf{load}}{{({{\mathit{n}}{\mathsf{\_}}}{\mathit{sx}})^?}}~\mathit{n}_{\mathsf{a}}~\mathit{n}_{\mathsf{o}} : \mathsf{i{\scriptstyle32}} \rightarrow \mathit{nt}
} \, {[\textsc{\scriptsize T{-}load}]}
\qquad
\end{array}
$$

$$
\begin{array}{@{}c@{}}\displaystyle
\frac{
\mathit{C}.\mathsf{mem}[0] = \mathit{mt}
 \qquad
{2^{\mathit{n}_{\mathsf{a}}}} \leq {|\mathit{nt}|} / 8
 \qquad
({2^{\mathit{n}_{\mathsf{a}}}} \leq \mathit{n} / 8 < {|\mathit{nt}|} / 8)^?
 \qquad
{\mathit{n}^?} = \epsilon \lor \mathit{nt} = {\mathsf{i}}{\mathit{n}}
}{
\mathit{C} \vdash {\mathit{nt}.\mathsf{store}}{{\mathit{n}^?}}~\mathit{n}_{\mathsf{a}}~\mathit{n}_{\mathsf{o}} : \mathsf{i{\scriptstyle32}}~\mathit{nt} \rightarrow \epsilon
} \, {[\textsc{\scriptsize T{-}store}]}
\qquad
\end{array}
$$

\vspace{1ex}

$\boxed{\mathit{context} \vdash \mathit{instr}~\mathsf{const}}$

$\boxed{\mathit{context} \vdash \mathit{expr}~\mathsf{const}}$

$\boxed{\mathit{context} \vdash \mathit{expr} : \mathit{valtype}~\mathsf{const}}$

$$
\begin{array}{@{}c@{}}\displaystyle
\frac{
}{
\mathit{C} \vdash (\mathit{nt}.\mathsf{const}~\mathit{c})~\mathsf{const}
} \, {[\textsc{\scriptsize C{-}instr{-}const}]}
\qquad
\end{array}
$$

$$
\begin{array}{@{}c@{}}\displaystyle
\frac{
}{
\mathit{C} \vdash (\mathsf{ref.null}~\mathit{rt})~\mathsf{const}
} \, {[\textsc{\scriptsize C{-}instr{-}ref.null}]}
\qquad
\end{array}
$$

$$
\begin{array}{@{}c@{}}\displaystyle
\frac{
}{
\mathit{C} \vdash (\mathsf{ref.func}~\mathit{x})~\mathsf{const}
} \, {[\textsc{\scriptsize C{-}instr{-}ref.func}]}
\qquad
\end{array}
$$

$$
\begin{array}{@{}c@{}}\displaystyle
\frac{
\mathit{C}.\mathsf{global}[\mathit{x}] = \epsilon~\mathit{t}
}{
\mathit{C} \vdash (\mathsf{global.get}~\mathit{x})~\mathsf{const}
} \, {[\textsc{\scriptsize C{-}instr{-}global.get}]}
\qquad
\end{array}
$$

\vspace{1ex}

$$
\begin{array}{@{}c@{}}\displaystyle
\frac{
(\mathit{C} \vdash \mathit{instr}~\mathsf{const})^\ast
}{
\mathit{C} \vdash {\mathit{instr}^\ast}~\mathsf{const}
} \, {[\textsc{\scriptsize C{-}expr}]}
\qquad
\end{array}
$$

\vspace{1ex}

$$
\begin{array}{@{}c@{}}\displaystyle
\frac{
\mathit{C} \vdash \mathit{expr} : \mathit{t}
 \qquad
\mathit{C} \vdash \mathit{expr}~\mathsf{const}
}{
\mathit{C} \vdash \mathit{expr} : \mathit{t}~\mathsf{const}
} \, {[\textsc{\scriptsize TC{-}expr}]}
\qquad
\end{array}
$$

\vspace{1ex}

$\boxed{\mathit{context} \vdash \mathit{func} : \mathit{functype}}$

$\boxed{\mathit{context} \vdash \mathit{global} : \mathit{globaltype}}$

$\boxed{\mathit{context} \vdash \mathit{table} : \mathit{tabletype}}$

$\boxed{\mathit{context} \vdash \mathit{mem} : \mathit{memtype}}$

$\boxed{\mathit{context} \vdash \mathit{elem} : \mathit{reftype}}$

$\boxed{\mathit{context} \vdash \mathit{data} : \mathsf{ok}}$

$\boxed{\mathit{context} \vdash \mathit{elemmode} : \mathit{reftype}}$

$\boxed{\mathit{context} \vdash \mathit{datamode} : \mathsf{ok}}$

$\boxed{\mathit{context} \vdash \mathit{start} : \mathsf{ok}}$

\vspace{1ex}

$$
\begin{array}{@{}c@{}}\displaystyle
\frac{
\mathit{ft} = {\mathit{t}_{1}^\ast} \rightarrow {\mathit{t}_{2}^\ast}
 \qquad
{ \vdash }\;\mathit{ft} : \mathsf{ok}
 \qquad
\mathit{C}, \mathsf{local}~{\mathit{t}_{1}^\ast}~{\mathit{t}^\ast}, \mathsf{label}~({\mathit{t}_{2}^\ast}), \mathsf{return}~({\mathit{t}_{2}^\ast}) \vdash \mathit{expr} : {\mathit{t}_{2}^\ast}
}{
\mathit{C} \vdash \mathsf{func}~\mathit{ft}~{\mathit{t}^\ast}~\mathit{expr} : \mathit{ft}
} \, {[\textsc{\scriptsize T{-}func}]}
\qquad
\end{array}
$$

$$
\begin{array}{@{}c@{}}\displaystyle
\frac{
{ \vdash }\;\mathit{gt} : \mathsf{ok}
 \qquad
\mathit{gt} = {\mathsf{mut}^?}~\mathit{t}
 \qquad
\mathit{C} \vdash \mathit{expr} : \mathit{t}~\mathsf{const}
}{
\mathit{C} \vdash \mathsf{global}~\mathit{gt}~\mathit{expr} : \mathit{gt}
} \, {[\textsc{\scriptsize T{-}global}]}
\qquad
\end{array}
$$

$$
\begin{array}{@{}c@{}}\displaystyle
\frac{
{ \vdash }\;\mathit{tt} : \mathsf{ok}
}{
\mathit{C} \vdash \mathsf{table}~\mathit{tt} : \mathit{tt}
} \, {[\textsc{\scriptsize T{-}table}]}
\qquad
\end{array}
$$

$$
\begin{array}{@{}c@{}}\displaystyle
\frac{
{ \vdash }\;\mathit{mt} : \mathsf{ok}
}{
\mathit{C} \vdash \mathsf{memory}~\mathit{mt} : \mathit{mt}
} \, {[\textsc{\scriptsize T{-}mem}]}
\qquad
\end{array}
$$

$$
\begin{array}{@{}c@{}}\displaystyle
\frac{
(\mathit{C} \vdash \mathit{expr} : \mathit{rt})^\ast
 \qquad
(\mathit{C} \vdash \mathit{elemmode} : \mathit{rt})^?
}{
\mathit{C} \vdash \mathsf{elem}~\mathit{rt}~{\mathit{expr}^\ast}~{\mathit{elemmode}^?} : \mathit{rt}
} \, {[\textsc{\scriptsize T{-}elem}]}
\qquad
\end{array}
$$

$$
\begin{array}{@{}c@{}}\displaystyle
\frac{
(\mathit{C} \vdash \mathit{datamode} : \mathsf{ok})^?
}{
\mathit{C} \vdash \mathsf{data}~{({\mathit{b}^\ast})^\ast}~{\mathit{datamode}^?} : \mathsf{ok}
} \, {[\textsc{\scriptsize T{-}data}]}
\qquad
\end{array}
$$

$$
\begin{array}{@{}c@{}}\displaystyle
\frac{
\mathit{C}.\mathsf{table}[\mathit{x}] = \mathit{lim}~\mathit{rt}
 \qquad
(\mathit{C} \vdash \mathit{expr} : \mathsf{i{\scriptstyle32}}~\mathsf{const})^\ast
}{
\mathit{C} \vdash \mathsf{table}~\mathit{x}~\mathit{expr} : \mathit{rt}
} \, {[\textsc{\scriptsize T{-}elemmode{-}active}]}
\qquad
\end{array}
$$

$$
\begin{array}{@{}c@{}}\displaystyle
\frac{
}{
\mathit{C} \vdash \mathsf{declare} : \mathit{rt}
} \, {[\textsc{\scriptsize T{-}elemmode{-}declare}]}
\qquad
\end{array}
$$

$$
\begin{array}{@{}c@{}}\displaystyle
\frac{
\mathit{C}.\mathsf{mem}[0] = \mathit{mt}
 \qquad
(\mathit{C} \vdash \mathit{expr} : \mathsf{i{\scriptstyle32}}~\mathsf{const})^\ast
}{
\mathit{C} \vdash \mathsf{memory}~0~\mathit{expr} : \mathsf{ok}
} \, {[\textsc{\scriptsize T{-}datamode}]}
\qquad
\end{array}
$$

$$
\begin{array}{@{}c@{}}\displaystyle
\frac{
\mathit{C}.\mathsf{func}[\mathit{x}] = \epsilon \rightarrow \epsilon
}{
\mathit{C} \vdash \mathsf{start}~\mathit{x} : \mathsf{ok}
} \, {[\textsc{\scriptsize T{-}start}]}
\qquad
\end{array}
$$

\vspace{1ex}

$\boxed{\mathit{context} \vdash \mathit{import} : \mathit{externtype}}$

$\boxed{\mathit{context} \vdash \mathit{export} : \mathit{externtype}}$

$\boxed{\mathit{context} \vdash \mathit{externuse} : \mathit{externtype}}$

$$
\begin{array}{@{}c@{}}\displaystyle
\frac{
{ \vdash }\;\mathit{xt} : \mathsf{ok}
}{
\mathit{C} \vdash \mathsf{import}~\mathit{name}_{1}~\mathit{name}_{2}~\mathit{xt} : \mathit{xt}
} \, {[\textsc{\scriptsize T{-}import}]}
\qquad
\end{array}
$$

$$
\begin{array}{@{}c@{}}\displaystyle
\frac{
\mathit{C} \vdash \mathit{externuse} : \mathit{xt}
}{
\mathit{C} \vdash \mathsf{export}~\mathit{name}~\mathit{externuse} : \mathit{xt}
} \, {[\textsc{\scriptsize T{-}export}]}
\qquad
\end{array}
$$

$$
\begin{array}{@{}c@{}}\displaystyle
\frac{
\mathit{C}.\mathsf{func}[\mathit{x}] = \mathit{ft}
}{
\mathit{C} \vdash \mathsf{func}~\mathit{x} : \mathsf{func}~\mathit{ft}
} \, {[\textsc{\scriptsize T{-}externuse{-}func}]}
\qquad
\end{array}
$$

$$
\begin{array}{@{}c@{}}\displaystyle
\frac{
\mathit{C}.\mathsf{global}[\mathit{x}] = \mathit{gt}
}{
\mathit{C} \vdash \mathsf{global}~\mathit{x} : \mathsf{global}~\mathit{gt}
} \, {[\textsc{\scriptsize T{-}externuse{-}global}]}
\qquad
\end{array}
$$

$$
\begin{array}{@{}c@{}}\displaystyle
\frac{
\mathit{C}.\mathsf{table}[\mathit{x}] = \mathit{tt}
}{
\mathit{C} \vdash \mathsf{table}~\mathit{x} : \mathsf{table}~\mathit{tt}
} \, {[\textsc{\scriptsize T{-}externuse{-}table}]}
\qquad
\end{array}
$$

$$
\begin{array}{@{}c@{}}\displaystyle
\frac{
\mathit{C}.\mathsf{mem}[\mathit{x}] = \mathit{mt}
}{
\mathit{C} \vdash \mathsf{memory}~\mathit{x} : \mathsf{memory}~\mathit{mt}
} \, {[\textsc{\scriptsize T{-}externuse{-}mem}]}
\qquad
\end{array}
$$

\vspace{1ex}

$\boxed{{ \vdash }\;\mathit{module} : \mathsf{ok}}$

$$
\begin{array}{@{}c@{}}\displaystyle
\frac{
\begin{array}{@{}c@{}}
\mathit{C} = \{ \begin{array}[t]{@{}l@{}}
\mathsf{func}~{\mathit{ft}^\ast},\; \mathsf{global}~{\mathit{gt}^\ast},\; \mathsf{table}~{\mathit{tt}^\ast},\; \mathsf{mem}~{\mathit{mt}^\ast},\; \mathsf{elem}~{\mathit{rt}^\ast},\; \mathsf{data}~{\mathsf{ok}^{\mathit{n}}} \}\end{array}
 \\
(\mathit{C} \vdash \mathit{func} : \mathit{ft})^\ast
 \qquad
(\mathit{C} \vdash \mathit{global} : \mathit{gt})^\ast
 \qquad
(\mathit{C} \vdash \mathit{table} : \mathit{tt})^\ast
 \qquad
(\mathit{C} \vdash \mathit{mem} : \mathit{mt})^\ast
 \\
(\mathit{C} \vdash \mathit{elem} : \mathit{rt})^\ast
 \qquad
(\mathit{C} \vdash \mathit{data} : \mathsf{ok})^{\mathit{n}}
 \qquad
(\mathit{C} \vdash \mathit{start} : \mathsf{ok})^\ast
 \\
{|{\mathit{mem}^\ast}|} \leq 1
 \qquad
{|{\mathit{start}^\ast}|} \leq 1
\end{array}
}{
{ \vdash }\;\mathsf{module}~{\mathit{import}^\ast}~{\mathit{func}^\ast}~{\mathit{global}^\ast}~{\mathit{table}^\ast}~{\mathit{mem}^\ast}~{\mathit{elem}^\ast}~{\mathit{data}^{\mathit{n}}}~{\mathit{start}^\ast}~{\mathit{export}^\ast} : \mathsf{ok}
} \, {[\textsc{\scriptsize T{-}module}]}
\qquad
\end{array}
$$

$$
\begin{array}{@{}lrrl@{}}
\mbox{(address)} & \mathit{addr} &::=& \mathit{nat} \\
\mbox{(function address)} & \mathit{funcaddr} &::=& \mathit{addr} \\
\mbox{(global address)} & \mathit{globaladdr} &::=& \mathit{addr} \\
\mbox{(table address)} & \mathit{tableaddr} &::=& \mathit{addr} \\
\mbox{(memory address)} & \mathit{memaddr} &::=& \mathit{addr} \\
\mbox{(elem address)} & \mathit{elemaddr} &::=& \mathit{addr} \\
\mbox{(data address)} & \mathit{dataaddr} &::=& \mathit{addr} \\
\mbox{(label address)} & \mathit{labeladdr} &::=& \mathit{addr} \\
\mbox{(host address)} & \mathit{hostaddr} &::=& \mathit{addr} \\
\end{array}
$$

\vspace{1ex}

$$
\begin{array}{@{}lrrl@{}}
\mbox{(number)} & \mathit{num} &::=& \mathit{numtype}.\mathsf{const}~\mathit{c}_{\mathit{numtype}} \\
\mbox{(reference)} & \mathit{ref} &::=& \mathsf{ref.null}~\mathit{reftype} ~|~ \mathsf{ref.func}~\mathit{funcaddr} ~|~ \mathsf{ref.extern}~\mathit{hostaddr} \\
\mbox{(value)} & \mathit{val} &::=& \mathit{num} ~|~ \mathit{ref} \\
\mbox{(result)} & \mathit{result} &::=& {\mathit{val}^\ast} ~|~ \mathsf{trap} \\
\end{array}
$$

$$
\begin{array}{@{}lrrl@{}}
\mbox{(external value)} & \mathit{externval} &::=& \mathsf{func}~\mathit{funcaddr} ~|~ \mathsf{global}~\mathit{globaladdr} ~|~ \mathsf{table}~\mathit{tableaddr} ~|~ \mathsf{mem}~\mathit{memaddr} \\
\end{array}
$$

\vspace{1ex}

$$
\begin{array}{@{}lcl@{}l@{}}
{\mathrm{default}}_{\mathit{t}} &=& (\mathsf{i{\scriptstyle32}}.\mathsf{const}~0) &\quad
  \mbox{if}~\mathit{t} = \mathsf{i{\scriptstyle32}} \\
{\mathrm{default}}_{\mathit{t}} &=& (\mathsf{i{\scriptstyle64}}.\mathsf{const}~0) &\quad
  \mbox{if}~\mathit{t} = \mathsf{i{\scriptstyle64}} \\
{\mathrm{default}}_{\mathit{t}} &=& (\mathsf{f{\scriptstyle32}}.\mathsf{const}~0) &\quad
  \mbox{if}~\mathit{t} = \mathsf{f{\scriptstyle32}} \\
{\mathrm{default}}_{\mathit{t}} &=& (\mathsf{f{\scriptstyle64}}.\mathsf{const}~0) &\quad
  \mbox{if}~\mathit{t} = \mathsf{f{\scriptstyle64}} \\
{\mathrm{default}}_{\mathit{t}} &=& (\mathsf{ref.null}~\mathsf{funcref}) &\quad
  \mbox{if}~\mathit{t} = \mathsf{funcref} \\
{\mathrm{default}}_{\mathit{t}} &=& (\mathsf{ref.null}~\mathsf{externref}) &\quad
  \mbox{if}~\mathit{t} = \mathsf{externref} \\
\end{array}
$$

\vspace{1ex}

$$
\begin{array}{@{}lrrl@{}}
\mbox{(function instance)} & \mathit{funcinst} &::=& \mathit{moduleinst} ; \mathit{func} \\
\mbox{(global instance)} & \mathit{globalinst} &::=& \mathit{val} \\
\mbox{(table instance)} & \mathit{tableinst} &::=& {\mathit{ref}^\ast} \\
\mbox{(memory instance)} & \mathit{meminst} &::=& {\mathit{byte}^\ast} \\
\mbox{(element instance)} & \mathit{eleminst} &::=& {\mathit{ref}^\ast} \\
\mbox{(data instance)} & \mathit{datainst} &::=& {\mathit{byte}^\ast} \\
\mbox{(export instance)} & \mathit{exportinst} &::=& \mathsf{export}~\mathit{name}~\mathit{externval} \\
\mbox{(store)} & \mathit{store} &::=& \{\; \begin{array}[t]{@{}l@{}}
\mathsf{func}~{\mathit{funcinst}^\ast},\; \\
  \mathsf{global}~{\mathit{globalinst}^\ast},\; \\
  \mathsf{table}~{\mathit{tableinst}^\ast},\; \\
  \mathsf{mem}~{\mathit{meminst}^\ast},\; \\
  \mathsf{elem}~{\mathit{eleminst}^\ast},\; \\
  \mathsf{data}~{\mathit{datainst}^\ast} \;\}\end{array} \\
\mbox{(module instance)} & \mathit{moduleinst} &::=& \{\; \begin{array}[t]{@{}l@{}}
\mathsf{func}~{\mathit{funcaddr}^\ast},\; \\
  \mathsf{global}~{\mathit{globaladdr}^\ast},\; \\
  \mathsf{table}~{\mathit{tableaddr}^\ast},\; \\
  \mathsf{mem}~{\mathit{memaddr}^\ast},\; \\
  \mathsf{elem}~{\mathit{elemaddr}^\ast},\; \\
  \mathsf{data}~{\mathit{dataaddr}^\ast},\; \\
  \mathsf{export}~{\mathit{exportinst}^\ast} \;\}\end{array} \\
\mbox{(frame)} & \mathit{frame} &::=& \{\; \begin{array}[t]{@{}l@{}}
\mathsf{local}~{\mathit{val}^\ast},\; \\
  \mathsf{module}~\mathit{moduleinst} \;\}\end{array} \\
\mbox{(state)} & \mathit{state} &::=& \mathit{store} ; \mathit{frame} \\
\mbox{(configuration)} & \mathit{config} &::=& \mathit{state} ; {\mathit{instr}^\ast} \\
\end{array}
$$

\vspace{1ex}

$$
\begin{array}{@{}lcl@{}l@{}}
(\mathit{s} ; \mathit{f}).\mathsf{module}.\mathsf{func} &=& \mathit{f}.\mathsf{module}.\mathsf{func} &  \\
\end{array}
$$

$$
\begin{array}{@{}lcl@{}l@{}}
(\mathit{s} ; \mathit{f}).\mathsf{func} &=& \mathit{s}.\mathsf{func} &  \\
\end{array}
$$

$$
\begin{array}{@{}lcl@{}l@{}}
{(\mathit{s} ; \mathit{f}).\mathsf{func}}{[\mathit{x}]} &=& \mathit{s}.\mathsf{func}[\mathit{f}.\mathsf{module}.\mathsf{func}[\mathit{x}]] &  \\
\end{array}
$$

$$
\begin{array}{@{}lcl@{}l@{}}
{(\mathit{s} ; \mathit{f}).\mathsf{global}}{[\mathit{x}]} &=& \mathit{s}.\mathsf{global}[\mathit{f}.\mathsf{module}.\mathsf{global}[\mathit{x}]] &  \\
\end{array}
$$

$$
\begin{array}{@{}lcl@{}l@{}}
{(\mathit{s} ; \mathit{f}).\mathsf{table}}{[\mathit{x}]} &=& \mathit{s}.\mathsf{table}[\mathit{f}.\mathsf{module}.\mathsf{table}[\mathit{x}]] &  \\
\end{array}
$$

$$
\begin{array}{@{}lcl@{}l@{}}
{(\mathit{s} ; \mathit{f}).\mathsf{mem}}{[\mathit{x}]} &=& \mathit{s}.\mathsf{mem}[\mathit{f}.\mathsf{module}.\mathsf{mem}[\mathit{x}]] &  \\
\end{array}
$$

$$
\begin{array}{@{}lcl@{}l@{}}
{(\mathit{s} ; \mathit{f}).\mathsf{elem}}{[\mathit{x}]} &=& \mathit{s}.\mathsf{elem}[\mathit{f}.\mathsf{module}.\mathsf{elem}[\mathit{x}]] &  \\
\end{array}
$$

$$
\begin{array}{@{}lcl@{}l@{}}
{(\mathit{s} ; \mathit{f}).\mathsf{data}}{[\mathit{x}]} &=& \mathit{s}.\mathsf{data}[\mathit{f}.\mathsf{module}.\mathsf{data}[\mathit{x}]] &  \\
\end{array}
$$

$$
\begin{array}{@{}lcl@{}l@{}}
{(\mathit{s} ; \mathit{f}).\mathsf{local}}{[\mathit{x}]} &=& \mathit{f}.\mathsf{local}[\mathit{x}] &  \\
\end{array}
$$

\vspace{1ex}

$$
\begin{array}{@{}lcl@{}l@{}}
(\mathit{s} ; \mathit{f})[\mathsf{local}[\mathit{x}] = \mathit{v}] &=& \mathit{s} ; \mathit{f}[\mathsf{local}[\mathit{x}] = \mathit{v}] &  \\
\end{array}
$$

$$
\begin{array}{@{}lcl@{}l@{}}
(\mathit{s} ; \mathit{f})[\mathsf{global}[\mathit{x}] = \mathit{v}] &=& \mathit{s}[\mathsf{global}[\mathit{f}.\mathsf{module}.\mathsf{global}[\mathit{x}]] = \mathit{v}] ; \mathit{f} &  \\
\end{array}
$$

$$
\begin{array}{@{}lcl@{}l@{}}
(\mathit{s} ; \mathit{f})[\mathsf{table}[\mathit{x}][\mathit{i}] = \mathit{r}] &=& \mathit{s}[\mathsf{table}[\mathit{f}.\mathsf{module}.\mathsf{table}[\mathit{x}]][\mathit{i}] = \mathit{r}] ; \mathit{f} &  \\
\end{array}
$$

$$
\begin{array}{@{}lcl@{}l@{}}
(\mathit{s} ; \mathit{f})[\mathsf{table}[\mathit{x}] = ..{\mathit{r}^\ast}] &=& \mathit{s}[\mathsf{table}[\mathit{f}.\mathsf{module}.\mathsf{table}[\mathit{x}]] = ..{\mathit{r}^\ast}] ; \mathit{f} &  \\
\end{array}
$$

$$
\begin{array}{@{}lcl@{}l@{}}
(\mathit{s} ; \mathit{f})[\mathsf{mem}[\mathit{x}][\mathit{i} : \mathit{j}] = {\mathit{b}^\ast}] &=& \mathit{s}[\mathsf{mem}[\mathit{f}.\mathsf{module}.\mathsf{mem}[\mathit{x}]][\mathit{i} : \mathit{j}] = {\mathit{b}^\ast}] ; \mathit{f} &  \\
\end{array}
$$

$$
\begin{array}{@{}lcl@{}l@{}}
(\mathit{s} ; \mathit{f})[\mathsf{mem}[\mathit{x}] = ..{\mathit{b}^\ast}] &=& \mathit{s}[\mathsf{mem}[\mathit{f}.\mathsf{module}.\mathsf{mem}[\mathit{x}]] = ..{\mathit{b}^\ast}] ; \mathit{f} &  \\
\end{array}
$$

$$
\begin{array}{@{}lcl@{}l@{}}
(\mathit{s} ; \mathit{f})[\mathsf{elem}[\mathit{x}] = {\mathit{r}^\ast}] &=& \mathit{s}[\mathsf{table}[\mathit{f}.\mathsf{module}.\mathsf{table}[\mathit{x}]] = {\mathit{r}^\ast}] ; \mathit{f} &  \\
\end{array}
$$

$$
\begin{array}{@{}lcl@{}l@{}}
(\mathit{s} ; \mathit{f})[\mathsf{data}[\mathit{x}] = {\mathit{b}^\ast}] &=& \mathit{s}[\mathsf{mem}[\mathit{f}.\mathsf{module}.\mathsf{mem}[\mathit{x}]] = {\mathit{b}^\ast}] ; \mathit{f} &  \\
\end{array}
$$

\vspace{1ex}

$$
\begin{array}{@{}lrrl@{}}
\mbox{(administrative instruction)} & \mathit{instr} &::=& \mathit{instr} \\ &&|&
\mathsf{ref.func}~\mathit{funcaddr} \\ &&|&
\mathsf{ref.extern}~\mathit{hostaddr} \\ &&|&
\mathsf{call}~\mathit{funcaddr} \\ &&|&
{{\mathsf{label}}_{\mathit{n}}}{\{{\mathit{instr}^\ast}\}}~{\mathit{instr}^\ast} \\ &&|&
{{\mathsf{frame}}_{\mathit{n}}}{\{\mathit{frame}\}}~{\mathit{instr}^\ast} \\ &&|&
\mathsf{trap} \\
\mbox{(evaluation context)} & \mathit{E} &::=& [\mathsf{\_}] \\ &&|&
{\mathit{val}^\ast}~\mathit{E}~{\mathit{instr}^\ast} \\ &&|&
{{\mathsf{label}}_{\mathit{n}}}{\{{\mathit{instr}^\ast}\}}~\mathit{E} \\
\end{array}
$$

$\boxed{\mathit{config} \hookrightarrow \mathit{config}}$

$\boxed{{\mathit{instr}^\ast} \hookrightarrow {\mathit{instr}^\ast}}$

$\boxed{\mathit{config} \hookrightarrow {\mathit{instr}^\ast}}$

$$
\begin{array}{@{}l@{}lcl@{}l@{}}
{[\textsc{\scriptsize E{-}pure}]} \quad & \mathit{z} ; {\mathit{instr}^\ast} &\hookrightarrow& \mathit{z} ; {{\mathit{instr}'}^\ast} &\quad
  \mbox{if}~{\mathit{instr}^\ast} \hookrightarrow {{\mathit{instr}'}^\ast} \\
{[\textsc{\scriptsize E{-}read}]} \quad & \mathit{z} ; {\mathit{instr}^\ast} &\hookrightarrow& \mathit{z} ; {{\mathit{instr}'}^\ast} &\quad
  \mbox{if}~\mathit{z} ; {\mathit{instr}^\ast} \hookrightarrow {{\mathit{instr}'}^\ast} \\
\end{array}
$$

\vspace{1ex}

$$
\begin{array}{@{}l@{}lcl@{}l@{}}
{[\textsc{\scriptsize E{-}unreachable}]} \quad & \mathsf{unreachable} &\hookrightarrow& \mathsf{trap} &  \\
{[\textsc{\scriptsize E{-}nop}]} \quad & \mathsf{nop} &\hookrightarrow& \epsilon &  \\
{[\textsc{\scriptsize E{-}drop}]} \quad & \mathit{val}~\mathsf{drop} &\hookrightarrow& \epsilon &  \\
\end{array}
$$

\vspace{1ex}

$$
\begin{array}{@{}l@{}lcl@{}l@{}}
{[\textsc{\scriptsize E{-}select{-}true}]} \quad & \mathit{val}_{1}~\mathit{val}_{2}~(\mathsf{i{\scriptstyle32}}.\mathsf{const}~\mathit{c})~(\mathsf{select}~{\mathit{t}^?}) &\hookrightarrow& \mathit{val}_{1} &\quad
  \mbox{if}~\mathit{c} \neq 0 \\
{[\textsc{\scriptsize E{-}select{-}false}]} \quad & \mathit{val}_{1}~\mathit{val}_{2}~(\mathsf{i{\scriptstyle32}}.\mathsf{const}~\mathit{c})~(\mathsf{select}~{\mathit{t}^?}) &\hookrightarrow& \mathit{val}_{2} &\quad
  \mbox{if}~\mathit{c} = 0 \\
\end{array}
$$

\vspace{1ex}

$$
\begin{array}{@{}l@{}lcl@{}l@{}}
{[\textsc{\scriptsize E{-}block}]} \quad & {\mathit{val}^{\mathit{k}}}~(\mathsf{block}~\mathit{bt}~{\mathit{instr}^\ast}) &\hookrightarrow& ({{\mathsf{label}}_{\mathit{n}}}{\{\epsilon\}}~{\mathit{val}^{\mathit{k}}}~{\mathit{instr}^\ast}) &\quad
  \mbox{if}~\mathit{bt} = {\mathit{t}_{1}^{\mathit{k}}} \rightarrow {\mathit{t}_{2}^{\mathit{n}}} \\
{[\textsc{\scriptsize E{-}loop}]} \quad & {\mathit{val}^{\mathit{k}}}~(\mathsf{loop}~\mathit{bt}~{\mathit{instr}^\ast}) &\hookrightarrow& ({{\mathsf{label}}_{\mathit{k}}}{\{\mathsf{loop}~\mathit{bt}~{\mathit{instr}^\ast}\}}~{\mathit{val}^{\mathit{k}}}~{\mathit{instr}^\ast}) &\quad
  \mbox{if}~\mathit{bt} = {\mathit{t}_{1}^{\mathit{k}}} \rightarrow {\mathit{t}_{2}^{\mathit{n}}} \\
{[\textsc{\scriptsize E{-}if{-}true}]} \quad & (\mathsf{i{\scriptstyle32}}.\mathsf{const}~\mathit{c})~(\mathsf{if}~\mathit{bt}~{\mathit{instr}_{1}^\ast}~\mathsf{else}~{\mathit{instr}_{2}^\ast}) &\hookrightarrow& (\mathsf{block}~\mathit{bt}~{\mathit{instr}_{1}^\ast}) &\quad
  \mbox{if}~\mathit{c} \neq 0 \\
{[\textsc{\scriptsize E{-}if{-}false}]} \quad & (\mathsf{i{\scriptstyle32}}.\mathsf{const}~\mathit{c})~(\mathsf{if}~\mathit{bt}~{\mathit{instr}_{1}^\ast}~\mathsf{else}~{\mathit{instr}_{2}^\ast}) &\hookrightarrow& (\mathsf{block}~\mathit{bt}~{\mathit{instr}_{2}^\ast}) &\quad
  \mbox{if}~\mathit{c} = 0 \\
\end{array}
$$

\vspace{1ex}

$$
\begin{array}{@{}l@{}lcl@{}l@{}}
{[\textsc{\scriptsize E{-}label{-}vals}]} \quad & ({{\mathsf{label}}_{\mathit{n}}}{\{{\mathit{instr}^\ast}\}}~{\mathit{val}^\ast}) &\hookrightarrow& {\mathit{val}^\ast} &  \\
\end{array}
$$

\vspace{1ex}

$$
\begin{array}{@{}l@{}lcl@{}l@{}}
{[\textsc{\scriptsize E{-}br{-}zero}]} \quad & ({{\mathsf{label}}_{\mathit{n}}}{\{{{\mathit{instr}'}^\ast}\}}~{{\mathit{val}'}^\ast}~{\mathit{val}^{\mathit{n}}}~(\mathsf{br}~0)~{\mathit{instr}^\ast}) &\hookrightarrow& {\mathit{val}^{\mathit{n}}}~{{\mathit{instr}'}^\ast} &  \\
{[\textsc{\scriptsize E{-}br{-}succ}]} \quad & ({{\mathsf{label}}_{\mathit{n}}}{\{{{\mathit{instr}'}^\ast}\}}~{\mathit{val}^\ast}~(\mathsf{br}~\mathit{l} + 1)~{\mathit{instr}^\ast}) &\hookrightarrow& {\mathit{val}^\ast}~(\mathsf{br}~\mathit{l}) &  \\
\end{array}
$$

\vspace{1ex}

$$
\begin{array}{@{}l@{}lcl@{}l@{}}
{[\textsc{\scriptsize E{-}br\_if{-}true}]} \quad & (\mathsf{i{\scriptstyle32}}.\mathsf{const}~\mathit{c})~(\mathsf{br\_if}~\mathit{l}) &\hookrightarrow& (\mathsf{br}~\mathit{l}) &\quad
  \mbox{if}~\mathit{c} \neq 0 \\
{[\textsc{\scriptsize E{-}br\_if{-}false}]} \quad & (\mathsf{i{\scriptstyle32}}.\mathsf{const}~\mathit{c})~(\mathsf{br\_if}~\mathit{l}) &\hookrightarrow& \epsilon &\quad
  \mbox{if}~\mathit{c} = 0 \\
\end{array}
$$

\vspace{1ex}

$$
\begin{array}{@{}l@{}lcl@{}l@{}}
{[\textsc{\scriptsize E{-}br\_table{-}lt}]} \quad & (\mathsf{i{\scriptstyle32}}.\mathsf{const}~\mathit{i})~(\mathsf{br\_table}~{\mathit{l}^\ast}~{\mathit{l}'}) &\hookrightarrow& (\mathsf{br}~{\mathit{l}^\ast}[\mathit{i}]) &\quad
  \mbox{if}~\mathit{i} < {|{\mathit{l}^\ast}|} \\
{[\textsc{\scriptsize E{-}br\_table{-}ge}]} \quad & (\mathsf{i{\scriptstyle32}}.\mathsf{const}~\mathit{i})~(\mathsf{br\_table}~{\mathit{l}^\ast}~{\mathit{l}'}) &\hookrightarrow& (\mathsf{br}~{\mathit{l}'}) &\quad
  \mbox{if}~\mathit{i} \geq {|{\mathit{l}^\ast}|} \\
\end{array}
$$

\vspace{1ex}

$$
\begin{array}{@{}l@{}lcl@{}l@{}}
{[\textsc{\scriptsize E{-}call}]} \quad & \mathit{z} ; (\mathsf{call}~\mathit{x}) &\hookrightarrow& (\mathsf{call}~\mathit{z}.\mathsf{module}.\mathsf{func}[\mathit{x}]) &  \\
{[\textsc{\scriptsize E{-}call\_indirect{-}call}]} \quad & \mathit{z} ; (\mathsf{i{\scriptstyle32}}.\mathsf{const}~\mathit{i})~(\mathsf{call\_indirect}~\mathit{x}~\mathit{ft}) &\hookrightarrow& (\mathsf{call}~\mathit{a}) &\quad
  \mbox{if}~{\mathit{z}.\mathsf{table}}{[\mathit{x}]}[\mathit{i}] = (\mathsf{ref.func}~\mathit{a}) \\
 &&&&\quad {\land}~\mathit{z}.\mathsf{func}[\mathit{a}] = \mathit{m} ; \mathit{func} \\
{[\textsc{\scriptsize E{-}call\_indirect{-}trap}]} \quad & \mathit{z} ; (\mathsf{i{\scriptstyle32}}.\mathsf{const}~\mathit{i})~(\mathsf{call\_indirect}~\mathit{x}~\mathit{ft}) &\hookrightarrow& \mathsf{trap} &\quad
  \mbox{otherwise} \\
{[\textsc{\scriptsize E{-}call\_addr}]} \quad & \mathit{z} ; {\mathit{val}^{\mathit{k}}}~(\mathsf{call}~\mathit{a}) &\hookrightarrow& ({{\mathsf{frame}}_{\mathit{n}}}{\{\mathit{f}\}}~({{\mathsf{label}}_{\mathit{n}}}{\{\epsilon\}}~{\mathit{instr}^\ast})) &\quad
  \mbox{if}~\mathit{z}.\mathsf{func}[\mathit{a}] = \mathit{m} ; \mathsf{func}~({\mathit{t}_{1}^{\mathit{k}}} \rightarrow {\mathit{t}_{2}^{\mathit{n}}})~{\mathit{t}^\ast}~{\mathit{instr}^\ast} \\
 &&&&\quad {\land}~\mathit{f} = \{ \begin{array}[t]{@{}l@{}}
\mathsf{local}~{\mathit{val}^{\mathit{k}}}~{({\mathrm{default}}_{\mathit{t}})^\ast},\; \mathsf{module}~\mathit{m} \}\end{array} \\
\end{array}
$$

\vspace{1ex}

$$
\begin{array}{@{}l@{}lcl@{}l@{}}
{[\textsc{\scriptsize E{-}frame{-}vals}]} \quad & ({{\mathsf{frame}}_{\mathit{n}}}{\{\mathit{f}\}}~{\mathit{val}^{\mathit{n}}}) &\hookrightarrow& {\mathit{val}^{\mathit{n}}} &  \\
{[\textsc{\scriptsize E{-}return{-}frame}]} \quad & ({{\mathsf{frame}}_{\mathit{n}}}{\{\mathit{f}\}}~{{\mathit{val}'}^\ast}~{\mathit{val}^{\mathit{n}}}~\mathsf{return}~{\mathit{instr}^\ast}) &\hookrightarrow& {\mathit{val}^{\mathit{n}}} &  \\
{[\textsc{\scriptsize E{-}return{-}label}]} \quad & ({{\mathsf{label}}_{\mathit{k}}}{\{{{\mathit{instr}'}^\ast}\}}~{\mathit{val}^\ast}~\mathsf{return}~{\mathit{instr}^\ast}) &\hookrightarrow& {\mathit{val}^\ast}~\mathsf{return} &  \\
\end{array}
$$

\vspace{1ex}

$$
\begin{array}{@{}l@{}lcl@{}l@{}}
{[\textsc{\scriptsize E{-}unop{-}val}]} \quad & (\mathit{nt}.\mathsf{const}~\mathit{c}_{1})~(\mathit{nt} . \mathit{unop}) &\hookrightarrow& (\mathit{nt}.\mathsf{const}~\mathit{c}) &\quad
  \mbox{if}~{{{\mathit{unop}}{}}_{\mathit{nt}}}{(\mathit{c}_{1})} = \mathit{c} \\
{[\textsc{\scriptsize E{-}unop{-}trap}]} \quad & (\mathit{nt}.\mathsf{const}~\mathit{c}_{1})~(\mathit{nt} . \mathit{unop}) &\hookrightarrow& \mathsf{trap} &\quad
  \mbox{if}~{{{\mathit{unop}}{}}_{\mathit{nt}}}{(\mathit{c}_{1})} = \epsilon \\
\end{array}
$$

\vspace{1ex}

$$
\begin{array}{@{}l@{}lcl@{}l@{}}
{[\textsc{\scriptsize E{-}binop{-}val}]} \quad & (\mathit{nt}.\mathsf{const}~\mathit{c}_{1})~(\mathit{nt}.\mathsf{const}~\mathit{c}_{2})~(\mathit{nt} . \mathit{binop}) &\hookrightarrow& (\mathit{nt}.\mathsf{const}~\mathit{c}) &\quad
  \mbox{if}~{{{\mathit{binop}}{}}_{\mathit{nt}}}{(\mathit{c}_{1},\, \mathit{c}_{2})} = \mathit{c} \\
{[\textsc{\scriptsize E{-}binop{-}trap}]} \quad & (\mathit{nt}.\mathsf{const}~\mathit{c}_{1})~(\mathit{nt}.\mathsf{const}~\mathit{c}_{2})~(\mathit{nt} . \mathit{binop}) &\hookrightarrow& \mathsf{trap} &\quad
  \mbox{if}~{{{\mathit{binop}}{}}_{\mathit{nt}}}{(\mathit{c}_{1},\, \mathit{c}_{2})} = \epsilon \\
\end{array}
$$

\vspace{1ex}

$$
\begin{array}{@{}l@{}lcl@{}l@{}}
{[\textsc{\scriptsize E{-}testop}]} \quad & (\mathit{nt}.\mathsf{const}~\mathit{c}_{1})~(\mathit{nt} . \mathit{testop}) &\hookrightarrow& (\mathsf{i{\scriptstyle32}}.\mathsf{const}~\mathit{c}) &\quad
  \mbox{if}~\mathit{c} = {{{\mathit{testop}}{}}_{\mathit{nt}}}{(\mathit{c}_{1})} \\
{[\textsc{\scriptsize E{-}relop}]} \quad & (\mathit{nt}.\mathsf{const}~\mathit{c}_{1})~(\mathit{nt}.\mathsf{const}~\mathit{c}_{2})~(\mathit{nt} . \mathit{relop}) &\hookrightarrow& (\mathsf{i{\scriptstyle32}}.\mathsf{const}~\mathit{c}) &\quad
  \mbox{if}~\mathit{c} = {{{\mathit{relop}}{}}_{\mathit{nt}}}{(\mathit{c}_{1},\, \mathit{c}_{2})} \\
\end{array}
$$

\vspace{1ex}

$$
\begin{array}{@{}l@{}lcl@{}l@{}}
{[\textsc{\scriptsize E{-}extend}]} \quad & (\mathit{nt}.\mathsf{const}~\mathit{c})~({\mathit{nt}.\mathsf{extend}}{\mathit{n}}) &\hookrightarrow& (\mathit{nt}.\mathsf{const}~{{\mathrm{ext}}_{\mathit{n}}({|\mathit{nt}|})^{\mathsf{s}}}~(\mathit{c})) &  \\
\end{array}
$$

\vspace{1ex}

$$
\begin{array}{@{}l@{}lcl@{}l@{}}
{[\textsc{\scriptsize E{-}cvtop{-}val}]} \quad & (\mathit{nt}.\mathsf{const}~\mathit{c}_{1})~(\mathit{nt}_{1} . {{{{\mathit{cvtop}}{\mathsf{\_}}}{\mathit{nt}_{2}}}{\mathsf{\_}}}{{\mathit{sx}^?}}) &\hookrightarrow& (\mathit{nt}.\mathsf{const}~\mathit{c}) &\quad
  \mbox{if}~\mathrm{cvtop}(\mathit{nt}_{1},\, \mathit{cvtop},\, \mathit{nt}_{2},\, {\mathit{sx}^?},\, \mathit{c}_{1}) = \mathit{c} \\
{[\textsc{\scriptsize E{-}cvtop{-}trap}]} \quad & (\mathit{nt}.\mathsf{const}~\mathit{c}_{1})~(\mathit{nt}_{1} . {{{{\mathit{cvtop}}{\mathsf{\_}}}{\mathit{nt}_{2}}}{\mathsf{\_}}}{{\mathit{sx}^?}}) &\hookrightarrow& \mathsf{trap} &\quad
  \mbox{if}~\mathrm{cvtop}(\mathit{nt}_{1},\, \mathit{cvtop},\, \mathit{nt}_{2},\, {\mathit{sx}^?},\, \mathit{c}_{1}) = \epsilon \\
\end{array}
$$

\vspace{1ex}

$$
\begin{array}{@{}l@{}lcl@{}l@{}}
{[\textsc{\scriptsize E{-}ref.func}]} \quad & \mathit{z} ; (\mathsf{ref.func}~\mathit{x}) &\hookrightarrow& (\mathsf{ref.func}~\mathit{z}.\mathsf{module}.\mathsf{func}[\mathit{x}]) &  \\
\end{array}
$$

\vspace{1ex}

$$
\begin{array}{@{}l@{}lcl@{}l@{}}
{[\textsc{\scriptsize E{-}ref.is\_null{-}true}]} \quad & \mathit{val}~\mathsf{ref.is\_null} &\hookrightarrow& (\mathsf{i{\scriptstyle32}}.\mathsf{const}~1) &\quad
  \mbox{if}~\mathit{val} = (\mathsf{ref.null}~\mathit{rt}) \\
{[\textsc{\scriptsize E{-}ref.is\_null{-}false}]} \quad & \mathit{val}~\mathsf{ref.is\_null} &\hookrightarrow& (\mathsf{i{\scriptstyle32}}.\mathsf{const}~0) &\quad
  \mbox{otherwise} \\
\end{array}
$$

\vspace{1ex}

$$
\begin{array}{@{}l@{}lcl@{}l@{}}
{[\textsc{\scriptsize E{-}local.get}]} \quad & \mathit{z} ; (\mathsf{local.get}~\mathit{x}) &\hookrightarrow& {\mathit{z}.\mathsf{local}}{[\mathit{x}]} &  \\
\end{array}
$$

$$
\begin{array}{@{}l@{}lcl@{}l@{}}
{[\textsc{\scriptsize E{-}local.set}]} \quad & \mathit{z} ; \mathit{val}~(\mathsf{local.set}~\mathit{x}) &\hookrightarrow& \mathit{z}[\mathsf{local}[\mathit{x}] = \mathit{val}] ; \epsilon &  \\
\end{array}
$$

$$
\begin{array}{@{}l@{}lcl@{}l@{}}
{[\textsc{\scriptsize E{-}local.tee}]} \quad & \mathit{val}~(\mathsf{local.tee}~\mathit{x}) &\hookrightarrow& \mathit{val}~\mathit{val}~(\mathsf{local.set}~\mathit{x}) &  \\
\end{array}
$$

\vspace{1ex}

$$
\begin{array}{@{}l@{}lcl@{}l@{}}
{[\textsc{\scriptsize E{-}global.get}]} \quad & \mathit{z} ; (\mathsf{global.get}~\mathit{x}) &\hookrightarrow& {\mathit{z}.\mathsf{global}}{[\mathit{x}]} &  \\
\end{array}
$$

$$
\begin{array}{@{}l@{}lcl@{}l@{}}
{[\textsc{\scriptsize E{-}global.set}]} \quad & \mathit{z} ; \mathit{val}~(\mathsf{global.set}~\mathit{x}) &\hookrightarrow& \mathit{z}[\mathsf{global}[\mathit{x}] = \mathit{val}] ; \epsilon &  \\
\end{array}
$$

\vspace{1ex}

$$
\begin{array}{@{}l@{}lcl@{}l@{}}
{[\textsc{\scriptsize E{-}table.get{-}trap}]} \quad & \mathit{z} ; (\mathsf{i{\scriptstyle32}}.\mathsf{const}~\mathit{i})~(\mathsf{table.get}~\mathit{x}) &\hookrightarrow& \mathsf{trap} &\quad
  \mbox{if}~\mathit{i} \geq {|{\mathit{z}.\mathsf{table}}{[\mathit{x}]}|} \\
{[\textsc{\scriptsize E{-}table.get{-}val}]} \quad & \mathit{z} ; (\mathsf{i{\scriptstyle32}}.\mathsf{const}~\mathit{i})~(\mathsf{table.get}~\mathit{x}) &\hookrightarrow& {\mathit{z}.\mathsf{table}}{[\mathit{x}]}[\mathit{i}] &\quad
  \mbox{if}~\mathit{i} < {|{\mathit{z}.\mathsf{table}}{[\mathit{x}]}|} \\
\end{array}
$$

$$
\begin{array}{@{}l@{}lcl@{}l@{}}
{[\textsc{\scriptsize E{-}table.set{-}trap}]} \quad & \mathit{z} ; (\mathsf{i{\scriptstyle32}}.\mathsf{const}~\mathit{i})~\mathit{ref}~(\mathsf{table.get}~\mathit{x}) &\hookrightarrow& \mathit{z} ; \mathsf{trap} &\quad
  \mbox{if}~\mathit{i} \geq {|{\mathit{z}.\mathsf{table}}{[\mathit{x}]}|} \\
{[\textsc{\scriptsize E{-}table.set{-}val}]} \quad & \mathit{z} ; (\mathsf{i{\scriptstyle32}}.\mathsf{const}~\mathit{i})~\mathit{ref}~(\mathsf{table.get}~\mathit{x}) &\hookrightarrow& \mathit{z}[\mathsf{table}[\mathit{x}][\mathit{i}] = \mathit{ref}] ; \epsilon &\quad
  \mbox{if}~\mathit{i} < {|{\mathit{z}.\mathsf{table}}{[\mathit{x}]}|} \\
\end{array}
$$

\vspace{1ex}

$$
\begin{array}{@{}l@{}lcl@{}l@{}}
{[\textsc{\scriptsize E{-}table.size}]} \quad & \mathit{z} ; (\mathsf{table.size}~\mathit{x}) &\hookrightarrow& (\mathsf{i{\scriptstyle32}}.\mathsf{const}~\mathit{n}) &\quad
  \mbox{if}~{|{\mathit{z}.\mathsf{table}}{[\mathit{x}]}|} = \mathit{n} \\
\end{array}
$$

\vspace{1ex}

$$
\begin{array}{@{}l@{}lcl@{}l@{}}
{[\textsc{\scriptsize E{-}table.grow{-}succeed}]} \quad & \mathit{z} ; \mathit{ref}~(\mathsf{i{\scriptstyle32}}.\mathsf{const}~\mathit{n})~(\mathsf{table.grow}~\mathit{x}) &\hookrightarrow& \mathit{z}[\mathsf{table}[\mathit{x}] = ..{\mathit{ref}^{\mathit{n}}}] ; (\mathsf{i{\scriptstyle32}}.\mathsf{const}~{|{\mathit{z}.\mathsf{table}}{[\mathit{x}]}|}) &  \\
{[\textsc{\scriptsize E{-}table.grow{-}fail}]} \quad & \mathit{z} ; \mathit{ref}~(\mathsf{i{\scriptstyle32}}.\mathsf{const}~\mathit{n})~(\mathsf{table.grow}~\mathit{x}) &\hookrightarrow& \mathit{z} ; (\mathsf{i{\scriptstyle32}}.\mathsf{const}~-1) &  \\
\end{array}
$$

\vspace{1ex}

$$
\begin{array}{@{}l@{}lcl@{}l@{}}
{[\textsc{\scriptsize E{-}table.fill{-}trap}]} \quad & \mathit{z} ; (\mathsf{i{\scriptstyle32}}.\mathsf{const}~\mathit{i})~\mathit{val}~(\mathsf{i{\scriptstyle32}}.\mathsf{const}~\mathit{n})~(\mathsf{table.fill}~\mathit{x}) &\hookrightarrow& \mathsf{trap} &\quad
  \mbox{if}~\mathit{i} + \mathit{n} > {|{\mathit{z}.\mathsf{table}}{[\mathit{x}]}|} \\
{[\textsc{\scriptsize E{-}table.fill{-}zero}]} \quad & \mathit{z} ; (\mathsf{i{\scriptstyle32}}.\mathsf{const}~\mathit{i})~\mathit{val}~(\mathsf{i{\scriptstyle32}}.\mathsf{const}~\mathit{n})~(\mathsf{table.fill}~\mathit{x}) &\hookrightarrow& \epsilon &\quad
  \mbox{otherwise, if}~\mathit{n} = 0 \\
{[\textsc{\scriptsize E{-}table.fill{-}succ}]} \quad & \mathit{z} ; (\mathsf{i{\scriptstyle32}}.\mathsf{const}~\mathit{i})~\mathit{val}~(\mathsf{i{\scriptstyle32}}.\mathsf{const}~\mathit{n})~(\mathsf{table.fill}~\mathit{x}) &\hookrightarrow& (\mathsf{i{\scriptstyle32}}.\mathsf{const}~\mathit{i})~\mathit{val}~(\mathsf{table.set}~\mathit{x})~(\mathsf{i{\scriptstyle32}}.\mathsf{const}~\mathit{i} + 1)~\mathit{val}~(\mathsf{i{\scriptstyle32}}.\mathsf{const}~\mathit{n} - 1)~(\mathsf{table.fill}~\mathit{x}) &\quad
  \mbox{otherwise} \\
\end{array}
$$

\vspace{1ex}

$$
\begin{array}{@{}l@{}lcl@{}l@{}}
{[\textsc{\scriptsize E{-}table.copy{-}trap}]} \quad & \mathit{z} ; (\mathsf{i{\scriptstyle32}}.\mathsf{const}~\mathit{j})~(\mathsf{i{\scriptstyle32}}.\mathsf{const}~\mathit{i})~(\mathsf{i{\scriptstyle32}}.\mathsf{const}~\mathit{n})~(\mathsf{table.copy}~\mathit{x}~\mathit{y}) &\hookrightarrow& \mathsf{trap} &\quad
  \mbox{if}~\mathit{i} + \mathit{n} > {|{\mathit{z}.\mathsf{table}}{[\mathit{y}]}|} \lor \mathit{j} + \mathit{n} > {|{\mathit{z}.\mathsf{table}}{[\mathit{x}]}|} \\
{[\textsc{\scriptsize E{-}table.copy{-}zero}]} \quad & \mathit{z} ; (\mathsf{i{\scriptstyle32}}.\mathsf{const}~\mathit{j})~(\mathsf{i{\scriptstyle32}}.\mathsf{const}~\mathit{i})~(\mathsf{i{\scriptstyle32}}.\mathsf{const}~\mathit{n})~(\mathsf{table.copy}~\mathit{x}~\mathit{y}) &\hookrightarrow& \epsilon &\quad
  \mbox{otherwise, if}~\mathit{n} = 0 \\
{[\textsc{\scriptsize E{-}table.copy{-}le}]} \quad & \mathit{z} ; (\mathsf{i{\scriptstyle32}}.\mathsf{const}~\mathit{j})~(\mathsf{i{\scriptstyle32}}.\mathsf{const}~\mathit{i})~(\mathsf{i{\scriptstyle32}}.\mathsf{const}~\mathit{n})~(\mathsf{table.copy}~\mathit{x}~\mathit{y}) &\hookrightarrow& (\mathsf{i{\scriptstyle32}}.\mathsf{const}~\mathit{j})~(\mathsf{i{\scriptstyle32}}.\mathsf{const}~\mathit{i})~(\mathsf{table.get}~\mathit{y})~(\mathsf{table.set}~\mathit{x})~(\mathsf{i{\scriptstyle32}}.\mathsf{const}~\mathit{j} + 1)~(\mathsf{i{\scriptstyle32}}.\mathsf{const}~\mathit{i} + 1)~(\mathsf{i{\scriptstyle32}}.\mathsf{const}~\mathit{n} - 1)~(\mathsf{table.copy}~\mathit{x}~\mathit{y}) &\quad
  \mbox{otherwise, if}~\mathit{j} \leq \mathit{i} \\
{[\textsc{\scriptsize E{-}table.copy{-}gt}]} \quad & \mathit{z} ; (\mathsf{i{\scriptstyle32}}.\mathsf{const}~\mathit{j})~(\mathsf{i{\scriptstyle32}}.\mathsf{const}~\mathit{i})~(\mathsf{i{\scriptstyle32}}.\mathsf{const}~\mathit{n})~(\mathsf{table.copy}~\mathit{x}~\mathit{y}) &\hookrightarrow& (\mathsf{i{\scriptstyle32}}.\mathsf{const}~\mathit{j} + \mathit{n} - 1)~(\mathsf{i{\scriptstyle32}}.\mathsf{const}~\mathit{i} + \mathit{n} - 1)~(\mathsf{table.get}~\mathit{y})~(\mathsf{table.set}~\mathit{x})~(\mathsf{i{\scriptstyle32}}.\mathsf{const}~\mathit{j} + 1)~(\mathsf{i{\scriptstyle32}}.\mathsf{const}~\mathit{i} + 1)~(\mathsf{i{\scriptstyle32}}.\mathsf{const}~\mathit{n} - 1)~(\mathsf{table.copy}~\mathit{x}~\mathit{y}) &\quad
  \mbox{otherwise} \\
\end{array}
$$

\vspace{1ex}

$$
\begin{array}{@{}l@{}lcl@{}l@{}}
{[\textsc{\scriptsize E{-}table.init{-}trap}]} \quad & \mathit{z} ; (\mathsf{i{\scriptstyle32}}.\mathsf{const}~\mathit{j})~(\mathsf{i{\scriptstyle32}}.\mathsf{const}~\mathit{i})~(\mathsf{i{\scriptstyle32}}.\mathsf{const}~\mathit{n})~(\mathsf{table.init}~\mathit{x}~\mathit{y}) &\hookrightarrow& \mathsf{trap} &\quad
  \mbox{if}~\mathit{i} + \mathit{n} > {|{\mathit{z}.\mathsf{elem}}{[\mathit{y}]}|} \lor \mathit{j} + \mathit{n} > {|{\mathit{z}.\mathsf{table}}{[\mathit{x}]}|} \\
{[\textsc{\scriptsize E{-}table.init{-}zero}]} \quad & \mathit{z} ; (\mathsf{i{\scriptstyle32}}.\mathsf{const}~\mathit{j})~(\mathsf{i{\scriptstyle32}}.\mathsf{const}~\mathit{i})~(\mathsf{i{\scriptstyle32}}.\mathsf{const}~\mathit{n})~(\mathsf{table.init}~\mathit{x}~\mathit{y}) &\hookrightarrow& \epsilon &\quad
  \mbox{otherwise, if}~\mathit{n} = 0 \\
{[\textsc{\scriptsize E{-}table.init{-}succ}]} \quad & \mathit{z} ; (\mathsf{i{\scriptstyle32}}.\mathsf{const}~\mathit{j})~(\mathsf{i{\scriptstyle32}}.\mathsf{const}~\mathit{i})~(\mathsf{i{\scriptstyle32}}.\mathsf{const}~\mathit{n})~(\mathsf{table.init}~\mathit{x}~\mathit{y}) &\hookrightarrow& (\mathsf{i{\scriptstyle32}}.\mathsf{const}~\mathit{j})~{\mathit{z}.\mathsf{elem}}{[\mathit{y}]}[\mathit{i}]~(\mathsf{table.set}~\mathit{x})~(\mathsf{i{\scriptstyle32}}.\mathsf{const}~\mathit{j} + 1)~(\mathsf{i{\scriptstyle32}}.\mathsf{const}~\mathit{i} + 1)~(\mathsf{i{\scriptstyle32}}.\mathsf{const}~\mathit{n} - 1)~(\mathsf{table.init}~\mathit{x}~\mathit{y}) &\quad
  \mbox{otherwise} \\
\end{array}
$$

\vspace{1ex}

$$
\begin{array}{@{}l@{}lcl@{}l@{}}
{[\textsc{\scriptsize E{-}elem.drop}]} \quad & \mathit{z} ; (\mathsf{elem.drop}~\mathit{x}) &\hookrightarrow& \mathit{z}[\mathsf{elem}[\mathit{x}] = \epsilon] ; \epsilon &  \\
\end{array}
$$

\vspace{1ex}

$$
\begin{array}{@{}l@{}lcl@{}l@{}}
{[\textsc{\scriptsize E{-}load{-}num{-}trap}]} \quad & \mathit{z} ; (\mathsf{i{\scriptstyle32}}.\mathsf{const}~\mathit{i})~(\mathit{nt}.\mathsf{load}~\mathit{n}_{\mathsf{a}}~\mathit{n}_{\mathsf{o}}) &\hookrightarrow& \mathsf{trap} &\quad
  \mbox{if}~\mathit{i} + \mathit{n}_{\mathsf{o}} + {|\mathit{nt}|} / 8 \geq {|{\mathit{z}.\mathsf{mem}}{[0]}|} \\
{[\textsc{\scriptsize E{-}load{-}num{-}val}]} \quad & \mathit{z} ; (\mathsf{i{\scriptstyle32}}.\mathsf{const}~\mathit{i})~(\mathit{nt}.\mathsf{load}~\mathit{n}_{\mathsf{a}}~\mathit{n}_{\mathsf{o}}) &\hookrightarrow& (\mathit{nt}.\mathsf{const}~\mathit{c}) &\quad
  \mbox{if}~{\mathrm{bytes}}_{{|\mathit{nt}|}}(\mathit{c}) = {\mathit{z}.\mathsf{mem}}{[0]}[\mathit{i} + \mathit{n}_{\mathsf{o}} : {|\mathit{nt}|} / 8] \\
{[\textsc{\scriptsize E{-}load{-}pack{-}trap}]} \quad & \mathit{z} ; (\mathsf{i{\scriptstyle32}}.\mathsf{const}~\mathit{i})~({\mathit{nt}.\mathsf{load}}{{{\mathit{n}}{\mathsf{\_}}}{\mathit{sx}}}~\mathit{n}_{\mathsf{a}}~\mathit{n}_{\mathsf{o}}) &\hookrightarrow& \mathsf{trap} &\quad
  \mbox{if}~\mathit{i} + \mathit{n}_{\mathsf{o}} + \mathit{n} / 8 \geq {|{\mathit{z}.\mathsf{mem}}{[0]}|} \\
{[\textsc{\scriptsize E{-}load{-}pack{-}val}]} \quad & \mathit{z} ; (\mathsf{i{\scriptstyle32}}.\mathsf{const}~\mathit{i})~({\mathit{nt}.\mathsf{load}}{{{\mathit{n}}{\mathsf{\_}}}{\mathit{sx}}}~\mathit{n}_{\mathsf{a}}~\mathit{n}_{\mathsf{o}}) &\hookrightarrow& (\mathit{nt}.\mathsf{const}~\mathit{c}) &\quad
  \mbox{if}~{\mathrm{bytes}}_{\mathit{n}}(\mathit{c}) = {\mathit{z}.\mathsf{mem}}{[0]}[\mathit{i} + \mathit{n}_{\mathsf{o}} : \mathit{n} / 8] \\
\end{array}
$$

\vspace{1ex}

$$
\begin{array}{@{}l@{}lcl@{}l@{}}
{[\textsc{\scriptsize E{-}store{-}num{-}trap}]} \quad & \mathit{z} ; (\mathsf{i{\scriptstyle32}}.\mathsf{const}~\mathit{i})~(\mathsf{i{\scriptstyle32}}.\mathsf{const}~\mathit{c})~(\mathit{nt}.\mathsf{store}~\mathit{n}_{\mathsf{a}}~\mathit{n}_{\mathsf{o}}) &\hookrightarrow& \mathit{z} ; \mathsf{trap} &\quad
  \mbox{if}~\mathit{i} + \mathit{n}_{\mathsf{o}} + {|\mathit{nt}|} / 8 \geq {|{\mathit{z}.\mathsf{mem}}{[0]}|} \\
{[\textsc{\scriptsize E{-}store{-}num{-}val}]} \quad & \mathit{z} ; (\mathsf{i{\scriptstyle32}}.\mathsf{const}~\mathit{i})~(\mathsf{i{\scriptstyle32}}.\mathsf{const}~\mathit{c})~(\mathit{nt}.\mathsf{store}~\mathit{n}_{\mathsf{a}}~\mathit{n}_{\mathsf{o}}) &\hookrightarrow& \mathit{z}[\mathsf{mem}[0][\mathit{i} + \mathit{n}_{\mathsf{o}} : {|\mathit{nt}|} / 8] = {\mathit{b}^\ast}] ; \epsilon &\quad
  \mbox{if}~{\mathit{b}^\ast} = {\mathrm{bytes}}_{{|\mathit{nt}|}}(\mathit{c}) \\
{[\textsc{\scriptsize E{-}store{-}pack{-}trap}]} \quad & \mathit{z} ; (\mathsf{i{\scriptstyle32}}.\mathsf{const}~\mathit{i})~(\mathsf{i{\scriptstyle32}}.\mathsf{const}~\mathit{c})~({\mathit{nt}.\mathsf{store}}{\mathit{n}}~\mathit{n}_{\mathsf{a}}~\mathit{n}_{\mathsf{o}}) &\hookrightarrow& \mathit{z} ; \mathsf{trap} &\quad
  \mbox{if}~\mathit{i} + \mathit{n}_{\mathsf{o}} + \mathit{n} / 8 \geq {|{\mathit{z}.\mathsf{mem}}{[0]}|} \\
{[\textsc{\scriptsize E{-}store{-}pack{-}val}]} \quad & \mathit{z} ; (\mathsf{i{\scriptstyle32}}.\mathsf{const}~\mathit{i})~(\mathsf{i{\scriptstyle32}}.\mathsf{const}~\mathit{c})~({\mathit{nt}.\mathsf{store}}{\mathit{n}}~\mathit{n}_{\mathsf{a}}~\mathit{n}_{\mathsf{o}}) &\hookrightarrow& \mathit{z}[\mathsf{mem}[0][\mathit{i} + \mathit{n}_{\mathsf{o}} : \mathit{n} / 8] = {\mathit{b}^\ast}] ; \epsilon &\quad
  \mbox{if}~{\mathit{b}^\ast} = {\mathrm{bytes}}_{\mathit{n}}({\mathrm{wrap}}_{{|\mathit{nt}|},\mathit{n}}(\mathit{c})) \\
\end{array}
$$

\vspace{1ex}

$$
\begin{array}{@{}l@{}lcl@{}l@{}}
{[\textsc{\scriptsize E{-}memory.size}]} \quad & \mathit{z} ; (\mathsf{memory.size}) &\hookrightarrow& (\mathsf{i{\scriptstyle32}}.\mathsf{const}~\mathit{n}) &\quad
  \mbox{if}~\mathit{n} \cdot 64 \cdot \mathrm{Ki} = {|{\mathit{z}.\mathsf{mem}}{[0]}|} \\
\end{array}
$$

\vspace{1ex}

$$
\begin{array}{@{}l@{}lcl@{}l@{}}
{[\textsc{\scriptsize E{-}memory.grow{-}succeed}]} \quad & \mathit{z} ; (\mathsf{i{\scriptstyle32}}.\mathsf{const}~\mathit{n})~(\mathsf{memory.grow}) &\hookrightarrow& \mathit{z}[\mathsf{mem}[0] = ..{0^{\mathit{n} \cdot 64 \cdot \mathrm{Ki}}}] ; (\mathsf{i{\scriptstyle32}}.\mathsf{const}~{|{\mathit{z}.\mathsf{mem}}{[0]}|}) &  \\
{[\textsc{\scriptsize E{-}memory.grow{-}fail}]} \quad & \mathit{z} ; (\mathsf{i{\scriptstyle32}}.\mathsf{const}~\mathit{n})~(\mathsf{memory.grow}) &\hookrightarrow& \mathit{z} ; (\mathsf{i{\scriptstyle32}}.\mathsf{const}~-1) &  \\
\end{array}
$$

\vspace{1ex}

$$
\begin{array}{@{}l@{}lcl@{}l@{}}
{[\textsc{\scriptsize E{-}memory.fill{-}trap}]} \quad & \mathit{z} ; (\mathsf{i{\scriptstyle32}}.\mathsf{const}~\mathit{i})~\mathit{val}~(\mathsf{i{\scriptstyle32}}.\mathsf{const}~\mathit{n})~(\mathsf{memory.fill}) &\hookrightarrow& \mathsf{trap} &\quad
  \mbox{if}~\mathit{i} + \mathit{n} > {|{\mathit{z}.\mathsf{mem}}{[0]}|} \\
{[\textsc{\scriptsize E{-}memory.fill{-}zero}]} \quad & \mathit{z} ; (\mathsf{i{\scriptstyle32}}.\mathsf{const}~\mathit{i})~\mathit{val}~(\mathsf{i{\scriptstyle32}}.\mathsf{const}~\mathit{n})~(\mathsf{memory.fill}) &\hookrightarrow& \epsilon &\quad
  \mbox{otherwise, if}~\mathit{n} = 0 \\
{[\textsc{\scriptsize E{-}memory.fill{-}succ}]} \quad & \mathit{z} ; (\mathsf{i{\scriptstyle32}}.\mathsf{const}~\mathit{i})~\mathit{val}~(\mathsf{i{\scriptstyle32}}.\mathsf{const}~\mathit{n})~(\mathsf{memory.fill}) &\hookrightarrow& (\mathsf{i{\scriptstyle32}}.\mathsf{const}~\mathit{i})~\mathit{val}~({\mathsf{i{\scriptstyle32}}.\mathsf{store}}{8}~0~0)~(\mathsf{i{\scriptstyle32}}.\mathsf{const}~\mathit{i} + 1)~\mathit{val}~(\mathsf{i{\scriptstyle32}}.\mathsf{const}~\mathit{n} - 1)~(\mathsf{memory.fill}) &\quad
  \mbox{otherwise} \\
\end{array}
$$

\vspace{1ex}

$$
\begin{array}{@{}l@{}lcl@{}l@{}}
{[\textsc{\scriptsize E{-}memory.copy{-}trap}]} \quad & \mathit{z} ; (\mathsf{i{\scriptstyle32}}.\mathsf{const}~\mathit{j})~(\mathsf{i{\scriptstyle32}}.\mathsf{const}~\mathit{i})~(\mathsf{i{\scriptstyle32}}.\mathsf{const}~\mathit{n})~(\mathsf{memory.copy}) &\hookrightarrow& \mathsf{trap} &\quad
  \mbox{if}~\mathit{i} + \mathit{n} > {|{\mathit{z}.\mathsf{table}}{[0]}|} \lor \mathit{j} + \mathit{n} > {|{\mathit{z}.\mathsf{table}}{[0]}|} \\
{[\textsc{\scriptsize E{-}memory.copy{-}zero}]} \quad & \mathit{z} ; (\mathsf{i{\scriptstyle32}}.\mathsf{const}~\mathit{j})~(\mathsf{i{\scriptstyle32}}.\mathsf{const}~\mathit{i})~(\mathsf{i{\scriptstyle32}}.\mathsf{const}~\mathit{n})~(\mathsf{memory.copy}) &\hookrightarrow& \epsilon &\quad
  \mbox{otherwise, if}~\mathit{n} = 0 \\
{[\textsc{\scriptsize E{-}memory.copy{-}le}]} \quad & \mathit{z} ; (\mathsf{i{\scriptstyle32}}.\mathsf{const}~\mathit{j})~(\mathsf{i{\scriptstyle32}}.\mathsf{const}~\mathit{i})~(\mathsf{i{\scriptstyle32}}.\mathsf{const}~\mathit{n})~(\mathsf{memory.copy}) &\hookrightarrow& (\mathsf{i{\scriptstyle32}}.\mathsf{const}~\mathit{j})~(\mathsf{i{\scriptstyle32}}.\mathsf{const}~\mathit{i})~({\mathsf{i{\scriptstyle32}}.\mathsf{load}}{{{8}{\mathsf{\_}}}{\mathsf{u}}}~0~0)~({\mathsf{i{\scriptstyle32}}.\mathsf{store}}{8}~0~0)~(\mathsf{i{\scriptstyle32}}.\mathsf{const}~\mathit{j} + 1)~(\mathsf{i{\scriptstyle32}}.\mathsf{const}~\mathit{i} + 1)~(\mathsf{i{\scriptstyle32}}.\mathsf{const}~\mathit{n} - 1)~(\mathsf{memory.copy}) &\quad
  \mbox{otherwise, if}~\mathit{j} \leq \mathit{i} \\
{[\textsc{\scriptsize E{-}memory.copy{-}gt}]} \quad & \mathit{z} ; (\mathsf{i{\scriptstyle32}}.\mathsf{const}~\mathit{j})~(\mathsf{i{\scriptstyle32}}.\mathsf{const}~\mathit{i})~(\mathsf{i{\scriptstyle32}}.\mathsf{const}~\mathit{n})~(\mathsf{memory.copy}) &\hookrightarrow& (\mathsf{i{\scriptstyle32}}.\mathsf{const}~\mathit{j} + \mathit{n} - 1)~(\mathsf{i{\scriptstyle32}}.\mathsf{const}~\mathit{i} + \mathit{n} - 1)~({\mathsf{i{\scriptstyle32}}.\mathsf{load}}{{{8}{\mathsf{\_}}}{\mathsf{u}}}~0~0)~({\mathsf{i{\scriptstyle32}}.\mathsf{store}}{8}~0~0)~(\mathsf{i{\scriptstyle32}}.\mathsf{const}~\mathit{j})~(\mathsf{i{\scriptstyle32}}.\mathsf{const}~\mathit{i})~(\mathsf{i{\scriptstyle32}}.\mathsf{const}~\mathit{n} - 1)~(\mathsf{memory.copy}) &\quad
  \mbox{otherwise} \\
\end{array}
$$

\vspace{1ex}

$$
\begin{array}{@{}l@{}lcl@{}l@{}}
{[\textsc{\scriptsize E{-}memory.init{-}trap}]} \quad & \mathit{z} ; (\mathsf{i{\scriptstyle32}}.\mathsf{const}~\mathit{j})~(\mathsf{i{\scriptstyle32}}.\mathsf{const}~\mathit{i})~(\mathsf{i{\scriptstyle32}}.\mathsf{const}~\mathit{n})~(\mathsf{memory.init}~\mathit{x}) &\hookrightarrow& \mathsf{trap} &\quad
  \mbox{if}~\mathit{i} + \mathit{n} > {|{\mathit{z}.\mathsf{data}}{[\mathit{x}]}|} \lor \mathit{j} + \mathit{n} > {|{\mathit{z}.\mathsf{mem}}{[0]}|} \\
{[\textsc{\scriptsize E{-}memory.init{-}zero}]} \quad & \mathit{z} ; (\mathsf{i{\scriptstyle32}}.\mathsf{const}~\mathit{j})~(\mathsf{i{\scriptstyle32}}.\mathsf{const}~\mathit{i})~(\mathsf{i{\scriptstyle32}}.\mathsf{const}~\mathit{n})~(\mathsf{memory.init}~\mathit{x}) &\hookrightarrow& \epsilon &\quad
  \mbox{otherwise, if}~\mathit{n} = 0 \\
{[\textsc{\scriptsize E{-}memory.init{-}succ}]} \quad & \mathit{z} ; (\mathsf{i{\scriptstyle32}}.\mathsf{const}~\mathit{j})~(\mathsf{i{\scriptstyle32}}.\mathsf{const}~\mathit{i})~(\mathsf{i{\scriptstyle32}}.\mathsf{const}~\mathit{n})~(\mathsf{memory.init}~\mathit{x}) &\hookrightarrow& (\mathsf{i{\scriptstyle32}}.\mathsf{const}~\mathit{j})~(\mathsf{i{\scriptstyle32}}.\mathsf{const}~{\mathit{z}.\mathsf{data}}{[\mathit{x}]}[\mathit{i}])~({\mathsf{i{\scriptstyle32}}.\mathsf{store}}{8}~0~0)~(\mathsf{i{\scriptstyle32}}.\mathsf{const}~\mathit{j} + 1)~(\mathsf{i{\scriptstyle32}}.\mathsf{const}~\mathit{i} + 1)~(\mathsf{i{\scriptstyle32}}.\mathsf{const}~\mathit{n} - 1)~(\mathsf{memory.init}~\mathit{x}) &\quad
  \mbox{otherwise} \\
\end{array}
$$

\vspace{1ex}

$$
\begin{array}{@{}l@{}lcl@{}l@{}}
{[\textsc{\scriptsize E{-}data.drop}]} \quad & \mathit{z} ; (\mathsf{data.drop}~\mathit{x}) &\hookrightarrow& \mathit{z}[\mathsf{data}[\mathit{x}] = \epsilon] ; \epsilon &  \\
\end{array}
$$


== Complete.
```<|MERGE_RESOLUTION|>--- conflicted
+++ resolved
@@ -1165,83 +1165,43 @@
 
 ;; 4-runtime.watsup:132.1-132.78
 def with_local : (state, localidx, val) -> state
-<<<<<<< HEAD
   ;; 4-runtime.watsup:141.1-141.52
-  def {f : frame, s : store, v : val, x : idx} with_local(`%;%`(s, f), x, v) = `%;%`(s, f[LOCAL[x] = v])
-=======
-  ;; 4-runtime.watsup:133.1-133.52
   def {f : frame, s : store, v : val, x : idx} with_local(`%;%`(s, f), x, v) = `%;%`(s, f[LOCAL_frame[x] = v])
->>>>>>> 2407bf32
 
 ;; 4-runtime.watsup:133.1-133.79
 def with_global : (state, globalidx, val) -> state
-<<<<<<< HEAD
   ;; 4-runtime.watsup:142.1-142.71
-  def {f : frame, s : store, v : val, x : idx} with_global(`%;%`(s, f), x, v) = `%;%`(s[GLOBAL[f.MODULE_frame.GLOBAL_moduleinst[x]] = v], f)
-=======
-  ;; 4-runtime.watsup:134.1-134.71
   def {f : frame, s : store, v : val, x : idx} with_global(`%;%`(s, f), x, v) = `%;%`(s[GLOBAL_store[f.MODULE_frame.GLOBAL_moduleinst[x]] = v], f)
->>>>>>> 2407bf32
 
 ;; 4-runtime.watsup:134.1-134.83
 def with_table : (state, tableidx, nat, ref) -> state
-<<<<<<< HEAD
   ;; 4-runtime.watsup:143.1-143.74
-  def {f : frame, i : nat, r : ref, s : store, x : idx} with_table(`%;%`(s, f), x, i, r) = `%;%`(s[TABLE[f.MODULE_frame.TABLE_moduleinst[x]][i] = r], f)
-=======
-  ;; 4-runtime.watsup:135.1-135.74
   def {f : frame, i : nat, r : ref, s : store, x : idx} with_table(`%;%`(s, f), x, i, r) = `%;%`(s[TABLE_store[f.MODULE_frame.TABLE_moduleinst[x]][i] = r], f)
->>>>>>> 2407bf32
 
 ;; 4-runtime.watsup:135.1-135.80
 def with_tableext : (state, tableidx, ref*) -> state
-<<<<<<< HEAD
   ;; 4-runtime.watsup:144.1-144.75
-  def {f : frame, r* : ref*, s : store, x : idx} with_tableext(`%;%`(s, f), x, r*{r}) = `%;%`(s[TABLE[f.MODULE_frame.TABLE_moduleinst[x]] =.. r*{r}], f)
-=======
-  ;; 4-runtime.watsup:136.1-136.75
   def {f : frame, r* : ref*, s : store, x : idx} with_tableext(`%;%`(s, f), x, r*{r}) = `%;%`(s[TABLE_store[f.MODULE_frame.TABLE_moduleinst[x]] =.. r*{r}], f)
->>>>>>> 2407bf32
 
 ;; 4-runtime.watsup:136.1-136.90
 def with_mem : (state, tableidx, nat, nat, byte*) -> state
-<<<<<<< HEAD
   ;; 4-runtime.watsup:145.1-145.77
-  def {b* : byte*, f : frame, i : nat, j : nat, s : store, x : idx} with_mem(`%;%`(s, f), x, i, j, b*{b}) = `%;%`(s[MEM[f.MODULE_frame.MEM_moduleinst[x]][i : j] = b*{b}], f)
-=======
-  ;; 4-runtime.watsup:137.1-137.77
   def {b* : byte*, f : frame, i : nat, j : nat, s : store, x : idx} with_mem(`%;%`(s, f), x, i, j, b*{b}) = `%;%`(s[MEM_store[f.MODULE_frame.MEM_moduleinst[x]][i : j] = b*{b}], f)
->>>>>>> 2407bf32
 
 ;; 4-runtime.watsup:137.1-137.78
 def with_memext : (state, tableidx, byte*) -> state
-<<<<<<< HEAD
   ;; 4-runtime.watsup:146.1-146.69
-  def {b* : byte*, f : frame, s : store, x : idx} with_memext(`%;%`(s, f), x, b*{b}) = `%;%`(s[MEM[f.MODULE_frame.MEM_moduleinst[x]] =.. b*{b}], f)
-=======
-  ;; 4-runtime.watsup:138.1-138.69
   def {b* : byte*, f : frame, s : store, x : idx} with_memext(`%;%`(s, f), x, b*{b}) = `%;%`(s[MEM_store[f.MODULE_frame.MEM_moduleinst[x]] =.. b*{b}], f)
->>>>>>> 2407bf32
 
 ;; 4-runtime.watsup:138.1-138.77
 def with_elem : (state, elemidx, ref*) -> state
-<<<<<<< HEAD
   ;; 4-runtime.watsup:147.1-147.69
-  def {f : frame, r* : ref*, s : store, x : idx} with_elem(`%;%`(s, f), x, r*{r}) = `%;%`(s[TABLE[f.MODULE_frame.TABLE_moduleinst[x]] = r*{r}], f)
-=======
-  ;; 4-runtime.watsup:139.1-139.69
   def {f : frame, r* : ref*, s : store, x : idx} with_elem(`%;%`(s, f), x, r*{r}) = `%;%`(s[TABLE_store[f.MODULE_frame.TABLE_moduleinst[x]] = r*{r}], f)
->>>>>>> 2407bf32
 
 ;; 4-runtime.watsup:139.1-139.77
 def with_data : (state, dataidx, byte*) -> state
-<<<<<<< HEAD
   ;; 4-runtime.watsup:148.1-148.65
-  def {b* : byte*, f : frame, s : store, x : idx} with_data(`%;%`(s, f), x, b*{b}) = `%;%`(s[MEM[f.MODULE_frame.MEM_moduleinst[x]] = b*{b}], f)
-=======
-  ;; 4-runtime.watsup:140.1-140.65
   def {b* : byte*, f : frame, s : store, x : idx} with_data(`%;%`(s, f), x, b*{b}) = `%;%`(s[MEM_store[f.MODULE_frame.MEM_moduleinst[x]] = b*{b}], f)
->>>>>>> 2407bf32
 
 ;; 4-runtime.watsup:162.1-165.21
 rec {
@@ -1594,11 +1554,7 @@
     -- otherwise
 
   ;; 6-reduction.watsup:353.1-355.60
-<<<<<<< HEAD
   rule memory.init-trap {i : nat, j : nat, n : n, x : idx, z : state}:
-=======
-  rule memory.init-trap {i : nat, j : nat, n : n, x : idx, y : idx, z : state}:
->>>>>>> 2407bf32
     `%~>%*`(`%;%*`(z, [CONST_admininstr(I32_numtype, j) CONST_admininstr(I32_numtype, i) CONST_admininstr(I32_numtype, n) MEMORY.INIT_admininstr(x)]), [TRAP_admininstr])
     -- if (((i + n) > |$data(z, x)|) \/ ((j + n) > |$mem(z, 0)|))
 
