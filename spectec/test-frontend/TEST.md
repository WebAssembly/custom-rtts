# Test

```sh
$ (../src/exe-watsup/main.exe test.watsup -o test.tex && cat test.tex)
cat: test.tex: No such file or directory
[1]
```


# Preview

```sh
$ (cd ../spec/wasm-3.0 && ../../src/exe-watsup/main.exe *.watsup -v -l --print-il --print-no-pos --check)
watsup 0.4 generator
== Parsing...
== Elaboration...

;; 0-aux.watsup
syntax N = nat

;; 0-aux.watsup
syntax M = nat

;; 0-aux.watsup
syntax K = nat

;; 0-aux.watsup
syntax n = nat

;; 0-aux.watsup
syntax m = nat

;; 0-aux.watsup
def $Ki : nat
  ;; 0-aux.watsup
  def $Ki = 1024

;; 0-aux.watsup
rec {

;; 0-aux.watsup:28.1-28.25
def $min(nat : nat, nat : nat) : nat
  ;; 0-aux.watsup:29.1-29.19
  def $min{j : nat}(0, j) = 0
  ;; 0-aux.watsup:30.1-30.19
  def $min{i : nat}(i, 0) = 0
  ;; 0-aux.watsup:31.1-31.38
  def $min{i : nat, j : nat}((i + 1), (j + 1)) = $min(i, j)
}

;; 0-aux.watsup
rec {

;; 0-aux.watsup:33.1-33.56
def $sum(nat*) : nat
  ;; 0-aux.watsup:34.1-34.18
  def $sum([]) = 0
  ;; 0-aux.watsup:35.1-35.35
  def $sum{n : n, `n'*` : n*}([n] ++ n'*{n' <- `n'*`}) = (n + $sum(n'*{n' <- `n'*`}))
}

;; 0-aux.watsup
def $opt_(syntax X, X*) : X?
  ;; 0-aux.watsup
  def $opt_{syntax X}(syntax X, []) = ?()
  ;; 0-aux.watsup
  def $opt_{syntax X, w : X}(syntax X, [w]) = ?(w)

;; 0-aux.watsup
def $list_(syntax X, X?) : X*
  ;; 0-aux.watsup
  def $list_{syntax X}(syntax X, ?()) = []
  ;; 0-aux.watsup
  def $list_{syntax X, w : X}(syntax X, ?(w)) = [w]

;; 0-aux.watsup
rec {

;; 0-aux.watsup:49.1-49.55
def $concat_(syntax X, X**) : X*
  ;; 0-aux.watsup:50.1-50.34
  def $concat_{syntax X}(syntax X, []) = []
  ;; 0-aux.watsup:51.1-51.64
  def $concat_{syntax X, `w*` : X*, `w'**` : X**}(syntax X, [w*{w <- `w*`}] ++ w'*{w' <- `w'*`}*{`w'*` <- `w'**`}) = w*{w <- `w*`} ++ $concat_(syntax X, w'*{w' <- `w'*`}*{`w'*` <- `w'**`})
}

;; 0-aux.watsup
rec {

;; 0-aux.watsup:53.1-53.61
def $concatn_(syntax X, X**, nat : nat) : X*
  ;; 0-aux.watsup:54.1-54.38
  def $concatn_{syntax X, n : n}(syntax X, [], n) = []
  ;; 0-aux.watsup:55.1-55.73
  def $concatn_{syntax X, `w*` : X*, n : n, `w'**` : X**}(syntax X, [w^n{w <- `w*`}] ++ w'^n{w' <- `w'*`}*{`w'*` <- `w'**`}, n) = w^n{w <- `w*`} ++ $concatn_(syntax X, w'^n{w' <- `w'*`}*{`w'*` <- `w'**`}, n)
}

;; 0-aux.watsup
rec {

;; 0-aux.watsup:57.1-57.78
def $disjoint_(syntax X, X*) : bool
  ;; 0-aux.watsup:58.1-58.37
  def $disjoint_{syntax X}(syntax X, []) = true
  ;; 0-aux.watsup:59.1-59.68
  def $disjoint_{syntax X, w : X, `w'*` : X*}(syntax X, [w] ++ w'*{w' <- `w'*`}) = (~ w <- w'*{w' <- `w'*`} /\ $disjoint_(syntax X, w'*{w' <- `w'*`}))
}

;; 0-aux.watsup
rec {

;; 0-aux.watsup:62.1-62.38
def $setminus1_(syntax X, X : X, X*) : X*
  ;; 0-aux.watsup:66.1-66.38
  def $setminus1_{syntax X, w : X}(syntax X, w, []) = [w]
  ;; 0-aux.watsup:67.1-67.78
  def $setminus1_{syntax X, w : X, w_1 : X, `w'*` : X*}(syntax X, w, [w_1] ++ w'*{w' <- `w'*`}) = []
    -- if (w = w_1)
  ;; 0-aux.watsup:68.1-68.77
  def $setminus1_{syntax X, w : X, w_1 : X, `w'*` : X*}(syntax X, w, [w_1] ++ w'*{w' <- `w'*`}) = $setminus1_(syntax X, w, w'*{w' <- `w'*`})
    -- otherwise
}

;; 0-aux.watsup
rec {

;; 0-aux.watsup:61.1-61.56
def $setminus_(syntax X, X*, X*) : X*
  ;; 0-aux.watsup:64.1-64.40
  def $setminus_{syntax X, `w*` : X*}(syntax X, [], w*{w <- `w*`}) = []
  ;; 0-aux.watsup:65.1-65.90
  def $setminus_{syntax X, w_1 : X, `w'*` : X*, `w*` : X*}(syntax X, [w_1] ++ w'*{w' <- `w'*`}, w*{w <- `w*`}) = $setminus1_(syntax X, w_1, w*{w <- `w*`}) ++ $setminus_(syntax X, w'*{w' <- `w'*`}, w*{w <- `w*`})
}

;; 0-aux.watsup
rec {

;; 0-aux.watsup:73.1-73.46
def $setproduct2_(syntax X, X : X, X**) : X**
  ;; 0-aux.watsup:79.1-79.44
  def $setproduct2_{syntax X, w_1 : X}(syntax X, w_1, []) = []
  ;; 0-aux.watsup:80.1-80.90
  def $setproduct2_{syntax X, w_1 : X, `w'*` : X*, `w**` : X**}(syntax X, w_1, [w'*{w' <- `w'*`}] ++ w*{w <- `w*`}*{`w*` <- `w**`}) = [[w_1] ++ w'*{w' <- `w'*`}] ++ $setproduct2_(syntax X, w_1, w*{w <- `w*`}*{`w*` <- `w**`})
}

;; 0-aux.watsup
rec {

;; 0-aux.watsup:72.1-72.47
def $setproduct1_(syntax X, X*, X**) : X**
  ;; 0-aux.watsup:77.1-77.46
  def $setproduct1_{syntax X, `w**` : X**}(syntax X, [], w*{w <- `w*`}*{`w*` <- `w**`}) = []
  ;; 0-aux.watsup:78.1-78.107
  def $setproduct1_{syntax X, w_1 : X, `w'*` : X*, `w**` : X**}(syntax X, [w_1] ++ w'*{w' <- `w'*`}, w*{w <- `w*`}*{`w*` <- `w**`}) = $setproduct2_(syntax X, w_1, w*{w <- `w*`}*{`w*` <- `w**`}) ++ $setproduct1_(syntax X, w'*{w' <- `w'*`}, w*{w <- `w*`}*{`w*` <- `w**`})
}

;; 0-aux.watsup
rec {

;; 0-aux.watsup:71.1-71.82
def $setproduct_(syntax X, X**) : X**
  ;; 0-aux.watsup:75.1-75.40
  def $setproduct_{syntax X}(syntax X, []) = [[]]
  ;; 0-aux.watsup:76.1-76.90
  def $setproduct_{syntax X, `w_1*` : X*, `w**` : X**}(syntax X, [w_1*{w_1 <- `w_1*`}] ++ w*{w <- `w*`}*{`w*` <- `w**`}) = $setproduct1_(syntax X, w_1*{w_1 <- `w_1*`}, $setproduct_(syntax X, w*{w <- `w*`}*{`w*` <- `w**`}))
}

;; 1-syntax.watsup
syntax list{syntax X}(syntax X) =
  | `%`{`X*` : X*}(X*{X <- `X*`} : X*)
    -- if (|X*{X <- `X*`}| < (2 ^ 32))

;; 1-syntax.watsup
syntax bit =
  | `%`{i : nat}(i : nat)
    -- if ((i = 0) \/ (i = 1))

;; 1-syntax.watsup
syntax byte =
  | `%`{i : nat}(i : nat)
    -- if ((i >= 0) /\ (i <= 255))

;; 1-syntax.watsup
syntax uN{N : N}(N) =
  | `%`{i : nat}(i : nat)
    -- if ((i >= 0) /\ (i <= ((2 ^ N) - 1)))

;; 1-syntax.watsup
syntax sN{N : N}(N) =
  | `%`{i : int}(i : int)
    -- if ((((i >= - ((2 ^ (N - 1)) : nat <: int)) /\ (i <= - (1 : nat <: int))) \/ (i = (0 : nat <: int))) \/ ((i >= + (1 : nat <: int)) /\ (i <= (((2 ^ (N - 1)) - 1) : nat <: int))))

;; 1-syntax.watsup
syntax iN{N : N}(N) = uN(N)

;; 1-syntax.watsup
syntax u8 = uN(8)

;; 1-syntax.watsup
syntax u16 = uN(16)

;; 1-syntax.watsup
syntax u31 = uN(31)

;; 1-syntax.watsup
syntax u32 = uN(32)

;; 1-syntax.watsup
syntax u64 = uN(64)

;; 1-syntax.watsup
syntax u128 = uN(128)

;; 1-syntax.watsup
syntax s33 = sN(33)

;; 1-syntax.watsup
def $signif(N : N) : nat
  ;; 1-syntax.watsup
  def $signif(32) = 23
  ;; 1-syntax.watsup
  def $signif(64) = 52

;; 1-syntax.watsup
def $expon(N : N) : nat
  ;; 1-syntax.watsup
  def $expon(32) = 8
  ;; 1-syntax.watsup
  def $expon(64) = 11

;; 1-syntax.watsup
def $M(N : N) : nat
  ;; 1-syntax.watsup
  def $M{N : N}(N) = $signif(N)

;; 1-syntax.watsup
def $E(N : N) : nat
  ;; 1-syntax.watsup
  def $E{N : N}(N) = $expon(N)

;; 1-syntax.watsup
syntax fNmag{N : N}(N) =
  | NORM{m : m, n : n}(m : m, n : n)
    -- if ((m < (2 ^ $M(N))) /\ (((2 - (2 ^ ($E(N) - 1))) <= n) /\ (n <= ((2 ^ ($E(N) - 1)) - 1))))
  | SUBNORM{m : m, n : n}(m : m)
    -- if ((m < (2 ^ $M(N))) /\ ((2 - (2 ^ ($E(N) - 1))) = n))
  | INF
  | `NAN(%)`{m : m}(m : m)
    -- if ((1 <= m) /\ (m < (2 ^ $M(N))))

;; 1-syntax.watsup
syntax fN{N : N}(N) =
  | POS{fNmag : fNmag(N)}(fNmag : fNmag(N))
  | NEG{fNmag : fNmag(N)}(fNmag : fNmag(N))

;; 1-syntax.watsup
syntax f32 = fN(32)

;; 1-syntax.watsup
syntax f64 = fN(64)

;; 1-syntax.watsup
def $fzero(N : N) : fN(N)
  ;; 1-syntax.watsup
  def $fzero{N : N}(N) = POS_fN(SUBNORM_fNmag(0))

;; 1-syntax.watsup
def $fone(N : N) : fN(N)
  ;; 1-syntax.watsup
  def $fone{N : N}(N) = POS_fN(NORM_fNmag(1, 0))

;; 1-syntax.watsup
def $canon_(N : N) : nat
  ;; 1-syntax.watsup
  def $canon_{N : N}(N) = (2 ^ ($signif(N) - 1))

;; 1-syntax.watsup
syntax vN{N : N}(N) = iN(N)

;; 1-syntax.watsup
syntax char =
  | `%`{i : nat}(i : nat)
    -- if (((i >= 0) /\ (i <= 55295)) \/ ((i >= 57344) /\ (i <= 1114111)))

;; A-binary.watsup
def $cont(byte : byte) : nat
  ;; A-binary.watsup
  def $cont{b : byte}(b) = (b!`%`_byte.0 - 128)
    -- if ((128 < b!`%`_byte.0) /\ (b!`%`_byte.0 < 192))

;; 1-syntax.watsup
rec {

;; 1-syntax.watsup:87.1-87.25
def $utf8(char*) : byte*
  ;; A-binary.watsup:53.1-53.44
  def $utf8{`ch*` : char*}(ch*{ch <- `ch*`}) = $concat_(syntax byte, $utf8([ch])*{ch <- `ch*`})
  ;; A-binary.watsup:54.1-56.15
  def $utf8{ch : char, b : byte}([ch]) = [b]
    -- if (ch!`%`_char.0 < 128)
    -- if (ch = `%`_char(b!`%`_byte.0))
  ;; A-binary.watsup:57.1-59.46
  def $utf8{ch : char, b_1 : byte, b_2 : byte}([ch]) = [b_1 b_2]
    -- if ((128 <= ch!`%`_char.0) /\ (ch!`%`_char.0 < 2048))
    -- if (ch = `%`_char((((2 ^ 6) * (b_1!`%`_byte.0 - 192)) + $cont(b_2))))
  ;; A-binary.watsup:60.1-62.64
  def $utf8{ch : char, b_1 : byte, b_2 : byte, b_3 : byte}([ch]) = [b_1 b_2 b_3]
    -- if (((2048 <= ch!`%`_char.0) /\ (ch!`%`_char.0 < 55296)) \/ ((57344 <= ch!`%`_char.0) /\ (ch!`%`_char.0 < 65536)))
    -- if (ch = `%`_char(((((2 ^ 12) * (b_1!`%`_byte.0 - 224)) + ((2 ^ 6) * $cont(b_2))) + $cont(b_3))))
  ;; A-binary.watsup:63.1-65.82
  def $utf8{ch : char, b_1 : byte, b_2 : byte, b_3 : byte, b_4 : byte}([ch]) = [b_1 b_2 b_3 b_4]
    -- if ((65536 <= ch!`%`_char.0) /\ (ch!`%`_char.0 < 69632))
    -- if (ch = `%`_char((((((2 ^ 18) * (b_1!`%`_byte.0 - 240)) + ((2 ^ 12) * $cont(b_2))) + ((2 ^ 6) * $cont(b_3))) + $cont(b_4))))
}

;; 1-syntax.watsup
syntax name =
  | `%`{`char*` : char*}(char*{char <- `char*`} : char*)
    -- if (|$utf8(char*{char <- `char*`})| < (2 ^ 32))

;; 1-syntax.watsup
syntax idx = u32

;; 1-syntax.watsup
syntax laneidx = u8

;; 1-syntax.watsup
syntax typeidx = idx

;; 1-syntax.watsup
syntax funcidx = idx

;; 1-syntax.watsup
syntax globalidx = idx

;; 1-syntax.watsup
syntax tableidx = idx

;; 1-syntax.watsup
syntax memidx = idx

;; 1-syntax.watsup
syntax tagidx = idx

;; 1-syntax.watsup
syntax elemidx = idx

;; 1-syntax.watsup
syntax dataidx = idx

;; 1-syntax.watsup
syntax labelidx = idx

;; 1-syntax.watsup
syntax localidx = idx

;; 1-syntax.watsup
syntax fieldidx = idx

;; 1-syntax.watsup
syntax nul =
  | `NULL%?`(()?)

;; 1-syntax.watsup
syntax nul1 =
  | `NULL%?`(()?)

;; 1-syntax.watsup
syntax nul2 =
  | `NULL%?`(()?)

;; 1-syntax.watsup
syntax numtype =
  | I32
  | I64
  | F32
  | F64

;; 1-syntax.watsup
syntax vectype =
  | V128

;; 1-syntax.watsup
syntax consttype =
  | I32
  | I64
  | F32
  | F64
  | V128

;; 1-syntax.watsup
syntax absheaptype =
  | ANY
  | EQ
  | I31
  | STRUCT
  | ARRAY
  | NONE
  | FUNC
  | NOFUNC
  | EXN
  | NOEXN
  | EXTERN
  | NOEXTERN
  | BOT

;; 1-syntax.watsup
syntax mut =
  | `MUT%?`(()?)

;; 1-syntax.watsup
syntax fin =
  | `FINAL%?`(()?)

;; 1-syntax.watsup
rec {

;; 1-syntax.watsup:155.1-156.26
syntax typeuse =
  | _IDX{typeidx : typeidx}(typeidx : typeidx)
  | DEF{rectype : rectype, n : n}(rectype : rectype, n : n)
  | REC{n : n}(n : n)

;; 1-syntax.watsup:158.1-159.26
syntax heaptype =
  | ANY
  | EQ
  | I31
  | STRUCT
  | ARRAY
  | NONE
  | FUNC
  | NOFUNC
  | EXN
  | NOEXN
  | EXTERN
  | NOEXTERN
  | BOT
  | _IDX{typeidx : typeidx}(typeidx : typeidx)
  | REC{n : n}(n : n)
  | DEF{rectype : rectype, n : n}(rectype : rectype, n : n)

;; 1-syntax.watsup:166.1-167.14
syntax valtype =
  | I32
  | I64
  | F32
  | F64
  | V128
  | REF{nul : nul, heaptype : heaptype}(nul : nul, heaptype : heaptype)
  | BOT

;; 1-syntax.watsup:196.1-197.16
syntax resulttype = list(syntax valtype)

;; 1-syntax.watsup:204.1-204.66
syntax storagetype =
  | BOT
  | I32
  | I64
  | F32
  | F64
  | V128
  | REF{nul : nul, heaptype : heaptype}(nul : nul, heaptype : heaptype)
  | I8
  | I16

;; 1-syntax.watsup:220.1-220.60
syntax fieldtype =
  | `%%`{mut : mut, storagetype : storagetype}(mut : mut, storagetype : storagetype)

;; 1-syntax.watsup:222.1-222.90
syntax functype =
  | `%->%`{resulttype : resulttype}(resulttype : resulttype, resulttype)

;; 1-syntax.watsup:223.1-223.64
syntax structtype = list(syntax fieldtype)

;; 1-syntax.watsup:224.1-224.54
syntax arraytype = fieldtype

;; 1-syntax.watsup:226.1-229.18
syntax comptype =
  | STRUCT{structtype : structtype}(structtype : structtype)
  | ARRAY{arraytype : arraytype}(arraytype : arraytype)
  | FUNC{functype : functype}(functype : functype)

;; 1-syntax.watsup:231.1-232.30
syntax subtype =
  | SUB{fin : fin, `typeuse*` : typeuse*, comptype : comptype}(fin : fin, typeuse*{typeuse <- `typeuse*`} : typeuse*, comptype : comptype)

;; 1-syntax.watsup:234.1-235.22
syntax rectype =
  | REC{list : list(syntax subtype)}(list : list(syntax subtype))
}

;; 1-syntax.watsup
syntax deftype =
  | DEF{rectype : rectype, n : n}(rectype : rectype, n : n)

;; 1-syntax.watsup
syntax reftype =
  | REF{nul : nul, heaptype : heaptype}(nul : nul, heaptype : heaptype)

;; 1-syntax.watsup
syntax Inn =
  | I32
  | I64

;; 1-syntax.watsup
syntax Fnn =
  | F32
  | F64

;; 1-syntax.watsup
syntax Vnn =
  | V128

;; 1-syntax.watsup
syntax Cnn =
  | I32
  | I64
  | F32
  | F64
  | V128

;; 1-syntax.watsup
def $ANYREF : reftype
  ;; 1-syntax.watsup
  def $ANYREF = REF_reftype(`NULL%?`_nul(?(())), ANY_heaptype)

;; 1-syntax.watsup
def $EQREF : reftype
  ;; 1-syntax.watsup
  def $EQREF = REF_reftype(`NULL%?`_nul(?(())), EQ_heaptype)

;; 1-syntax.watsup
def $I31REF : reftype
  ;; 1-syntax.watsup
  def $I31REF = REF_reftype(`NULL%?`_nul(?(())), I31_heaptype)

;; 1-syntax.watsup
def $STRUCTREF : reftype
  ;; 1-syntax.watsup
  def $STRUCTREF = REF_reftype(`NULL%?`_nul(?(())), STRUCT_heaptype)

;; 1-syntax.watsup
def $ARRAYREF : reftype
  ;; 1-syntax.watsup
  def $ARRAYREF = REF_reftype(`NULL%?`_nul(?(())), ARRAY_heaptype)

;; 1-syntax.watsup
def $FUNCREF : reftype
  ;; 1-syntax.watsup
  def $FUNCREF = REF_reftype(`NULL%?`_nul(?(())), FUNC_heaptype)

;; 1-syntax.watsup
def $EXTERNREF : reftype
  ;; 1-syntax.watsup
  def $EXTERNREF = REF_reftype(`NULL%?`_nul(?(())), EXTERN_heaptype)

;; 1-syntax.watsup
def $NULLREF : reftype
  ;; 1-syntax.watsup
  def $NULLREF = REF_reftype(`NULL%?`_nul(?(())), NONE_heaptype)

;; 1-syntax.watsup
def $NULLFUNCREF : reftype
  ;; 1-syntax.watsup
  def $NULLFUNCREF = REF_reftype(`NULL%?`_nul(?(())), NOFUNC_heaptype)

;; 1-syntax.watsup
def $NULLEXTERNREF : reftype
  ;; 1-syntax.watsup
  def $NULLEXTERNREF = REF_reftype(`NULL%?`_nul(?(())), NOEXTERN_heaptype)

;; 1-syntax.watsup
syntax packtype =
  | I8
  | I16

;; 1-syntax.watsup
syntax lanetype =
  | I32
  | I64
  | F32
  | F64
  | I8
  | I16

;; 1-syntax.watsup
syntax Pnn =
  | I8
  | I16

;; 1-syntax.watsup
syntax Jnn =
  | I32
  | I64
  | I8
  | I16

;; 1-syntax.watsup
syntax Lnn =
  | I32
  | I64
  | F32
  | F64
  | I8
  | I16

;; 1-syntax.watsup
syntax mut1 =
  | `MUT%?`(()?)

;; 1-syntax.watsup
syntax mut2 =
  | `MUT%?`(()?)

;; 1-syntax.watsup
syntax limits =
  | `[%..%]`{u32 : u32}(u32 : u32, u32)

;; 1-syntax.watsup
syntax globaltype =
  | `%%`{mut : mut, valtype : valtype}(mut : mut, valtype : valtype)

;; 1-syntax.watsup
syntax tabletype =
  | `%%`{limits : limits, reftype : reftype}(limits : limits, reftype : reftype)

;; 1-syntax.watsup
syntax memtype =
  | `%PAGE`{limits : limits}(limits : limits)

;; 1-syntax.watsup
syntax tagtype = deftype

;; 1-syntax.watsup
syntax elemtype = reftype

;; 1-syntax.watsup
syntax datatype =
  | OK

;; 1-syntax.watsup
syntax externtype =
  | FUNC{typeuse : typeuse}(typeuse : typeuse)
  | GLOBAL{globaltype : globaltype}(globaltype : globaltype)
  | TABLE{tabletype : tabletype}(tabletype : tabletype)
  | MEM{memtype : memtype}(memtype : memtype)
  | TAG{typeuse : typeuse}(typeuse : typeuse)

;; 1-syntax.watsup
syntax moduletype =
  | `%->%`{`externtype*` : externtype*}(externtype*{externtype <- `externtype*`} : externtype*, externtype*)

;; 1-syntax.watsup
def $size(numtype : numtype) : nat
  ;; 2-syntax-aux.watsup
  def $size(I32_numtype) = 32
  ;; 2-syntax-aux.watsup
  def $size(I64_numtype) = 64
  ;; 2-syntax-aux.watsup
  def $size(F32_numtype) = 32
  ;; 2-syntax-aux.watsup
  def $size(F64_numtype) = 64

;; 1-syntax.watsup
def $isize(Inn : Inn) : nat

;; 1-syntax.watsup
def $vsize(vectype : vectype) : nat
  ;; 2-syntax-aux.watsup
  def $vsize(V128_vectype) = 128

;; 1-syntax.watsup
def $psize(packtype : packtype) : nat
  ;; 2-syntax-aux.watsup
  def $psize(I8_packtype) = 8
  ;; 2-syntax-aux.watsup
  def $psize(I16_packtype) = 16

;; 1-syntax.watsup
def $lsize(lanetype : lanetype) : nat
  ;; 2-syntax-aux.watsup
  def $lsize{numtype : numtype}((numtype : numtype <: lanetype)) = $size(numtype)
  ;; 2-syntax-aux.watsup
  def $lsize{packtype : packtype}((packtype : packtype <: lanetype)) = $psize(packtype)

;; 1-syntax.watsup
def $zsize(storagetype : storagetype) : nat
  ;; 2-syntax-aux.watsup
  def $zsize{numtype : numtype}((numtype : numtype <: storagetype)) = $size(numtype)
  ;; 2-syntax-aux.watsup
  def $zsize{vectype : vectype}((vectype : vectype <: storagetype)) = $vsize(vectype)
  ;; 2-syntax-aux.watsup
  def $zsize{packtype : packtype}((packtype : packtype <: storagetype)) = $psize(packtype)

;; 1-syntax.watsup
syntax dim =
  | `%`{i : nat}(i : nat)
    -- if (((((i = 1) \/ (i = 2)) \/ (i = 4)) \/ (i = 8)) \/ (i = 16))

;; 1-syntax.watsup
syntax shape =
  | `%X%`{lanetype : lanetype, dim : dim}(lanetype : lanetype, dim : dim)

;; 1-syntax.watsup
def $lanetype(shape : shape) : lanetype
  ;; 2-syntax-aux.watsup
  def $lanetype{Lnn : Lnn, N : N}(`%X%`_shape(Lnn, `%`_dim(N))) = Lnn

;; 1-syntax.watsup
def $sizenn(numtype : numtype) : nat
  ;; 1-syntax.watsup
  def $sizenn{nt : numtype}(nt) = $size(nt)

;; 1-syntax.watsup
def $sizenn1(numtype : numtype) : nat
  ;; 1-syntax.watsup
  def $sizenn1{nt : numtype}(nt) = $size(nt)

;; 1-syntax.watsup
def $sizenn2(numtype : numtype) : nat
  ;; 1-syntax.watsup
  def $sizenn2{nt : numtype}(nt) = $size(nt)

;; 1-syntax.watsup
def $psizenn(packtype : packtype) : nat
  ;; 1-syntax.watsup
  def $psizenn{pt : packtype}(pt) = $psize(pt)

;; 1-syntax.watsup
def $lsizenn(lanetype : lanetype) : nat
  ;; 1-syntax.watsup
  def $lsizenn{lt : lanetype}(lt) = $lsize(lt)

;; 1-syntax.watsup
def $lsizenn1(lanetype : lanetype) : nat
  ;; 1-syntax.watsup
  def $lsizenn1{lt : lanetype}(lt) = $lsize(lt)

;; 1-syntax.watsup
def $lsizenn2(lanetype : lanetype) : nat
  ;; 1-syntax.watsup
  def $lsizenn2{lt : lanetype}(lt) = $lsize(lt)

;; 1-syntax.watsup
syntax num_(numtype : numtype)
  ;; 1-syntax.watsup
  syntax num_{Inn : Inn}((Inn : Inn <: numtype)) = iN($sizenn((Inn : Inn <: numtype)))


  ;; 1-syntax.watsup
  syntax num_{Fnn : Fnn}((Fnn : Fnn <: numtype)) = fN($sizenn((Fnn : Fnn <: numtype)))


;; 1-syntax.watsup
syntax pack_{Pnn : Pnn}(Pnn) = iN($psizenn(Pnn))

;; 1-syntax.watsup
syntax lane_(lanetype : lanetype)
  ;; 1-syntax.watsup
  syntax lane_{numtype : numtype}((numtype : numtype <: lanetype)) = num_(numtype)


  ;; 1-syntax.watsup
  syntax lane_{packtype : packtype}((packtype : packtype <: lanetype)) = pack_(packtype)


  ;; 1-syntax.watsup
  syntax lane_{Jnn : Jnn}((Jnn : Jnn <: lanetype)) = iN($lsize((Jnn : Jnn <: lanetype)))


;; 1-syntax.watsup
syntax vec_{Vnn : Vnn}(Vnn) = vN($vsize(Vnn))

;; 1-syntax.watsup
syntax lit_(storagetype : storagetype)
  ;; 1-syntax.watsup
  syntax lit_{numtype : numtype}((numtype : numtype <: storagetype)) = num_(numtype)


  ;; 1-syntax.watsup
  syntax lit_{vectype : vectype}((vectype : vectype <: storagetype)) = vec_(vectype)


  ;; 1-syntax.watsup
  syntax lit_{packtype : packtype}((packtype : packtype <: storagetype)) = pack_(packtype)


;; 1-syntax.watsup
def $zero(numtype : numtype) : num_(numtype)
  ;; 1-syntax.watsup
  def $zero{Inn : Inn}((Inn : Inn <: numtype)) = `%`_num_(0)
  ;; 1-syntax.watsup
  def $zero{Fnn : Fnn}((Fnn : Fnn <: numtype)) = $fzero($size((Fnn : Fnn <: numtype)))

;; 1-syntax.watsup
syntax sz =
  | `%`{i : nat}(i : nat)
    -- if ((((i = 8) \/ (i = 16)) \/ (i = 32)) \/ (i = 64))

;; 1-syntax.watsup
syntax sx =
  | U
  | S

;; 1-syntax.watsup
syntax unop_(numtype : numtype)
  ;; 1-syntax.watsup
  syntax unop_{Inn : Inn}((Inn : Inn <: numtype)) =
  | CLZ
  | CTZ
  | POPCNT
  | EXTEND{sz : sz}(sz : sz)
    -- if (sz!`%`_sz.0 < $sizenn((Inn : Inn <: numtype)))


  ;; 1-syntax.watsup
  syntax unop_{Fnn : Fnn}((Fnn : Fnn <: numtype)) =
  | ABS
  | NEG
  | SQRT
  | CEIL
  | FLOOR
  | TRUNC
  | NEAREST


;; 1-syntax.watsup
syntax binop_(numtype : numtype)
  ;; 1-syntax.watsup
  syntax binop_{Inn : Inn}((Inn : Inn <: numtype)) =
  | ADD
  | SUB
  | MUL
  | DIV{sx : sx}(sx : sx)
  | REM{sx : sx}(sx : sx)
  | AND
  | OR
  | XOR
  | SHL
  | SHR{sx : sx}(sx : sx)
  | ROTL
  | ROTR


  ;; 1-syntax.watsup
  syntax binop_{Fnn : Fnn}((Fnn : Fnn <: numtype)) =
  | ADD
  | SUB
  | MUL
  | DIV
  | MIN
  | MAX
  | COPYSIGN


;; 1-syntax.watsup
syntax testop_{Inn : Inn}((Inn : Inn <: numtype)) =
  | EQZ

;; 1-syntax.watsup
syntax relop_(numtype : numtype)
  ;; 1-syntax.watsup
  syntax relop_{Inn : Inn}((Inn : Inn <: numtype)) =
  | EQ
  | NE
  | LT{sx : sx}(sx : sx)
  | GT{sx : sx}(sx : sx)
  | LE{sx : sx}(sx : sx)
  | GE{sx : sx}(sx : sx)


  ;; 1-syntax.watsup
  syntax relop_{Fnn : Fnn}((Fnn : Fnn <: numtype)) =
  | EQ
  | NE
  | LT
  | GT
  | LE
  | GE


;; 1-syntax.watsup
syntax cvtop__(numtype_1 : numtype, numtype_2 : numtype)
  ;; 1-syntax.watsup
  syntax cvtop__{Inn_1 : Inn, Inn_2 : Inn}((Inn_1 : Inn <: numtype), (Inn_2 : Inn <: numtype)) =
  | EXTEND{sx : sx}(sx : sx)
    -- if ($sizenn1((Inn_1 : Inn <: numtype)) < $sizenn2((Inn_2 : Inn <: numtype)))
  | WRAP
    -- if ($sizenn1((Inn_1 : Inn <: numtype)) > $sizenn2((Inn_2 : Inn <: numtype)))


  ;; 1-syntax.watsup
  syntax cvtop__{Inn_1 : Inn, Fnn_2 : Fnn}((Inn_1 : Inn <: numtype), (Fnn_2 : Fnn <: numtype)) =
  | CONVERT{sx : sx}(sx : sx)
  | REINTERPRET
    -- if ($sizenn1((Inn_1 : Inn <: numtype)) = $sizenn2((Fnn_2 : Fnn <: numtype)))


  ;; 1-syntax.watsup
  syntax cvtop__{Fnn_1 : Fnn, Inn_2 : Inn}((Fnn_1 : Fnn <: numtype), (Inn_2 : Inn <: numtype)) =
  | TRUNC{sx : sx}(sx : sx)
  | TRUNC_SAT{sx : sx}(sx : sx)
  | REINTERPRET
    -- if ($sizenn1((Fnn_1 : Fnn <: numtype)) = $sizenn2((Inn_2 : Inn <: numtype)))


  ;; 1-syntax.watsup
  syntax cvtop__{Fnn_1 : Fnn, Fnn_2 : Fnn}((Fnn_1 : Fnn <: numtype), (Fnn_2 : Fnn <: numtype)) =
  | PROMOTE
    -- if ($sizenn1((Fnn_1 : Fnn <: numtype)) < $sizenn2((Fnn_2 : Fnn <: numtype)))
  | DEMOTE
    -- if ($sizenn1((Fnn_1 : Fnn <: numtype)) > $sizenn2((Fnn_2 : Fnn <: numtype)))


;; 1-syntax.watsup
syntax ishape =
  | `%X%`{Jnn : Jnn, dim : dim}(Jnn : Jnn, dim : dim)

;; 1-syntax.watsup
syntax fshape =
  | `%X%`{Fnn : Fnn, dim : dim}(Fnn : Fnn, dim : dim)

;; 1-syntax.watsup
syntax pshape =
  | `%X%`{Pnn : Pnn, dim : dim}(Pnn : Pnn, dim : dim)

;; 1-syntax.watsup
def $dim(shape : shape) : dim
  ;; 2-syntax-aux.watsup
  def $dim{Lnn : Lnn, N : N}(`%X%`_shape(Lnn, `%`_dim(N))) = `%`_dim(N)

;; 1-syntax.watsup
def $shsize(shape : shape) : nat
  ;; 2-syntax-aux.watsup
  def $shsize{Lnn : Lnn, N : N}(`%X%`_shape(Lnn, `%`_dim(N))) = ($lsize(Lnn) * N)

;; 1-syntax.watsup
syntax vvunop =
  | NOT

;; 1-syntax.watsup
syntax vvbinop =
  | AND
  | ANDNOT
  | OR
  | XOR

;; 1-syntax.watsup
syntax vvternop =
  | BITSELECT

;; 1-syntax.watsup
syntax vvtestop =
  | ANY_TRUE

;; 1-syntax.watsup
syntax vunop_(shape : shape)
  ;; 1-syntax.watsup
  syntax vunop_{Jnn : Jnn, M : M}(`%X%`_shape((Jnn : Jnn <: lanetype), `%`_dim(M))) =
  | ABS
  | NEG
  | POPCNT
    -- if ($lsizenn((Jnn : Jnn <: lanetype)) = 8)


  ;; 1-syntax.watsup
  syntax vunop_{Fnn : Fnn, M : M}(`%X%`_shape((Fnn : Fnn <: lanetype), `%`_dim(M))) =
  | ABS
  | NEG
  | SQRT
  | CEIL
  | FLOOR
  | TRUNC
  | NEAREST


;; 1-syntax.watsup
syntax vbinop_(shape : shape)
  ;; 1-syntax.watsup
  syntax vbinop_{Jnn : Jnn, M : M}(`%X%`_shape((Jnn : Jnn <: lanetype), `%`_dim(M))) =
  | ADD
  | SUB
  | ADD_SAT{sx : sx}(sx : sx)
    -- if ($lsizenn((Jnn : Jnn <: lanetype)) <= 16)
  | SUB_SAT{sx : sx}(sx : sx)
    -- if ($lsizenn((Jnn : Jnn <: lanetype)) <= 16)
  | MUL
    -- if ($lsizenn((Jnn : Jnn <: lanetype)) >= 16)
  | `AVGRU`
    -- if ($lsizenn((Jnn : Jnn <: lanetype)) <= 16)
  | `Q15MULR_SATS`
    -- if ($lsizenn((Jnn : Jnn <: lanetype)) = 16)
  | MIN{sx : sx}(sx : sx)
    -- if ($lsizenn((Jnn : Jnn <: lanetype)) <= 32)
  | MAX{sx : sx}(sx : sx)
    -- if ($lsizenn((Jnn : Jnn <: lanetype)) <= 32)


  ;; 1-syntax.watsup
  syntax vbinop_{Fnn : Fnn, M : M}(`%X%`_shape((Fnn : Fnn <: lanetype), `%`_dim(M))) =
  | ADD
  | SUB
  | MUL
  | DIV
  | MIN
  | MAX
  | PMIN
  | PMAX


;; 1-syntax.watsup
syntax vtestop_{Jnn : Jnn, M : M}(`%X%`_shape((Jnn : Jnn <: lanetype), `%`_dim(M))) =
  | ALL_TRUE

;; 1-syntax.watsup
syntax vrelop_(shape : shape)
  ;; 1-syntax.watsup
  syntax vrelop_{Jnn : Jnn, M : M}(`%X%`_shape((Jnn : Jnn <: lanetype), `%`_dim(M))) =
  | EQ
  | NE
  | LT{sx : sx}(sx : sx)
    -- if (($lsizenn((Jnn : Jnn <: lanetype)) =/= 64) \/ (sx = S_sx))
  | GT{sx : sx}(sx : sx)
    -- if (($lsizenn((Jnn : Jnn <: lanetype)) =/= 64) \/ (sx = S_sx))
  | LE{sx : sx}(sx : sx)
    -- if (($lsizenn((Jnn : Jnn <: lanetype)) =/= 64) \/ (sx = S_sx))
  | GE{sx : sx}(sx : sx)
    -- if (($lsizenn((Jnn : Jnn <: lanetype)) =/= 64) \/ (sx = S_sx))


  ;; 1-syntax.watsup
  syntax vrelop_{Fnn : Fnn, M : M}(`%X%`_shape((Fnn : Fnn <: lanetype), `%`_dim(M))) =
  | EQ
  | NE
  | LT
  | GT
  | LE
  | GE


;; 1-syntax.watsup
syntax vcvtop__(shape_1 : shape, shape_2 : shape)
  ;; 1-syntax.watsup
  syntax vcvtop__{Jnn_1 : Jnn, M_1 : M, Jnn_2 : Jnn, M_2 : M}(`%X%`_shape((Jnn_1 : Jnn <: lanetype), `%`_dim(M_1)), `%X%`_shape((Jnn_2 : Jnn <: lanetype), `%`_dim(M_2))) =
  | EXTEND{sx : sx}(sx : sx)
    -- if ($lsizenn2((Jnn_2 : Jnn <: lanetype)) = (2 * $lsizenn1((Jnn_1 : Jnn <: lanetype))))


  ;; 1-syntax.watsup
  syntax vcvtop__{Jnn_1 : Jnn, M_1 : M, Fnn_2 : Fnn, M_2 : M}(`%X%`_shape((Jnn_1 : Jnn <: lanetype), `%`_dim(M_1)), `%X%`_shape((Fnn_2 : Fnn <: lanetype), `%`_dim(M_2))) =
  | CONVERT{sx : sx}(sx : sx)
    -- if (($sizenn2((Fnn_2 : Fnn <: numtype)) >= $lsizenn1((Jnn_1 : Jnn <: lanetype))) /\ ($lsizenn1((Jnn_1 : Jnn <: lanetype)) = 32))


  ;; 1-syntax.watsup
  syntax vcvtop__{Fnn_1 : Fnn, M_1 : M, Jnn_2 : Jnn, M_2 : M}(`%X%`_shape((Fnn_1 : Fnn <: lanetype), `%`_dim(M_1)), `%X%`_shape((Jnn_2 : Jnn <: lanetype), `%`_dim(M_2))) =
  | TRUNC_SAT{sx : sx}(sx : sx)
    -- if (($sizenn1((Fnn_1 : Fnn <: numtype)) >= $lsizenn2((Jnn_2 : Jnn <: lanetype))) /\ ($lsizenn2((Jnn_2 : Jnn <: lanetype)) = 32))


  ;; 1-syntax.watsup
  syntax vcvtop__{Fnn_1 : Fnn, M_1 : M, Fnn_2 : Fnn, M_2 : M}(`%X%`_shape((Fnn_1 : Fnn <: lanetype), `%`_dim(M_1)), `%X%`_shape((Fnn_2 : Fnn <: lanetype), `%`_dim(M_2))) =
  | DEMOTE
    -- if ($sizenn1((Fnn_1 : Fnn <: numtype)) > $sizenn2((Fnn_2 : Fnn <: numtype)))
  | PROMOTE
    -- if ($sizenn1((Fnn_1 : Fnn <: numtype)) < $sizenn2((Fnn_2 : Fnn <: numtype)))


;; 1-syntax.watsup
syntax half__(shape_1 : shape, shape_2 : shape)
  ;; 1-syntax.watsup
  syntax half__{Jnn_1 : Jnn, M_1 : M, Jnn_2 : Jnn, M_2 : M}(`%X%`_shape((Jnn_1 : Jnn <: lanetype), `%`_dim(M_1)), `%X%`_shape((Jnn_2 : Jnn <: lanetype), `%`_dim(M_2))) =
  | LOW
  | HIGH
    -- if ((2 * $lsizenn1((Jnn_1 : Jnn <: lanetype))) = $lsizenn1((Jnn_2 : Jnn <: lanetype)))


  ;; 1-syntax.watsup
  syntax half__{Lnn_1 : Lnn, M_1 : M, Fnn_2 : Fnn, M_2 : M}(`%X%`_shape(Lnn_1, `%`_dim(M_1)), `%X%`_shape((Fnn_2 : Fnn <: lanetype), `%`_dim(M_2))) =
  | LOW
    -- if (((2 * $lsizenn1(Lnn_1)) = $sizenn1((Fnn_2 : Fnn <: numtype))) /\ ($sizenn1((Fnn_2 : Fnn <: numtype)) = 64))


;; 1-syntax.watsup
syntax zero__{Fnn_1 : Fnn, M_1 : M, Lnn_2 : Lnn, M_2 : M}(`%X%`_shape((Fnn_1 : Fnn <: lanetype), `%`_dim(M_1)), `%X%`_shape(Lnn_2, `%`_dim(M_2))) =
  | ZERO
    -- if (((2 * $lsizenn2(Lnn_2)) = $sizenn1((Fnn_1 : Fnn <: numtype))) /\ ($sizenn1((Fnn_1 : Fnn <: numtype)) = 64))

;; 1-syntax.watsup
syntax vshiftop_{Jnn : Jnn, M : M}(`%X%`_ishape(Jnn, `%`_dim(M))) =
  | SHL
  | SHR{sx : sx}(sx : sx)

;; 1-syntax.watsup
syntax vextunop__{Jnn_1 : Jnn, M_1 : M, Jnn_2 : Jnn, M_2 : M}(`%X%`_ishape(Jnn_1, `%`_dim(M_1)), `%X%`_ishape(Jnn_2, `%`_dim(M_2))) =
  | EXTADD_PAIRWISE{sx : sx}(sx : sx)
    -- if ((16 <= (2 * $lsizenn1((Jnn_1 : Jnn <: lanetype)))) /\ (((2 * $lsizenn1((Jnn_1 : Jnn <: lanetype))) = $lsizenn2((Jnn_2 : Jnn <: lanetype))) /\ ($lsizenn2((Jnn_2 : Jnn <: lanetype)) <= 32)))

;; 1-syntax.watsup
syntax vextbinop__{Jnn_1 : Jnn, M_1 : M, Jnn_2 : Jnn, M_2 : M}(`%X%`_ishape(Jnn_1, `%`_dim(M_1)), `%X%`_ishape(Jnn_2, `%`_dim(M_2))) =
  | EXTMUL{sx : sx, half__ : half__(`%X%`_shape((Jnn_1 : Jnn <: lanetype), `%`_dim(M_1)), `%X%`_shape((Jnn_2 : Jnn <: lanetype), `%`_dim(M_2)))}(sx : sx, half__ : half__(`%X%`_shape((Jnn_1 : Jnn <: lanetype), `%`_dim(M_1)), `%X%`_shape((Jnn_2 : Jnn <: lanetype), `%`_dim(M_2))))
    -- if (((2 * $lsizenn1((Jnn_1 : Jnn <: lanetype))) = $lsizenn2((Jnn_2 : Jnn <: lanetype))) /\ ($lsizenn2((Jnn_2 : Jnn <: lanetype)) >= 16))
  | `DOTS`
    -- if (((2 * $lsizenn1((Jnn_1 : Jnn <: lanetype))) = $lsizenn2((Jnn_2 : Jnn <: lanetype))) /\ ($lsizenn2((Jnn_2 : Jnn <: lanetype)) = 32))

;; 1-syntax.watsup
syntax memarg =
{
  ALIGN{u32 : u32} u32,
  OFFSET{u32 : u32} u32
}

;; 1-syntax.watsup
syntax loadop_{Inn : Inn}((Inn : Inn <: numtype)) =
  | `%%`{sz : sz, sx : sx}(sz : sz, sx : sx)
    -- if (sz!`%`_sz.0 < $sizenn((Inn : Inn <: numtype)))

;; 1-syntax.watsup
syntax vloadop_{vectype : vectype}(vectype) =
  | `SHAPE%X%%`{sz : sz, M : M, sx : sx}(sz : sz, M : M, sx : sx)
    -- if ((sz!`%`_sz.0 * M) = ($vsize(vectype) / 2))
  | SPLAT{sz : sz}(sz : sz)
  | ZERO{sz : sz}(sz : sz)
    -- if (sz!`%`_sz.0 >= 32)

;; 1-syntax.watsup
syntax blocktype =
  | _RESULT{`valtype?` : valtype?}(valtype?{valtype <- `valtype?`} : valtype?)
  | _IDX{funcidx : funcidx}(funcidx : funcidx)

;; 4-runtime.watsup
syntax addr = nat

;; 4-runtime.watsup
syntax arrayaddr = addr

;; 4-runtime.watsup
syntax exnaddr = addr

;; 4-runtime.watsup
syntax funcaddr = addr

;; 4-runtime.watsup
syntax hostaddr = addr

;; 4-runtime.watsup
syntax structaddr = addr

;; 4-runtime.watsup
rec {

;; 4-runtime.watsup:35.1-42.23
syntax addrref =
  | REF.I31_NUM{u31 : u31}(u31 : u31)
  | REF.STRUCT_ADDR{structaddr : structaddr}(structaddr : structaddr)
  | REF.ARRAY_ADDR{arrayaddr : arrayaddr}(arrayaddr : arrayaddr)
  | REF.FUNC_ADDR{funcaddr : funcaddr}(funcaddr : funcaddr)
  | REF.EXN_ADDR{exnaddr : exnaddr}(exnaddr : exnaddr)
  | REF.HOST_ADDR{hostaddr : hostaddr}(hostaddr : hostaddr)
  | REF.EXTERN{addrref : addrref}(addrref : addrref)
}

;; 1-syntax.watsup
syntax catch =
  | CATCH{tagidx : tagidx, labelidx : labelidx}(tagidx : tagidx, labelidx : labelidx)
  | CATCH_REF{tagidx : tagidx, labelidx : labelidx}(tagidx : tagidx, labelidx : labelidx)
  | CATCH_ALL{labelidx : labelidx}(labelidx : labelidx)
  | CATCH_ALL_REF{labelidx : labelidx}(labelidx : labelidx)

;; 4-runtime.watsup
syntax dataaddr = addr

;; 4-runtime.watsup
syntax elemaddr = addr

;; 4-runtime.watsup
syntax globaladdr = addr

;; 4-runtime.watsup
syntax memaddr = addr

;; 4-runtime.watsup
syntax tableaddr = addr

;; 4-runtime.watsup
syntax tagaddr = addr

;; 4-runtime.watsup
syntax externaddr =
  | FUNC{funcaddr : funcaddr}(funcaddr : funcaddr)
  | GLOBAL{globaladdr : globaladdr}(globaladdr : globaladdr)
  | TABLE{tableaddr : tableaddr}(tableaddr : tableaddr)
  | MEM{memaddr : memaddr}(memaddr : memaddr)
  | TAG{tagaddr : tagaddr}(tagaddr : tagaddr)

;; 4-runtime.watsup
syntax exportinst =
{
  NAME{name : name} name,
  ADDR{externaddr : externaddr} externaddr
}

;; 4-runtime.watsup
syntax moduleinst =
{
  TYPES{`deftype*` : deftype*} deftype*,
  FUNCS{`funcaddr*` : funcaddr*} funcaddr*,
  GLOBALS{`globaladdr*` : globaladdr*} globaladdr*,
  TABLES{`tableaddr*` : tableaddr*} tableaddr*,
  MEMS{`memaddr*` : memaddr*} memaddr*,
  TAGS{`tagaddr*` : tagaddr*} tagaddr*,
  ELEMS{`elemaddr*` : elemaddr*} elemaddr*,
  DATAS{`dataaddr*` : dataaddr*} dataaddr*,
  EXPORTS{`exportinst*` : exportinst*} exportinst*
}

;; 4-runtime.watsup
syntax val =
  | CONST{numtype : numtype, num_ : num_(numtype)}(numtype : numtype, num_ : num_(numtype))
  | VCONST{vectype : vectype, vec_ : vec_(vectype)}(vectype : vectype, vec_ : vec_(vectype))
  | REF.NULL{heaptype : heaptype}(heaptype : heaptype)
  | REF.I31_NUM{u31 : u31}(u31 : u31)
  | REF.STRUCT_ADDR{structaddr : structaddr}(structaddr : structaddr)
  | REF.ARRAY_ADDR{arrayaddr : arrayaddr}(arrayaddr : arrayaddr)
  | REF.FUNC_ADDR{funcaddr : funcaddr}(funcaddr : funcaddr)
  | REF.EXN_ADDR{exnaddr : exnaddr}(exnaddr : exnaddr)
  | REF.HOST_ADDR{hostaddr : hostaddr}(hostaddr : hostaddr)
  | REF.EXTERN{addrref : addrref}(addrref : addrref)

;; 4-runtime.watsup
syntax frame =
{
  LOCALS{`val?*` : val?*} val?*,
  MODULE{moduleinst : moduleinst} moduleinst
}

;; 4-runtime.watsup
rec {

;; 4-runtime.watsup:151.1-157.9
syntax instr =
  | NOP
  | UNREACHABLE
  | DROP
  | `SELECT()%?`{`valtype*?` : valtype*?}(valtype*{valtype <- `valtype*`}?{`valtype*` <- `valtype*?`} : valtype*?)
  | BLOCK{blocktype : blocktype, `instr*` : instr*}(blocktype : blocktype, instr*{instr <- `instr*`} : instr*)
  | LOOP{blocktype : blocktype, `instr*` : instr*}(blocktype : blocktype, instr*{instr <- `instr*`} : instr*)
  | `IF%%ELSE%`{blocktype : blocktype, `instr*` : instr*}(blocktype : blocktype, instr*{instr <- `instr*`} : instr*, instr*)
  | BR{labelidx : labelidx}(labelidx : labelidx)
  | BR_IF{labelidx : labelidx}(labelidx : labelidx)
  | BR_TABLE{labelidx : labelidx}(labelidx*{} : labelidx*, labelidx)
  | BR_ON_NULL{labelidx : labelidx}(labelidx : labelidx)
  | BR_ON_NON_NULL{labelidx : labelidx}(labelidx : labelidx)
  | BR_ON_CAST{labelidx : labelidx, reftype : reftype}(labelidx : labelidx, reftype : reftype, reftype)
  | BR_ON_CAST_FAIL{labelidx : labelidx, reftype : reftype}(labelidx : labelidx, reftype : reftype, reftype)
  | CALL{funcidx : funcidx}(funcidx : funcidx)
  | CALL_REF{typeuse : typeuse}(typeuse : typeuse)
  | CALL_INDIRECT{tableidx : tableidx, typeuse : typeuse}(tableidx : tableidx, typeuse : typeuse)
  | RETURN
  | RETURN_CALL{funcidx : funcidx}(funcidx : funcidx)
  | RETURN_CALL_REF{typeuse : typeuse}(typeuse : typeuse)
  | RETURN_CALL_INDIRECT{tableidx : tableidx, typeuse : typeuse}(tableidx : tableidx, typeuse : typeuse)
  | THROW{tagidx : tagidx}(tagidx : tagidx)
  | THROW_REF
  | TRY_TABLE{blocktype : blocktype, list : list(syntax catch), `instr*` : instr*}(blocktype : blocktype, list : list(syntax catch), instr*{instr <- `instr*`} : instr*)
  | CONST{numtype : numtype, num_ : num_(numtype)}(numtype : numtype, num_ : num_(numtype))
  | UNOP{numtype : numtype, unop_ : unop_(numtype)}(numtype : numtype, unop_ : unop_(numtype))
  | BINOP{numtype : numtype, binop_ : binop_(numtype)}(numtype : numtype, binop_ : binop_(numtype))
  | TESTOP{numtype : numtype, testop_ : testop_(numtype)}(numtype : numtype, testop_ : testop_(numtype))
  | RELOP{numtype : numtype, relop_ : relop_(numtype)}(numtype : numtype, relop_ : relop_(numtype))
  | CVTOP{numtype_1 : numtype, numtype_2 : numtype, cvtop__ : cvtop__(numtype_2, numtype_1)}(numtype_1 : numtype, numtype_2 : numtype, cvtop__ : cvtop__(numtype_2, numtype_1))
  | VCONST{vectype : vectype, vec_ : vec_(vectype)}(vectype : vectype, vec_ : vec_(vectype))
  | VVUNOP{vectype : vectype, vvunop : vvunop}(vectype : vectype, vvunop : vvunop)
  | VVBINOP{vectype : vectype, vvbinop : vvbinop}(vectype : vectype, vvbinop : vvbinop)
  | VVTERNOP{vectype : vectype, vvternop : vvternop}(vectype : vectype, vvternop : vvternop)
  | VVTESTOP{vectype : vectype, vvtestop : vvtestop}(vectype : vectype, vvtestop : vvtestop)
  | VUNOP{shape : shape, vunop_ : vunop_(shape)}(shape : shape, vunop_ : vunop_(shape))
  | VBINOP{shape : shape, vbinop_ : vbinop_(shape)}(shape : shape, vbinop_ : vbinop_(shape))
  | VTESTOP{shape : shape, vtestop_ : vtestop_(shape)}(shape : shape, vtestop_ : vtestop_(shape))
  | VRELOP{shape : shape, vrelop_ : vrelop_(shape)}(shape : shape, vrelop_ : vrelop_(shape))
  | VSHIFTOP{ishape : ishape, vshiftop_ : vshiftop_(ishape)}(ishape : ishape, vshiftop_ : vshiftop_(ishape))
  | VBITMASK{ishape : ishape}(ishape : ishape)
  | VSWIZZLE{ishape : ishape}(ishape : ishape)
    -- if (ishape = `%X%`_ishape(I8_Jnn, `%`_dim(16)))
  | VSHUFFLE{ishape : ishape, `laneidx*` : laneidx*}(ishape : ishape, laneidx*{laneidx <- `laneidx*`} : laneidx*)
    -- if ((ishape = `%X%`_ishape(I8_Jnn, `%`_dim(16))) /\ (|laneidx*{laneidx <- `laneidx*`}| = 16))
  | VEXTUNOP{ishape_1 : ishape, ishape_2 : ishape, vextunop__ : vextunop__(ishape_2, ishape_1)}(ishape_1 : ishape, ishape_2 : ishape, vextunop__ : vextunop__(ishape_2, ishape_1))
  | VEXTBINOP{ishape_1 : ishape, ishape_2 : ishape, vextbinop__ : vextbinop__(ishape_2, ishape_1)}(ishape_1 : ishape, ishape_2 : ishape, vextbinop__ : vextbinop__(ishape_2, ishape_1))
  | VNARROW{ishape_1 : ishape, ishape_2 : ishape, sx : sx}(ishape_1 : ishape, ishape_2 : ishape, sx : sx)
    -- if (($lsize($lanetype((ishape_2 : ishape <: shape))) = (2 * $lsize($lanetype((ishape_1 : ishape <: shape))))) /\ ((2 * $lsize($lanetype((ishape_1 : ishape <: shape)))) <= 32))
  | VCVTOP{shape_1 : shape, shape_2 : shape, vcvtop__ : vcvtop__(shape_2, shape_1), `half__?` : half__(shape_2, shape_1)?, `zero__?` : zero__(shape_2, shape_1)?}(shape_1 : shape, shape_2 : shape, vcvtop__ : vcvtop__(shape_2, shape_1), half__?{half__ <- `half__?`} : half__(shape_2, shape_1)?, zero__?{zero__ <- `zero__?`} : zero__(shape_2, shape_1)?)
    -- if ($lanetype(shape_1) =/= $lanetype(shape_2))
  | VSPLAT{shape : shape}(shape : shape)
  | VEXTRACT_LANE{shape : shape, `sx?` : sx?, laneidx : laneidx, numtype : numtype}(shape : shape, sx?{sx <- `sx?`} : sx?, laneidx : laneidx)
    -- if ((sx?{sx <- `sx?`} = ?()) <=> ($lanetype(shape) = (numtype : numtype <: lanetype)))
  | VREPLACE_LANE{shape : shape, laneidx : laneidx}(shape : shape, laneidx : laneidx)
  | REF.NULL{heaptype : heaptype}(heaptype : heaptype)
  | REF.IS_NULL
  | REF.AS_NON_NULL
  | REF.EQ
  | REF.TEST{reftype : reftype}(reftype : reftype)
  | REF.CAST{reftype : reftype}(reftype : reftype)
  | REF.FUNC{funcidx : funcidx}(funcidx : funcidx)
  | REF.I31
  | I31.GET{sx : sx}(sx : sx)
  | STRUCT.NEW{typeidx : typeidx}(typeidx : typeidx)
  | STRUCT.NEW_DEFAULT{typeidx : typeidx}(typeidx : typeidx)
  | STRUCT.GET{`sx?` : sx?, typeidx : typeidx, u32 : u32}(sx?{sx <- `sx?`} : sx?, typeidx : typeidx, u32 : u32)
  | STRUCT.SET{typeidx : typeidx, u32 : u32}(typeidx : typeidx, u32 : u32)
  | ARRAY.NEW{typeidx : typeidx}(typeidx : typeidx)
  | ARRAY.NEW_DEFAULT{typeidx : typeidx}(typeidx : typeidx)
  | ARRAY.NEW_FIXED{typeidx : typeidx, u32 : u32}(typeidx : typeidx, u32 : u32)
  | ARRAY.NEW_DATA{typeidx : typeidx, dataidx : dataidx}(typeidx : typeidx, dataidx : dataidx)
  | ARRAY.NEW_ELEM{typeidx : typeidx, elemidx : elemidx}(typeidx : typeidx, elemidx : elemidx)
  | ARRAY.GET{`sx?` : sx?, typeidx : typeidx}(sx?{sx <- `sx?`} : sx?, typeidx : typeidx)
  | ARRAY.SET{typeidx : typeidx}(typeidx : typeidx)
  | ARRAY.LEN
  | ARRAY.FILL{typeidx : typeidx}(typeidx : typeidx)
  | ARRAY.COPY{typeidx : typeidx}(typeidx : typeidx, typeidx)
  | ARRAY.INIT_DATA{typeidx : typeidx, dataidx : dataidx}(typeidx : typeidx, dataidx : dataidx)
  | ARRAY.INIT_ELEM{typeidx : typeidx, elemidx : elemidx}(typeidx : typeidx, elemidx : elemidx)
  | EXTERN.CONVERT_ANY
  | ANY.CONVERT_EXTERN
  | LOCAL.GET{localidx : localidx}(localidx : localidx)
  | LOCAL.SET{localidx : localidx}(localidx : localidx)
  | LOCAL.TEE{localidx : localidx}(localidx : localidx)
  | GLOBAL.GET{globalidx : globalidx}(globalidx : globalidx)
  | GLOBAL.SET{globalidx : globalidx}(globalidx : globalidx)
  | TABLE.GET{tableidx : tableidx}(tableidx : tableidx)
  | TABLE.SET{tableidx : tableidx}(tableidx : tableidx)
  | TABLE.SIZE{tableidx : tableidx}(tableidx : tableidx)
  | TABLE.GROW{tableidx : tableidx}(tableidx : tableidx)
  | TABLE.FILL{tableidx : tableidx}(tableidx : tableidx)
  | TABLE.COPY{tableidx : tableidx}(tableidx : tableidx, tableidx)
  | TABLE.INIT{tableidx : tableidx, elemidx : elemidx}(tableidx : tableidx, elemidx : elemidx)
  | ELEM.DROP{elemidx : elemidx}(elemidx : elemidx)
  | LOAD{numtype : numtype, `loadop_?` : loadop_(numtype)?, memidx : memidx, memarg : memarg}(numtype : numtype, loadop_?{loadop_ <- `loadop_?`} : loadop_(numtype)?, memidx : memidx, memarg : memarg)
  | STORE{numtype : numtype, `sz?` : sz?, memidx : memidx, memarg : memarg}(numtype : numtype, sz?{sz <- `sz?`} : sz?, memidx : memidx, memarg : memarg)
  | VLOAD{vectype : vectype, `vloadop_?` : vloadop_(vectype)?, memidx : memidx, memarg : memarg}(vectype : vectype, vloadop_?{vloadop_ <- `vloadop_?`} : vloadop_(vectype)?, memidx : memidx, memarg : memarg)
  | VLOAD_LANE{vectype : vectype, sz : sz, memidx : memidx, memarg : memarg, laneidx : laneidx}(vectype : vectype, sz : sz, memidx : memidx, memarg : memarg, laneidx : laneidx)
  | VSTORE{vectype : vectype, memidx : memidx, memarg : memarg}(vectype : vectype, memidx : memidx, memarg : memarg)
  | VSTORE_LANE{vectype : vectype, sz : sz, memidx : memidx, memarg : memarg, laneidx : laneidx}(vectype : vectype, sz : sz, memidx : memidx, memarg : memarg, laneidx : laneidx)
  | MEMORY.SIZE{memidx : memidx}(memidx : memidx)
  | MEMORY.GROW{memidx : memidx}(memidx : memidx)
  | MEMORY.FILL{memidx : memidx}(memidx : memidx)
  | MEMORY.COPY{memidx : memidx}(memidx : memidx, memidx)
  | MEMORY.INIT{memidx : memidx, dataidx : dataidx}(memidx : memidx, dataidx : dataidx)
  | DATA.DROP{dataidx : dataidx}(dataidx : dataidx)
  | REF.I31_NUM{u31 : u31}(u31 : u31)
  | REF.STRUCT_ADDR{structaddr : structaddr}(structaddr : structaddr)
  | REF.ARRAY_ADDR{arrayaddr : arrayaddr}(arrayaddr : arrayaddr)
  | REF.FUNC_ADDR{funcaddr : funcaddr}(funcaddr : funcaddr)
  | REF.EXN_ADDR{exnaddr : exnaddr}(exnaddr : exnaddr)
  | REF.HOST_ADDR{hostaddr : hostaddr}(hostaddr : hostaddr)
  | REF.EXTERN{addrref : addrref}(addrref : addrref)
  | `LABEL_%{%}%`{n : n, `instr*` : instr*}(n : n, instr*{instr <- `instr*`} : instr*, instr*)
  | `FRAME_%{%}%`{n : n, frame : frame, `instr*` : instr*}(n : n, frame : frame, instr*{instr <- `instr*`} : instr*)
  | `HANDLER_%{%}%`{n : n, `catch*` : catch*, `instr*` : instr*}(n : n, catch*{catch <- `catch*`} : catch*, instr*{instr <- `instr*`} : instr*)
  | TRAP
}

;; 1-syntax.watsup
syntax expr = instr*

;; 1-syntax.watsup
syntax elemmode =
  | ACTIVE{tableidx : tableidx, expr : expr}(tableidx : tableidx, expr : expr)
  | PASSIVE
  | DECLARE

;; 1-syntax.watsup
syntax datamode =
  | ACTIVE{memidx : memidx, expr : expr}(memidx : memidx, expr : expr)
  | PASSIVE

;; 1-syntax.watsup
syntax type =
  | TYPE{rectype : rectype}(rectype : rectype)

;; 1-syntax.watsup
syntax local =
  | LOCAL{valtype : valtype}(valtype : valtype)

;; 1-syntax.watsup
syntax func =
  | FUNC{typeidx : typeidx, `local*` : local*, expr : expr}(typeidx : typeidx, local*{local <- `local*`} : local*, expr : expr)

;; 1-syntax.watsup
syntax global =
  | GLOBAL{globaltype : globaltype, expr : expr}(globaltype : globaltype, expr : expr)

;; 1-syntax.watsup
syntax table =
  | TABLE{tabletype : tabletype, expr : expr}(tabletype : tabletype, expr : expr)

;; 1-syntax.watsup
syntax mem =
  | MEMORY{memtype : memtype}(memtype : memtype)

;; 1-syntax.watsup
syntax tag =
  | TAG{typeidx : typeidx}(typeidx : typeidx)

;; 1-syntax.watsup
syntax elem =
  | ELEM{reftype : reftype, `expr*` : expr*, elemmode : elemmode}(reftype : reftype, expr*{expr <- `expr*`} : expr*, elemmode : elemmode)

;; 1-syntax.watsup
syntax data =
  | DATA{`byte*` : byte*, datamode : datamode}(byte*{byte <- `byte*`} : byte*, datamode : datamode)

;; 1-syntax.watsup
syntax start =
  | START{funcidx : funcidx}(funcidx : funcidx)

;; 1-syntax.watsup
syntax externidx =
  | FUNC{funcidx : funcidx}(funcidx : funcidx)
  | GLOBAL{globalidx : globalidx}(globalidx : globalidx)
  | TABLE{tableidx : tableidx}(tableidx : tableidx)
  | MEM{memidx : memidx}(memidx : memidx)
  | TAG{tagidx : tagidx}(tagidx : tagidx)

;; 1-syntax.watsup
syntax export =
  | EXPORT{name : name, externidx : externidx}(name : name, externidx : externidx)

;; 1-syntax.watsup
syntax import =
  | IMPORT{name : name, externtype : externtype}(name : name, name, externtype : externtype)

;; 1-syntax.watsup
syntax module =
  | MODULE{`type*` : type*, `import*` : import*, `func*` : func*, `global*` : global*, `table*` : table*, `mem*` : mem*, `tag*` : tag*, `elem*` : elem*, `data*` : data*, `start?` : start?, `export*` : export*}(type*{type <- `type*`} : type*, import*{import <- `import*`} : import*, func*{func <- `func*`} : func*, global*{global <- `global*`} : global*, table*{table <- `table*`} : table*, mem*{mem <- `mem*`} : mem*, tag*{tag <- `tag*`} : tag*, elem*{elem <- `elem*`} : elem*, data*{data <- `data*`} : data*, start?{start <- `start?`} : start?, export*{export <- `export*`} : export*)

;; 2-syntax-aux.watsup
def $IN(N : N) : Inn
  ;; 2-syntax-aux.watsup
  def $IN(32) = I32_Inn
  ;; 2-syntax-aux.watsup
  def $IN(64) = I64_Inn

;; 2-syntax-aux.watsup
def $FN(N : N) : Fnn
  ;; 2-syntax-aux.watsup
  def $FN(32) = F32_Fnn
  ;; 2-syntax-aux.watsup
  def $FN(64) = F64_Fnn

;; 2-syntax-aux.watsup
def $JN(N : N) : Jnn
  ;; 2-syntax-aux.watsup
  def $JN(8) = I8_Jnn
  ;; 2-syntax-aux.watsup
  def $JN(16) = I16_Jnn
  ;; 2-syntax-aux.watsup
  def $JN(32) = I32_Jnn
  ;; 2-syntax-aux.watsup
  def $JN(64) = I64_Jnn

;; 2-syntax-aux.watsup
def $lunpack(lanetype : lanetype) : numtype
  ;; 2-syntax-aux.watsup
  def $lunpack{numtype : numtype}((numtype : numtype <: lanetype)) = numtype
  ;; 2-syntax-aux.watsup
  def $lunpack{packtype : packtype}((packtype : packtype <: lanetype)) = I32_numtype

;; 2-syntax-aux.watsup
def $unpack(storagetype : storagetype) : valtype
  ;; 2-syntax-aux.watsup
  def $unpack{valtype : valtype}((valtype : valtype <: storagetype)) = valtype
  ;; 2-syntax-aux.watsup
  def $unpack{packtype : packtype}((packtype : packtype <: storagetype)) = I32_valtype

;; 2-syntax-aux.watsup
def $nunpack(storagetype : storagetype) : numtype
  ;; 2-syntax-aux.watsup
  def $nunpack{numtype : numtype}((numtype : numtype <: storagetype)) = numtype
  ;; 2-syntax-aux.watsup
  def $nunpack{packtype : packtype}((packtype : packtype <: storagetype)) = I32_numtype

;; 2-syntax-aux.watsup
def $vunpack(storagetype : storagetype) : vectype
  ;; 2-syntax-aux.watsup
  def $vunpack{vectype : vectype}((vectype : vectype <: storagetype)) = vectype

;; 2-syntax-aux.watsup
def $cunpack(storagetype : storagetype) : consttype
  ;; 2-syntax-aux.watsup
  def $cunpack{consttype : consttype}((consttype : consttype <: storagetype)) = consttype
  ;; 2-syntax-aux.watsup
  def $cunpack{packtype : packtype}((packtype : packtype <: storagetype)) = I32_consttype
  ;; 2-syntax-aux.watsup
  def $cunpack{lanetype : lanetype}((lanetype : lanetype <: storagetype)) = ($lunpack(lanetype) : numtype <: consttype)

;; 2-syntax-aux.watsup
def $sx(storagetype : storagetype) : sx?
  ;; 2-syntax-aux.watsup
  def $sx{consttype : consttype}((consttype : consttype <: storagetype)) = ?()
  ;; 2-syntax-aux.watsup
  def $sx{packtype : packtype}((packtype : packtype <: storagetype)) = ?(S_sx)

;; 2-syntax-aux.watsup
def $const(consttype : consttype, lit_ : lit_((consttype : consttype <: storagetype))) : instr
  ;; 2-syntax-aux.watsup
  def $const{numtype : numtype, c : lit_((numtype : numtype <: storagetype))}((numtype : numtype <: consttype), c) = CONST_instr(numtype, c)
  ;; 2-syntax-aux.watsup
  def $const{vectype : vectype, c : lit_((vectype : vectype <: storagetype))}((vectype : vectype <: consttype), c) = VCONST_instr(vectype, c)

;; 2-syntax-aux.watsup
def $unpackshape(shape : shape) : numtype
  ;; 2-syntax-aux.watsup
  def $unpackshape{Lnn : Lnn, N : N}(`%X%`_shape(Lnn, `%`_dim(N))) = $lunpack(Lnn)

;; 2-syntax-aux.watsup
def $diffrt(reftype : reftype, reftype : reftype) : reftype
  ;; 2-syntax-aux.watsup
  def $diffrt{nul1 : nul1, ht_1 : heaptype, ht_2 : heaptype}(REF_reftype(nul1, ht_1), REF_reftype(`NULL%?`_nul(?(())), ht_2)) = REF_reftype(`NULL%?`_nul(?()), ht_1)
  ;; 2-syntax-aux.watsup
  def $diffrt{nul1 : nul1, ht_1 : heaptype, ht_2 : heaptype}(REF_reftype(nul1, ht_1), REF_reftype(`NULL%?`_nul(?()), ht_2)) = REF_reftype(nul1, ht_1)

;; 2-syntax-aux.watsup
syntax typevar =
  | _IDX{typeidx : typeidx}(typeidx : typeidx)
  | REC(nat)

;; 2-syntax-aux.watsup
def $idx(typeidx : typeidx) : typevar
  ;; 2-syntax-aux.watsup
  def $idx{x : idx}(x) = _IDX_typevar(x)

;; 2-syntax-aux.watsup
syntax free =
{
  TYPES{`typeidx*` : typeidx*} typeidx*,
  FUNCS{`funcidx*` : funcidx*} funcidx*,
  GLOBALS{`globalidx*` : globalidx*} globalidx*,
  TABLES{`tableidx*` : tableidx*} tableidx*,
  MEMS{`memidx*` : memidx*} memidx*,
  ELEMS{`elemidx*` : elemidx*} elemidx*,
  DATAS{`dataidx*` : dataidx*} dataidx*,
  LOCALS{`localidx*` : localidx*} localidx*,
  LABELS{`labelidx*` : labelidx*} labelidx*
}

;; 2-syntax-aux.watsup
def $free_opt(free?) : free
  ;; 2-syntax-aux.watsup
  def $free_opt(?()) = {TYPES [], FUNCS [], GLOBALS [], TABLES [], MEMS [], ELEMS [], DATAS [], LOCALS [], LABELS []}
  ;; 2-syntax-aux.watsup
  def $free_opt{free : free}(?(free)) = free

;; 2-syntax-aux.watsup
rec {

;; 2-syntax-aux.watsup:155.1-155.29
def $free_list(free*) : free
  ;; 2-syntax-aux.watsup:156.1-156.25
  def $free_list([]) = {TYPES [], FUNCS [], GLOBALS [], TABLES [], MEMS [], ELEMS [], DATAS [], LOCALS [], LABELS []}
  ;; 2-syntax-aux.watsup:157.1-157.57
  def $free_list{free : free, `free'*` : free*}([free] ++ free'*{free' <- `free'*`}) = free +++ $free_list(free'*{free' <- `free'*`})
}

;; 2-syntax-aux.watsup
def $free_typeidx(typeidx : typeidx) : free
  ;; 2-syntax-aux.watsup
  def $free_typeidx{typeidx : typeidx}(typeidx) = {TYPES [typeidx], FUNCS [], GLOBALS [], TABLES [], MEMS [], ELEMS [], DATAS [], LOCALS [], LABELS []}

;; 2-syntax-aux.watsup
def $free_funcidx(funcidx : funcidx) : free
  ;; 2-syntax-aux.watsup
  def $free_funcidx{funcidx : funcidx}(funcidx) = {TYPES [], FUNCS [funcidx], GLOBALS [], TABLES [], MEMS [], ELEMS [], DATAS [], LOCALS [], LABELS []}

;; 2-syntax-aux.watsup
def $free_globalidx(globalidx : globalidx) : free
  ;; 2-syntax-aux.watsup
  def $free_globalidx{globalidx : globalidx}(globalidx) = {TYPES [], FUNCS [], GLOBALS [globalidx], TABLES [], MEMS [], ELEMS [], DATAS [], LOCALS [], LABELS []}

;; 2-syntax-aux.watsup
def $free_tableidx(tableidx : tableidx) : free
  ;; 2-syntax-aux.watsup
  def $free_tableidx{tableidx : tableidx}(tableidx) = {TYPES [], FUNCS [], GLOBALS [], TABLES [tableidx], MEMS [], ELEMS [], DATAS [], LOCALS [], LABELS []}

;; 2-syntax-aux.watsup
def $free_memidx(memidx : memidx) : free
  ;; 2-syntax-aux.watsup
  def $free_memidx{memidx : memidx}(memidx) = {TYPES [], FUNCS [], GLOBALS [], TABLES [], MEMS [memidx], ELEMS [], DATAS [], LOCALS [], LABELS []}

;; 2-syntax-aux.watsup
def $free_elemidx(elemidx : elemidx) : free
  ;; 2-syntax-aux.watsup
  def $free_elemidx{elemidx : elemidx}(elemidx) = {TYPES [], FUNCS [], GLOBALS [], TABLES [], MEMS [], ELEMS [elemidx], DATAS [], LOCALS [], LABELS []}

;; 2-syntax-aux.watsup
def $free_dataidx(dataidx : dataidx) : free
  ;; 2-syntax-aux.watsup
  def $free_dataidx{dataidx : dataidx}(dataidx) = {TYPES [], FUNCS [], GLOBALS [], TABLES [], MEMS [], ELEMS [], DATAS [dataidx], LOCALS [], LABELS []}

;; 2-syntax-aux.watsup
def $free_localidx(localidx : localidx) : free
  ;; 2-syntax-aux.watsup
  def $free_localidx{localidx : localidx}(localidx) = {TYPES [], FUNCS [], GLOBALS [], TABLES [], MEMS [], ELEMS [], DATAS [], LOCALS [localidx], LABELS []}

;; 2-syntax-aux.watsup
def $free_labelidx(labelidx : labelidx) : free
  ;; 2-syntax-aux.watsup
  def $free_labelidx{labelidx : labelidx}(labelidx) = {TYPES [], FUNCS [], GLOBALS [], TABLES [], MEMS [], ELEMS [], DATAS [], LOCALS [], LABELS [labelidx]}

;; 2-syntax-aux.watsup
def $free_externidx(externidx : externidx) : free
  ;; 2-syntax-aux.watsup
  def $free_externidx{funcidx : funcidx}(FUNC_externidx(funcidx)) = $free_funcidx(funcidx)
  ;; 2-syntax-aux.watsup
  def $free_externidx{globalidx : globalidx}(GLOBAL_externidx(globalidx)) = $free_globalidx(globalidx)
  ;; 2-syntax-aux.watsup
  def $free_externidx{tableidx : tableidx}(TABLE_externidx(tableidx)) = $free_tableidx(tableidx)
  ;; 2-syntax-aux.watsup
  def $free_externidx{memidx : memidx}(MEM_externidx(memidx)) = $free_memidx(memidx)

;; 2-syntax-aux.watsup
def $free_numtype(numtype : numtype) : free
  ;; 2-syntax-aux.watsup
  def $free_numtype{numtype : numtype}(numtype) = {TYPES [], FUNCS [], GLOBALS [], TABLES [], MEMS [], ELEMS [], DATAS [], LOCALS [], LABELS []}

;; 2-syntax-aux.watsup
def $free_packtype(packtype : packtype) : free
  ;; 2-syntax-aux.watsup
  def $free_packtype{packtype : packtype}(packtype) = {TYPES [], FUNCS [], GLOBALS [], TABLES [], MEMS [], ELEMS [], DATAS [], LOCALS [], LABELS []}

;; 2-syntax-aux.watsup
def $free_lanetype(lanetype : lanetype) : free
  ;; 2-syntax-aux.watsup
  def $free_lanetype{numtype : numtype}((numtype : numtype <: lanetype)) = $free_numtype(numtype)
  ;; 2-syntax-aux.watsup
  def $free_lanetype{packtype : packtype}((packtype : packtype <: lanetype)) = $free_packtype(packtype)

;; 2-syntax-aux.watsup
def $free_vectype(vectype : vectype) : free
  ;; 2-syntax-aux.watsup
  def $free_vectype{vectype : vectype}(vectype) = {TYPES [], FUNCS [], GLOBALS [], TABLES [], MEMS [], ELEMS [], DATAS [], LOCALS [], LABELS []}

;; 2-syntax-aux.watsup
def $free_consttype(consttype : consttype) : free
  ;; 2-syntax-aux.watsup
  def $free_consttype{numtype : numtype}((numtype : numtype <: consttype)) = $free_numtype(numtype)
  ;; 2-syntax-aux.watsup
  def $free_consttype{vectype : vectype}((vectype : vectype <: consttype)) = $free_vectype(vectype)

;; 2-syntax-aux.watsup
def $free_absheaptype(absheaptype : absheaptype) : free
  ;; 2-syntax-aux.watsup
  def $free_absheaptype{absheaptype : absheaptype}(absheaptype) = {TYPES [], FUNCS [], GLOBALS [], TABLES [], MEMS [], ELEMS [], DATAS [], LOCALS [], LABELS []}

;; 2-syntax-aux.watsup
rec {

;; 2-syntax-aux.watsup:214.1-214.34
def $free_rectype(rectype : rectype) : free
  ;; 2-syntax-aux.watsup:267.1-267.70
  def $free_rectype{`subtype*` : subtype*}(REC_rectype(`%`_list(subtype*{subtype <- `subtype*`}))) = $free_list($free_subtype(subtype)*{subtype <- `subtype*`})

;; 2-syntax-aux.watsup:216.1-216.34
def $free_deftype(deftype : deftype) : free
  ;; 2-syntax-aux.watsup:217.1-217.58
  def $free_deftype{rectype : rectype, n : n}(DEF_deftype(rectype, n)) = $free_rectype(rectype)

;; 2-syntax-aux.watsup:219.1-219.34
def $free_typeuse(typeuse : typeuse) : free
  ;; 2-syntax-aux.watsup:220.1-220.57
  def $free_typeuse{typeidx : typeidx}(_IDX_typeuse(typeidx)) = $free_typeidx(typeidx)
  ;; 2-syntax-aux.watsup:221.1-221.30
  def $free_typeuse{n : n}(REC_typeuse(n)) = {TYPES [], FUNCS [], GLOBALS [], TABLES [], MEMS [], ELEMS [], DATAS [], LOCALS [], LABELS []}
  ;; 2-syntax-aux.watsup:222.1-222.52
  def $free_typeuse{deftype : deftype}((deftype : deftype <: typeuse)) = $free_deftype(deftype)

;; 2-syntax-aux.watsup:224.1-224.36
def $free_heaptype(heaptype : heaptype) : free
  ;; 2-syntax-aux.watsup:225.1-225.65
  def $free_heaptype{absheaptype : absheaptype}((absheaptype : absheaptype <: heaptype)) = $free_absheaptype(absheaptype)
  ;; 2-syntax-aux.watsup:226.1-226.53
  def $free_heaptype{typeuse : typeuse}((typeuse : typeuse <: heaptype)) = $free_typeuse(typeuse)

;; 2-syntax-aux.watsup:228.1-228.34
def $free_reftype(reftype : reftype) : free
  ;; 2-syntax-aux.watsup:229.1-229.63
  def $free_reftype{nul : nul, heaptype : heaptype}(REF_reftype(nul, heaptype)) = $free_heaptype(heaptype)

;; 2-syntax-aux.watsup:231.1-231.34
def $free_valtype(valtype : valtype) : free
  ;; 2-syntax-aux.watsup:232.1-232.52
  def $free_valtype{numtype : numtype}((numtype : numtype <: valtype)) = $free_numtype(numtype)
  ;; 2-syntax-aux.watsup:233.1-233.52
  def $free_valtype{vectype : vectype}((vectype : vectype <: valtype)) = $free_vectype(vectype)
  ;; 2-syntax-aux.watsup:234.1-234.52
  def $free_valtype{reftype : reftype}((reftype : reftype <: valtype)) = $free_reftype(reftype)
  ;; 2-syntax-aux.watsup:235.1-235.28
  def $free_valtype(BOT_valtype) = {TYPES [], FUNCS [], GLOBALS [], TABLES [], MEMS [], ELEMS [], DATAS [], LOCALS [], LABELS []}

;; 2-syntax-aux.watsup:237.1-237.40
def $free_resulttype(resulttype : resulttype) : free
  ;; 2-syntax-aux.watsup:238.1-238.69
  def $free_resulttype{`valtype*` : valtype*}(`%`_resulttype(valtype*{valtype <- `valtype*`})) = $free_list($free_valtype(valtype)*{valtype <- `valtype*`})

;; 2-syntax-aux.watsup:240.1-240.42
def $free_storagetype(storagetype : storagetype) : free
  ;; 2-syntax-aux.watsup:241.1-241.56
  def $free_storagetype{valtype : valtype}((valtype : valtype <: storagetype)) = $free_valtype(valtype)
  ;; 2-syntax-aux.watsup:242.1-242.59
  def $free_storagetype{packtype : packtype}((packtype : packtype <: storagetype)) = $free_packtype(packtype)

;; 2-syntax-aux.watsup:244.1-244.38
def $free_fieldtype(fieldtype : fieldtype) : free
  ;; 2-syntax-aux.watsup:245.1-245.70
  def $free_fieldtype{mut : mut, storagetype : storagetype}(`%%`_fieldtype(mut, storagetype)) = $free_storagetype(storagetype)

;; 2-syntax-aux.watsup:247.1-247.36
def $free_functype(functype : functype) : free
  ;; 2-syntax-aux.watsup:248.1-249.67
  def $free_functype{resulttype_1 : resulttype, resulttype_2 : resulttype}(`%->%`_functype(resulttype_1, resulttype_2)) = $free_resulttype(resulttype_1) +++ $free_resulttype(resulttype_2)

;; 2-syntax-aux.watsup:251.1-251.40
def $free_structtype(structtype : structtype) : free
  ;; 2-syntax-aux.watsup:252.1-252.75
  def $free_structtype{`fieldtype*` : fieldtype*}(`%`_structtype(fieldtype*{fieldtype <- `fieldtype*`})) = $free_list($free_fieldtype(fieldtype)*{fieldtype <- `fieldtype*`})

;; 2-syntax-aux.watsup:254.1-254.38
def $free_arraytype(arraytype : arraytype) : free
  ;; 2-syntax-aux.watsup:255.1-255.60
  def $free_arraytype{fieldtype : fieldtype}(fieldtype) = $free_fieldtype(fieldtype)

;; 2-syntax-aux.watsup:257.1-257.36
def $free_comptype(comptype : comptype) : free
  ;; 2-syntax-aux.watsup:258.1-258.69
  def $free_comptype{structtype : structtype}(STRUCT_comptype(structtype)) = $free_structtype(structtype)
  ;; 2-syntax-aux.watsup:259.1-259.65
  def $free_comptype{arraytype : arraytype}(ARRAY_comptype(arraytype)) = $free_arraytype(arraytype)
  ;; 2-syntax-aux.watsup:260.1-260.61
  def $free_comptype{functype : functype}(FUNC_comptype(functype)) = $free_functype(functype)

;; 2-syntax-aux.watsup:262.1-262.34
def $free_subtype(subtype : subtype) : free
  ;; 2-syntax-aux.watsup:263.1-264.66
  def $free_subtype{fin : fin, `typeuse*` : typeuse*, comptype : comptype}(SUB_subtype(fin, typeuse*{typeuse <- `typeuse*`}, comptype)) = $free_list($free_typeuse(typeuse)*{typeuse <- `typeuse*`}) +++ $free_comptype(comptype)
}

;; 2-syntax-aux.watsup
def $free_globaltype(globaltype : globaltype) : free
  ;; 2-syntax-aux.watsup
  def $free_globaltype{mut : mut, valtype : valtype}(`%%`_globaltype(mut, valtype)) = $free_valtype(valtype)

;; 2-syntax-aux.watsup
def $free_tabletype(tabletype : tabletype) : free
  ;; 2-syntax-aux.watsup
  def $free_tabletype{limits : limits, reftype : reftype}(`%%`_tabletype(limits, reftype)) = $free_reftype(reftype)

;; 2-syntax-aux.watsup
def $free_memtype(memtype : memtype) : free
  ;; 2-syntax-aux.watsup
  def $free_memtype{limits : limits}(`%PAGE`_memtype(limits)) = {TYPES [], FUNCS [], GLOBALS [], TABLES [], MEMS [], ELEMS [], DATAS [], LOCALS [], LABELS []}

;; 2-syntax-aux.watsup
def $free_elemtype(elemtype : elemtype) : free
  ;; 2-syntax-aux.watsup
  def $free_elemtype{reftype : reftype}(reftype) = $free_reftype(reftype)

;; 2-syntax-aux.watsup
def $free_datatype(datatype : datatype) : free
  ;; 2-syntax-aux.watsup
  def $free_datatype(OK_datatype) = {TYPES [], FUNCS [], GLOBALS [], TABLES [], MEMS [], ELEMS [], DATAS [], LOCALS [], LABELS []}

;; 2-syntax-aux.watsup
def $free_externtype(externtype : externtype) : free
  ;; 2-syntax-aux.watsup
  def $free_externtype{typeuse : typeuse}(FUNC_externtype(typeuse)) = $free_typeuse(typeuse)
  ;; 2-syntax-aux.watsup
  def $free_externtype{globaltype : globaltype}(GLOBAL_externtype(globaltype)) = $free_globaltype(globaltype)
  ;; 2-syntax-aux.watsup
  def $free_externtype{tabletype : tabletype}(TABLE_externtype(tabletype)) = $free_tabletype(tabletype)
  ;; 2-syntax-aux.watsup
  def $free_externtype{memtype : memtype}(MEM_externtype(memtype)) = $free_memtype(memtype)

;; 2-syntax-aux.watsup
def $free_moduletype(moduletype : moduletype) : free
  ;; 2-syntax-aux.watsup
  def $free_moduletype{`externtype_1*` : externtype*, `externtype_2*` : externtype*}(`%->%`_moduletype(externtype_1*{externtype_1 <- `externtype_1*`}, externtype_2*{externtype_2 <- `externtype_2*`})) = $free_list($free_externtype(externtype_1)*{externtype_1 <- `externtype_1*`}) +++ $free_list($free_externtype(externtype_2)*{externtype_2 <- `externtype_2*`})

;; 2-syntax-aux.watsup
def $free_blocktype(blocktype : blocktype) : free
  ;; 2-syntax-aux.watsup
  def $free_blocktype{`valtype?` : valtype?}(_RESULT_blocktype(valtype?{valtype <- `valtype?`})) = $free_opt($free_valtype(valtype)?{valtype <- `valtype?`})
  ;; 2-syntax-aux.watsup
  def $free_blocktype{funcidx : funcidx}(_IDX_blocktype(funcidx)) = $free_funcidx(funcidx)

;; 2-syntax-aux.watsup
def $free_shape(shape : shape) : free
  ;; 2-syntax-aux.watsup
  def $free_shape{lanetype : lanetype, dim : dim}(`%X%`_shape(lanetype, dim)) = $free_lanetype(lanetype)

;; 2-syntax-aux.watsup
rec {

;; 2-syntax-aux.watsup:446.1-446.44
def $shift_labelidxs(labelidx*) : labelidx*
  ;; 2-syntax-aux.watsup:447.1-447.32
  def $shift_labelidxs([]) = []
  ;; 2-syntax-aux.watsup:448.1-448.66
  def $shift_labelidxs{`labelidx'*` : labelidx*}([`%`_uN(0)] ++ labelidx'*{labelidx' <- `labelidx'*`}) = $shift_labelidxs(labelidx'*{labelidx' <- `labelidx'*`})
  ;; 2-syntax-aux.watsup:449.1-449.91
  def $shift_labelidxs{labelidx : labelidx, `labelidx'*` : labelidx*}([labelidx] ++ labelidx'*{labelidx' <- `labelidx'*`}) = [`%`_uN((labelidx!`%`_labelidx.0 - 1))] ++ $shift_labelidxs(labelidx'*{labelidx' <- `labelidx'*`})
}

;; 2-syntax-aux.watsup
rec {

;; 2-syntax-aux.watsup:302.1-302.31
def $free_block(instr*) : free
  ;; 2-syntax-aux.watsup:452.1-453.47
  def $free_block{`instr*` : instr*, free : free}(instr*{instr <- `instr*`}) = free[LABELS_free = $shift_labelidxs(free.LABELS_free)]
    -- if (free = $free_list($free_instr(instr)*{instr <- `instr*`}))

;; 2-syntax-aux.watsup:304.1-304.30
def $free_instr(instr : instr) : free
  ;; 2-syntax-aux.watsup:305.1-305.26
  def $free_instr(NOP_instr) = {TYPES [], FUNCS [], GLOBALS [], TABLES [], MEMS [], ELEMS [], DATAS [], LOCALS [], LABELS []}
  ;; 2-syntax-aux.watsup:306.1-306.34
  def $free_instr(UNREACHABLE_instr) = {TYPES [], FUNCS [], GLOBALS [], TABLES [], MEMS [], ELEMS [], DATAS [], LOCALS [], LABELS []}
  ;; 2-syntax-aux.watsup:307.1-307.27
  def $free_instr(DROP_instr) = {TYPES [], FUNCS [], GLOBALS [], TABLES [], MEMS [], ELEMS [], DATAS [], LOCALS [], LABELS []}
  ;; 2-syntax-aux.watsup:308.1-308.86
  def $free_instr{`valtype*?` : valtype*?}(`SELECT()%?`_instr(valtype*{valtype <- `valtype*`}?{`valtype*` <- `valtype*?`})) = $free_opt($free_list($free_valtype(valtype)*{valtype <- `valtype*`})?{`valtype*` <- `valtype*?`})
  ;; 2-syntax-aux.watsup:310.1-310.92
  def $free_instr{blocktype : blocktype, `instr*` : instr*}(BLOCK_instr(blocktype, instr*{instr <- `instr*`})) = $free_blocktype(blocktype) +++ $free_block(instr*{instr <- `instr*`})
  ;; 2-syntax-aux.watsup:311.1-311.91
  def $free_instr{blocktype : blocktype, `instr*` : instr*}(LOOP_instr(blocktype, instr*{instr <- `instr*`})) = $free_blocktype(blocktype) +++ $free_block(instr*{instr <- `instr*`})
  ;; 2-syntax-aux.watsup:312.1-313.79
  def $free_instr{blocktype : blocktype, `instr_1*` : instr*, `instr_2*` : instr*}(`IF%%ELSE%`_instr(blocktype, instr_1*{instr_1 <- `instr_1*`}, instr_2*{instr_2 <- `instr_2*`})) = $free_blocktype(blocktype) +++ $free_block(instr_1*{instr_1 <- `instr_1*`}) +++ $free_block(instr_2*{instr_2 <- `instr_2*`})
  ;; 2-syntax-aux.watsup:315.1-315.56
  def $free_instr{labelidx : labelidx}(BR_instr(labelidx)) = $free_labelidx(labelidx)
  ;; 2-syntax-aux.watsup:316.1-316.59
  def $free_instr{labelidx : labelidx}(BR_IF_instr(labelidx)) = $free_labelidx(labelidx)
  ;; 2-syntax-aux.watsup:317.1-318.68
  def $free_instr{labelidx : labelidx, labelidx' : labelidx}(BR_TABLE_instr(labelidx*{}, labelidx')) = $free_list($free_labelidx(labelidx)*{}) +++ $free_labelidx(labelidx)
  ;; 2-syntax-aux.watsup:319.1-319.64
  def $free_instr{labelidx : labelidx}(BR_ON_NULL_instr(labelidx)) = $free_labelidx(labelidx)
  ;; 2-syntax-aux.watsup:320.1-320.68
  def $free_instr{labelidx : labelidx}(BR_ON_NON_NULL_instr(labelidx)) = $free_labelidx(labelidx)
  ;; 2-syntax-aux.watsup:321.1-322.83
  def $free_instr{labelidx : labelidx, reftype_1 : reftype, reftype_2 : reftype}(BR_ON_CAST_instr(labelidx, reftype_1, reftype_2)) = $free_labelidx(labelidx) +++ $free_reftype(reftype_1) +++ $free_reftype(reftype_2)
  ;; 2-syntax-aux.watsup:323.1-324.83
  def $free_instr{labelidx : labelidx, reftype_1 : reftype, reftype_2 : reftype}(BR_ON_CAST_FAIL_instr(labelidx, reftype_1, reftype_2)) = $free_labelidx(labelidx) +++ $free_reftype(reftype_1) +++ $free_reftype(reftype_2)
  ;; 2-syntax-aux.watsup:326.1-326.55
  def $free_instr{funcidx : funcidx}(CALL_instr(funcidx)) = $free_funcidx(funcidx)
  ;; 2-syntax-aux.watsup:327.1-327.59
  def $free_instr{typeuse : typeuse}(CALL_REF_instr(typeuse)) = $free_typeuse(typeuse)
  ;; 2-syntax-aux.watsup:328.1-329.53
  def $free_instr{tableidx : tableidx, typeuse : typeuse}(CALL_INDIRECT_instr(tableidx, typeuse)) = $free_tableidx(tableidx) +++ $free_typeuse(typeuse)
  ;; 2-syntax-aux.watsup:330.1-330.29
  def $free_instr(RETURN_instr) = {TYPES [], FUNCS [], GLOBALS [], TABLES [], MEMS [], ELEMS [], DATAS [], LOCALS [], LABELS []}
  ;; 2-syntax-aux.watsup:331.1-331.62
  def $free_instr{funcidx : funcidx}(RETURN_CALL_instr(funcidx)) = $free_funcidx(funcidx)
  ;; 2-syntax-aux.watsup:332.1-332.66
  def $free_instr{typeuse : typeuse}(RETURN_CALL_REF_instr(typeuse)) = $free_typeuse(typeuse)
  ;; 2-syntax-aux.watsup:333.1-334.53
  def $free_instr{tableidx : tableidx, typeuse : typeuse}(RETURN_CALL_INDIRECT_instr(tableidx, typeuse)) = $free_tableidx(tableidx) +++ $free_typeuse(typeuse)
  ;; 2-syntax-aux.watsup:336.1-336.63
  def $free_instr{numtype : numtype, numlit : num_(numtype)}(CONST_instr(numtype, numlit)) = $free_numtype(numtype)
  ;; 2-syntax-aux.watsup:337.1-337.60
  def $free_instr{numtype : numtype, unop : unop_(numtype)}(UNOP_instr(numtype, unop)) = $free_numtype(numtype)
  ;; 2-syntax-aux.watsup:338.1-338.62
  def $free_instr{numtype : numtype, binop : binop_(numtype)}(BINOP_instr(numtype, binop)) = $free_numtype(numtype)
  ;; 2-syntax-aux.watsup:339.1-339.64
  def $free_instr{numtype : numtype, testop : testop_(numtype)}(TESTOP_instr(numtype, testop)) = $free_numtype(numtype)
  ;; 2-syntax-aux.watsup:340.1-340.62
  def $free_instr{numtype : numtype, relop : relop_(numtype)}(RELOP_instr(numtype, relop)) = $free_numtype(numtype)
  ;; 2-syntax-aux.watsup:341.1-342.55
  def $free_instr{numtype_1 : numtype, numtype_2 : numtype, cvtop : cvtop__(numtype_2, numtype_1)}(CVTOP_instr(numtype_1, numtype_2, cvtop)) = $free_numtype(numtype_1) +++ $free_numtype(numtype_2)
  ;; 2-syntax-aux.watsup:344.1-344.64
  def $free_instr{vectype : vectype, veclit : vec_(vectype)}(VCONST_instr(vectype, veclit)) = $free_vectype(vectype)
  ;; 2-syntax-aux.watsup:345.1-345.64
  def $free_instr{vectype : vectype, vvunop : vvunop}(VVUNOP_instr(vectype, vvunop)) = $free_vectype(vectype)
  ;; 2-syntax-aux.watsup:346.1-346.66
  def $free_instr{vectype : vectype, vvbinop : vvbinop}(VVBINOP_instr(vectype, vvbinop)) = $free_vectype(vectype)
  ;; 2-syntax-aux.watsup:347.1-347.68
  def $free_instr{vectype : vectype, vvternop : vvternop}(VVTERNOP_instr(vectype, vvternop)) = $free_vectype(vectype)
  ;; 2-syntax-aux.watsup:348.1-348.68
  def $free_instr{vectype : vectype, vvtestop : vvtestop}(VVTESTOP_instr(vectype, vvtestop)) = $free_vectype(vectype)
  ;; 2-syntax-aux.watsup:349.1-349.56
  def $free_instr{shape : shape, vunop : vunop_(shape)}(VUNOP_instr(shape, vunop)) = $free_shape(shape)
  ;; 2-syntax-aux.watsup:350.1-350.58
  def $free_instr{shape : shape, vbinop : vbinop_(shape)}(VBINOP_instr(shape, vbinop)) = $free_shape(shape)
  ;; 2-syntax-aux.watsup:351.1-351.60
  def $free_instr{shape : shape, vtestop : vtestop_(shape)}(VTESTOP_instr(shape, vtestop)) = $free_shape(shape)
  ;; 2-syntax-aux.watsup:352.1-352.58
  def $free_instr{shape : shape, vrelop : vrelop_(shape)}(VRELOP_instr(shape, vrelop)) = $free_shape(shape)
  ;; 2-syntax-aux.watsup:353.1-353.64
  def $free_instr{ishape : ishape, vshiftop : vshiftop_(ishape)}(VSHIFTOP_instr(ishape, vshiftop)) = $free_shape((ishape : ishape <: shape))
  ;; 2-syntax-aux.watsup:354.1-354.55
  def $free_instr{ishape : ishape}(VBITMASK_instr(ishape)) = $free_shape((ishape : ishape <: shape))
  ;; 2-syntax-aux.watsup:355.1-355.55
  def $free_instr{ishape : ishape}(VSWIZZLE_instr(ishape)) = $free_shape((ishape : ishape <: shape))
  ;; 2-syntax-aux.watsup:356.1-356.64
  def $free_instr{ishape : ishape, `laneidx*` : laneidx*}(VSHUFFLE_instr(ishape, laneidx*{laneidx <- `laneidx*`})) = $free_shape((ishape : ishape <: shape))
  ;; 2-syntax-aux.watsup:357.1-358.49
  def $free_instr{ishape_1 : ishape, ishape_2 : ishape, vextunop : vextunop__(ishape_2, ishape_1)}(VEXTUNOP_instr(ishape_1, ishape_2, vextunop)) = $free_shape((ishape_1 : ishape <: shape)) +++ $free_shape((ishape_2 : ishape <: shape))
  ;; 2-syntax-aux.watsup:359.1-360.49
  def $free_instr{ishape_1 : ishape, ishape_2 : ishape, vextbinop : vextbinop__(ishape_2, ishape_1)}(VEXTBINOP_instr(ishape_1, ishape_2, vextbinop)) = $free_shape((ishape_1 : ishape <: shape)) +++ $free_shape((ishape_2 : ishape <: shape))
  ;; 2-syntax-aux.watsup:361.1-362.49
  def $free_instr{ishape_1 : ishape, ishape_2 : ishape, sx : sx}(VNARROW_instr(ishape_1, ishape_2, sx)) = $free_shape((ishape_1 : ishape <: shape)) +++ $free_shape((ishape_2 : ishape <: shape))
  ;; 2-syntax-aux.watsup:363.1-364.47
  def $free_instr{shape_1 : shape, shape_2 : shape, vcvtop : vcvtop__(shape_2, shape_1), `half?` : half__(shape_2, shape_1)?, `zero?` : zero__(shape_2, shape_1)?}(VCVTOP_instr(shape_1, shape_2, vcvtop, half?{half <- `half?`}, zero?{zero <- `zero?`})) = $free_shape(shape_1) +++ $free_shape(shape_2)
  ;; 2-syntax-aux.watsup:365.1-365.51
  def $free_instr{shape : shape}(VSPLAT_instr(shape)) = $free_shape(shape)
  ;; 2-syntax-aux.watsup:366.1-366.70
  def $free_instr{shape : shape, `sx?` : sx?, laneidx : laneidx}(VEXTRACT_LANE_instr(shape, sx?{sx <- `sx?`}, laneidx)) = $free_shape(shape)
  ;; 2-syntax-aux.watsup:367.1-367.66
  def $free_instr{shape : shape, laneidx : laneidx}(VREPLACE_LANE_instr(shape, laneidx)) = $free_shape(shape)
  ;; 2-syntax-aux.watsup:369.1-369.62
  def $free_instr{heaptype : heaptype}(REF.NULL_instr(heaptype)) = $free_heaptype(heaptype)
  ;; 2-syntax-aux.watsup:370.1-370.34
  def $free_instr(REF.IS_NULL_instr) = {TYPES [], FUNCS [], GLOBALS [], TABLES [], MEMS [], ELEMS [], DATAS [], LOCALS [], LABELS []}
  ;; 2-syntax-aux.watsup:371.1-371.38
  def $free_instr(REF.AS_NON_NULL_instr) = {TYPES [], FUNCS [], GLOBALS [], TABLES [], MEMS [], ELEMS [], DATAS [], LOCALS [], LABELS []}
  ;; 2-syntax-aux.watsup:372.1-372.29
  def $free_instr(REF.EQ_instr) = {TYPES [], FUNCS [], GLOBALS [], TABLES [], MEMS [], ELEMS [], DATAS [], LOCALS [], LABELS []}
  ;; 2-syntax-aux.watsup:373.1-373.59
  def $free_instr{reftype : reftype}(REF.TEST_instr(reftype)) = $free_reftype(reftype)
  ;; 2-syntax-aux.watsup:374.1-374.59
  def $free_instr{reftype : reftype}(REF.CAST_instr(reftype)) = $free_reftype(reftype)
  ;; 2-syntax-aux.watsup:375.1-375.59
  def $free_instr{funcidx : funcidx}(REF.FUNC_instr(funcidx)) = $free_funcidx(funcidx)
  ;; 2-syntax-aux.watsup:376.1-376.30
  def $free_instr(REF.I31_instr) = {TYPES [], FUNCS [], GLOBALS [], TABLES [], MEMS [], ELEMS [], DATAS [], LOCALS [], LABELS []}
  ;; 2-syntax-aux.watsup:378.1-378.33
  def $free_instr{sx : sx}(I31.GET_instr(sx)) = {TYPES [], FUNCS [], GLOBALS [], TABLES [], MEMS [], ELEMS [], DATAS [], LOCALS [], LABELS []}
  ;; 2-syntax-aux.watsup:380.1-380.41
  def $free_instr{typeidx : typeidx}(STRUCT.NEW_instr(typeidx)) = {TYPES [], FUNCS [], GLOBALS [], TABLES [], MEMS [], ELEMS [], DATAS [], LOCALS [], LABELS []}
  ;; 2-syntax-aux.watsup:381.1-381.69
  def $free_instr{typeidx : typeidx}(STRUCT.NEW_DEFAULT_instr(typeidx)) = $free_typeidx(typeidx)
  ;; 2-syntax-aux.watsup:382.1-382.69
  def $free_instr{`sx?` : sx?, typeidx : typeidx, u32 : u32}(STRUCT.GET_instr(sx?{sx <- `sx?`}, typeidx, u32)) = $free_typeidx(typeidx)
  ;; 2-syntax-aux.watsup:383.1-383.65
  def $free_instr{typeidx : typeidx, u32 : u32}(STRUCT.SET_instr(typeidx, u32)) = $free_typeidx(typeidx)
  ;; 2-syntax-aux.watsup:385.1-385.60
  def $free_instr{typeidx : typeidx}(ARRAY.NEW_instr(typeidx)) = $free_typeidx(typeidx)
  ;; 2-syntax-aux.watsup:386.1-386.68
  def $free_instr{typeidx : typeidx}(ARRAY.NEW_DEFAULT_instr(typeidx)) = $free_typeidx(typeidx)
  ;; 2-syntax-aux.watsup:387.1-387.70
  def $free_instr{typeidx : typeidx, u32 : u32}(ARRAY.NEW_FIXED_instr(typeidx, u32)) = $free_typeidx(typeidx)
  ;; 2-syntax-aux.watsup:388.1-389.51
  def $free_instr{typeidx : typeidx, dataidx : dataidx}(ARRAY.NEW_DATA_instr(typeidx, dataidx)) = $free_typeidx(typeidx) +++ $free_dataidx(dataidx)
  ;; 2-syntax-aux.watsup:390.1-391.51
  def $free_instr{typeidx : typeidx, elemidx : elemidx}(ARRAY.NEW_ELEM_instr(typeidx, elemidx)) = $free_typeidx(typeidx) +++ $free_elemidx(elemidx)
  ;; 2-syntax-aux.watsup:392.1-392.64
  def $free_instr{`sx?` : sx?, typeidx : typeidx}(ARRAY.GET_instr(sx?{sx <- `sx?`}, typeidx)) = $free_typeidx(typeidx)
  ;; 2-syntax-aux.watsup:393.1-393.60
  def $free_instr{typeidx : typeidx}(ARRAY.SET_instr(typeidx)) = $free_typeidx(typeidx)
  ;; 2-syntax-aux.watsup:394.1-394.32
  def $free_instr(ARRAY.LEN_instr) = {TYPES [], FUNCS [], GLOBALS [], TABLES [], MEMS [], ELEMS [], DATAS [], LOCALS [], LABELS []}
  ;; 2-syntax-aux.watsup:395.1-395.61
  def $free_instr{typeidx : typeidx}(ARRAY.FILL_instr(typeidx)) = $free_typeidx(typeidx)
  ;; 2-syntax-aux.watsup:396.1-397.55
  def $free_instr{typeidx_1 : typeidx, typeidx_2 : typeidx}(ARRAY.COPY_instr(typeidx_1, typeidx_2)) = $free_typeidx(typeidx_1) +++ $free_typeidx(typeidx_2)
  ;; 2-syntax-aux.watsup:398.1-399.51
  def $free_instr{typeidx : typeidx, dataidx : dataidx}(ARRAY.INIT_DATA_instr(typeidx, dataidx)) = $free_typeidx(typeidx) +++ $free_dataidx(dataidx)
  ;; 2-syntax-aux.watsup:400.1-401.51
  def $free_instr{typeidx : typeidx, elemidx : elemidx}(ARRAY.INIT_ELEM_instr(typeidx, elemidx)) = $free_typeidx(typeidx) +++ $free_elemidx(elemidx)
  ;; 2-syntax-aux.watsup:403.1-403.41
  def $free_instr(EXTERN.CONVERT_ANY_instr) = {TYPES [], FUNCS [], GLOBALS [], TABLES [], MEMS [], ELEMS [], DATAS [], LOCALS [], LABELS []}
  ;; 2-syntax-aux.watsup:404.1-404.41
  def $free_instr(ANY.CONVERT_EXTERN_instr) = {TYPES [], FUNCS [], GLOBALS [], TABLES [], MEMS [], ELEMS [], DATAS [], LOCALS [], LABELS []}
  ;; 2-syntax-aux.watsup:406.1-406.63
  def $free_instr{localidx : localidx}(LOCAL.GET_instr(localidx)) = $free_localidx(localidx)
  ;; 2-syntax-aux.watsup:407.1-407.63
  def $free_instr{localidx : localidx}(LOCAL.SET_instr(localidx)) = $free_localidx(localidx)
  ;; 2-syntax-aux.watsup:408.1-408.63
  def $free_instr{localidx : localidx}(LOCAL.TEE_instr(localidx)) = $free_localidx(localidx)
  ;; 2-syntax-aux.watsup:410.1-410.67
  def $free_instr{globalidx : globalidx}(GLOBAL.GET_instr(globalidx)) = $free_globalidx(globalidx)
  ;; 2-syntax-aux.watsup:411.1-411.67
  def $free_instr{globalidx : globalidx}(GLOBAL.SET_instr(globalidx)) = $free_globalidx(globalidx)
  ;; 2-syntax-aux.watsup:413.1-413.63
  def $free_instr{tableidx : tableidx}(TABLE.GET_instr(tableidx)) = $free_tableidx(tableidx)
  ;; 2-syntax-aux.watsup:414.1-414.63
  def $free_instr{tableidx : tableidx}(TABLE.SET_instr(tableidx)) = $free_tableidx(tableidx)
  ;; 2-syntax-aux.watsup:415.1-415.64
  def $free_instr{tableidx : tableidx}(TABLE.SIZE_instr(tableidx)) = $free_tableidx(tableidx)
  ;; 2-syntax-aux.watsup:416.1-416.64
  def $free_instr{tableidx : tableidx}(TABLE.GROW_instr(tableidx)) = $free_tableidx(tableidx)
  ;; 2-syntax-aux.watsup:417.1-417.64
  def $free_instr{tableidx : tableidx}(TABLE.FILL_instr(tableidx)) = $free_tableidx(tableidx)
  ;; 2-syntax-aux.watsup:418.1-419.59
  def $free_instr{tableidx_1 : tableidx, tableidx_2 : tableidx}(TABLE.COPY_instr(tableidx_1, tableidx_2)) = $free_tableidx(tableidx_1) +++ $free_tableidx(tableidx_2)
  ;; 2-syntax-aux.watsup:420.1-421.53
  def $free_instr{tableidx : tableidx, elemidx : elemidx}(TABLE.INIT_instr(tableidx, elemidx)) = $free_tableidx(tableidx) +++ $free_elemidx(elemidx)
  ;; 2-syntax-aux.watsup:422.1-422.60
  def $free_instr{elemidx : elemidx}(ELEM.DROP_instr(elemidx)) = $free_elemidx(elemidx)
  ;; 2-syntax-aux.watsup:424.1-425.49
  def $free_instr{numtype : numtype, loadop : loadop_(numtype), memidx : memidx, memarg : memarg}(LOAD_instr(numtype, ?(loadop), memidx, memarg)) = $free_numtype(numtype) +++ $free_memidx(memidx)
  ;; 2-syntax-aux.watsup:426.1-427.49
  def $free_instr{numtype : numtype, `sz?` : sz?, memidx : memidx, memarg : memarg}(STORE_instr(numtype, sz?{sz <- `sz?`}, memidx, memarg)) = $free_numtype(numtype) +++ $free_memidx(memidx)
  ;; 2-syntax-aux.watsup:428.1-429.49
  def $free_instr{vectype : vectype, `vloadop?` : vloadop_(vectype)?, memidx : memidx, memarg : memarg}(VLOAD_instr(vectype, vloadop?{vloadop <- `vloadop?`}, memidx, memarg)) = $free_vectype(vectype) +++ $free_memidx(memidx)
  ;; 2-syntax-aux.watsup:430.1-431.49
  def $free_instr{vectype : vectype, sz : sz, memidx : memidx, memarg : memarg, laneidx : laneidx}(VLOAD_LANE_instr(vectype, sz, memidx, memarg, laneidx)) = $free_vectype(vectype) +++ $free_memidx(memidx)
  ;; 2-syntax-aux.watsup:432.1-433.49
  def $free_instr{vectype : vectype, memidx : memidx, memarg : memarg}(VSTORE_instr(vectype, memidx, memarg)) = $free_vectype(vectype) +++ $free_memidx(memidx)
  ;; 2-syntax-aux.watsup:434.1-435.49
  def $free_instr{vectype : vectype, sz : sz, memidx : memidx, memarg : memarg, laneidx : laneidx}(VSTORE_LANE_instr(vectype, sz, memidx, memarg, laneidx)) = $free_vectype(vectype) +++ $free_memidx(memidx)
  ;; 2-syntax-aux.watsup:436.1-436.59
  def $free_instr{memidx : memidx}(MEMORY.SIZE_instr(memidx)) = $free_memidx(memidx)
  ;; 2-syntax-aux.watsup:437.1-437.59
  def $free_instr{memidx : memidx}(MEMORY.GROW_instr(memidx)) = $free_memidx(memidx)
  ;; 2-syntax-aux.watsup:438.1-438.59
  def $free_instr{memidx : memidx}(MEMORY.FILL_instr(memidx)) = $free_memidx(memidx)
  ;; 2-syntax-aux.watsup:439.1-440.51
  def $free_instr{memidx_1 : memidx, memidx_2 : memidx}(MEMORY.COPY_instr(memidx_1, memidx_2)) = $free_memidx(memidx_1) +++ $free_memidx(memidx_2)
  ;; 2-syntax-aux.watsup:441.1-442.49
  def $free_instr{memidx : memidx, dataidx : dataidx}(MEMORY.INIT_instr(memidx, dataidx)) = $free_memidx(memidx) +++ $free_dataidx(dataidx)
  ;; 2-syntax-aux.watsup:443.1-443.60
  def $free_instr{dataidx : dataidx}(DATA.DROP_instr(dataidx)) = $free_dataidx(dataidx)
}

;; 2-syntax-aux.watsup
def $free_expr(expr : expr) : free
  ;; 2-syntax-aux.watsup
  def $free_expr{`instr*` : instr*}(instr*{instr <- `instr*`}) = $free_list($free_instr(instr)*{instr <- `instr*`})

;; 2-syntax-aux.watsup
def $free_type(type : type) : free
  ;; 2-syntax-aux.watsup
  def $free_type{rectype : rectype}(TYPE_type(rectype)) = $free_rectype(rectype)

;; 2-syntax-aux.watsup
def $free_local(local : local) : free
  ;; 2-syntax-aux.watsup
  def $free_local{t : valtype}(LOCAL_local(t)) = $free_valtype(t)

;; 2-syntax-aux.watsup
def $free_func(func : func) : free
  ;; 2-syntax-aux.watsup
  def $free_func{typeidx : typeidx, `local*` : local*, expr : expr}(FUNC_func(typeidx, local*{local <- `local*`}, expr)) = $free_typeidx(typeidx) +++ $free_list($free_local(local)*{local <- `local*`}) +++ $free_block(expr)[LOCALS_free = []]

;; 2-syntax-aux.watsup
def $free_global(global : global) : free
  ;; 2-syntax-aux.watsup
  def $free_global{globaltype : globaltype, expr : expr}(GLOBAL_global(globaltype, expr)) = $free_globaltype(globaltype) +++ $free_expr(expr)

;; 2-syntax-aux.watsup
def $free_table(table : table) : free
  ;; 2-syntax-aux.watsup
  def $free_table{tabletype : tabletype, expr : expr}(TABLE_table(tabletype, expr)) = $free_tabletype(tabletype) +++ $free_expr(expr)

;; 2-syntax-aux.watsup
def $free_mem(mem : mem) : free
  ;; 2-syntax-aux.watsup
  def $free_mem{memtype : memtype}(MEMORY_mem(memtype)) = $free_memtype(memtype)

;; 2-syntax-aux.watsup
def $free_tag(tag : tag) : free
  ;; 2-syntax-aux.watsup
  def $free_tag{typeidx : typeidx}(TAG_tag(typeidx)) = $free_typeidx(typeidx)

;; 2-syntax-aux.watsup
def $free_elemmode(elemmode : elemmode) : free
  ;; 2-syntax-aux.watsup
  def $free_elemmode{tableidx : tableidx, expr : expr}(ACTIVE_elemmode(tableidx, expr)) = $free_tableidx(tableidx) +++ $free_expr(expr)
  ;; 2-syntax-aux.watsup
  def $free_elemmode(PASSIVE_elemmode) = {TYPES [], FUNCS [], GLOBALS [], TABLES [], MEMS [], ELEMS [], DATAS [], LOCALS [], LABELS []}
  ;; 2-syntax-aux.watsup
  def $free_elemmode(DECLARE_elemmode) = {TYPES [], FUNCS [], GLOBALS [], TABLES [], MEMS [], ELEMS [], DATAS [], LOCALS [], LABELS []}

;; 2-syntax-aux.watsup
def $free_datamode(datamode : datamode) : free
  ;; 2-syntax-aux.watsup
  def $free_datamode{memidx : memidx, expr : expr}(ACTIVE_datamode(memidx, expr)) = $free_memidx(memidx) +++ $free_expr(expr)
  ;; 2-syntax-aux.watsup
  def $free_datamode(PASSIVE_datamode) = {TYPES [], FUNCS [], GLOBALS [], TABLES [], MEMS [], ELEMS [], DATAS [], LOCALS [], LABELS []}

;; 2-syntax-aux.watsup
def $free_elem(elem : elem) : free
  ;; 2-syntax-aux.watsup
  def $free_elem{reftype : reftype, `expr*` : expr*, elemmode : elemmode}(ELEM_elem(reftype, expr*{expr <- `expr*`}, elemmode)) = $free_reftype(reftype) +++ $free_list($free_expr(expr)*{expr <- `expr*`}) +++ $free_elemmode(elemmode)

;; 2-syntax-aux.watsup
def $free_data(data : data) : free
  ;; 2-syntax-aux.watsup
  def $free_data{`byte*` : byte*, datamode : datamode}(DATA_data(byte*{byte <- `byte*`}, datamode)) = $free_datamode(datamode)

;; 2-syntax-aux.watsup
def $free_start(start : start) : free
  ;; 2-syntax-aux.watsup
  def $free_start{funcidx : funcidx}(START_start(funcidx)) = $free_funcidx(funcidx)

;; 2-syntax-aux.watsup
def $free_export(export : export) : free
  ;; 2-syntax-aux.watsup
  def $free_export{name : name, externidx : externidx}(EXPORT_export(name, externidx)) = $free_externidx(externidx)

;; 2-syntax-aux.watsup
def $free_import(import : import) : free
  ;; 2-syntax-aux.watsup
  def $free_import{name_1 : name, name_2 : name, externtype : externtype}(IMPORT_import(name_1, name_2, externtype)) = $free_externtype(externtype)

;; 2-syntax-aux.watsup
def $free_module(module : module) : free
  ;; 2-syntax-aux.watsup
  def $free_module{`type*` : type*, `import*` : import*, `func*` : func*, `global*` : global*, `table*` : table*, `mem*` : mem*, `tag*` : tag*, `elem*` : elem*, `data*` : data*, `start?` : start?, `export*` : export*}(MODULE_module(type*{type <- `type*`}, import*{import <- `import*`}, func*{func <- `func*`}, global*{global <- `global*`}, table*{table <- `table*`}, mem*{mem <- `mem*`}, tag*{tag <- `tag*`}, elem*{elem <- `elem*`}, data*{data <- `data*`}, start?{start <- `start?`}, export*{export <- `export*`})) = $free_list($free_type(type)*{type <- `type*`}) +++ $free_list($free_import(import)*{import <- `import*`}) +++ $free_list($free_func(func)*{func <- `func*`}) +++ $free_list($free_global(global)*{global <- `global*`}) +++ $free_list($free_table(table)*{table <- `table*`}) +++ $free_list($free_mem(mem)*{mem <- `mem*`}) +++ $free_list($free_tag(tag)*{tag <- `tag*`}) +++ $free_list($free_elem(elem)*{elem <- `elem*`}) +++ $free_list($free_data(data)*{data <- `data*`}) +++ $free_opt($free_start(start)?{start <- `start?`}) +++ $free_list($free_export(export)*{export <- `export*`})

;; 2-syntax-aux.watsup
def $funcidx_module(module : module) : funcidx*
  ;; 2-syntax-aux.watsup
  def $funcidx_module{module : module}(module) = $free_module(module).FUNCS_free

;; 2-syntax-aux.watsup
def $dataidx_funcs(func*) : dataidx*
  ;; 2-syntax-aux.watsup
  def $dataidx_funcs{`func*` : func*}(func*{func <- `func*`}) = $free_list($free_func(func)*{func <- `func*`}).DATAS_free

;; 2-syntax-aux.watsup
rec {

;; 2-syntax-aux.watsup:535.1-535.112
def $subst_typevar(typevar : typevar, typevar*, typeuse*) : typeuse
  ;; 2-syntax-aux.watsup:562.1-562.38
  def $subst_typevar{tv : typevar}(tv, [], []) = (tv : typevar <: typeuse)
  ;; 2-syntax-aux.watsup:563.1-563.95
  def $subst_typevar{tv : typevar, tv_1 : typevar, `tv'*` : typevar*, tu_1 : typeuse, `tu'*` : typeuse*}(tv, [tv_1] ++ tv'*{tv' <- `tv'*`}, [tu_1] ++ tu'*{tu' <- `tu'*`}) = tu_1
    -- if (tv = tv_1)
  ;; 2-syntax-aux.watsup:564.1-564.92
  def $subst_typevar{tv : typevar, tv_1 : typevar, `tv'*` : typevar*, tu_1 : typeuse, `tu'*` : typeuse*}(tv, [tv_1] ++ tv'*{tv' <- `tv'*`}, [tu_1] ++ tu'*{tu' <- `tu'*`}) = $subst_typevar(tv, tv'*{tv' <- `tv'*`}, tu'*{tu' <- `tu'*`})
    -- otherwise
}

;; 2-syntax-aux.watsup
def $subst_packtype(packtype : packtype, typevar*, typeuse*) : packtype
  ;; 2-syntax-aux.watsup
  def $subst_packtype{pt : packtype, `tv*` : typevar*, `tu*` : typeuse*}(pt, tv*{tv <- `tv*`}, tu*{tu <- `tu*`}) = pt

;; 2-syntax-aux.watsup
def $subst_numtype(numtype : numtype, typevar*, typeuse*) : numtype
  ;; 2-syntax-aux.watsup
  def $subst_numtype{nt : numtype, `tv*` : typevar*, `tu*` : typeuse*}(nt, tv*{tv <- `tv*`}, tu*{tu <- `tu*`}) = nt

;; 2-syntax-aux.watsup
def $subst_vectype(vectype : vectype, typevar*, typeuse*) : vectype
  ;; 2-syntax-aux.watsup
  def $subst_vectype{vt : vectype, `tv*` : typevar*, `tu*` : typeuse*}(vt, tv*{tv <- `tv*`}, tu*{tu <- `tu*`}) = vt

;; 2-syntax-aux.watsup
rec {

;; 2-syntax-aux.watsup:536.1-536.112
def $subst_typeuse(typeuse : typeuse, typevar*, typeuse*) : typeuse
  ;; 2-syntax-aux.watsup:566.1-566.66
  def $subst_typeuse{tv' : typevar, `tv*` : typevar*, `tu*` : typeuse*}((tv' : typevar <: typeuse), tv*{tv <- `tv*`}, tu*{tu <- `tu*`}) = $subst_typevar(tv', tv*{tv <- `tv*`}, tu*{tu <- `tu*`})
  ;; 2-syntax-aux.watsup:567.1-567.64
  def $subst_typeuse{dt : deftype, `tv*` : typevar*, `tu*` : typeuse*}((dt : deftype <: typeuse), tv*{tv <- `tv*`}, tu*{tu <- `tu*`}) = ($subst_deftype(dt, tv*{tv <- `tv*`}, tu*{tu <- `tu*`}) : deftype <: typeuse)

;; 2-syntax-aux.watsup:540.1-540.112
def $subst_heaptype(heaptype : heaptype, typevar*, typeuse*) : heaptype
  ;; 2-syntax-aux.watsup:572.1-572.67
  def $subst_heaptype{tv' : typevar, `tv*` : typevar*, `tu*` : typeuse*}((tv' : typevar <: heaptype), tv*{tv <- `tv*`}, tu*{tu <- `tu*`}) = ($subst_typevar(tv', tv*{tv <- `tv*`}, tu*{tu <- `tu*`}) : typeuse <: heaptype)
  ;; 2-syntax-aux.watsup:573.1-573.65
  def $subst_heaptype{dt : deftype, `tv*` : typevar*, `tu*` : typeuse*}((dt : deftype <: heaptype), tv*{tv <- `tv*`}, tu*{tu <- `tu*`}) = ($subst_deftype(dt, tv*{tv <- `tv*`}, tu*{tu <- `tu*`}) : deftype <: heaptype)
  ;; 2-syntax-aux.watsup:574.1-574.53
  def $subst_heaptype{ht : heaptype, `tv*` : typevar*, `tu*` : typeuse*}(ht, tv*{tv <- `tv*`}, tu*{tu <- `tu*`}) = ht
    -- otherwise

;; 2-syntax-aux.watsup:541.1-541.112
def $subst_reftype(reftype : reftype, typevar*, typeuse*) : reftype
  ;; 2-syntax-aux.watsup:576.1-576.83
  def $subst_reftype{nul : nul, ht : heaptype, `tv*` : typevar*, `tu*` : typeuse*}(REF_reftype(nul, ht), tv*{tv <- `tv*`}, tu*{tu <- `tu*`}) = REF_reftype(nul, $subst_heaptype(ht, tv*{tv <- `tv*`}, tu*{tu <- `tu*`}))

;; 2-syntax-aux.watsup:542.1-542.112
def $subst_valtype(valtype : valtype, typevar*, typeuse*) : valtype
  ;; 2-syntax-aux.watsup:578.1-578.64
  def $subst_valtype{nt : numtype, `tv*` : typevar*, `tu*` : typeuse*}((nt : numtype <: valtype), tv*{tv <- `tv*`}, tu*{tu <- `tu*`}) = ($subst_numtype(nt, tv*{tv <- `tv*`}, tu*{tu <- `tu*`}) : numtype <: valtype)
  ;; 2-syntax-aux.watsup:579.1-579.64
  def $subst_valtype{vt : vectype, `tv*` : typevar*, `tu*` : typeuse*}((vt : vectype <: valtype), tv*{tv <- `tv*`}, tu*{tu <- `tu*`}) = ($subst_vectype(vt, tv*{tv <- `tv*`}, tu*{tu <- `tu*`}) : vectype <: valtype)
  ;; 2-syntax-aux.watsup:580.1-580.64
  def $subst_valtype{rt : reftype, `tv*` : typevar*, `tu*` : typeuse*}((rt : reftype <: valtype), tv*{tv <- `tv*`}, tu*{tu <- `tu*`}) = ($subst_reftype(rt, tv*{tv <- `tv*`}, tu*{tu <- `tu*`}) : reftype <: valtype)
  ;; 2-syntax-aux.watsup:581.1-581.40
  def $subst_valtype{`tv*` : typevar*, `tu*` : typeuse*}(BOT_valtype, tv*{tv <- `tv*`}, tu*{tu <- `tu*`}) = BOT_valtype

;; 2-syntax-aux.watsup:545.1-545.112
def $subst_storagetype(storagetype : storagetype, typevar*, typeuse*) : storagetype
  ;; 2-syntax-aux.watsup:585.1-585.66
  def $subst_storagetype{t : valtype, `tv*` : typevar*, `tu*` : typeuse*}((t : valtype <: storagetype), tv*{tv <- `tv*`}, tu*{tu <- `tu*`}) = ($subst_valtype(t, tv*{tv <- `tv*`}, tu*{tu <- `tu*`}) : valtype <: storagetype)
  ;; 2-syntax-aux.watsup:586.1-586.69
  def $subst_storagetype{pt : packtype, `tv*` : typevar*, `tu*` : typeuse*}((pt : packtype <: storagetype), tv*{tv <- `tv*`}, tu*{tu <- `tu*`}) = ($subst_packtype(pt, tv*{tv <- `tv*`}, tu*{tu <- `tu*`}) : packtype <: storagetype)

;; 2-syntax-aux.watsup:546.1-546.112
def $subst_fieldtype(fieldtype : fieldtype, typevar*, typeuse*) : fieldtype
  ;; 2-syntax-aux.watsup:588.1-588.80
  def $subst_fieldtype{mut : mut, zt : storagetype, `tv*` : typevar*, `tu*` : typeuse*}(`%%`_fieldtype(mut, zt), tv*{tv <- `tv*`}, tu*{tu <- `tu*`}) = `%%`_fieldtype(mut, $subst_storagetype(zt, tv*{tv <- `tv*`}, tu*{tu <- `tu*`}))

;; 2-syntax-aux.watsup:548.1-548.112
def $subst_comptype(comptype : comptype, typevar*, typeuse*) : comptype
  ;; 2-syntax-aux.watsup:590.1-590.85
  def $subst_comptype{`yt*` : fieldtype*, `tv*` : typevar*, `tu*` : typeuse*}(STRUCT_comptype(`%`_structtype(yt*{yt <- `yt*`})), tv*{tv <- `tv*`}, tu*{tu <- `tu*`}) = STRUCT_comptype(`%`_structtype($subst_fieldtype(yt, tv*{tv <- `tv*`}, tu*{tu <- `tu*`})*{yt <- `yt*`}))
  ;; 2-syntax-aux.watsup:591.1-591.81
  def $subst_comptype{yt : fieldtype, `tv*` : typevar*, `tu*` : typeuse*}(ARRAY_comptype(yt), tv*{tv <- `tv*`}, tu*{tu <- `tu*`}) = ARRAY_comptype($subst_fieldtype(yt, tv*{tv <- `tv*`}, tu*{tu <- `tu*`}))
  ;; 2-syntax-aux.watsup:592.1-592.78
  def $subst_comptype{ft : functype, `tv*` : typevar*, `tu*` : typeuse*}(FUNC_comptype(ft), tv*{tv <- `tv*`}, tu*{tu <- `tu*`}) = FUNC_comptype($subst_functype(ft, tv*{tv <- `tv*`}, tu*{tu <- `tu*`}))

;; 2-syntax-aux.watsup:549.1-549.112
def $subst_subtype(subtype : subtype, typevar*, typeuse*) : subtype
  ;; 2-syntax-aux.watsup:594.1-595.71
  def $subst_subtype{fin : fin, `tu'*` : typeuse*, ct : comptype, `tv*` : typevar*, `tu*` : typeuse*}(SUB_subtype(fin, tu'*{tu' <- `tu'*`}, ct), tv*{tv <- `tv*`}, tu*{tu <- `tu*`}) = SUB_subtype(fin, $subst_typeuse(tu', tv*{tv <- `tv*`}, tu*{tu <- `tu*`})*{tu' <- `tu'*`}, $subst_comptype(ct, tv*{tv <- `tv*`}, tu*{tu <- `tu*`}))

;; 2-syntax-aux.watsup:550.1-550.112
def $subst_rectype(rectype : rectype, typevar*, typeuse*) : rectype
  ;; 2-syntax-aux.watsup:597.1-597.76
  def $subst_rectype{`st*` : subtype*, `tv*` : typevar*, `tu*` : typeuse*}(REC_rectype(`%`_list(st*{st <- `st*`})), tv*{tv <- `tv*`}, tu*{tu <- `tu*`}) = REC_rectype(`%`_list($subst_subtype(st, tv*{tv <- `tv*`}, tu*{tu <- `tu*`})*{st <- `st*`}))

;; 2-syntax-aux.watsup:551.1-551.112
def $subst_deftype(deftype : deftype, typevar*, typeuse*) : deftype
  ;; 2-syntax-aux.watsup:599.1-599.78
  def $subst_deftype{qt : rectype, i : nat, `tv*` : typevar*, `tu*` : typeuse*}(DEF_deftype(qt, i), tv*{tv <- `tv*`}, tu*{tu <- `tu*`}) = DEF_deftype($subst_rectype(qt, tv*{tv <- `tv*`}, tu*{tu <- `tu*`}), i)

;; 2-syntax-aux.watsup:554.1-554.112
def $subst_functype(functype : functype, typevar*, typeuse*) : functype
  ;; 2-syntax-aux.watsup:602.1-602.113
  def $subst_functype{`t_1*` : valtype*, `t_2*` : valtype*, `tv*` : typevar*, `tu*` : typeuse*}(`%->%`_functype(`%`_resulttype(t_1*{t_1 <- `t_1*`}), `%`_resulttype(t_2*{t_2 <- `t_2*`})), tv*{tv <- `tv*`}, tu*{tu <- `tu*`}) = `%->%`_functype(`%`_resulttype($subst_valtype(t_1, tv*{tv <- `tv*`}, tu*{tu <- `tu*`})*{t_1 <- `t_1*`}), `%`_resulttype($subst_valtype(t_2, tv*{tv <- `tv*`}, tu*{tu <- `tu*`})*{t_2 <- `t_2*`}))
}

;; 2-syntax-aux.watsup
def $subst_globaltype(globaltype : globaltype, typevar*, typeuse*) : globaltype
  ;; 2-syntax-aux.watsup
  def $subst_globaltype{mut : mut, t : valtype, `tv*` : typevar*, `tu*` : typeuse*}(`%%`_globaltype(mut, t), tv*{tv <- `tv*`}, tu*{tu <- `tu*`}) = `%%`_globaltype(mut, $subst_valtype(t, tv*{tv <- `tv*`}, tu*{tu <- `tu*`}))

;; 2-syntax-aux.watsup
def $subst_tabletype(tabletype : tabletype, typevar*, typeuse*) : tabletype
  ;; 2-syntax-aux.watsup
  def $subst_tabletype{lim : limits, rt : reftype, `tv*` : typevar*, `tu*` : typeuse*}(`%%`_tabletype(lim, rt), tv*{tv <- `tv*`}, tu*{tu <- `tu*`}) = `%%`_tabletype(lim, $subst_reftype(rt, tv*{tv <- `tv*`}, tu*{tu <- `tu*`}))

;; 2-syntax-aux.watsup
def $subst_memtype(memtype : memtype, typevar*, typeuse*) : memtype
  ;; 2-syntax-aux.watsup
  def $subst_memtype{lim : limits, `tv*` : typevar*, `tu*` : typeuse*}(`%PAGE`_memtype(lim), tv*{tv <- `tv*`}, tu*{tu <- `tu*`}) = `%PAGE`_memtype(lim)

;; 2-syntax-aux.watsup
def $subst_externtype(externtype : externtype, typevar*, typeuse*) : externtype
  ;; 2-syntax-aux.watsup
  def $subst_externtype{dt : deftype, `tv*` : typevar*, `tu*` : typeuse*}(FUNC_externtype((dt : deftype <: typeuse)), tv*{tv <- `tv*`}, tu*{tu <- `tu*`}) = FUNC_externtype(($subst_deftype(dt, tv*{tv <- `tv*`}, tu*{tu <- `tu*`}) : deftype <: typeuse))
  ;; 2-syntax-aux.watsup
  def $subst_externtype{gt : globaltype, `tv*` : typevar*, `tu*` : typeuse*}(GLOBAL_externtype(gt), tv*{tv <- `tv*`}, tu*{tu <- `tu*`}) = GLOBAL_externtype($subst_globaltype(gt, tv*{tv <- `tv*`}, tu*{tu <- `tu*`}))
  ;; 2-syntax-aux.watsup
  def $subst_externtype{tt : tabletype, `tv*` : typevar*, `tu*` : typeuse*}(TABLE_externtype(tt), tv*{tv <- `tv*`}, tu*{tu <- `tu*`}) = TABLE_externtype($subst_tabletype(tt, tv*{tv <- `tv*`}, tu*{tu <- `tu*`}))
  ;; 2-syntax-aux.watsup
  def $subst_externtype{mt : memtype, `tv*` : typevar*, `tu*` : typeuse*}(MEM_externtype(mt), tv*{tv <- `tv*`}, tu*{tu <- `tu*`}) = MEM_externtype($subst_memtype(mt, tv*{tv <- `tv*`}, tu*{tu <- `tu*`}))

;; 2-syntax-aux.watsup
def $subst_moduletype(moduletype : moduletype, typevar*, typeuse*) : moduletype
  ;; 2-syntax-aux.watsup
  def $subst_moduletype{`xt_1*` : externtype*, `xt_2*` : externtype*, `tv*` : typevar*, `tu*` : typeuse*}(`%->%`_moduletype(xt_1*{xt_1 <- `xt_1*`}, xt_2*{xt_2 <- `xt_2*`}), tv*{tv <- `tv*`}, tu*{tu <- `tu*`}) = `%->%`_moduletype($subst_externtype(xt_1, tv*{tv <- `tv*`}, tu*{tu <- `tu*`})*{xt_1 <- `xt_1*`}, $subst_externtype(xt_2, tv*{tv <- `tv*`}, tu*{tu <- `tu*`})*{xt_2 <- `xt_2*`})

;; 2-syntax-aux.watsup
def $subst_all_valtype(valtype : valtype, heaptype*) : valtype
  ;; 2-syntax-aux.watsup
  def $subst_all_valtype{t : valtype, `tu*` : typeuse*, n : n, `i*` : nat*}(t, (tu : typeuse <: heaptype)^n{tu <- `tu*`}) = $subst_valtype(t, $idx(`%`_typeidx(i))^(i<n){i <- `i*`}, tu^n{tu <- `tu*`})

;; 2-syntax-aux.watsup
def $subst_all_reftype(reftype : reftype, heaptype*) : reftype
  ;; 2-syntax-aux.watsup
  def $subst_all_reftype{rt : reftype, `tu*` : typeuse*, n : n, `i*` : nat*}(rt, (tu : typeuse <: heaptype)^n{tu <- `tu*`}) = $subst_reftype(rt, $idx(`%`_typeidx(i))^(i<n){i <- `i*`}, tu^n{tu <- `tu*`})

;; 2-syntax-aux.watsup
def $subst_all_deftype(deftype : deftype, heaptype*) : deftype
  ;; 2-syntax-aux.watsup
  def $subst_all_deftype{dt : deftype, `tu*` : typeuse*, n : n, `i*` : nat*}(dt, (tu : typeuse <: heaptype)^n{tu <- `tu*`}) = $subst_deftype(dt, $idx(`%`_typeidx(i))^(i<n){i <- `i*`}, tu^n{tu <- `tu*`})

;; 2-syntax-aux.watsup
def $subst_all_moduletype(moduletype : moduletype, heaptype*) : moduletype
  ;; 2-syntax-aux.watsup
  def $subst_all_moduletype{mmt : moduletype, `tu*` : typeuse*, n : n, `i*` : nat*}(mmt, (tu : typeuse <: heaptype)^n{tu <- `tu*`}) = $subst_moduletype(mmt, $idx(`%`_typeidx(i))^(i<n){i <- `i*`}, tu^n{tu <- `tu*`})

;; 2-syntax-aux.watsup
rec {

;; 2-syntax-aux.watsup:624.1-624.98
def $subst_all_deftypes(deftype*, heaptype*) : deftype*
  ;; 2-syntax-aux.watsup:625.1-625.40
  def $subst_all_deftypes{`tu*` : typeuse*}([], (tu : typeuse <: heaptype)*{tu <- `tu*`}) = []
  ;; 2-syntax-aux.watsup:626.1-626.101
  def $subst_all_deftypes{dt_1 : deftype, `dt*` : deftype*, `tu*` : typeuse*}([dt_1] ++ dt*{dt <- `dt*`}, (tu : typeuse <: heaptype)*{tu <- `tu*`}) = [$subst_all_deftype(dt_1, (tu : typeuse <: heaptype)*{tu <- `tu*`})] ++ $subst_all_deftypes(dt*{dt <- `dt*`}, (tu : typeuse <: heaptype)*{tu <- `tu*`})
}

;; 2-syntax-aux.watsup
def $rollrt(typeidx : typeidx, rectype : rectype) : rectype
  ;; 2-syntax-aux.watsup
  def $rollrt{x : idx, rectype : rectype, `subtype*` : subtype*, `i*` : nat*, n : n}(x, rectype) = REC_rectype(`%`_list($subst_subtype(subtype, $idx(`%`_typeidx((x!`%`_idx.0 + i)))^(i<n){i <- `i*`}, REC_typeuse(i)^(i<n){i <- `i*`})^n{subtype <- `subtype*`}))
    -- if (rectype = REC_rectype(`%`_list(subtype^n{subtype <- `subtype*`})))

;; 2-syntax-aux.watsup
def $unrollrt(rectype : rectype) : rectype
  ;; 2-syntax-aux.watsup
  def $unrollrt{rectype : rectype, `subtype*` : subtype*, `i*` : nat*, n : n}(rectype) = REC_rectype(`%`_list($subst_subtype(subtype, REC_typevar(i)^(i<n){i <- `i*`}, DEF_typeuse(rectype, i)^(i<n){i <- `i*`})^n{subtype <- `subtype*`}))
    -- if (rectype = REC_rectype(`%`_list(subtype^n{subtype <- `subtype*`})))

;; 2-syntax-aux.watsup
def $rolldt(typeidx : typeidx, rectype : rectype) : deftype*
  ;; 2-syntax-aux.watsup
  def $rolldt{x : idx, rectype : rectype, `subtype*` : subtype*, n : n, `i*` : nat*}(x, rectype) = DEF_deftype(REC_rectype(`%`_list(subtype^n{subtype <- `subtype*`})), i)^(i<n){i <- `i*`}
    -- if ($rollrt(x, rectype) = REC_rectype(`%`_list(subtype^n{subtype <- `subtype*`})))

;; 2-syntax-aux.watsup
def $unrolldt(deftype : deftype) : subtype
  ;; 2-syntax-aux.watsup
  def $unrolldt{rectype : rectype, i : nat, `subtype*` : subtype*}(DEF_deftype(rectype, i)) = subtype*{subtype <- `subtype*`}[i]
    -- if ($unrollrt(rectype) = REC_rectype(`%`_list(subtype*{subtype <- `subtype*`})))

;; 2-syntax-aux.watsup
def $expanddt(deftype : deftype) : comptype
  ;; 2-syntax-aux.watsup
  def $expanddt{deftype : deftype, comptype : comptype, fin : fin, `typeuse*` : typeuse*}(deftype) = comptype
    -- if ($unrolldt(deftype) = SUB_subtype(fin, typeuse*{typeuse <- `typeuse*`}, comptype))

;; 2-syntax-aux.watsup
relation Expand: `%~~%`(deftype, comptype)
  ;; 2-syntax-aux.watsup
  rule _{deftype : deftype, comptype : comptype, fin : fin, `typeuse*` : typeuse*}:
    `%~~%`(deftype, comptype)
    -- if ($unrolldt(deftype) = SUB_subtype(fin, typeuse*{typeuse <- `typeuse*`}, comptype))

;; 2-syntax-aux.watsup
rec {

;; 2-syntax-aux.watsup:658.1-658.86
def $funcsxx(externidx*) : typeidx*
  ;; 2-syntax-aux.watsup:664.1-664.24
  def $funcsxx([]) = []
  ;; 2-syntax-aux.watsup:665.1-665.45
  def $funcsxx{x : idx, `xx*` : externidx*}([FUNC_externidx(x)] ++ xx*{xx <- `xx*`}) = [x] ++ $funcsxx(xx*{xx <- `xx*`})
  ;; 2-syntax-aux.watsup:666.1-666.58
  def $funcsxx{externidx : externidx, `xx*` : externidx*}([externidx] ++ xx*{xx <- `xx*`}) = $funcsxx(xx*{xx <- `xx*`})
    -- otherwise
}

;; 2-syntax-aux.watsup
rec {

;; 2-syntax-aux.watsup:659.1-659.88
def $globalsxx(externidx*) : globalidx*
  ;; 2-syntax-aux.watsup:668.1-668.26
  def $globalsxx([]) = []
  ;; 2-syntax-aux.watsup:669.1-669.51
  def $globalsxx{x : idx, `xx*` : externidx*}([GLOBAL_externidx(x)] ++ xx*{xx <- `xx*`}) = [x] ++ $globalsxx(xx*{xx <- `xx*`})
  ;; 2-syntax-aux.watsup:670.1-670.62
  def $globalsxx{externidx : externidx, `xx*` : externidx*}([externidx] ++ xx*{xx <- `xx*`}) = $globalsxx(xx*{xx <- `xx*`})
    -- otherwise
}

;; 2-syntax-aux.watsup
rec {

;; 2-syntax-aux.watsup:660.1-660.87
def $tablesxx(externidx*) : tableidx*
  ;; 2-syntax-aux.watsup:672.1-672.25
  def $tablesxx([]) = []
  ;; 2-syntax-aux.watsup:673.1-673.48
  def $tablesxx{x : idx, `xx*` : externidx*}([TABLE_externidx(x)] ++ xx*{xx <- `xx*`}) = [x] ++ $tablesxx(xx*{xx <- `xx*`})
  ;; 2-syntax-aux.watsup:674.1-674.60
  def $tablesxx{externidx : externidx, `xx*` : externidx*}([externidx] ++ xx*{xx <- `xx*`}) = $tablesxx(xx*{xx <- `xx*`})
    -- otherwise
}

;; 2-syntax-aux.watsup
rec {

;; 2-syntax-aux.watsup:661.1-661.85
def $memsxx(externidx*) : memidx*
  ;; 2-syntax-aux.watsup:676.1-676.23
  def $memsxx([]) = []
  ;; 2-syntax-aux.watsup:677.1-677.42
  def $memsxx{x : idx, `xx*` : externidx*}([MEM_externidx(x)] ++ xx*{xx <- `xx*`}) = [x] ++ $memsxx(xx*{xx <- `xx*`})
  ;; 2-syntax-aux.watsup:678.1-678.56
  def $memsxx{externidx : externidx, `xx*` : externidx*}([externidx] ++ xx*{xx <- `xx*`}) = $memsxx(xx*{xx <- `xx*`})
    -- otherwise
}

;; 2-syntax-aux.watsup
rec {

;; 2-syntax-aux.watsup:662.1-662.85
def $tagsxx(externidx*) : tagidx*
  ;; 2-syntax-aux.watsup:680.1-680.23
  def $tagsxx([]) = []
  ;; 2-syntax-aux.watsup:681.1-681.42
  def $tagsxx{x : idx, `xx*` : externidx*}([TAG_externidx(x)] ++ xx*{xx <- `xx*`}) = [x] ++ $tagsxx(xx*{xx <- `xx*`})
  ;; 2-syntax-aux.watsup:682.1-682.56
  def $tagsxx{externidx : externidx, `xx*` : externidx*}([externidx] ++ xx*{xx <- `xx*`}) = $tagsxx(xx*{xx <- `xx*`})
    -- otherwise
}

;; 2-syntax-aux.watsup
rec {

;; 2-syntax-aux.watsup:685.1-685.88
def $funcsxt(externtype*) : deftype*
  ;; 2-syntax-aux.watsup:691.1-691.24
  def $funcsxt([]) = []
  ;; 2-syntax-aux.watsup:692.1-692.47
  def $funcsxt{dt : deftype, `xt*` : externtype*}([FUNC_externtype((dt : deftype <: typeuse))] ++ xt*{xt <- `xt*`}) = [dt] ++ $funcsxt(xt*{xt <- `xt*`})
  ;; 2-syntax-aux.watsup:693.1-693.59
  def $funcsxt{externtype : externtype, `xt*` : externtype*}([externtype] ++ xt*{xt <- `xt*`}) = $funcsxt(xt*{xt <- `xt*`})
    -- otherwise
}

;; 2-syntax-aux.watsup
rec {

;; 2-syntax-aux.watsup:686.1-686.90
def $globalsxt(externtype*) : globaltype*
  ;; 2-syntax-aux.watsup:695.1-695.26
  def $globalsxt([]) = []
  ;; 2-syntax-aux.watsup:696.1-696.53
  def $globalsxt{gt : globaltype, `xt*` : externtype*}([GLOBAL_externtype(gt)] ++ xt*{xt <- `xt*`}) = [gt] ++ $globalsxt(xt*{xt <- `xt*`})
  ;; 2-syntax-aux.watsup:697.1-697.63
  def $globalsxt{externtype : externtype, `xt*` : externtype*}([externtype] ++ xt*{xt <- `xt*`}) = $globalsxt(xt*{xt <- `xt*`})
    -- otherwise
}

;; 2-syntax-aux.watsup
rec {

;; 2-syntax-aux.watsup:687.1-687.89
def $tablesxt(externtype*) : tabletype*
  ;; 2-syntax-aux.watsup:699.1-699.25
  def $tablesxt([]) = []
  ;; 2-syntax-aux.watsup:700.1-700.50
  def $tablesxt{tt : tabletype, `xt*` : externtype*}([TABLE_externtype(tt)] ++ xt*{xt <- `xt*`}) = [tt] ++ $tablesxt(xt*{xt <- `xt*`})
  ;; 2-syntax-aux.watsup:701.1-701.61
  def $tablesxt{externtype : externtype, `xt*` : externtype*}([externtype] ++ xt*{xt <- `xt*`}) = $tablesxt(xt*{xt <- `xt*`})
    -- otherwise
}

;; 2-syntax-aux.watsup
rec {

;; 2-syntax-aux.watsup:688.1-688.87
def $memsxt(externtype*) : memtype*
  ;; 2-syntax-aux.watsup:703.1-703.23
  def $memsxt([]) = []
  ;; 2-syntax-aux.watsup:704.1-704.44
  def $memsxt{mt : memtype, `xt*` : externtype*}([MEM_externtype(mt)] ++ xt*{xt <- `xt*`}) = [mt] ++ $memsxt(xt*{xt <- `xt*`})
  ;; 2-syntax-aux.watsup:705.1-705.57
  def $memsxt{externtype : externtype, `xt*` : externtype*}([externtype] ++ xt*{xt <- `xt*`}) = $memsxt(xt*{xt <- `xt*`})
    -- otherwise
}

;; 2-syntax-aux.watsup
rec {

;; 2-syntax-aux.watsup:689.1-689.87
def $tagsxt(externtype*) : tagtype*
  ;; 2-syntax-aux.watsup:707.1-707.23
  def $tagsxt([]) = []
  ;; 2-syntax-aux.watsup:708.1-708.44
  def $tagsxt{at : tagtype, `xt*` : externtype*}([TAG_externtype((at : deftype <: typeuse))] ++ xt*{xt <- `xt*`}) = [at] ++ $tagsxt(xt*{xt <- `xt*`})
  ;; 2-syntax-aux.watsup:709.1-709.57
  def $tagsxt{externtype : externtype, `xt*` : externtype*}([externtype] ++ xt*{xt <- `xt*`}) = $tagsxt(xt*{xt <- `xt*`})
    -- otherwise
}

;; 2-syntax-aux.watsup
def $memarg0 : memarg
  ;; 2-syntax-aux.watsup
  def $memarg0 = {ALIGN `%`_u32(0), OFFSET `%`_u32(0)}

;; 3-numerics.watsup
def $s33_to_u32(s33 : s33) : u32

;; 3-numerics.watsup
def $signed_(N : N, nat : nat) : int
  ;; 3-numerics.watsup
  def $signed_{N : N, i : nat}(N, i) = (i : nat <: int)
    -- if (0 <= (2 ^ (N - 1)))
  ;; 3-numerics.watsup
  def $signed_{N : N, i : nat}(N, i) = ((i - (2 ^ N)) : nat <: int)
    -- if (((2 ^ (N - 1)) <= i) /\ (i < (2 ^ N)))

;; 3-numerics.watsup
def $invsigned_(N : N, int : int) : nat
  ;; 3-numerics.watsup
  def $invsigned_{N : N, i : nat, j : nat}(N, (i : nat <: int)) = j
    -- if ($signed_(N, j) = (i : nat <: int))

;; 3-numerics.watsup
def $extend__(M : M, N : N, sx : sx, iN : iN(M)) : iN(N)

;; 3-numerics.watsup
def $fabs_(N : N, fN : fN(N)) : fN(N)*

;; 3-numerics.watsup
def $fceil_(N : N, fN : fN(N)) : fN(N)*

;; 3-numerics.watsup
def $ffloor_(N : N, fN : fN(N)) : fN(N)*

;; 3-numerics.watsup
def $fnearest_(N : N, fN : fN(N)) : fN(N)*

;; 3-numerics.watsup
def $fneg_(N : N, fN : fN(N)) : fN(N)*

;; 3-numerics.watsup
def $fsqrt_(N : N, fN : fN(N)) : fN(N)*

;; 3-numerics.watsup
def $ftrunc_(N : N, fN : fN(N)) : fN(N)*

;; 3-numerics.watsup
def $iclz_(N : N, iN : iN(N)) : iN(N)

;; 3-numerics.watsup
def $ictz_(N : N, iN : iN(N)) : iN(N)

;; 3-numerics.watsup
def $ipopcnt_(N : N, iN : iN(N)) : iN(N)

;; 3-numerics.watsup
def $wrap__(M : M, N : N, iN : iN(M)) : iN(N)

;; 3-numerics.watsup
def $unop_(numtype : numtype, unop_ : unop_(numtype), num_ : num_(numtype)) : num_(numtype)*
  ;; 3-numerics.watsup
  def $unop_{Inn : Inn, iN : num_((Inn : Inn <: numtype))}((Inn : Inn <: numtype), CLZ_unop_, iN) = [$iclz_($sizenn((Inn : Inn <: numtype)), iN)]
  ;; 3-numerics.watsup
  def $unop_{Inn : Inn, iN : num_((Inn : Inn <: numtype))}((Inn : Inn <: numtype), CTZ_unop_, iN) = [$ictz_($sizenn((Inn : Inn <: numtype)), iN)]
  ;; 3-numerics.watsup
  def $unop_{Inn : Inn, iN : num_((Inn : Inn <: numtype))}((Inn : Inn <: numtype), POPCNT_unop_, iN) = [$ipopcnt_($sizenn((Inn : Inn <: numtype)), iN)]
  ;; 3-numerics.watsup
  def $unop_{Inn : Inn, M : M, iN : num_((Inn : Inn <: numtype))}((Inn : Inn <: numtype), EXTEND_unop_(`%`_sz(M)), iN) = [$extend__(M, $sizenn((Inn : Inn <: numtype)), S_sx, $wrap__($sizenn((Inn : Inn <: numtype)), M, iN))]
  ;; 3-numerics.watsup
  def $unop_{Fnn : Fnn, fN : num_((Fnn : Fnn <: numtype))}((Fnn : Fnn <: numtype), ABS_unop_, fN) = $fabs_($sizenn((Fnn : Fnn <: numtype)), fN)
  ;; 3-numerics.watsup
  def $unop_{Fnn : Fnn, fN : num_((Fnn : Fnn <: numtype))}((Fnn : Fnn <: numtype), NEG_unop_, fN) = $fneg_($sizenn((Fnn : Fnn <: numtype)), fN)
  ;; 3-numerics.watsup
  def $unop_{Fnn : Fnn, fN : num_((Fnn : Fnn <: numtype))}((Fnn : Fnn <: numtype), SQRT_unop_, fN) = $fsqrt_($sizenn((Fnn : Fnn <: numtype)), fN)
  ;; 3-numerics.watsup
  def $unop_{Fnn : Fnn, fN : num_((Fnn : Fnn <: numtype))}((Fnn : Fnn <: numtype), CEIL_unop_, fN) = $fceil_($sizenn((Fnn : Fnn <: numtype)), fN)
  ;; 3-numerics.watsup
  def $unop_{Fnn : Fnn, fN : num_((Fnn : Fnn <: numtype))}((Fnn : Fnn <: numtype), FLOOR_unop_, fN) = $ffloor_($sizenn((Fnn : Fnn <: numtype)), fN)
  ;; 3-numerics.watsup
  def $unop_{Fnn : Fnn, fN : num_((Fnn : Fnn <: numtype))}((Fnn : Fnn <: numtype), TRUNC_unop_, fN) = $ftrunc_($sizenn((Fnn : Fnn <: numtype)), fN)
  ;; 3-numerics.watsup
  def $unop_{Fnn : Fnn, fN : num_((Fnn : Fnn <: numtype))}((Fnn : Fnn <: numtype), NEAREST_unop_, fN) = $fnearest_($sizenn((Fnn : Fnn <: numtype)), fN)

;; 3-numerics.watsup
def $fadd_(N : N, fN : fN(N), fN : fN(N)) : fN(N)*

;; 3-numerics.watsup
def $fcopysign_(N : N, fN : fN(N), fN : fN(N)) : fN(N)*

;; 3-numerics.watsup
def $fdiv_(N : N, fN : fN(N), fN : fN(N)) : fN(N)*

;; 3-numerics.watsup
def $fmax_(N : N, fN : fN(N), fN : fN(N)) : fN(N)*

;; 3-numerics.watsup
def $fmin_(N : N, fN : fN(N), fN : fN(N)) : fN(N)*

;; 3-numerics.watsup
def $fmul_(N : N, fN : fN(N), fN : fN(N)) : fN(N)*

;; 3-numerics.watsup
def $fsub_(N : N, fN : fN(N), fN : fN(N)) : fN(N)*

;; 3-numerics.watsup
def $iadd_(N : N, iN : iN(N), iN : iN(N)) : iN(N)

;; 3-numerics.watsup
def $iand_(N : N, iN : iN(N), iN : iN(N)) : iN(N)

;; 3-numerics.watsup
def $idiv_(N : N, sx : sx, iN : iN(N), iN : iN(N)) : iN(N)?

;; 3-numerics.watsup
def $imul_(N : N, iN : iN(N), iN : iN(N)) : iN(N)

;; 3-numerics.watsup
def $ior_(N : N, iN : iN(N), iN : iN(N)) : iN(N)

;; 3-numerics.watsup
def $irem_(N : N, sx : sx, iN : iN(N), iN : iN(N)) : iN(N)?

;; 3-numerics.watsup
def $irotl_(N : N, iN : iN(N), iN : iN(N)) : iN(N)

;; 3-numerics.watsup
def $irotr_(N : N, iN : iN(N), iN : iN(N)) : iN(N)

;; 3-numerics.watsup
def $ishl_(N : N, iN : iN(N), u32 : u32) : iN(N)

;; 3-numerics.watsup
def $ishr_(N : N, sx : sx, iN : iN(N), u32 : u32) : iN(N)

;; 3-numerics.watsup
def $isub_(N : N, iN : iN(N), iN : iN(N)) : iN(N)

;; 3-numerics.watsup
def $ixor_(N : N, iN : iN(N), iN : iN(N)) : iN(N)

;; 3-numerics.watsup
def $binop_(numtype : numtype, binop_ : binop_(numtype), num_ : num_(numtype), num_ : num_(numtype)) : num_(numtype)*
  ;; 3-numerics.watsup
  def $binop_{Inn : Inn, iN_1 : num_((Inn : Inn <: numtype)), iN_2 : num_((Inn : Inn <: numtype))}((Inn : Inn <: numtype), ADD_binop_, iN_1, iN_2) = [$iadd_($sizenn((Inn : Inn <: numtype)), iN_1, iN_2)]
  ;; 3-numerics.watsup
  def $binop_{Inn : Inn, iN_1 : num_((Inn : Inn <: numtype)), iN_2 : num_((Inn : Inn <: numtype))}((Inn : Inn <: numtype), SUB_binop_, iN_1, iN_2) = [$isub_($sizenn((Inn : Inn <: numtype)), iN_1, iN_2)]
  ;; 3-numerics.watsup
  def $binop_{Inn : Inn, iN_1 : num_((Inn : Inn <: numtype)), iN_2 : num_((Inn : Inn <: numtype))}((Inn : Inn <: numtype), MUL_binop_, iN_1, iN_2) = [$imul_($sizenn((Inn : Inn <: numtype)), iN_1, iN_2)]
  ;; 3-numerics.watsup
  def $binop_{Inn : Inn, sx : sx, iN_1 : num_((Inn : Inn <: numtype)), iN_2 : num_((Inn : Inn <: numtype))}((Inn : Inn <: numtype), DIV_binop_(sx), iN_1, iN_2) = $list_(syntax num_((Inn : Inn <: numtype)), $idiv_($sizenn((Inn : Inn <: numtype)), sx, iN_1, iN_2))
  ;; 3-numerics.watsup
  def $binop_{Inn : Inn, sx : sx, iN_1 : num_((Inn : Inn <: numtype)), iN_2 : num_((Inn : Inn <: numtype))}((Inn : Inn <: numtype), REM_binop_(sx), iN_1, iN_2) = $list_(syntax num_((Inn : Inn <: numtype)), $irem_($sizenn((Inn : Inn <: numtype)), sx, iN_1, iN_2))
  ;; 3-numerics.watsup
  def $binop_{Inn : Inn, iN_1 : num_((Inn : Inn <: numtype)), iN_2 : num_((Inn : Inn <: numtype))}((Inn : Inn <: numtype), AND_binop_, iN_1, iN_2) = [$iand_($sizenn((Inn : Inn <: numtype)), iN_1, iN_2)]
  ;; 3-numerics.watsup
  def $binop_{Inn : Inn, iN_1 : num_((Inn : Inn <: numtype)), iN_2 : num_((Inn : Inn <: numtype))}((Inn : Inn <: numtype), OR_binop_, iN_1, iN_2) = [$ior_($sizenn((Inn : Inn <: numtype)), iN_1, iN_2)]
  ;; 3-numerics.watsup
  def $binop_{Inn : Inn, iN_1 : num_((Inn : Inn <: numtype)), iN_2 : num_((Inn : Inn <: numtype))}((Inn : Inn <: numtype), XOR_binop_, iN_1, iN_2) = [$ixor_($sizenn((Inn : Inn <: numtype)), iN_1, iN_2)]
  ;; 3-numerics.watsup
  def $binop_{Inn : Inn, iN_1 : num_((Inn : Inn <: numtype)), iN_2 : num_((Inn : Inn <: numtype))}((Inn : Inn <: numtype), SHL_binop_, iN_1, iN_2) = [$ishl_($sizenn((Inn : Inn <: numtype)), iN_1, `%`_u32(iN_2!`%`_num_.0))]
  ;; 3-numerics.watsup
  def $binop_{Inn : Inn, sx : sx, iN_1 : num_((Inn : Inn <: numtype)), iN_2 : num_((Inn : Inn <: numtype))}((Inn : Inn <: numtype), SHR_binop_(sx), iN_1, iN_2) = [$ishr_($sizenn((Inn : Inn <: numtype)), sx, iN_1, `%`_u32(iN_2!`%`_num_.0))]
  ;; 3-numerics.watsup
  def $binop_{Inn : Inn, iN_1 : num_((Inn : Inn <: numtype)), iN_2 : num_((Inn : Inn <: numtype))}((Inn : Inn <: numtype), ROTL_binop_, iN_1, iN_2) = [$irotl_($sizenn((Inn : Inn <: numtype)), iN_1, iN_2)]
  ;; 3-numerics.watsup
  def $binop_{Inn : Inn, iN_1 : num_((Inn : Inn <: numtype)), iN_2 : num_((Inn : Inn <: numtype))}((Inn : Inn <: numtype), ROTR_binop_, iN_1, iN_2) = [$irotr_($sizenn((Inn : Inn <: numtype)), iN_1, iN_2)]
  ;; 3-numerics.watsup
  def $binop_{Fnn : Fnn, fN_1 : num_((Fnn : Fnn <: numtype)), fN_2 : num_((Fnn : Fnn <: numtype))}((Fnn : Fnn <: numtype), ADD_binop_, fN_1, fN_2) = $fadd_($sizenn((Fnn : Fnn <: numtype)), fN_1, fN_2)
  ;; 3-numerics.watsup
  def $binop_{Fnn : Fnn, fN_1 : num_((Fnn : Fnn <: numtype)), fN_2 : num_((Fnn : Fnn <: numtype))}((Fnn : Fnn <: numtype), SUB_binop_, fN_1, fN_2) = $fsub_($sizenn((Fnn : Fnn <: numtype)), fN_1, fN_2)
  ;; 3-numerics.watsup
  def $binop_{Fnn : Fnn, fN_1 : num_((Fnn : Fnn <: numtype)), fN_2 : num_((Fnn : Fnn <: numtype))}((Fnn : Fnn <: numtype), MUL_binop_, fN_1, fN_2) = $fmul_($sizenn((Fnn : Fnn <: numtype)), fN_1, fN_2)
  ;; 3-numerics.watsup
  def $binop_{Fnn : Fnn, fN_1 : num_((Fnn : Fnn <: numtype)), fN_2 : num_((Fnn : Fnn <: numtype))}((Fnn : Fnn <: numtype), DIV_binop_, fN_1, fN_2) = $fdiv_($sizenn((Fnn : Fnn <: numtype)), fN_1, fN_2)
  ;; 3-numerics.watsup
  def $binop_{Fnn : Fnn, fN_1 : num_((Fnn : Fnn <: numtype)), fN_2 : num_((Fnn : Fnn <: numtype))}((Fnn : Fnn <: numtype), MIN_binop_, fN_1, fN_2) = $fmin_($sizenn((Fnn : Fnn <: numtype)), fN_1, fN_2)
  ;; 3-numerics.watsup
  def $binop_{Fnn : Fnn, fN_1 : num_((Fnn : Fnn <: numtype)), fN_2 : num_((Fnn : Fnn <: numtype))}((Fnn : Fnn <: numtype), MAX_binop_, fN_1, fN_2) = $fmax_($sizenn((Fnn : Fnn <: numtype)), fN_1, fN_2)
  ;; 3-numerics.watsup
  def $binop_{Fnn : Fnn, fN_1 : num_((Fnn : Fnn <: numtype)), fN_2 : num_((Fnn : Fnn <: numtype))}((Fnn : Fnn <: numtype), COPYSIGN_binop_, fN_1, fN_2) = $fcopysign_($sizenn((Fnn : Fnn <: numtype)), fN_1, fN_2)

;; 3-numerics.watsup
def $ieqz_(N : N, iN : iN(N)) : u32

;; 3-numerics.watsup
def $testop_(numtype : numtype, testop_ : testop_(numtype), num_ : num_(numtype)) : num_(I32_numtype)
  ;; 3-numerics.watsup
  def $testop_{Inn : Inn, iN : num_((Inn : Inn <: numtype))}((Inn : Inn <: numtype), EQZ_testop_, iN) = $ieqz_($sizenn((Inn : Inn <: numtype)), iN)

;; 3-numerics.watsup
def $feq_(N : N, fN : fN(N), fN : fN(N)) : u32

;; 3-numerics.watsup
def $fge_(N : N, fN : fN(N), fN : fN(N)) : u32

;; 3-numerics.watsup
def $fgt_(N : N, fN : fN(N), fN : fN(N)) : u32

;; 3-numerics.watsup
def $fle_(N : N, fN : fN(N), fN : fN(N)) : u32

;; 3-numerics.watsup
def $flt_(N : N, fN : fN(N), fN : fN(N)) : u32

;; 3-numerics.watsup
def $fne_(N : N, fN : fN(N), fN : fN(N)) : u32

;; 3-numerics.watsup
def $ieq_(N : N, iN : iN(N), iN : iN(N)) : u32

;; 3-numerics.watsup
def $ige_(N : N, sx : sx, iN : iN(N), iN : iN(N)) : u32

;; 3-numerics.watsup
def $igt_(N : N, sx : sx, iN : iN(N), iN : iN(N)) : u32

;; 3-numerics.watsup
def $ile_(N : N, sx : sx, iN : iN(N), iN : iN(N)) : u32

;; 3-numerics.watsup
def $ilt_(N : N, sx : sx, iN : iN(N), iN : iN(N)) : u32

;; 3-numerics.watsup
def $ine_(N : N, iN : iN(N), iN : iN(N)) : u32

;; 3-numerics.watsup
def $relop_(numtype : numtype, relop_ : relop_(numtype), num_ : num_(numtype), num_ : num_(numtype)) : num_(I32_numtype)
  ;; 3-numerics.watsup
  def $relop_{Inn : Inn, iN_1 : num_((Inn : Inn <: numtype)), iN_2 : num_((Inn : Inn <: numtype))}((Inn : Inn <: numtype), EQ_relop_, iN_1, iN_2) = $ieq_($sizenn((Inn : Inn <: numtype)), iN_1, iN_2)
  ;; 3-numerics.watsup
  def $relop_{Inn : Inn, iN_1 : num_((Inn : Inn <: numtype)), iN_2 : num_((Inn : Inn <: numtype))}((Inn : Inn <: numtype), NE_relop_, iN_1, iN_2) = $ine_($sizenn((Inn : Inn <: numtype)), iN_1, iN_2)
  ;; 3-numerics.watsup
  def $relop_{Inn : Inn, sx : sx, iN_1 : num_((Inn : Inn <: numtype)), iN_2 : num_((Inn : Inn <: numtype))}((Inn : Inn <: numtype), LT_relop_(sx), iN_1, iN_2) = $ilt_($sizenn((Inn : Inn <: numtype)), sx, iN_1, iN_2)
  ;; 3-numerics.watsup
  def $relop_{Inn : Inn, sx : sx, iN_1 : num_((Inn : Inn <: numtype)), iN_2 : num_((Inn : Inn <: numtype))}((Inn : Inn <: numtype), GT_relop_(sx), iN_1, iN_2) = $igt_($sizenn((Inn : Inn <: numtype)), sx, iN_1, iN_2)
  ;; 3-numerics.watsup
  def $relop_{Inn : Inn, sx : sx, iN_1 : num_((Inn : Inn <: numtype)), iN_2 : num_((Inn : Inn <: numtype))}((Inn : Inn <: numtype), LE_relop_(sx), iN_1, iN_2) = $ile_($sizenn((Inn : Inn <: numtype)), sx, iN_1, iN_2)
  ;; 3-numerics.watsup
  def $relop_{Inn : Inn, sx : sx, iN_1 : num_((Inn : Inn <: numtype)), iN_2 : num_((Inn : Inn <: numtype))}((Inn : Inn <: numtype), GE_relop_(sx), iN_1, iN_2) = $ige_($sizenn((Inn : Inn <: numtype)), sx, iN_1, iN_2)
  ;; 3-numerics.watsup
  def $relop_{Fnn : Fnn, fN_1 : num_((Fnn : Fnn <: numtype)), fN_2 : num_((Fnn : Fnn <: numtype))}((Fnn : Fnn <: numtype), EQ_relop_, fN_1, fN_2) = $feq_($sizenn((Fnn : Fnn <: numtype)), fN_1, fN_2)
  ;; 3-numerics.watsup
  def $relop_{Fnn : Fnn, fN_1 : num_((Fnn : Fnn <: numtype)), fN_2 : num_((Fnn : Fnn <: numtype))}((Fnn : Fnn <: numtype), NE_relop_, fN_1, fN_2) = $fne_($sizenn((Fnn : Fnn <: numtype)), fN_1, fN_2)
  ;; 3-numerics.watsup
  def $relop_{Fnn : Fnn, fN_1 : num_((Fnn : Fnn <: numtype)), fN_2 : num_((Fnn : Fnn <: numtype))}((Fnn : Fnn <: numtype), LT_relop_, fN_1, fN_2) = $flt_($sizenn((Fnn : Fnn <: numtype)), fN_1, fN_2)
  ;; 3-numerics.watsup
  def $relop_{Fnn : Fnn, fN_1 : num_((Fnn : Fnn <: numtype)), fN_2 : num_((Fnn : Fnn <: numtype))}((Fnn : Fnn <: numtype), GT_relop_, fN_1, fN_2) = $fgt_($sizenn((Fnn : Fnn <: numtype)), fN_1, fN_2)
  ;; 3-numerics.watsup
  def $relop_{Fnn : Fnn, fN_1 : num_((Fnn : Fnn <: numtype)), fN_2 : num_((Fnn : Fnn <: numtype))}((Fnn : Fnn <: numtype), LE_relop_, fN_1, fN_2) = $fle_($sizenn((Fnn : Fnn <: numtype)), fN_1, fN_2)
  ;; 3-numerics.watsup
  def $relop_{Fnn : Fnn, fN_1 : num_((Fnn : Fnn <: numtype)), fN_2 : num_((Fnn : Fnn <: numtype))}((Fnn : Fnn <: numtype), GE_relop_, fN_1, fN_2) = $fge_($sizenn((Fnn : Fnn <: numtype)), fN_1, fN_2)

;; 3-numerics.watsup
def $convert__(M : M, N : N, sx : sx, iN : iN(M)) : fN(N)

;; 3-numerics.watsup
def $demote__(M : M, N : N, fN : fN(M)) : fN(N)*

;; 3-numerics.watsup
def $promote__(M : M, N : N, fN : fN(M)) : fN(N)*

;; 3-numerics.watsup
def $reinterpret__(numtype_1 : numtype, numtype_2 : numtype, num_ : num_(numtype_1)) : num_(numtype_2)

;; 3-numerics.watsup
def $trunc__(M : M, N : N, sx : sx, fN : fN(M)) : iN(N)?

;; 3-numerics.watsup
def $trunc_sat__(M : M, N : N, sx : sx, fN : fN(M)) : iN(N)?

;; 3-numerics.watsup
def $cvtop__(numtype_1 : numtype, numtype_2 : numtype, cvtop__ : cvtop__(numtype_1, numtype_2), num_ : num_(numtype_1)) : num_(numtype_2)*
  ;; 3-numerics.watsup
  def $cvtop__{Inn_1 : Inn, Inn_2 : Inn, sx : sx, iN_1 : num_((Inn_1 : Inn <: numtype))}((Inn_1 : Inn <: numtype), (Inn_2 : Inn <: numtype), EXTEND_cvtop__(sx), iN_1) = [$extend__($sizenn1((Inn_1 : Inn <: numtype)), $sizenn2((Inn_2 : Inn <: numtype)), sx, iN_1)]
  ;; 3-numerics.watsup
  def $cvtop__{Inn_1 : Inn, Inn_2 : Inn, iN_1 : num_((Inn_1 : Inn <: numtype))}((Inn_1 : Inn <: numtype), (Inn_2 : Inn <: numtype), WRAP_cvtop__, iN_1) = [$wrap__($sizenn1((Inn_1 : Inn <: numtype)), $sizenn2((Inn_2 : Inn <: numtype)), iN_1)]
  ;; 3-numerics.watsup
  def $cvtop__{Fnn_1 : Fnn, Inn_2 : Inn, sx : sx, fN_1 : num_((Fnn_1 : Fnn <: numtype))}((Fnn_1 : Fnn <: numtype), (Inn_2 : Inn <: numtype), TRUNC_cvtop__(sx), fN_1) = $list_(syntax num_((Inn_2 : Inn <: numtype)), $trunc__($sizenn1((Fnn_1 : Fnn <: numtype)), $sizenn2((Inn_2 : Inn <: numtype)), sx, fN_1))
  ;; 3-numerics.watsup
  def $cvtop__{Fnn_1 : Fnn, Inn_2 : Inn, sx : sx, fN_1 : num_((Fnn_1 : Fnn <: numtype))}((Fnn_1 : Fnn <: numtype), (Inn_2 : Inn <: numtype), TRUNC_SAT_cvtop__(sx), fN_1) = $list_(syntax num_((Inn_2 : Inn <: numtype)), $trunc_sat__($sizenn1((Fnn_1 : Fnn <: numtype)), $sizenn2((Inn_2 : Inn <: numtype)), sx, fN_1))
  ;; 3-numerics.watsup
  def $cvtop__{Inn_1 : Inn, Fnn_2 : Fnn, sx : sx, iN_1 : num_((Inn_1 : Inn <: numtype))}((Inn_1 : Inn <: numtype), (Fnn_2 : Fnn <: numtype), CONVERT_cvtop__(sx), iN_1) = [$convert__($sizenn1((Inn_1 : Inn <: numtype)), $sizenn2((Fnn_2 : Fnn <: numtype)), sx, iN_1)]
  ;; 3-numerics.watsup
  def $cvtop__{Fnn_1 : Fnn, Fnn_2 : Fnn, fN_1 : num_((Fnn_1 : Fnn <: numtype))}((Fnn_1 : Fnn <: numtype), (Fnn_2 : Fnn <: numtype), PROMOTE_cvtop__, fN_1) = $promote__($sizenn1((Fnn_1 : Fnn <: numtype)), $sizenn2((Fnn_2 : Fnn <: numtype)), fN_1)
  ;; 3-numerics.watsup
  def $cvtop__{Fnn_1 : Fnn, Fnn_2 : Fnn, fN_1 : num_((Fnn_1 : Fnn <: numtype))}((Fnn_1 : Fnn <: numtype), (Fnn_2 : Fnn <: numtype), DEMOTE_cvtop__, fN_1) = $demote__($sizenn1((Fnn_1 : Fnn <: numtype)), $sizenn2((Fnn_2 : Fnn <: numtype)), fN_1)
  ;; 3-numerics.watsup
  def $cvtop__{Inn_1 : Inn, Fnn_2 : Fnn, iN_1 : num_((Inn_1 : Inn <: numtype))}((Inn_1 : Inn <: numtype), (Fnn_2 : Fnn <: numtype), REINTERPRET_cvtop__, iN_1) = [$reinterpret__((Inn_1 : Inn <: numtype), (Fnn_2 : Fnn <: numtype), iN_1)]
    -- if ($size((Inn_1 : Inn <: numtype)) = $size((Fnn_2 : Fnn <: numtype)))
  ;; 3-numerics.watsup
  def $cvtop__{Fnn_1 : Fnn, Inn_2 : Inn, fN_1 : num_((Fnn_1 : Fnn <: numtype))}((Fnn_1 : Fnn <: numtype), (Inn_2 : Inn <: numtype), REINTERPRET_cvtop__, fN_1) = [$reinterpret__((Fnn_1 : Fnn <: numtype), (Inn_2 : Inn <: numtype), fN_1)]
    -- if ($size((Fnn_1 : Fnn <: numtype)) = $size((Inn_2 : Inn <: numtype)))

;; 3-numerics.watsup
def $narrow__(M : M, N : N, sx : sx, iN : iN(M)) : iN(N)

;; 3-numerics.watsup
def $ibits_(N : N, iN : iN(N)) : bit*

;; 3-numerics.watsup
def $fbits_(N : N, fN : fN(N)) : bit*

;; 3-numerics.watsup
def $ibytes_(N : N, iN : iN(N)) : byte*

;; 3-numerics.watsup
def $fbytes_(N : N, fN : fN(N)) : byte*

;; 3-numerics.watsup
def $nbytes_(numtype : numtype, num_ : num_(numtype)) : byte*

;; 3-numerics.watsup
def $vbytes_(vectype : vectype, vec_ : vec_(vectype)) : byte*

;; 3-numerics.watsup
def $zbytes_(storagetype : storagetype, lit_ : lit_(storagetype)) : byte*

;; 3-numerics.watsup
def $cbytes_(Cnn : Cnn, lit_ : lit_((Cnn : Cnn <: storagetype))) : byte*

;; 3-numerics.watsup
def $invibytes_(N : N, byte*) : iN(N)
  ;; 3-numerics.watsup
  def $invibytes_{N : N, `b*` : byte*, n : n}(N, b*{b <- `b*`}) = `%`_iN(n)
    -- if ($ibytes_(N, `%`_iN(n)) = b*{b <- `b*`})

;; 3-numerics.watsup
def $invfbytes_(N : N, byte*) : fN(N)
  ;; 3-numerics.watsup
  def $invfbytes_{N : N, `b*` : byte*, p : fN(N)}(N, b*{b <- `b*`}) = p
    -- if ($fbytes_(N, p) = b*{b <- `b*`})

;; 3-numerics.watsup
def $inot_(N : N, iN : iN(N)) : iN(N)

;; 3-numerics.watsup
def $iandnot_(N : N, iN : iN(N), iN : iN(N)) : iN(N)

;; 3-numerics.watsup
def $ibitselect_(N : N, iN : iN(N), iN : iN(N), iN : iN(N)) : iN(N)

;; 3-numerics.watsup
def $iabs_(N : N, iN : iN(N)) : iN(N)

;; 3-numerics.watsup
def $ineg_(N : N, iN : iN(N)) : iN(N)

;; 3-numerics.watsup
def $imin_(N : N, sx : sx, iN : iN(N), iN : iN(N)) : iN(N)

;; 3-numerics.watsup
def $imax_(N : N, sx : sx, iN : iN(N), iN : iN(N)) : iN(N)

;; 3-numerics.watsup
def $iadd_sat_(N : N, sx : sx, iN : iN(N), iN : iN(N)) : iN(N)

;; 3-numerics.watsup
def $isub_sat_(N : N, sx : sx, iN : iN(N), iN : iN(N)) : iN(N)

;; 3-numerics.watsup
def $iavgr_(N : N, sx : sx, iN : iN(N), iN : iN(N)) : iN(N)

;; 3-numerics.watsup
def $iq15mulr_sat_(N : N, sx : sx, iN : iN(N), iN : iN(N)) : iN(N)

;; 3-numerics.watsup
def $fpmin_(N : N, fN : fN(N), fN : fN(N)) : fN(N)*

;; 3-numerics.watsup
def $fpmax_(N : N, fN : fN(N), fN : fN(N)) : fN(N)*

;; 3-numerics.watsup
def $lpacknum_(lanetype : lanetype, num_ : num_($lunpack(lanetype))) : lane_(lanetype)
  ;; 3-numerics.watsup
  def $lpacknum_{numtype : numtype, c : num_($lunpack((numtype : numtype <: lanetype)))}((numtype : numtype <: lanetype), c) = c
  ;; 3-numerics.watsup
  def $lpacknum_{packtype : packtype, c : num_($lunpack((packtype : packtype <: lanetype)))}((packtype : packtype <: lanetype), c) = $wrap__($size($lunpack((packtype : packtype <: lanetype))), $psize(packtype), c)

;; 3-numerics.watsup
def $lunpacknum_(lanetype : lanetype, lane_ : lane_(lanetype)) : num_($lunpack(lanetype))
  ;; 3-numerics.watsup
  def $lunpacknum_{numtype : numtype, c : lane_((numtype : numtype <: lanetype))}((numtype : numtype <: lanetype), c) = c
  ;; 3-numerics.watsup
  def $lunpacknum_{packtype : packtype, c : lane_((packtype : packtype <: lanetype))}((packtype : packtype <: lanetype), c) = $extend__($psize(packtype), $size($lunpack((packtype : packtype <: lanetype))), U_sx, c)

;; 3-numerics.watsup
def $cpacknum_(storagetype : storagetype, lit_ : lit_(($cunpack(storagetype) : consttype <: storagetype))) : lit_(storagetype)
  ;; 3-numerics.watsup
  def $cpacknum_{consttype : consttype, c : lit_(($cunpack((consttype : consttype <: storagetype)) : consttype <: storagetype))}((consttype : consttype <: storagetype), c) = c
  ;; 3-numerics.watsup
  def $cpacknum_{packtype : packtype, c : lit_(($cunpack((packtype : packtype <: storagetype)) : consttype <: storagetype))}((packtype : packtype <: storagetype), c) = $wrap__($size($lunpack((packtype : packtype <: lanetype))), $psize(packtype), c)

;; 3-numerics.watsup
def $cunpacknum_(storagetype : storagetype, lit_ : lit_(storagetype)) : lit_(($cunpack(storagetype) : consttype <: storagetype))
  ;; 3-numerics.watsup
  def $cunpacknum_{consttype : consttype, c : lit_((consttype : consttype <: storagetype))}((consttype : consttype <: storagetype), c) = c
  ;; 3-numerics.watsup
  def $cunpacknum_{packtype : packtype, c : lit_((packtype : packtype <: storagetype))}((packtype : packtype <: storagetype), c) = $extend__($psize(packtype), $size($lunpack((packtype : packtype <: lanetype))), U_sx, c)

;; 3-numerics.watsup
def $lanes_(shape : shape, vec_ : vec_(V128_Vnn)) : lane_($lanetype(shape))*

;; 3-numerics.watsup
def $invlanes_(shape : shape, lane_($lanetype(shape))*) : vec_(V128_Vnn)
  ;; 3-numerics.watsup
  def $invlanes_{sh : shape, `c*` : lane_($lanetype(sh))*, vc : vec_(V128_Vnn)}(sh, c*{c <- `c*`}) = vc
    -- if (c*{c <- `c*`} = $lanes_(sh, vc))

;; 3-numerics.watsup
def $half__(shape_1 : shape, shape_2 : shape, half__ : half__(shape_1, shape_2), nat : nat, nat : nat) : nat
  ;; 3-numerics.watsup
  def $half__{Jnn_1 : Jnn, M_1 : M, Jnn_2 : Jnn, M_2 : M, i : nat, j : nat}(`%X%`_shape((Jnn_1 : Jnn <: lanetype), `%`_dim(M_1)), `%X%`_shape((Jnn_2 : Jnn <: lanetype), `%`_dim(M_2)), LOW_half__, i, j) = i
  ;; 3-numerics.watsup
  def $half__{Jnn_1 : Jnn, M_1 : M, Jnn_2 : Jnn, M_2 : M, i : nat, j : nat}(`%X%`_shape((Jnn_1 : Jnn <: lanetype), `%`_dim(M_1)), `%X%`_shape((Jnn_2 : Jnn <: lanetype), `%`_dim(M_2)), HIGH_half__, i, j) = j
  ;; 3-numerics.watsup
  def $half__{Lnn_1 : Lnn, M_1 : M, Fnn_2 : Fnn, M_2 : M, i : nat, j : nat}(`%X%`_shape(Lnn_1, `%`_dim(M_1)), `%X%`_shape((Fnn_2 : Fnn <: lanetype), `%`_dim(M_2)), LOW_half__, i, j) = i

;; 3-numerics.watsup
def $vvunop_(vectype : vectype, vvunop : vvunop, vec_ : vec_(vectype)) : vec_(vectype)*
  ;; 3-numerics.watsup
  def $vvunop_{v128 : vec_(V128_Vnn)}(V128_vectype, NOT_vvunop, v128) = [$inot_($vsize(V128_vectype), v128)]

;; 3-numerics.watsup
def $vvbinop_(vectype : vectype, vvbinop : vvbinop, vec_ : vec_(vectype), vec_ : vec_(vectype)) : vec_(vectype)*
  ;; 3-numerics.watsup
  def $vvbinop_{v128_1 : vec_(V128_Vnn), v128_2 : vec_(V128_Vnn)}(V128_vectype, AND_vvbinop, v128_1, v128_2) = [$iand_($vsize(V128_vectype), v128_1, v128_2)]
  ;; 3-numerics.watsup
  def $vvbinop_{v128_1 : vec_(V128_Vnn), v128_2 : vec_(V128_Vnn)}(V128_vectype, ANDNOT_vvbinop, v128_1, v128_2) = [$iandnot_($vsize(V128_vectype), v128_1, v128_2)]
  ;; 3-numerics.watsup
  def $vvbinop_{v128_1 : vec_(V128_Vnn), v128_2 : vec_(V128_Vnn)}(V128_vectype, OR_vvbinop, v128_1, v128_2) = [$ior_($vsize(V128_vectype), v128_1, v128_2)]
  ;; 3-numerics.watsup
  def $vvbinop_{v128_1 : vec_(V128_Vnn), v128_2 : vec_(V128_Vnn)}(V128_vectype, XOR_vvbinop, v128_1, v128_2) = [$ixor_($vsize(V128_vectype), v128_1, v128_2)]

;; 3-numerics.watsup
def $vvternop_(vectype : vectype, vvternop : vvternop, vec_ : vec_(vectype), vec_ : vec_(vectype), vec_ : vec_(vectype)) : vec_(vectype)*
  ;; 3-numerics.watsup
  def $vvternop_{v128_1 : vec_(V128_Vnn), v128_2 : vec_(V128_Vnn), v128_3 : vec_(V128_Vnn)}(V128_vectype, BITSELECT_vvternop, v128_1, v128_2, v128_3) = [$ibitselect_($vsize(V128_vectype), v128_1, v128_2, v128_3)]

;; 3-numerics.watsup
def $fvunop_(shape : shape, def $f_(N : N, fN : fN(N)) : fN(N)*, vec_ : vec_(V128_Vnn)) : vec_(V128_Vnn)*
  ;; 3-numerics.watsup
  def $fvunop_{Fnn : Fnn, M : M, def $f_(N : N, fN : fN(N)) : fN(N)*, vN_1 : vec_(V128_Vnn), `c**` : lane_($lanetype(`%X%`_shape((Fnn : Fnn <: lanetype), `%`_dim(M))))**, `c_1*` : lane_($lanetype(`%X%`_shape((Fnn : Fnn <: lanetype), `%`_dim(M))))*}(`%X%`_shape((Fnn : Fnn <: lanetype), `%`_dim(M)), def $f_, vN_1) = $invlanes_(`%X%`_shape((Fnn : Fnn <: lanetype), `%`_dim(M)), c*{c <- `c*`})*{`c*` <- `c**`}
    -- if (c_1*{c_1 <- `c_1*`} = $lanes_(`%X%`_shape((Fnn : Fnn <: lanetype), `%`_dim(M)), vN_1))
    -- if (c*{c <- `c*`}*{`c*` <- `c**`} = $setproduct_(syntax lane_((Fnn : Fnn <: lanetype)), $f_($sizenn((Fnn : Fnn <: numtype)), c_1)*{c_1 <- `c_1*`}))

;; 3-numerics.watsup
def $ivunop_(shape : shape, def $f_(N : N, iN : iN(N)) : iN(N), vec_ : vec_(V128_Vnn)) : vec_(V128_Vnn)*
  ;; 3-numerics.watsup
  def $ivunop_{Jnn : Jnn, M : M, def $f_(N : N, iN : iN(N)) : iN(N), vN_1 : vec_(V128_Vnn), `c*` : lane_($lanetype(`%X%`_shape((Jnn : Jnn <: lanetype), `%`_dim(M))))*, `c_1*` : lane_($lanetype(`%X%`_shape((Jnn : Jnn <: lanetype), `%`_dim(M))))*}(`%X%`_shape((Jnn : Jnn <: lanetype), `%`_dim(M)), def $f_, vN_1) = [$invlanes_(`%X%`_shape((Jnn : Jnn <: lanetype), `%`_dim(M)), c*{c <- `c*`})]
    -- if (c_1*{c_1 <- `c_1*`} = $lanes_(`%X%`_shape((Jnn : Jnn <: lanetype), `%`_dim(M)), vN_1))
    -- if (c*{c <- `c*`} = $f_($lsizenn((Jnn : Jnn <: lanetype)), c_1)*{c_1 <- `c_1*`})

;; 3-numerics.watsup
def $vunop_(shape : shape, vunop_ : vunop_(shape), vec_ : vec_(V128_Vnn)) : vec_(V128_Vnn)*
  ;; 3-numerics.watsup
  def $vunop_{Jnn : Jnn, M : M, vN_1 : vec_(V128_Vnn)}(`%X%`_shape((Jnn : Jnn <: lanetype), `%`_dim(M)), ABS_vunop_, vN_1) = $ivunop_(`%X%`_shape((Jnn : Jnn <: lanetype), `%`_dim(M)), def $iabs_, vN_1)
  ;; 3-numerics.watsup
  def $vunop_{Jnn : Jnn, M : M, vN_1 : vec_(V128_Vnn)}(`%X%`_shape((Jnn : Jnn <: lanetype), `%`_dim(M)), NEG_vunop_, vN_1) = $ivunop_(`%X%`_shape((Jnn : Jnn <: lanetype), `%`_dim(M)), def $ineg_, vN_1)
  ;; 3-numerics.watsup
  def $vunop_{Jnn : Jnn, M : M, vN_1 : vec_(V128_Vnn)}(`%X%`_shape((Jnn : Jnn <: lanetype), `%`_dim(M)), POPCNT_vunop_, vN_1) = $ivunop_(`%X%`_shape((Jnn : Jnn <: lanetype), `%`_dim(M)), def $ipopcnt_, vN_1)
  ;; 3-numerics.watsup
  def $vunop_{Fnn : Fnn, M : M, vN_1 : vec_(V128_Vnn)}(`%X%`_shape((Fnn : Fnn <: lanetype), `%`_dim(M)), ABS_vunop_, vN_1) = $fvunop_(`%X%`_shape((Fnn : Fnn <: lanetype), `%`_dim(M)), def $fabs_, vN_1)
  ;; 3-numerics.watsup
  def $vunop_{Fnn : Fnn, M : M, vN_1 : vec_(V128_Vnn)}(`%X%`_shape((Fnn : Fnn <: lanetype), `%`_dim(M)), NEG_vunop_, vN_1) = $fvunop_(`%X%`_shape((Fnn : Fnn <: lanetype), `%`_dim(M)), def $fneg_, vN_1)
  ;; 3-numerics.watsup
  def $vunop_{Fnn : Fnn, M : M, vN_1 : vec_(V128_Vnn)}(`%X%`_shape((Fnn : Fnn <: lanetype), `%`_dim(M)), SQRT_vunop_, vN_1) = $fvunop_(`%X%`_shape((Fnn : Fnn <: lanetype), `%`_dim(M)), def $fsqrt_, vN_1)
  ;; 3-numerics.watsup
  def $vunop_{Fnn : Fnn, M : M, vN_1 : vec_(V128_Vnn)}(`%X%`_shape((Fnn : Fnn <: lanetype), `%`_dim(M)), CEIL_vunop_, vN_1) = $fvunop_(`%X%`_shape((Fnn : Fnn <: lanetype), `%`_dim(M)), def $fceil_, vN_1)
  ;; 3-numerics.watsup
  def $vunop_{Fnn : Fnn, M : M, vN_1 : vec_(V128_Vnn)}(`%X%`_shape((Fnn : Fnn <: lanetype), `%`_dim(M)), FLOOR_vunop_, vN_1) = $fvunop_(`%X%`_shape((Fnn : Fnn <: lanetype), `%`_dim(M)), def $ffloor_, vN_1)
  ;; 3-numerics.watsup
  def $vunop_{Fnn : Fnn, M : M, vN_1 : vec_(V128_Vnn)}(`%X%`_shape((Fnn : Fnn <: lanetype), `%`_dim(M)), TRUNC_vunop_, vN_1) = $fvunop_(`%X%`_shape((Fnn : Fnn <: lanetype), `%`_dim(M)), def $ftrunc_, vN_1)
  ;; 3-numerics.watsup
  def $vunop_{Fnn : Fnn, M : M, vN_1 : vec_(V128_Vnn)}(`%X%`_shape((Fnn : Fnn <: lanetype), `%`_dim(M)), NEAREST_vunop_, vN_1) = $fvunop_(`%X%`_shape((Fnn : Fnn <: lanetype), `%`_dim(M)), def $fnearest_, vN_1)

;; 3-numerics.watsup
def $fvbinop_(shape : shape, def $f_(N : N, fN : fN(N), fN : fN(N)) : fN(N)*, vec_ : vec_(V128_Vnn), vec_ : vec_(V128_Vnn)) : vec_(V128_Vnn)*
  ;; 3-numerics.watsup
  def $fvbinop_{Fnn : Fnn, M : M, def $f_(N : N, fN : fN(N), fN : fN(N)) : fN(N)*, vN_1 : vec_(V128_Vnn), vN_2 : vec_(V128_Vnn), `c**` : lane_($lanetype(`%X%`_shape((Fnn : Fnn <: lanetype), `%`_dim(M))))**, `c_1*` : lane_($lanetype(`%X%`_shape((Fnn : Fnn <: lanetype), `%`_dim(M))))*, `c_2*` : lane_($lanetype(`%X%`_shape((Fnn : Fnn <: lanetype), `%`_dim(M))))*}(`%X%`_shape((Fnn : Fnn <: lanetype), `%`_dim(M)), def $f_, vN_1, vN_2) = $invlanes_(`%X%`_shape((Fnn : Fnn <: lanetype), `%`_dim(M)), c*{c <- `c*`})*{`c*` <- `c**`}
    -- if (c_1*{c_1 <- `c_1*`} = $lanes_(`%X%`_shape((Fnn : Fnn <: lanetype), `%`_dim(M)), vN_1))
    -- if (c_2*{c_2 <- `c_2*`} = $lanes_(`%X%`_shape((Fnn : Fnn <: lanetype), `%`_dim(M)), vN_2))
    -- if (c*{c <- `c*`}*{`c*` <- `c**`} = $setproduct_(syntax lane_((Fnn : Fnn <: lanetype)), $f_($sizenn((Fnn : Fnn <: numtype)), c_1, c_2)*{c_1 <- `c_1*`, c_2 <- `c_2*`}))

;; 3-numerics.watsup
def $ivbinop_(shape : shape, def $f_(N : N, iN : iN(N), iN : iN(N)) : iN(N), vec_ : vec_(V128_Vnn), vec_ : vec_(V128_Vnn)) : vec_(V128_Vnn)*
  ;; 3-numerics.watsup
  def $ivbinop_{Jnn : Jnn, M : M, def $f_(N : N, iN : iN(N), iN : iN(N)) : iN(N), vN_1 : vec_(V128_Vnn), vN_2 : vec_(V128_Vnn), `c*` : lane_($lanetype(`%X%`_shape((Jnn : Jnn <: lanetype), `%`_dim(M))))*, `c_1*` : lane_($lanetype(`%X%`_shape((Jnn : Jnn <: lanetype), `%`_dim(M))))*, `c_2*` : lane_($lanetype(`%X%`_shape((Jnn : Jnn <: lanetype), `%`_dim(M))))*}(`%X%`_shape((Jnn : Jnn <: lanetype), `%`_dim(M)), def $f_, vN_1, vN_2) = [$invlanes_(`%X%`_shape((Jnn : Jnn <: lanetype), `%`_dim(M)), c*{c <- `c*`})]
    -- if (c_1*{c_1 <- `c_1*`} = $lanes_(`%X%`_shape((Jnn : Jnn <: lanetype), `%`_dim(M)), vN_1))
    -- if (c_2*{c_2 <- `c_2*`} = $lanes_(`%X%`_shape((Jnn : Jnn <: lanetype), `%`_dim(M)), vN_2))
    -- if (c*{c <- `c*`} = $f_($lsizenn((Jnn : Jnn <: lanetype)), c_1, c_2)*{c_1 <- `c_1*`, c_2 <- `c_2*`})

;; 3-numerics.watsup
def $ivbinopsx_(shape : shape, def $f_(N : N, sx : sx, iN : iN(N), iN : iN(N)) : iN(N), sx : sx, vec_ : vec_(V128_Vnn), vec_ : vec_(V128_Vnn)) : vec_(V128_Vnn)*
  ;; 3-numerics.watsup
  def $ivbinopsx_{Jnn : Jnn, M : M, def $f_(N : N, sx : sx, iN : iN(N), iN : iN(N)) : iN(N), sx : sx, vN_1 : vec_(V128_Vnn), vN_2 : vec_(V128_Vnn), `c*` : lane_($lanetype(`%X%`_shape((Jnn : Jnn <: lanetype), `%`_dim(M))))*, `c_1*` : lane_($lanetype(`%X%`_shape((Jnn : Jnn <: lanetype), `%`_dim(M))))*, `c_2*` : lane_($lanetype(`%X%`_shape((Jnn : Jnn <: lanetype), `%`_dim(M))))*}(`%X%`_shape((Jnn : Jnn <: lanetype), `%`_dim(M)), def $f_, sx, vN_1, vN_2) = [$invlanes_(`%X%`_shape((Jnn : Jnn <: lanetype), `%`_dim(M)), c*{c <- `c*`})]
    -- if (c_1*{c_1 <- `c_1*`} = $lanes_(`%X%`_shape((Jnn : Jnn <: lanetype), `%`_dim(M)), vN_1))
    -- if (c_2*{c_2 <- `c_2*`} = $lanes_(`%X%`_shape((Jnn : Jnn <: lanetype), `%`_dim(M)), vN_2))
    -- if (c*{c <- `c*`} = $f_($lsizenn((Jnn : Jnn <: lanetype)), sx, c_1, c_2)*{c_1 <- `c_1*`, c_2 <- `c_2*`})

;; 3-numerics.watsup
def $vbinop_(shape : shape, vbinop_ : vbinop_(shape), vec_ : vec_(V128_Vnn), vec_ : vec_(V128_Vnn)) : vec_(V128_Vnn)*
  ;; 3-numerics.watsup
  def $vbinop_{Jnn : Jnn, M : M, vN_1 : vec_(V128_Vnn), vN_2 : vec_(V128_Vnn)}(`%X%`_shape((Jnn : Jnn <: lanetype), `%`_dim(M)), ADD_vbinop_, vN_1, vN_2) = $ivbinop_(`%X%`_shape((Jnn : Jnn <: lanetype), `%`_dim(M)), def $iadd_, vN_1, vN_2)
  ;; 3-numerics.watsup
  def $vbinop_{Jnn : Jnn, M : M, vN_1 : vec_(V128_Vnn), vN_2 : vec_(V128_Vnn)}(`%X%`_shape((Jnn : Jnn <: lanetype), `%`_dim(M)), SUB_vbinop_, vN_1, vN_2) = $ivbinop_(`%X%`_shape((Jnn : Jnn <: lanetype), `%`_dim(M)), def $isub_, vN_1, vN_2)
  ;; 3-numerics.watsup
  def $vbinop_{Jnn : Jnn, M : M, vN_1 : vec_(V128_Vnn), vN_2 : vec_(V128_Vnn)}(`%X%`_shape((Jnn : Jnn <: lanetype), `%`_dim(M)), MUL_vbinop_, vN_1, vN_2) = $ivbinop_(`%X%`_shape((Jnn : Jnn <: lanetype), `%`_dim(M)), def $imul_, vN_1, vN_2)
  ;; 3-numerics.watsup
  def $vbinop_{Jnn : Jnn, M : M, sx : sx, vN_1 : vec_(V128_Vnn), vN_2 : vec_(V128_Vnn)}(`%X%`_shape((Jnn : Jnn <: lanetype), `%`_dim(M)), ADD_SAT_vbinop_(sx), vN_1, vN_2) = $ivbinopsx_(`%X%`_shape((Jnn : Jnn <: lanetype), `%`_dim(M)), def $iadd_sat_, sx, vN_1, vN_2)
  ;; 3-numerics.watsup
  def $vbinop_{Jnn : Jnn, M : M, sx : sx, vN_1 : vec_(V128_Vnn), vN_2 : vec_(V128_Vnn)}(`%X%`_shape((Jnn : Jnn <: lanetype), `%`_dim(M)), SUB_SAT_vbinop_(sx), vN_1, vN_2) = $ivbinopsx_(`%X%`_shape((Jnn : Jnn <: lanetype), `%`_dim(M)), def $isub_sat_, sx, vN_1, vN_2)
  ;; 3-numerics.watsup
  def $vbinop_{Jnn : Jnn, M : M, sx : sx, vN_1 : vec_(V128_Vnn), vN_2 : vec_(V128_Vnn)}(`%X%`_shape((Jnn : Jnn <: lanetype), `%`_dim(M)), MIN_vbinop_(sx), vN_1, vN_2) = $ivbinopsx_(`%X%`_shape((Jnn : Jnn <: lanetype), `%`_dim(M)), def $imin_, sx, vN_1, vN_2)
  ;; 3-numerics.watsup
  def $vbinop_{Jnn : Jnn, M : M, sx : sx, vN_1 : vec_(V128_Vnn), vN_2 : vec_(V128_Vnn)}(`%X%`_shape((Jnn : Jnn <: lanetype), `%`_dim(M)), MAX_vbinop_(sx), vN_1, vN_2) = $ivbinopsx_(`%X%`_shape((Jnn : Jnn <: lanetype), `%`_dim(M)), def $imax_, sx, vN_1, vN_2)
  ;; 3-numerics.watsup
  def $vbinop_{Jnn : Jnn, M : M, vN_1 : vec_(V128_Vnn), vN_2 : vec_(V128_Vnn)}(`%X%`_shape((Jnn : Jnn <: lanetype), `%`_dim(M)), `AVGRU`_vbinop_, vN_1, vN_2) = $ivbinopsx_(`%X%`_shape((Jnn : Jnn <: lanetype), `%`_dim(M)), def $iavgr_, U_sx, vN_1, vN_2)
  ;; 3-numerics.watsup
  def $vbinop_{Jnn : Jnn, M : M, vN_1 : vec_(V128_Vnn), vN_2 : vec_(V128_Vnn)}(`%X%`_shape((Jnn : Jnn <: lanetype), `%`_dim(M)), `Q15MULR_SATS`_vbinop_, vN_1, vN_2) = $ivbinopsx_(`%X%`_shape((Jnn : Jnn <: lanetype), `%`_dim(M)), def $iq15mulr_sat_, S_sx, vN_1, vN_2)
  ;; 3-numerics.watsup
  def $vbinop_{Fnn : Fnn, M : M, vN_1 : vec_(V128_Vnn), vN_2 : vec_(V128_Vnn)}(`%X%`_shape((Fnn : Fnn <: lanetype), `%`_dim(M)), ADD_vbinop_, vN_1, vN_2) = $fvbinop_(`%X%`_shape((Fnn : Fnn <: lanetype), `%`_dim(M)), def $fadd_, vN_1, vN_2)
  ;; 3-numerics.watsup
  def $vbinop_{Fnn : Fnn, M : M, vN_1 : vec_(V128_Vnn), vN_2 : vec_(V128_Vnn)}(`%X%`_shape((Fnn : Fnn <: lanetype), `%`_dim(M)), SUB_vbinop_, vN_1, vN_2) = $fvbinop_(`%X%`_shape((Fnn : Fnn <: lanetype), `%`_dim(M)), def $fsub_, vN_1, vN_2)
  ;; 3-numerics.watsup
  def $vbinop_{Fnn : Fnn, M : M, vN_1 : vec_(V128_Vnn), vN_2 : vec_(V128_Vnn)}(`%X%`_shape((Fnn : Fnn <: lanetype), `%`_dim(M)), MUL_vbinop_, vN_1, vN_2) = $fvbinop_(`%X%`_shape((Fnn : Fnn <: lanetype), `%`_dim(M)), def $fmul_, vN_1, vN_2)
  ;; 3-numerics.watsup
  def $vbinop_{Fnn : Fnn, M : M, vN_1 : vec_(V128_Vnn), vN_2 : vec_(V128_Vnn)}(`%X%`_shape((Fnn : Fnn <: lanetype), `%`_dim(M)), DIV_vbinop_, vN_1, vN_2) = $fvbinop_(`%X%`_shape((Fnn : Fnn <: lanetype), `%`_dim(M)), def $fdiv_, vN_1, vN_2)
  ;; 3-numerics.watsup
  def $vbinop_{Fnn : Fnn, M : M, vN_1 : vec_(V128_Vnn), vN_2 : vec_(V128_Vnn)}(`%X%`_shape((Fnn : Fnn <: lanetype), `%`_dim(M)), MIN_vbinop_, vN_1, vN_2) = $fvbinop_(`%X%`_shape((Fnn : Fnn <: lanetype), `%`_dim(M)), def $fmin_, vN_1, vN_2)
  ;; 3-numerics.watsup
  def $vbinop_{Fnn : Fnn, M : M, vN_1 : vec_(V128_Vnn), vN_2 : vec_(V128_Vnn)}(`%X%`_shape((Fnn : Fnn <: lanetype), `%`_dim(M)), MAX_vbinop_, vN_1, vN_2) = $fvbinop_(`%X%`_shape((Fnn : Fnn <: lanetype), `%`_dim(M)), def $fmax_, vN_1, vN_2)
  ;; 3-numerics.watsup
  def $vbinop_{Fnn : Fnn, M : M, vN_1 : vec_(V128_Vnn), vN_2 : vec_(V128_Vnn)}(`%X%`_shape((Fnn : Fnn <: lanetype), `%`_dim(M)), PMIN_vbinop_, vN_1, vN_2) = $fvbinop_(`%X%`_shape((Fnn : Fnn <: lanetype), `%`_dim(M)), def $fpmin_, vN_1, vN_2)
  ;; 3-numerics.watsup
  def $vbinop_{Fnn : Fnn, M : M, vN_1 : vec_(V128_Vnn), vN_2 : vec_(V128_Vnn)}(`%X%`_shape((Fnn : Fnn <: lanetype), `%`_dim(M)), PMAX_vbinop_, vN_1, vN_2) = $fvbinop_(`%X%`_shape((Fnn : Fnn <: lanetype), `%`_dim(M)), def $fpmax_, vN_1, vN_2)

;; 3-numerics.watsup
def $fvrelop_(shape : shape, def $f_(N : N, fN : fN(N), fN : fN(N)) : u32, vec_ : vec_(V128_Vnn), vec_ : vec_(V128_Vnn)) : vec_(V128_Vnn)
  ;; 3-numerics.watsup
  def $fvrelop_{Fnn : Fnn, M : M, def $f_(N : N, fN : fN(N), fN : fN(N)) : u32, vN_1 : vec_(V128_Vnn), vN_2 : vec_(V128_Vnn), Inn : Inn, `c*` : lane_($lanetype(`%X%`_shape((Inn : Inn <: lanetype), `%`_dim(M))))*, `c_1*` : lane_($lanetype(`%X%`_shape((Fnn : Fnn <: lanetype), `%`_dim(M))))*, `c_2*` : lane_($lanetype(`%X%`_shape((Fnn : Fnn <: lanetype), `%`_dim(M))))*}(`%X%`_shape((Fnn : Fnn <: lanetype), `%`_dim(M)), def $f_, vN_1, vN_2) = $invlanes_(`%X%`_shape((Inn : Inn <: lanetype), `%`_dim(M)), c*{c <- `c*`})
    -- if (c_1*{c_1 <- `c_1*`} = $lanes_(`%X%`_shape((Fnn : Fnn <: lanetype), `%`_dim(M)), vN_1))
    -- if (c_2*{c_2 <- `c_2*`} = $lanes_(`%X%`_shape((Fnn : Fnn <: lanetype), `%`_dim(M)), vN_2))
    -- if (c*{c <- `c*`} = `%`_lane_($extend__(1, $sizenn((Fnn : Fnn <: numtype)), S_sx, `%`_iN($f_($sizenn((Fnn : Fnn <: numtype)), c_1, c_2)!`%`_u32.0))!`%`_iN.0)*{c_1 <- `c_1*`, c_2 <- `c_2*`})
    -- if ($size((Inn : Inn <: numtype)) = $size((Fnn : Fnn <: numtype)))

;; 3-numerics.watsup
def $ivrelop_(shape : shape, def $f_(N : N, iN : iN(N), iN : iN(N)) : u32, vec_ : vec_(V128_Vnn), vec_ : vec_(V128_Vnn)) : vec_(V128_Vnn)
  ;; 3-numerics.watsup
  def $ivrelop_{Jnn : Jnn, M : M, def $f_(N : N, iN : iN(N), iN : iN(N)) : u32, vN_1 : vec_(V128_Vnn), vN_2 : vec_(V128_Vnn), `c*` : lane_($lanetype(`%X%`_shape((Jnn : Jnn <: lanetype), `%`_dim(M))))*, `c_1*` : lane_($lanetype(`%X%`_shape((Jnn : Jnn <: lanetype), `%`_dim(M))))*, `c_2*` : lane_($lanetype(`%X%`_shape((Jnn : Jnn <: lanetype), `%`_dim(M))))*}(`%X%`_shape((Jnn : Jnn <: lanetype), `%`_dim(M)), def $f_, vN_1, vN_2) = $invlanes_(`%X%`_shape((Jnn : Jnn <: lanetype), `%`_dim(M)), c*{c <- `c*`})
    -- if (c_1*{c_1 <- `c_1*`} = $lanes_(`%X%`_shape((Jnn : Jnn <: lanetype), `%`_dim(M)), vN_1))
    -- if (c_2*{c_2 <- `c_2*`} = $lanes_(`%X%`_shape((Jnn : Jnn <: lanetype), `%`_dim(M)), vN_2))
    -- if (c*{c <- `c*`} = $extend__(1, $lsizenn((Jnn : Jnn <: lanetype)), S_sx, `%`_iN($f_($lsizenn((Jnn : Jnn <: lanetype)), c_1, c_2)!`%`_u32.0))*{c_1 <- `c_1*`, c_2 <- `c_2*`})

;; 3-numerics.watsup
def $ivrelopsx_(shape : shape, def $f_(N : N, sx : sx, iN : iN(N), iN : iN(N)) : u32, sx : sx, vec_ : vec_(V128_Vnn), vec_ : vec_(V128_Vnn)) : vec_(V128_Vnn)
  ;; 3-numerics.watsup
  def $ivrelopsx_{Jnn : Jnn, M : M, def $f_(N : N, sx : sx, iN : iN(N), iN : iN(N)) : u32, sx : sx, vN_1 : vec_(V128_Vnn), vN_2 : vec_(V128_Vnn), `c*` : lane_($lanetype(`%X%`_shape((Jnn : Jnn <: lanetype), `%`_dim(M))))*, `c_1*` : lane_($lanetype(`%X%`_shape((Jnn : Jnn <: lanetype), `%`_dim(M))))*, `c_2*` : lane_($lanetype(`%X%`_shape((Jnn : Jnn <: lanetype), `%`_dim(M))))*}(`%X%`_shape((Jnn : Jnn <: lanetype), `%`_dim(M)), def $f_, sx, vN_1, vN_2) = $invlanes_(`%X%`_shape((Jnn : Jnn <: lanetype), `%`_dim(M)), c*{c <- `c*`})
    -- if (c_1*{c_1 <- `c_1*`} = $lanes_(`%X%`_shape((Jnn : Jnn <: lanetype), `%`_dim(M)), vN_1))
    -- if (c_2*{c_2 <- `c_2*`} = $lanes_(`%X%`_shape((Jnn : Jnn <: lanetype), `%`_dim(M)), vN_2))
    -- if (c*{c <- `c*`} = $extend__(1, $lsizenn((Jnn : Jnn <: lanetype)), S_sx, `%`_iN($f_($lsizenn((Jnn : Jnn <: lanetype)), sx, c_1, c_2)!`%`_u32.0))*{c_1 <- `c_1*`, c_2 <- `c_2*`})

;; 3-numerics.watsup
def $vrelop_(shape : shape, vrelop_ : vrelop_(shape), vec_ : vec_(V128_Vnn), vec_ : vec_(V128_Vnn)) : vec_(V128_Vnn)
  ;; 3-numerics.watsup
  def $vrelop_{Jnn : Jnn, M : M, vN_1 : vec_(V128_Vnn), vN_2 : vec_(V128_Vnn)}(`%X%`_shape((Jnn : Jnn <: lanetype), `%`_dim(M)), EQ_vrelop_, vN_1, vN_2) = $ivrelop_(`%X%`_shape((Jnn : Jnn <: lanetype), `%`_dim(M)), def $ieq_, vN_1, vN_2)
  ;; 3-numerics.watsup
  def $vrelop_{Jnn : Jnn, M : M, vN_1 : vec_(V128_Vnn), vN_2 : vec_(V128_Vnn)}(`%X%`_shape((Jnn : Jnn <: lanetype), `%`_dim(M)), NE_vrelop_, vN_1, vN_2) = $ivrelop_(`%X%`_shape((Jnn : Jnn <: lanetype), `%`_dim(M)), def $ine_, vN_1, vN_2)
  ;; 3-numerics.watsup
  def $vrelop_{Jnn : Jnn, M : M, sx : sx, vN_1 : vec_(V128_Vnn), vN_2 : vec_(V128_Vnn)}(`%X%`_shape((Jnn : Jnn <: lanetype), `%`_dim(M)), LT_vrelop_(sx), vN_1, vN_2) = $ivrelopsx_(`%X%`_shape((Jnn : Jnn <: lanetype), `%`_dim(M)), def $ilt_, sx, vN_1, vN_2)
  ;; 3-numerics.watsup
  def $vrelop_{Jnn : Jnn, M : M, sx : sx, vN_1 : vec_(V128_Vnn), vN_2 : vec_(V128_Vnn)}(`%X%`_shape((Jnn : Jnn <: lanetype), `%`_dim(M)), GT_vrelop_(sx), vN_1, vN_2) = $ivrelopsx_(`%X%`_shape((Jnn : Jnn <: lanetype), `%`_dim(M)), def $igt_, sx, vN_1, vN_2)
  ;; 3-numerics.watsup
  def $vrelop_{Jnn : Jnn, M : M, sx : sx, vN_1 : vec_(V128_Vnn), vN_2 : vec_(V128_Vnn)}(`%X%`_shape((Jnn : Jnn <: lanetype), `%`_dim(M)), LE_vrelop_(sx), vN_1, vN_2) = $ivrelopsx_(`%X%`_shape((Jnn : Jnn <: lanetype), `%`_dim(M)), def $ile_, sx, vN_1, vN_2)
  ;; 3-numerics.watsup
  def $vrelop_{Jnn : Jnn, M : M, sx : sx, vN_1 : vec_(V128_Vnn), vN_2 : vec_(V128_Vnn)}(`%X%`_shape((Jnn : Jnn <: lanetype), `%`_dim(M)), GE_vrelop_(sx), vN_1, vN_2) = $ivrelopsx_(`%X%`_shape((Jnn : Jnn <: lanetype), `%`_dim(M)), def $ige_, sx, vN_1, vN_2)
  ;; 3-numerics.watsup
  def $vrelop_{Fnn : Fnn, M : M, vN_1 : vec_(V128_Vnn), vN_2 : vec_(V128_Vnn)}(`%X%`_shape((Fnn : Fnn <: lanetype), `%`_dim(M)), EQ_vrelop_, vN_1, vN_2) = $fvrelop_(`%X%`_shape((Fnn : Fnn <: lanetype), `%`_dim(M)), def $feq_, vN_1, vN_2)
  ;; 3-numerics.watsup
  def $vrelop_{Fnn : Fnn, M : M, vN_1 : vec_(V128_Vnn), vN_2 : vec_(V128_Vnn)}(`%X%`_shape((Fnn : Fnn <: lanetype), `%`_dim(M)), NE_vrelop_, vN_1, vN_2) = $fvrelop_(`%X%`_shape((Fnn : Fnn <: lanetype), `%`_dim(M)), def $fne_, vN_1, vN_2)
  ;; 3-numerics.watsup
  def $vrelop_{Fnn : Fnn, M : M, vN_1 : vec_(V128_Vnn), vN_2 : vec_(V128_Vnn)}(`%X%`_shape((Fnn : Fnn <: lanetype), `%`_dim(M)), LT_vrelop_, vN_1, vN_2) = $fvrelop_(`%X%`_shape((Fnn : Fnn <: lanetype), `%`_dim(M)), def $flt_, vN_1, vN_2)
  ;; 3-numerics.watsup
  def $vrelop_{Fnn : Fnn, M : M, vN_1 : vec_(V128_Vnn), vN_2 : vec_(V128_Vnn)}(`%X%`_shape((Fnn : Fnn <: lanetype), `%`_dim(M)), GT_vrelop_, vN_1, vN_2) = $fvrelop_(`%X%`_shape((Fnn : Fnn <: lanetype), `%`_dim(M)), def $fgt_, vN_1, vN_2)
  ;; 3-numerics.watsup
  def $vrelop_{Fnn : Fnn, M : M, vN_1 : vec_(V128_Vnn), vN_2 : vec_(V128_Vnn)}(`%X%`_shape((Fnn : Fnn <: lanetype), `%`_dim(M)), LE_vrelop_, vN_1, vN_2) = $fvrelop_(`%X%`_shape((Fnn : Fnn <: lanetype), `%`_dim(M)), def $fle_, vN_1, vN_2)
  ;; 3-numerics.watsup
  def $vrelop_{Fnn : Fnn, M : M, vN_1 : vec_(V128_Vnn), vN_2 : vec_(V128_Vnn)}(`%X%`_shape((Fnn : Fnn <: lanetype), `%`_dim(M)), GE_vrelop_, vN_1, vN_2) = $fvrelop_(`%X%`_shape((Fnn : Fnn <: lanetype), `%`_dim(M)), def $fge_, vN_1, vN_2)

;; 3-numerics.watsup
def $vcvtop__(shape_1 : shape, shape_2 : shape, vcvtop__ : vcvtop__(shape_1, shape_2), lane_ : lane_($lanetype(shape_1))) : lane_($lanetype(shape_2))*
  ;; 3-numerics.watsup
  def $vcvtop__{Jnn_1 : Jnn, M_1 : M, Jnn_2 : Jnn, M_2 : M, sx : sx, iN_1 : lane_($lanetype(`%X%`_shape((Jnn_1 : Jnn <: lanetype), `%`_dim(M_1)))), iN_2 : lane_($lanetype(`%X%`_shape((Jnn_2 : Jnn <: lanetype), `%`_dim(M_2))))}(`%X%`_shape((Jnn_1 : Jnn <: lanetype), `%`_dim(M_1)), `%X%`_shape((Jnn_2 : Jnn <: lanetype), `%`_dim(M_2)), EXTEND_vcvtop__(sx), iN_1) = [iN_2]
    -- if (iN_2 = $extend__($lsizenn1((Jnn_1 : Jnn <: lanetype)), $lsizenn2((Jnn_2 : Jnn <: lanetype)), sx, iN_1))
  ;; 3-numerics.watsup
  def $vcvtop__{Jnn_1 : Jnn, M_1 : M, Fnn_2 : Fnn, M_2 : M, sx : sx, iN_1 : lane_($lanetype(`%X%`_shape((Jnn_1 : Jnn <: lanetype), `%`_dim(M_1)))), fN_2 : lane_($lanetype(`%X%`_shape((Fnn_2 : Fnn <: lanetype), `%`_dim(M_2))))}(`%X%`_shape((Jnn_1 : Jnn <: lanetype), `%`_dim(M_1)), `%X%`_shape((Fnn_2 : Fnn <: lanetype), `%`_dim(M_2)), CONVERT_vcvtop__(sx), iN_1) = [fN_2]
    -- if (fN_2 = $convert__($lsizenn1((Jnn_1 : Jnn <: lanetype)), $lsizenn2((Fnn_2 : Fnn <: lanetype)), sx, iN_1))
  ;; 3-numerics.watsup
  def $vcvtop__{Fnn_1 : Fnn, M_1 : M, Inn_2 : Inn, M_2 : M, sx : sx, fN_1 : lane_($lanetype(`%X%`_shape((Fnn_1 : Fnn <: lanetype), `%`_dim(M_1)))), `iN_2?` : lane_((Inn_2 : Inn <: lanetype))?}(`%X%`_shape((Fnn_1 : Fnn <: lanetype), `%`_dim(M_1)), `%X%`_shape((Inn_2 : Inn <: lanetype), `%`_dim(M_2)), TRUNC_SAT_vcvtop__(sx), fN_1) = $list_(syntax lane_((Inn_2 : Inn <: lanetype)), iN_2?{iN_2 <- `iN_2?`})
    -- if (iN_2?{iN_2 <- `iN_2?`} = $trunc_sat__($lsizenn1((Fnn_1 : Fnn <: lanetype)), $lsizenn2((Inn_2 : Inn <: lanetype)), sx, fN_1))
  ;; 3-numerics.watsup
  def $vcvtop__{Fnn_1 : Fnn, M_1 : M, Fnn_2 : Fnn, M_2 : M, fN_1 : lane_($lanetype(`%X%`_shape((Fnn_1 : Fnn <: lanetype), `%`_dim(M_1)))), `fN_2*` : lane_($lanetype(`%X%`_shape((Fnn_2 : Fnn <: lanetype), `%`_dim(M_2))))*}(`%X%`_shape((Fnn_1 : Fnn <: lanetype), `%`_dim(M_1)), `%X%`_shape((Fnn_2 : Fnn <: lanetype), `%`_dim(M_2)), DEMOTE_vcvtop__, fN_1) = fN_2*{fN_2 <- `fN_2*`}
    -- if (fN_2*{fN_2 <- `fN_2*`} = $demote__($lsizenn1((Fnn_1 : Fnn <: lanetype)), $lsizenn2((Fnn_2 : Fnn <: lanetype)), fN_1))
  ;; 3-numerics.watsup
  def $vcvtop__{Fnn_1 : Fnn, M_1 : M, Fnn_2 : Fnn, M_2 : M, fN_1 : lane_($lanetype(`%X%`_shape((Fnn_1 : Fnn <: lanetype), `%`_dim(M_1)))), `fN_2*` : lane_($lanetype(`%X%`_shape((Fnn_2 : Fnn <: lanetype), `%`_dim(M_2))))*}(`%X%`_shape((Fnn_1 : Fnn <: lanetype), `%`_dim(M_1)), `%X%`_shape((Fnn_2 : Fnn <: lanetype), `%`_dim(M_2)), PROMOTE_vcvtop__, fN_1) = fN_2*{fN_2 <- `fN_2*`}
    -- if (fN_2*{fN_2 <- `fN_2*`} = $promote__($lsizenn1((Fnn_1 : Fnn <: lanetype)), $lsizenn2((Fnn_2 : Fnn <: lanetype)), fN_1))

;; 3-numerics.watsup
def $vextunop__(ishape_1 : ishape, ishape_2 : ishape, vextunop__ : vextunop__(ishape_1, ishape_2), vec_ : vec_(V128_Vnn)) : vec_(V128_Vnn)
  ;; 3-numerics.watsup
  def $vextunop__{Jnn_1 : Jnn, M_1 : M, Jnn_2 : Jnn, M_2 : M, sx : sx, c_1 : vec_(V128_Vnn), c : vec_(V128_Vnn), `cj_1*` : iN($lsize((Jnn_2 : Jnn <: lanetype)))*, `cj_2*` : iN($lsize((Jnn_2 : Jnn <: lanetype)))*, `ci*` : lane_($lanetype(`%X%`_shape((Jnn_1 : Jnn <: lanetype), `%`_dim(M_1))))*}(`%X%`_ishape(Jnn_1, `%`_dim(M_1)), `%X%`_ishape(Jnn_2, `%`_dim(M_2)), EXTADD_PAIRWISE_vextunop__(sx), c_1) = c
    -- if (ci*{ci <- `ci*`} = $lanes_(`%X%`_shape((Jnn_1 : Jnn <: lanetype), `%`_dim(M_1)), c_1))
    -- if ($concat_(syntax iN($lsizenn2((Jnn_2 : Jnn <: lanetype))), [cj_1 cj_2]*{cj_1 <- `cj_1*`, cj_2 <- `cj_2*`}) = $extend__($lsizenn1((Jnn_1 : Jnn <: lanetype)), $lsizenn2((Jnn_2 : Jnn <: lanetype)), sx, ci)*{ci <- `ci*`})
    -- if (c = $invlanes_(`%X%`_shape((Jnn_2 : Jnn <: lanetype), `%`_dim(M_2)), $iadd_($lsizenn2((Jnn_2 : Jnn <: lanetype)), cj_1, cj_2)*{cj_1 <- `cj_1*`, cj_2 <- `cj_2*`}))

;; 3-numerics.watsup
def $vextbinop__(ishape_1 : ishape, ishape_2 : ishape, vextbinop__ : vextbinop__(ishape_1, ishape_2), vec_ : vec_(V128_Vnn), vec_ : vec_(V128_Vnn)) : vec_(V128_Vnn)
  ;; 3-numerics.watsup
  def $vextbinop__{Jnn_1 : Jnn, M_1 : M, Jnn_2 : Jnn, M_2 : M, sx : sx, half : half__(`%X%`_shape((Jnn_1 : Jnn <: lanetype), `%`_dim(M_1)), `%X%`_shape((Jnn_2 : Jnn <: lanetype), `%`_dim(M_2))), c_1 : vec_(V128_Vnn), c_2 : vec_(V128_Vnn), c : vec_(V128_Vnn), `ci_1*` : lane_($lanetype(`%X%`_shape((Jnn_1 : Jnn <: lanetype), `%`_dim(M_1))))*, `ci_2*` : lane_($lanetype(`%X%`_shape((Jnn_1 : Jnn <: lanetype), `%`_dim(M_1))))*}(`%X%`_ishape(Jnn_1, `%`_dim(M_1)), `%X%`_ishape(Jnn_2, `%`_dim(M_2)), EXTMUL_vextbinop__(sx, half), c_1, c_2) = c
    -- if (ci_1*{ci_1 <- `ci_1*`} = $lanes_(`%X%`_shape((Jnn_1 : Jnn <: lanetype), `%`_dim(M_1)), c_1)[$half__(`%X%`_shape((Jnn_1 : Jnn <: lanetype), `%`_dim(M_1)), `%X%`_shape((Jnn_2 : Jnn <: lanetype), `%`_dim(M_2)), half, 0, M_2) : M_2])
    -- if (ci_2*{ci_2 <- `ci_2*`} = $lanes_(`%X%`_shape((Jnn_1 : Jnn <: lanetype), `%`_dim(M_1)), c_2)[$half__(`%X%`_shape((Jnn_1 : Jnn <: lanetype), `%`_dim(M_1)), `%X%`_shape((Jnn_2 : Jnn <: lanetype), `%`_dim(M_2)), half, 0, M_2) : M_2])
    -- if (c = $invlanes_(`%X%`_shape((Jnn_2 : Jnn <: lanetype), `%`_dim(M_2)), $imul_($lsizenn2((Jnn_2 : Jnn <: lanetype)), $extend__($lsizenn1((Jnn_1 : Jnn <: lanetype)), $lsizenn2((Jnn_2 : Jnn <: lanetype)), sx, ci_1), $extend__($lsizenn1((Jnn_1 : Jnn <: lanetype)), $lsizenn2((Jnn_2 : Jnn <: lanetype)), sx, ci_2))*{ci_1 <- `ci_1*`, ci_2 <- `ci_2*`}))
  ;; 3-numerics.watsup
  def $vextbinop__{Jnn_1 : Jnn, M_1 : M, Jnn_2 : Jnn, M_2 : M, c_1 : vec_(V128_Vnn), c_2 : vec_(V128_Vnn), c : vec_(V128_Vnn), `cj_1*` : iN($lsize((Jnn_2 : Jnn <: lanetype)))*, `cj_2*` : iN($lsize((Jnn_2 : Jnn <: lanetype)))*, `ci_1*` : lane_($lanetype(`%X%`_shape((Jnn_1 : Jnn <: lanetype), `%`_dim(M_1))))*, `ci_2*` : lane_($lanetype(`%X%`_shape((Jnn_1 : Jnn <: lanetype), `%`_dim(M_1))))*}(`%X%`_ishape(Jnn_1, `%`_dim(M_1)), `%X%`_ishape(Jnn_2, `%`_dim(M_2)), `DOTS`_vextbinop__, c_1, c_2) = c
    -- if (ci_1*{ci_1 <- `ci_1*`} = $lanes_(`%X%`_shape((Jnn_1 : Jnn <: lanetype), `%`_dim(M_1)), c_1))
    -- if (ci_2*{ci_2 <- `ci_2*`} = $lanes_(`%X%`_shape((Jnn_1 : Jnn <: lanetype), `%`_dim(M_1)), c_2))
    -- if ($concat_(syntax iN($lsizenn2((Jnn_2 : Jnn <: lanetype))), [cj_1 cj_2]*{cj_1 <- `cj_1*`, cj_2 <- `cj_2*`}) = $imul_($lsizenn2((Jnn_2 : Jnn <: lanetype)), $extend__($lsizenn1((Jnn_1 : Jnn <: lanetype)), $lsizenn2((Jnn_2 : Jnn <: lanetype)), S_sx, ci_1), $extend__($lsizenn1((Jnn_1 : Jnn <: lanetype)), $lsizenn2((Jnn_2 : Jnn <: lanetype)), S_sx, ci_2))*{ci_1 <- `ci_1*`, ci_2 <- `ci_2*`})
    -- if (c = $invlanes_(`%X%`_shape((Jnn_2 : Jnn <: lanetype), `%`_dim(M_2)), $iadd_($lsizenn2((Jnn_2 : Jnn <: lanetype)), cj_1, cj_2)*{cj_1 <- `cj_1*`, cj_2 <- `cj_2*`}))

;; 3-numerics.watsup
def $vshiftop_(ishape : ishape, vshiftop_ : vshiftop_(ishape), lane_ : lane_($lanetype((ishape : ishape <: shape))), u32 : u32) : lane_($lanetype((ishape : ishape <: shape)))
  ;; 3-numerics.watsup
  def $vshiftop_{Jnn : Jnn, M : M, lane : lane_($lanetype(`%X%`_shape((Jnn : Jnn <: lanetype), `%`_dim(M)))), n : n}(`%X%`_ishape(Jnn, `%`_dim(M)), SHL_vshiftop_, lane, `%`_u32(n)) = $ishl_($lsizenn((Jnn : Jnn <: lanetype)), lane, `%`_u32(n))
  ;; 3-numerics.watsup
  def $vshiftop_{Jnn : Jnn, M : M, sx : sx, lane : lane_($lanetype(`%X%`_shape((Jnn : Jnn <: lanetype), `%`_dim(M)))), n : n}(`%X%`_ishape(Jnn, `%`_dim(M)), SHR_vshiftop_(sx), lane, `%`_u32(n)) = $ishr_($lsizenn((Jnn : Jnn <: lanetype)), sx, lane, `%`_u32(n))

;; 4-runtime.watsup
syntax num =
  | CONST{numtype : numtype, num_ : num_(numtype)}(numtype : numtype, num_ : num_(numtype))

;; 4-runtime.watsup
syntax vec =
  | VCONST{vectype : vectype, vec_ : vec_(vectype)}(vectype : vectype, vec_ : vec_(vectype))

;; 4-runtime.watsup
syntax ref =
  | REF.I31_NUM{u31 : u31}(u31 : u31)
  | REF.STRUCT_ADDR{structaddr : structaddr}(structaddr : structaddr)
  | REF.ARRAY_ADDR{arrayaddr : arrayaddr}(arrayaddr : arrayaddr)
  | REF.FUNC_ADDR{funcaddr : funcaddr}(funcaddr : funcaddr)
  | REF.EXN_ADDR{exnaddr : exnaddr}(exnaddr : exnaddr)
  | REF.HOST_ADDR{hostaddr : hostaddr}(hostaddr : hostaddr)
  | REF.EXTERN{addrref : addrref}(addrref : addrref)
  | REF.NULL{heaptype : heaptype}(heaptype : heaptype)

;; 4-runtime.watsup
syntax result =
  | _VALS{`val*` : val*}(val*{val <- `val*`} : val*)
  | `_EXN(REF.EXN_ADDR%)THROW_REF`{exnaddr : exnaddr}(exnaddr : exnaddr)
  | TRAP

;; 4-runtime.watsup
syntax hostfunc =
  | `...`

;; 4-runtime.watsup
syntax funccode =
  | FUNC{typeidx : typeidx, `local*` : local*, expr : expr}(typeidx : typeidx, local*{local <- `local*`} : local*, expr : expr)
  | `...`

;; 4-runtime.watsup
syntax funcinst =
{
  TYPE{deftype : deftype} deftype,
  MODULE{moduleinst : moduleinst} moduleinst,
  CODE{funccode : funccode} funccode
}

;; 4-runtime.watsup
syntax globalinst =
{
  TYPE{globaltype : globaltype} globaltype,
  VALUE{val : val} val
}

;; 4-runtime.watsup
syntax tableinst =
{
  TYPE{tabletype : tabletype} tabletype,
  REFS{`ref*` : ref*} ref*
}

;; 4-runtime.watsup
syntax meminst =
{
  TYPE{memtype : memtype} memtype,
  BYTES{`byte*` : byte*} byte*
}

;; 4-runtime.watsup
syntax taginst =
{
  TYPE{tagtype : tagtype} tagtype
}

;; 4-runtime.watsup
syntax eleminst =
{
  TYPE{elemtype : elemtype} elemtype,
  REFS{`ref*` : ref*} ref*
}

;; 4-runtime.watsup
syntax datainst =
{
  BYTES{`byte*` : byte*} byte*
}

;; 4-runtime.watsup
syntax packval =
  | PACK{packtype : packtype, iN : iN($psizenn(packtype))}(packtype : packtype, iN : iN($psizenn(packtype)))

;; 4-runtime.watsup
syntax fieldval =
  | CONST{numtype : numtype, num_ : num_(numtype)}(numtype : numtype, num_ : num_(numtype))
  | VCONST{vectype : vectype, vec_ : vec_(vectype)}(vectype : vectype, vec_ : vec_(vectype))
  | REF.NULL{heaptype : heaptype}(heaptype : heaptype)
  | REF.I31_NUM{u31 : u31}(u31 : u31)
  | REF.STRUCT_ADDR{structaddr : structaddr}(structaddr : structaddr)
  | REF.ARRAY_ADDR{arrayaddr : arrayaddr}(arrayaddr : arrayaddr)
  | REF.FUNC_ADDR{funcaddr : funcaddr}(funcaddr : funcaddr)
  | REF.EXN_ADDR{exnaddr : exnaddr}(exnaddr : exnaddr)
  | REF.HOST_ADDR{hostaddr : hostaddr}(hostaddr : hostaddr)
  | REF.EXTERN{addrref : addrref}(addrref : addrref)
  | PACK{packtype : packtype, iN : iN($psizenn(packtype))}(packtype : packtype, iN : iN($psizenn(packtype)))

;; 4-runtime.watsup
syntax structinst =
{
  TYPE{deftype : deftype} deftype,
  FIELDS{`fieldval*` : fieldval*} fieldval*
}

;; 4-runtime.watsup
syntax arrayinst =
{
  TYPE{deftype : deftype} deftype,
  FIELDS{`fieldval*` : fieldval*} fieldval*
}

;; 4-runtime.watsup
syntax exninst =
{
  TAG{tagaddr : tagaddr} tagaddr,
  FIELDS{`val*` : val*} val*
}

;; 4-runtime.watsup
syntax store =
{
  FUNCS{`funcinst*` : funcinst*} funcinst*,
  GLOBALS{`globalinst*` : globalinst*} globalinst*,
  TABLES{`tableinst*` : tableinst*} tableinst*,
  MEMS{`meminst*` : meminst*} meminst*,
  TAGS{`taginst*` : taginst*} taginst*,
  ELEMS{`eleminst*` : eleminst*} eleminst*,
  DATAS{`datainst*` : datainst*} datainst*,
  STRUCTS{`structinst*` : structinst*} structinst*,
  ARRAYS{`arrayinst*` : arrayinst*} arrayinst*,
  EXNS{`exninst*` : exninst*} exninst*
}

;; 4-runtime.watsup
syntax state =
  | `%;%`{store : store, frame : frame}(store : store, frame : frame)

;; 4-runtime.watsup
syntax config =
  | `%;%`{state : state, `instr*` : instr*}(state : state, instr*{instr <- `instr*`} : instr*)

;; 5-runtime-aux.watsup
def $inst_valtype(moduleinst : moduleinst, valtype : valtype) : valtype
  ;; 5-runtime-aux.watsup
  def $inst_valtype{moduleinst : moduleinst, t : valtype, `dt*` : deftype*}(moduleinst, t) = $subst_all_valtype(t, (dt : deftype <: heaptype)*{dt <- `dt*`})
    -- if (dt*{dt <- `dt*`} = moduleinst.TYPES_moduleinst)

;; 5-runtime-aux.watsup
def $inst_reftype(moduleinst : moduleinst, reftype : reftype) : reftype
  ;; 5-runtime-aux.watsup
  def $inst_reftype{moduleinst : moduleinst, rt : reftype, `dt*` : deftype*}(moduleinst, rt) = $subst_all_reftype(rt, (dt : deftype <: heaptype)*{dt <- `dt*`})
    -- if (dt*{dt <- `dt*`} = moduleinst.TYPES_moduleinst)

;; 5-runtime-aux.watsup
def $default_(valtype : valtype) : val?
  ;; 5-runtime-aux.watsup
  def $default_{Inn : Inn}((Inn : Inn <: valtype)) = ?(CONST_val((Inn : Inn <: numtype), `%`_num_(0)))
  ;; 5-runtime-aux.watsup
  def $default_{Fnn : Fnn}((Fnn : Fnn <: valtype)) = ?(CONST_val((Fnn : Fnn <: numtype), $fzero($size((Fnn : Fnn <: numtype)))))
  ;; 5-runtime-aux.watsup
  def $default_{Vnn : Vnn}((Vnn : Vnn <: valtype)) = ?(VCONST_val(Vnn, `%`_vec_(0)))
  ;; 5-runtime-aux.watsup
  def $default_{ht : heaptype}(REF_valtype(`NULL%?`_nul(?(())), ht)) = ?(REF.NULL_val(ht))
  ;; 5-runtime-aux.watsup
  def $default_{ht : heaptype}(REF_valtype(`NULL%?`_nul(?()), ht)) = ?()

;; 5-runtime-aux.watsup
def $packfield_(storagetype : storagetype, val : val) : fieldval
  ;; 5-runtime-aux.watsup
  def $packfield_{valtype : valtype, val : val}((valtype : valtype <: storagetype), val) = (val : val <: fieldval)
  ;; 5-runtime-aux.watsup
  def $packfield_{packtype : packtype, i : nat}((packtype : packtype <: storagetype), CONST_val(I32_numtype, `%`_num_(i))) = PACK_fieldval(packtype, $wrap__(32, $psize(packtype), `%`_iN(i)))

;; 5-runtime-aux.watsup
def $unpackfield_(storagetype : storagetype, sx?, fieldval : fieldval) : val
  ;; 5-runtime-aux.watsup
  def $unpackfield_{valtype : valtype, val : val}((valtype : valtype <: storagetype), ?(), (val : val <: fieldval)) = val
  ;; 5-runtime-aux.watsup
  def $unpackfield_{packtype : packtype, sx : sx, i : nat}((packtype : packtype <: storagetype), ?(sx), PACK_fieldval(packtype, `%`_iN(i))) = CONST_val(I32_numtype, $extend__($psize(packtype), 32, sx, `%`_iN(i)))

;; 5-runtime-aux.watsup
rec {

;; 5-runtime-aux.watsup:46.1-46.87
def $funcsxa(externaddr*) : funcaddr*
  ;; 5-runtime-aux.watsup:52.1-52.24
  def $funcsxa([]) = []
  ;; 5-runtime-aux.watsup:53.1-53.47
  def $funcsxa{fa : funcaddr, `xa*` : externaddr*}([FUNC_externaddr(fa)] ++ xa*{xa <- `xa*`}) = [fa] ++ $funcsxa(xa*{xa <- `xa*`})
  ;; 5-runtime-aux.watsup:54.1-54.59
  def $funcsxa{externaddr : externaddr, `xa*` : externaddr*}([externaddr] ++ xa*{xa <- `xa*`}) = $funcsxa(xa*{xa <- `xa*`})
    -- otherwise
}

;; 5-runtime-aux.watsup
rec {

;; 5-runtime-aux.watsup:47.1-47.89
def $globalsxa(externaddr*) : globaladdr*
  ;; 5-runtime-aux.watsup:56.1-56.26
  def $globalsxa([]) = []
  ;; 5-runtime-aux.watsup:57.1-57.53
  def $globalsxa{ga : globaladdr, `xa*` : externaddr*}([GLOBAL_externaddr(ga)] ++ xa*{xa <- `xa*`}) = [ga] ++ $globalsxa(xa*{xa <- `xa*`})
  ;; 5-runtime-aux.watsup:58.1-58.63
  def $globalsxa{externaddr : externaddr, `xa*` : externaddr*}([externaddr] ++ xa*{xa <- `xa*`}) = $globalsxa(xa*{xa <- `xa*`})
    -- otherwise
}

;; 5-runtime-aux.watsup
rec {

;; 5-runtime-aux.watsup:48.1-48.88
def $tablesxa(externaddr*) : tableaddr*
  ;; 5-runtime-aux.watsup:60.1-60.25
  def $tablesxa([]) = []
  ;; 5-runtime-aux.watsup:61.1-61.50
  def $tablesxa{ta : tableaddr, `xa*` : externaddr*}([TABLE_externaddr(ta)] ++ xa*{xa <- `xa*`}) = [ta] ++ $tablesxa(xa*{xa <- `xa*`})
  ;; 5-runtime-aux.watsup:62.1-62.61
  def $tablesxa{externaddr : externaddr, `xa*` : externaddr*}([externaddr] ++ xa*{xa <- `xa*`}) = $tablesxa(xa*{xa <- `xa*`})
    -- otherwise
}

;; 5-runtime-aux.watsup
rec {

;; 5-runtime-aux.watsup:49.1-49.86
def $memsxa(externaddr*) : memaddr*
  ;; 5-runtime-aux.watsup:64.1-64.23
  def $memsxa([]) = []
  ;; 5-runtime-aux.watsup:65.1-65.44
  def $memsxa{ma : memaddr, `xa*` : externaddr*}([MEM_externaddr(ma)] ++ xa*{xa <- `xa*`}) = [ma] ++ $memsxa(xa*{xa <- `xa*`})
  ;; 5-runtime-aux.watsup:66.1-66.57
  def $memsxa{externaddr : externaddr, `xa*` : externaddr*}([externaddr] ++ xa*{xa <- `xa*`}) = $memsxa(xa*{xa <- `xa*`})
    -- otherwise
}

;; 5-runtime-aux.watsup
rec {

;; 5-runtime-aux.watsup:50.1-50.86
def $tagsxa(externaddr*) : tagaddr*
  ;; 5-runtime-aux.watsup:68.1-68.23
  def $tagsxa([]) = []
  ;; 5-runtime-aux.watsup:69.1-69.44
  def $tagsxa{ha : tagaddr, `xa*` : externaddr*}([TAG_externaddr(ha)] ++ xa*{xa <- `xa*`}) = [ha] ++ $tagsxa(xa*{xa <- `xa*`})
  ;; 5-runtime-aux.watsup:70.1-70.57
  def $tagsxa{externaddr : externaddr, `xa*` : externaddr*}([externaddr] ++ xa*{xa <- `xa*`}) = $tagsxa(xa*{xa <- `xa*`})
    -- otherwise
}

;; 5-runtime-aux.watsup
def $store(state : state) : store
  ;; 5-runtime-aux.watsup
  def $store{s : store, f : frame}(`%;%`_state(s, f)) = s

;; 5-runtime-aux.watsup
def $frame(state : state) : frame
  ;; 5-runtime-aux.watsup
  def $frame{s : store, f : frame}(`%;%`_state(s, f)) = f

;; 5-runtime-aux.watsup
def $tagaddr(state : state) : tagaddr*
  ;; 5-runtime-aux.watsup
  def $tagaddr{s : store, f : frame}(`%;%`_state(s, f)) = f.MODULE_frame.TAGS_moduleinst

;; 5-runtime-aux.watsup
def $moduleinst(state : state) : moduleinst
  ;; 5-runtime-aux.watsup
  def $moduleinst{s : store, f : frame}(`%;%`_state(s, f)) = f.MODULE_frame

;; 5-runtime-aux.watsup
def $funcinst(state : state) : funcinst*
  ;; 5-runtime-aux.watsup
  def $funcinst{s : store, f : frame}(`%;%`_state(s, f)) = s.FUNCS_store

;; 5-runtime-aux.watsup
def $globalinst(state : state) : globalinst*
  ;; 5-runtime-aux.watsup
  def $globalinst{s : store, f : frame}(`%;%`_state(s, f)) = s.GLOBALS_store

;; 5-runtime-aux.watsup
def $tableinst(state : state) : tableinst*
  ;; 5-runtime-aux.watsup
  def $tableinst{s : store, f : frame}(`%;%`_state(s, f)) = s.TABLES_store

;; 5-runtime-aux.watsup
def $meminst(state : state) : meminst*
  ;; 5-runtime-aux.watsup
  def $meminst{s : store, f : frame}(`%;%`_state(s, f)) = s.MEMS_store

;; 5-runtime-aux.watsup
def $taginst(state : state) : taginst*
  ;; 5-runtime-aux.watsup
  def $taginst{s : store, f : frame}(`%;%`_state(s, f)) = s.TAGS_store

;; 5-runtime-aux.watsup
def $eleminst(state : state) : eleminst*
  ;; 5-runtime-aux.watsup
  def $eleminst{s : store, f : frame}(`%;%`_state(s, f)) = s.ELEMS_store

;; 5-runtime-aux.watsup
def $datainst(state : state) : datainst*
  ;; 5-runtime-aux.watsup
  def $datainst{s : store, f : frame}(`%;%`_state(s, f)) = s.DATAS_store

;; 5-runtime-aux.watsup
def $structinst(state : state) : structinst*
  ;; 5-runtime-aux.watsup
  def $structinst{s : store, f : frame}(`%;%`_state(s, f)) = s.STRUCTS_store

;; 5-runtime-aux.watsup
def $arrayinst(state : state) : arrayinst*
  ;; 5-runtime-aux.watsup
  def $arrayinst{s : store, f : frame}(`%;%`_state(s, f)) = s.ARRAYS_store

;; 5-runtime-aux.watsup
def $exninst(state : state) : exninst*
  ;; 5-runtime-aux.watsup
  def $exninst{s : store, f : frame}(`%;%`_state(s, f)) = s.EXNS_store

;; 5-runtime-aux.watsup
def $type(state : state, typeidx : typeidx) : deftype
  ;; 5-runtime-aux.watsup
  def $type{s : store, f : frame, x : idx}(`%;%`_state(s, f), x) = f.MODULE_frame.TYPES_moduleinst[x!`%`_idx.0]

;; 5-runtime-aux.watsup
def $func(state : state, funcidx : funcidx) : funcinst
  ;; 5-runtime-aux.watsup
  def $func{s : store, f : frame, x : idx}(`%;%`_state(s, f), x) = s.FUNCS_store[f.MODULE_frame.FUNCS_moduleinst[x!`%`_idx.0]]

;; 5-runtime-aux.watsup
def $global(state : state, globalidx : globalidx) : globalinst
  ;; 5-runtime-aux.watsup
  def $global{s : store, f : frame, x : idx}(`%;%`_state(s, f), x) = s.GLOBALS_store[f.MODULE_frame.GLOBALS_moduleinst[x!`%`_idx.0]]

;; 5-runtime-aux.watsup
def $table(state : state, tableidx : tableidx) : tableinst
  ;; 5-runtime-aux.watsup
  def $table{s : store, f : frame, x : idx}(`%;%`_state(s, f), x) = s.TABLES_store[f.MODULE_frame.TABLES_moduleinst[x!`%`_idx.0]]

;; 5-runtime-aux.watsup
def $mem(state : state, memidx : memidx) : meminst
  ;; 5-runtime-aux.watsup
  def $mem{s : store, f : frame, x : idx}(`%;%`_state(s, f), x) = s.MEMS_store[f.MODULE_frame.MEMS_moduleinst[x!`%`_idx.0]]

;; 5-runtime-aux.watsup
def $tag(state : state, tagidx : tagidx) : taginst
  ;; 5-runtime-aux.watsup
  def $tag{s : store, f : frame, x : idx}(`%;%`_state(s, f), x) = s.TAGS_store[f.MODULE_frame.TAGS_moduleinst[x!`%`_idx.0]]

;; 5-runtime-aux.watsup
def $elem(state : state, tableidx : tableidx) : eleminst
  ;; 5-runtime-aux.watsup
  def $elem{s : store, f : frame, x : idx}(`%;%`_state(s, f), x) = s.ELEMS_store[f.MODULE_frame.ELEMS_moduleinst[x!`%`_idx.0]]

;; 5-runtime-aux.watsup
def $data(state : state, dataidx : dataidx) : datainst
  ;; 5-runtime-aux.watsup
  def $data{s : store, f : frame, x : idx}(`%;%`_state(s, f), x) = s.DATAS_store[f.MODULE_frame.DATAS_moduleinst[x!`%`_idx.0]]

;; 5-runtime-aux.watsup
def $local(state : state, localidx : localidx) : val?
  ;; 5-runtime-aux.watsup
  def $local{s : store, f : frame, x : idx}(`%;%`_state(s, f), x) = f.LOCALS_frame[x!`%`_idx.0]

;; 5-runtime-aux.watsup
def $with_local(state : state, localidx : localidx, val : val) : state
  ;; 5-runtime-aux.watsup
  def $with_local{s : store, f : frame, x : idx, v : val}(`%;%`_state(s, f), x, v) = `%;%`_state(s, f[LOCALS_frame[x!`%`_idx.0] = ?(v)])

;; 5-runtime-aux.watsup
def $with_global(state : state, globalidx : globalidx, val : val) : state
  ;; 5-runtime-aux.watsup
  def $with_global{s : store, f : frame, x : idx, v : val}(`%;%`_state(s, f), x, v) = `%;%`_state(s[GLOBALS_store[f.MODULE_frame.GLOBALS_moduleinst[x!`%`_idx.0]].VALUE_globalinst = v], f)

;; 5-runtime-aux.watsup
def $with_table(state : state, tableidx : tableidx, nat : nat, ref : ref) : state
  ;; 5-runtime-aux.watsup
  def $with_table{s : store, f : frame, x : idx, i : nat, r : ref}(`%;%`_state(s, f), x, i, r) = `%;%`_state(s[TABLES_store[f.MODULE_frame.TABLES_moduleinst[x!`%`_idx.0]].REFS_tableinst[i] = r], f)

;; 5-runtime-aux.watsup
def $with_tableinst(state : state, tableidx : tableidx, tableinst : tableinst) : state
  ;; 5-runtime-aux.watsup
  def $with_tableinst{s : store, f : frame, x : idx, ti : tableinst}(`%;%`_state(s, f), x, ti) = `%;%`_state(s[TABLES_store[f.MODULE_frame.TABLES_moduleinst[x!`%`_idx.0]] = ti], f)

;; 5-runtime-aux.watsup
def $with_mem(state : state, memidx : memidx, nat : nat, nat : nat, byte*) : state
  ;; 5-runtime-aux.watsup
  def $with_mem{s : store, f : frame, x : idx, i : nat, j : nat, `b*` : byte*}(`%;%`_state(s, f), x, i, j, b*{b <- `b*`}) = `%;%`_state(s[MEMS_store[f.MODULE_frame.MEMS_moduleinst[x!`%`_idx.0]].BYTES_meminst[i : j] = b*{b <- `b*`}], f)

;; 5-runtime-aux.watsup
def $with_meminst(state : state, memidx : memidx, meminst : meminst) : state
  ;; 5-runtime-aux.watsup
  def $with_meminst{s : store, f : frame, x : idx, mi : meminst}(`%;%`_state(s, f), x, mi) = `%;%`_state(s[MEMS_store[f.MODULE_frame.MEMS_moduleinst[x!`%`_idx.0]] = mi], f)

;; 5-runtime-aux.watsup
def $with_elem(state : state, elemidx : elemidx, ref*) : state
  ;; 5-runtime-aux.watsup
  def $with_elem{s : store, f : frame, x : idx, `r*` : ref*}(`%;%`_state(s, f), x, r*{r <- `r*`}) = `%;%`_state(s[ELEMS_store[f.MODULE_frame.ELEMS_moduleinst[x!`%`_idx.0]].REFS_eleminst = r*{r <- `r*`}], f)

;; 5-runtime-aux.watsup
def $with_data(state : state, dataidx : dataidx, byte*) : state
  ;; 5-runtime-aux.watsup
  def $with_data{s : store, f : frame, x : idx, `b*` : byte*}(`%;%`_state(s, f), x, b*{b <- `b*`}) = `%;%`_state(s[DATAS_store[f.MODULE_frame.DATAS_moduleinst[x!`%`_idx.0]].BYTES_datainst = b*{b <- `b*`}], f)

;; 5-runtime-aux.watsup
def $with_struct(state : state, structaddr : structaddr, nat : nat, fieldval : fieldval) : state
  ;; 5-runtime-aux.watsup
  def $with_struct{s : store, f : frame, a : addr, i : nat, fv : fieldval}(`%;%`_state(s, f), a, i, fv) = `%;%`_state(s[STRUCTS_store[a].FIELDS_structinst[i] = fv], f)

;; 5-runtime-aux.watsup
def $with_array(state : state, arrayaddr : arrayaddr, nat : nat, fieldval : fieldval) : state
  ;; 5-runtime-aux.watsup
  def $with_array{s : store, f : frame, a : addr, i : nat, fv : fieldval}(`%;%`_state(s, f), a, i, fv) = `%;%`_state(s[ARRAYS_store[a].FIELDS_arrayinst[i] = fv], f)

;; 5-runtime-aux.watsup
def $add_structinst(state : state, structinst*) : state
  ;; 5-runtime-aux.watsup
  def $add_structinst{s : store, f : frame, `si*` : structinst*}(`%;%`_state(s, f), si*{si <- `si*`}) = `%;%`_state(s[STRUCTS_store =++ si*{si <- `si*`}], f)

;; 5-runtime-aux.watsup
def $add_arrayinst(state : state, arrayinst*) : state
  ;; 5-runtime-aux.watsup
  def $add_arrayinst{s : store, f : frame, `ai*` : arrayinst*}(`%;%`_state(s, f), ai*{ai <- `ai*`}) = `%;%`_state(s[ARRAYS_store =++ ai*{ai <- `ai*`}], f)

;; 5-runtime-aux.watsup
def $add_exninst(state : state, exninst*) : state
  ;; 5-runtime-aux.watsup
  def $add_exninst{s : store, f : frame, `exn*` : exninst*}(`%;%`_state(s, f), exn*{exn <- `exn*`}) = `%;%`_state(s[EXNS_store =++ exn*{exn <- `exn*`}], f)

;; 5-runtime-aux.watsup
def $growtable(tableinst : tableinst, nat : nat, ref : ref) : tableinst
  ;; 5-runtime-aux.watsup
  def $growtable{tableinst : tableinst, n : n, r : ref, tableinst' : tableinst, i : nat, j : nat, rt : reftype, `r'*` : ref*, i' : nat}(tableinst, n, r) = tableinst'
    -- if (tableinst = {TYPE `%%`_tabletype(`[%..%]`_limits(`%`_u32(i), `%`_u32(j)), rt), REFS r'*{r' <- `r'*`}})
    -- if (tableinst' = {TYPE `%%`_tabletype(`[%..%]`_limits(`%`_u32(i'), `%`_u32(j)), rt), REFS r'*{r' <- `r'*`} ++ r^n{}})
    -- if ((i' = (|r'*{r' <- `r'*`}| + n)) /\ ((|r'*{r' <- `r'*`}| + n) <= j))

;; 5-runtime-aux.watsup
def $growmem(meminst : meminst, nat : nat) : meminst
  ;; 5-runtime-aux.watsup
  def $growmem{meminst : meminst, n : n, meminst' : meminst, i : nat, j : nat, `b*` : byte*, i' : nat}(meminst, n) = meminst'
    -- if (meminst = {TYPE `%PAGE`_memtype(`[%..%]`_limits(`%`_u32(i), `%`_u32(j))), BYTES b*{b <- `b*`}})
    -- if (meminst' = {TYPE `%PAGE`_memtype(`[%..%]`_limits(`%`_u32(i'), `%`_u32(j))), BYTES b*{b <- `b*`} ++ `%`_byte(0)^(n * (64 * $Ki)){}})
    -- if ((i' = ((|b*{b <- `b*`}| / (64 * $Ki)) + n)) /\ (((|b*{b <- `b*`}| / (64 * $Ki)) + n) <= j))

;; 6-typing.watsup
syntax init =
  | SET
  | UNSET

;; 6-typing.watsup
syntax localtype =
  | `%%`{init : init, valtype : valtype}(init : init, valtype : valtype)

;; 6-typing.watsup
syntax instrtype =
  | `%->_%%`{resulttype : resulttype, `localidx*` : localidx*}(resulttype : resulttype, localidx*{localidx <- `localidx*`} : localidx*, resulttype)

;; 6-typing.watsup
syntax context =
{
  TYPES{`deftype*` : deftype*} deftype*,
  RECS{`subtype*` : subtype*} subtype*,
  FUNCS{`deftype*` : deftype*} deftype*,
  GLOBALS{`globaltype*` : globaltype*} globaltype*,
  TABLES{`tabletype*` : tabletype*} tabletype*,
  MEMS{`memtype*` : memtype*} memtype*,
  TAGS{`tagtype*` : tagtype*} tagtype*,
  ELEMS{`elemtype*` : elemtype*} elemtype*,
  DATAS{`datatype*` : datatype*} datatype*,
  LOCALS{`localtype*` : localtype*} localtype*,
  LABELS{`resulttype*` : resulttype*} resulttype*,
  RETURN{`resulttype?` : resulttype?} resulttype?,
  REFS{`funcidx*` : funcidx*} funcidx*
}

;; 6-typing.watsup
rec {

;; 6-typing.watsup:37.1-37.86
def $with_locals(context : context, localidx*, localtype*) : context
  ;; 6-typing.watsup:39.1-39.34
  def $with_locals{C : context}(C, [], []) = C
  ;; 6-typing.watsup:40.1-40.90
  def $with_locals{C : context, x_1 : idx, `x*` : idx*, lct_1 : localtype, `lct*` : localtype*}(C, [x_1] ++ x*{x <- `x*`}, [lct_1] ++ lct*{lct <- `lct*`}) = $with_locals(C[LOCALS_context[x_1!`%`_idx.0] = lct_1], x*{x <- `x*`}, lct*{lct <- `lct*`})
}

;; 6-typing.watsup
rec {

;; 6-typing.watsup:46.1-46.94
def $clos_deftypes(deftype*) : deftype*
  ;; 6-typing.watsup:53.1-53.30
  def $clos_deftypes([]) = []
  ;; 6-typing.watsup:54.1-54.101
  def $clos_deftypes{`dt*` : deftype*, dt_n : deftype, `dt'*` : deftype*}(dt*{dt <- `dt*`} ++ [dt_n]) = dt'*{dt' <- `dt'*`} ++ [$subst_all_deftype(dt_n, (dt' : deftype <: heaptype)*{dt' <- `dt'*`})]
    -- if (dt'*{dt' <- `dt'*`} = $clos_deftypes(dt*{dt <- `dt*`}))
}

;; 6-typing.watsup
def $clos_valtype(context : context, valtype : valtype) : valtype
  ;; 6-typing.watsup
  def $clos_valtype{C : context, t : valtype, `dt*` : deftype*}(C, t) = $subst_all_valtype(t, (dt : deftype <: heaptype)*{dt <- `dt*`})
    -- if (dt*{dt <- `dt*`} = $clos_deftypes(C.TYPES_context))

;; 6-typing.watsup
def $clos_deftype(context : context, deftype : deftype) : deftype
  ;; 6-typing.watsup
  def $clos_deftype{C : context, dt : deftype, `dt'*` : deftype*}(C, dt) = $subst_all_deftype(dt, (dt' : deftype <: heaptype)*{dt' <- `dt'*`})
    -- if (dt'*{dt' <- `dt'*`} = $clos_deftypes(C.TYPES_context))

;; 6-typing.watsup
def $clos_moduletype(context : context, moduletype : moduletype) : moduletype
  ;; 6-typing.watsup
  def $clos_moduletype{C : context, mmt : moduletype, `dt*` : deftype*}(C, mmt) = $subst_all_moduletype(mmt, (dt : deftype <: heaptype)*{dt <- `dt*`})
    -- if (dt*{dt <- `dt*`} = $clos_deftypes(C.TYPES_context))

;; 6-typing.watsup
relation Numtype_ok: `%|-%:OK`(context, numtype)
  ;; 6-typing.watsup
  rule _{C : context, numtype : numtype}:
    `%|-%:OK`(C, numtype)

;; 6-typing.watsup
relation Vectype_ok: `%|-%:OK`(context, vectype)
  ;; 6-typing.watsup
  rule _{C : context, vectype : vectype}:
    `%|-%:OK`(C, vectype)

;; 6-typing.watsup
relation Heaptype_ok: `%|-%:OK`(context, heaptype)
  ;; 6-typing.watsup
  rule abs{C : context, absheaptype : absheaptype}:
    `%|-%:OK`(C, (absheaptype : absheaptype <: heaptype))

  ;; 6-typing.watsup
  rule typeidx{C : context, typeidx : typeidx, dt : deftype}:
    `%|-%:OK`(C, _IDX_heaptype(typeidx))
    -- if (C.TYPES_context[typeidx!`%`_typeidx.0] = dt)

  ;; 6-typing.watsup
  rule rec{C : context, i : nat, st : subtype}:
    `%|-%:OK`(C, REC_heaptype(i))
    -- if (C.RECS_context[i] = st)

;; 6-typing.watsup
relation Reftype_ok: `%|-%:OK`(context, reftype)
  ;; 6-typing.watsup
  rule _{C : context, heaptype : heaptype}:
    `%|-%:OK`(C, REF_reftype(`NULL%?`_nul(()?{}), heaptype))
    -- Heaptype_ok: `%|-%:OK`(C, heaptype)

;; 6-typing.watsup
relation Valtype_ok: `%|-%:OK`(context, valtype)
  ;; 6-typing.watsup
  rule num{C : context, numtype : numtype}:
    `%|-%:OK`(C, (numtype : numtype <: valtype))
    -- Numtype_ok: `%|-%:OK`(C, numtype)

  ;; 6-typing.watsup
  rule vec{C : context, vectype : vectype}:
    `%|-%:OK`(C, (vectype : vectype <: valtype))
    -- Vectype_ok: `%|-%:OK`(C, vectype)

  ;; 6-typing.watsup
  rule ref{C : context, reftype : reftype}:
    `%|-%:OK`(C, (reftype : reftype <: valtype))
    -- Reftype_ok: `%|-%:OK`(C, reftype)

  ;; 6-typing.watsup
  rule bot{C : context}:
    `%|-%:OK`(C, BOT_valtype)

;; 6-typing.watsup
relation Resulttype_ok: `%|-%:OK`(context, resulttype)
  ;; 6-typing.watsup
  rule _{C : context, `t*` : valtype*}:
    `%|-%:OK`(C, `%`_resulttype(t*{t <- `t*`}))
    -- (Valtype_ok: `%|-%:OK`(C, t))*{t <- `t*`}

;; 6-typing.watsup
relation Instrtype_ok: `%|-%:OK`(context, instrtype)
  ;; 6-typing.watsup
  rule _{C : context, `t_1*` : valtype*, `x*` : idx*, `t_2*` : valtype*, `lct*` : localtype*}:
    `%|-%:OK`(C, `%->_%%`_instrtype(`%`_resulttype(t_1*{t_1 <- `t_1*`}), x*{x <- `x*`}, `%`_resulttype(t_2*{t_2 <- `t_2*`})))
    -- Resulttype_ok: `%|-%:OK`(C, `%`_resulttype(t_1*{t_1 <- `t_1*`}))
    -- Resulttype_ok: `%|-%:OK`(C, `%`_resulttype(t_2*{t_2 <- `t_2*`}))
    -- (if (C.LOCALS_context[x!`%`_idx.0] = lct))*{lct <- `lct*`, x <- `x*`}

;; 6-typing.watsup
syntax oktypeidx =
  | OK{typeidx : typeidx}(typeidx : typeidx)

;; 6-typing.watsup
syntax oktypeidxnat =
  | OK{typeidx : typeidx}(typeidx : typeidx, nat)

;; 6-typing.watsup
relation Packtype_ok: `%|-%:OK`(context, packtype)
  ;; 6-typing.watsup
  rule _{C : context, packtype : packtype}:
    `%|-%:OK`(C, packtype)

;; 6-typing.watsup
relation Storagetype_ok: `%|-%:OK`(context, storagetype)
  ;; 6-typing.watsup
  rule val{C : context, valtype : valtype}:
    `%|-%:OK`(C, (valtype : valtype <: storagetype))
    -- Valtype_ok: `%|-%:OK`(C, valtype)

  ;; 6-typing.watsup
  rule pack{C : context, packtype : packtype}:
    `%|-%:OK`(C, (packtype : packtype <: storagetype))
    -- Packtype_ok: `%|-%:OK`(C, packtype)

;; 6-typing.watsup
relation Fieldtype_ok: `%|-%:OK`(context, fieldtype)
  ;; 6-typing.watsup
  rule _{C : context, storagetype : storagetype}:
    `%|-%:OK`(C, `%%`_fieldtype(`MUT%?`_mut(()?{}), storagetype))
    -- Storagetype_ok: `%|-%:OK`(C, storagetype)

;; 6-typing.watsup
relation Functype_ok: `%|-%:OK`(context, functype)
  ;; 6-typing.watsup
  rule _{C : context, `t_1*` : valtype*, `t_2*` : valtype*}:
    `%|-%:OK`(C, `%->%`_functype(`%`_resulttype(t_1*{t_1 <- `t_1*`}), `%`_resulttype(t_2*{t_2 <- `t_2*`})))
    -- Resulttype_ok: `%|-%:OK`(C, `%`_resulttype(t_1*{t_1 <- `t_1*`}))
    -- Resulttype_ok: `%|-%:OK`(C, `%`_resulttype(t_2*{t_2 <- `t_2*`}))

;; 6-typing.watsup
relation Comptype_ok: `%|-%:OK`(context, comptype)
  ;; 6-typing.watsup
  rule struct{C : context, `fieldtype*` : fieldtype*}:
    `%|-%:OK`(C, STRUCT_comptype(`%`_structtype(fieldtype*{fieldtype <- `fieldtype*`})))
    -- (Fieldtype_ok: `%|-%:OK`(C, fieldtype))*{fieldtype <- `fieldtype*`}

  ;; 6-typing.watsup
  rule array{C : context, fieldtype : fieldtype}:
    `%|-%:OK`(C, ARRAY_comptype(fieldtype))
    -- Fieldtype_ok: `%|-%:OK`(C, fieldtype)

  ;; 6-typing.watsup
  rule func{C : context, functype : functype}:
    `%|-%:OK`(C, FUNC_comptype(functype))
    -- Functype_ok: `%|-%:OK`(C, functype)

;; 6-typing.watsup
relation Packtype_sub: `%|-%<:%`(context, packtype, packtype)
  ;; 6-typing.watsup
  rule _{C : context, packtype : packtype}:
    `%|-%<:%`(C, packtype, packtype)

;; 6-typing.watsup
relation Numtype_sub: `%|-%<:%`(context, numtype, numtype)
  ;; 6-typing.watsup
  rule _{C : context, numtype : numtype}:
    `%|-%<:%`(C, numtype, numtype)

;; 6-typing.watsup
rec {

;; 6-typing.watsup:141.1-141.107
relation Deftype_sub: `%|-%<:%`(context, deftype, deftype)
  ;; 6-typing.watsup:462.1-464.66
  rule refl{C : context, deftype_1 : deftype, deftype_2 : deftype}:
    `%|-%<:%`(C, deftype_1, deftype_2)
    -- if ($clos_deftype(C, deftype_1) = $clos_deftype(C, deftype_2))

  ;; 6-typing.watsup:466.1-469.49
  rule super{C : context, deftype_1 : deftype, deftype_2 : deftype, fin : fin, `typeuse*` : typeuse*, ct : comptype, i : nat}:
    `%|-%<:%`(C, deftype_1, deftype_2)
    -- if ($unrolldt(deftype_1) = SUB_subtype(fin, typeuse*{typeuse <- `typeuse*`}, ct))
    -- Heaptype_sub: `%|-%<:%`(C, (typeuse*{typeuse <- `typeuse*`}[i] : typeuse <: heaptype), (deftype_2 : deftype <: heaptype))

;; 6-typing.watsup:299.1-299.104
relation Heaptype_sub: `%|-%<:%`(context, heaptype, heaptype)
  ;; 6-typing.watsup:310.1-311.28
  rule refl{C : context, heaptype : heaptype}:
    `%|-%<:%`(C, heaptype, heaptype)

  ;; 6-typing.watsup:313.1-317.48
  rule trans{C : context, heaptype_1 : heaptype, heaptype_2 : heaptype, heaptype' : heaptype}:
    `%|-%<:%`(C, heaptype_1, heaptype_2)
    -- Heaptype_ok: `%|-%:OK`(C, heaptype')
    -- Heaptype_sub: `%|-%<:%`(C, heaptype_1, heaptype')
    -- Heaptype_sub: `%|-%<:%`(C, heaptype', heaptype_2)

  ;; 6-typing.watsup:319.1-320.17
  rule `eq-any`{C : context}:
    `%|-%<:%`(C, EQ_heaptype, ANY_heaptype)

  ;; 6-typing.watsup:322.1-323.17
  rule `i31-eq`{C : context}:
    `%|-%<:%`(C, I31_heaptype, EQ_heaptype)

  ;; 6-typing.watsup:325.1-326.20
  rule `struct-eq`{C : context}:
    `%|-%<:%`(C, STRUCT_heaptype, EQ_heaptype)

  ;; 6-typing.watsup:328.1-329.19
  rule `array-eq`{C : context}:
    `%|-%<:%`(C, ARRAY_heaptype, EQ_heaptype)

  ;; 6-typing.watsup:331.1-333.42
  rule struct{C : context, deftype : deftype, `fieldtype*` : fieldtype*}:
    `%|-%<:%`(C, (deftype : deftype <: heaptype), STRUCT_heaptype)
    -- Expand: `%~~%`(deftype, STRUCT_comptype(`%`_structtype(fieldtype*{fieldtype <- `fieldtype*`})))

  ;; 6-typing.watsup:335.1-337.40
  rule array{C : context, deftype : deftype, fieldtype : fieldtype}:
    `%|-%<:%`(C, (deftype : deftype <: heaptype), ARRAY_heaptype)
    -- Expand: `%~~%`(deftype, ARRAY_comptype(fieldtype))

  ;; 6-typing.watsup:339.1-341.38
  rule func{C : context, deftype : deftype, functype : functype}:
    `%|-%<:%`(C, (deftype : deftype <: heaptype), FUNC_heaptype)
    -- Expand: `%~~%`(deftype, FUNC_comptype(functype))

  ;; 6-typing.watsup:343.1-345.46
  rule def{C : context, deftype_1 : deftype, deftype_2 : deftype}:
    `%|-%<:%`(C, (deftype_1 : deftype <: heaptype), (deftype_2 : deftype <: heaptype))
    -- Deftype_sub: `%|-%<:%`(C, deftype_1, deftype_2)

  ;; 6-typing.watsup:347.1-349.53
  rule `typeidx-l`{C : context, typeidx : typeidx, heaptype : heaptype}:
    `%|-%<:%`(C, _IDX_heaptype(typeidx), heaptype)
    -- Heaptype_sub: `%|-%<:%`(C, (C.TYPES_context[typeidx!`%`_typeidx.0] : deftype <: heaptype), heaptype)

  ;; 6-typing.watsup:351.1-353.53
  rule `typeidx-r`{C : context, heaptype : heaptype, typeidx : typeidx}:
    `%|-%<:%`(C, heaptype, _IDX_heaptype(typeidx))
    -- Heaptype_sub: `%|-%<:%`(C, heaptype, (C.TYPES_context[typeidx!`%`_typeidx.0] : deftype <: heaptype))

  ;; 6-typing.watsup:355.1-357.40
  rule rec{C : context, i : nat, `typeuse*` : typeuse*, j : nat, fin : fin, ct : comptype}:
    `%|-%<:%`(C, REC_heaptype(i), (typeuse*{typeuse <- `typeuse*`}[j] : typeuse <: heaptype))
    -- if (C.RECS_context[i] = SUB_subtype(fin, typeuse*{typeuse <- `typeuse*`}, ct))

  ;; 6-typing.watsup:359.1-361.40
  rule none{C : context, heaptype : heaptype}:
    `%|-%<:%`(C, NONE_heaptype, heaptype)
    -- Heaptype_sub: `%|-%<:%`(C, heaptype, ANY_heaptype)

  ;; 6-typing.watsup:363.1-365.41
  rule nofunc{C : context, heaptype : heaptype}:
    `%|-%<:%`(C, NOFUNC_heaptype, heaptype)
    -- Heaptype_sub: `%|-%<:%`(C, heaptype, FUNC_heaptype)

  ;; 6-typing.watsup:367.1-369.43
  rule noextern{C : context, heaptype : heaptype}:
    `%|-%<:%`(C, NOEXTERN_heaptype, heaptype)
    -- Heaptype_sub: `%|-%<:%`(C, heaptype, EXTERN_heaptype)

  ;; 6-typing.watsup:371.1-372.23
  rule bot{C : context, heaptype : heaptype}:
    `%|-%<:%`(C, BOT_heaptype, heaptype)
}

;; 6-typing.watsup
relation Reftype_sub: `%|-%<:%`(context, reftype, reftype)
  ;; 6-typing.watsup
  rule nonnull{C : context, ht_1 : heaptype, ht_2 : heaptype}:
    `%|-%<:%`(C, REF_reftype(`NULL%?`_nul(?()), ht_1), REF_reftype(`NULL%?`_nul(?()), ht_2))
    -- Heaptype_sub: `%|-%<:%`(C, ht_1, ht_2)

  ;; 6-typing.watsup
  rule null{C : context, ht_1 : heaptype, ht_2 : heaptype}:
    `%|-%<:%`(C, REF_reftype(`NULL%?`_nul(()?{}), ht_1), REF_reftype(`NULL%?`_nul(?(())), ht_2))
    -- Heaptype_sub: `%|-%<:%`(C, ht_1, ht_2)

;; 6-typing.watsup
relation Vectype_sub: `%|-%<:%`(context, vectype, vectype)
  ;; 6-typing.watsup
  rule _{C : context, vectype : vectype}:
    `%|-%<:%`(C, vectype, vectype)

;; 6-typing.watsup
relation Valtype_sub: `%|-%<:%`(context, valtype, valtype)
  ;; 6-typing.watsup
  rule num{C : context, numtype_1 : numtype, numtype_2 : numtype}:
    `%|-%<:%`(C, (numtype_1 : numtype <: valtype), (numtype_2 : numtype <: valtype))
    -- Numtype_sub: `%|-%<:%`(C, numtype_1, numtype_2)

  ;; 6-typing.watsup
  rule vec{C : context, vectype_1 : vectype, vectype_2 : vectype}:
    `%|-%<:%`(C, (vectype_1 : vectype <: valtype), (vectype_2 : vectype <: valtype))
    -- Vectype_sub: `%|-%<:%`(C, vectype_1, vectype_2)

  ;; 6-typing.watsup
  rule ref{C : context, reftype_1 : reftype, reftype_2 : reftype}:
    `%|-%<:%`(C, (reftype_1 : reftype <: valtype), (reftype_2 : reftype <: valtype))
    -- Reftype_sub: `%|-%<:%`(C, reftype_1, reftype_2)

  ;; 6-typing.watsup
  rule bot{C : context, valtype : valtype}:
    `%|-%<:%`(C, BOT_valtype, valtype)

;; 6-typing.watsup
relation Storagetype_sub: `%|-%<:%`(context, storagetype, storagetype)
  ;; 6-typing.watsup
  rule val{C : context, valtype_1 : valtype, valtype_2 : valtype}:
    `%|-%<:%`(C, (valtype_1 : valtype <: storagetype), (valtype_2 : valtype <: storagetype))
    -- Valtype_sub: `%|-%<:%`(C, valtype_1, valtype_2)

  ;; 6-typing.watsup
  rule pack{C : context, packtype_1 : packtype, packtype_2 : packtype}:
    `%|-%<:%`(C, (packtype_1 : packtype <: storagetype), (packtype_2 : packtype <: storagetype))
    -- Packtype_sub: `%|-%<:%`(C, packtype_1, packtype_2)

;; 6-typing.watsup
relation Fieldtype_sub: `%|-%<:%`(context, fieldtype, fieldtype)
  ;; 6-typing.watsup
  rule const{C : context, zt_1 : storagetype, zt_2 : storagetype}:
    `%|-%<:%`(C, `%%`_fieldtype(`MUT%?`_mut(?()), zt_1), `%%`_fieldtype(`MUT%?`_mut(?()), zt_2))
    -- Storagetype_sub: `%|-%<:%`(C, zt_1, zt_2)

  ;; 6-typing.watsup
  rule var{C : context, zt_1 : storagetype, zt_2 : storagetype}:
    `%|-%<:%`(C, `%%`_fieldtype(`MUT%?`_mut(?(())), zt_1), `%%`_fieldtype(`MUT%?`_mut(?(())), zt_2))
    -- Storagetype_sub: `%|-%<:%`(C, zt_1, zt_2)
    -- Storagetype_sub: `%|-%<:%`(C, zt_2, zt_1)

;; 6-typing.watsup
relation Resulttype_sub: `%|-%<:%`(context, valtype*, valtype*)
  ;; 6-typing.watsup
  rule _{C : context, `t_1*` : valtype*, `t_2*` : valtype*}:
    `%|-%<:%`(C, t_1*{t_1 <- `t_1*`}, t_2*{t_2 <- `t_2*`})
    -- (Valtype_sub: `%|-%<:%`(C, t_1, t_2))*{t_1 <- `t_1*`, t_2 <- `t_2*`}

;; 6-typing.watsup
relation Functype_sub: `%|-%<:%`(context, functype, functype)
  ;; 6-typing.watsup
  rule _{C : context, `t_11*` : valtype*, `t_12*` : valtype*, `t_21*` : valtype*, `t_22*` : valtype*}:
    `%|-%<:%`(C, `%->%`_functype(`%`_resulttype(t_11*{t_11 <- `t_11*`}), `%`_resulttype(t_12*{t_12 <- `t_12*`})), `%->%`_functype(`%`_resulttype(t_21*{t_21 <- `t_21*`}), `%`_resulttype(t_22*{t_22 <- `t_22*`})))
    -- Resulttype_sub: `%|-%<:%`(C, t_21*{t_21 <- `t_21*`}, t_11*{t_11 <- `t_11*`})
    -- Resulttype_sub: `%|-%<:%`(C, t_12*{t_12 <- `t_12*`}, t_22*{t_22 <- `t_22*`})

;; 6-typing.watsup
relation Comptype_sub: `%|-%<:%`(context, comptype, comptype)
  ;; 6-typing.watsup
  rule struct{C : context, `yt_1*` : fieldtype*, yt'_1 : fieldtype, `yt_2*` : fieldtype*}:
    `%|-%<:%`(C, STRUCT_comptype(`%`_structtype(yt_1*{yt_1 <- `yt_1*`} ++ [yt'_1])), STRUCT_comptype(`%`_structtype(yt_2*{yt_2 <- `yt_2*`})))
    -- (Fieldtype_sub: `%|-%<:%`(C, yt_1, yt_2))*{yt_1 <- `yt_1*`, yt_2 <- `yt_2*`}

  ;; 6-typing.watsup
  rule array{C : context, yt_1 : fieldtype, yt_2 : fieldtype}:
    `%|-%<:%`(C, ARRAY_comptype(yt_1), ARRAY_comptype(yt_2))
    -- Fieldtype_sub: `%|-%<:%`(C, yt_1, yt_2)

  ;; 6-typing.watsup
  rule func{C : context, ft_1 : functype, ft_2 : functype}:
    `%|-%<:%`(C, FUNC_comptype(ft_1), FUNC_comptype(ft_2))
    -- Functype_sub: `%|-%<:%`(C, ft_1, ft_2)

;; 6-typing.watsup
relation Subtype_ok: `%|-%:%`(context, subtype, oktypeidx)
  ;; 6-typing.watsup
<<<<<<< HEAD
  rule _{C : context, `x*` : idx*, comptype : comptype, x_0 : idx, `x'**` : idx**, `comptype'*` : comptype*}:
    `%|-%:%`(C, SUB_subtype(`FINAL%?`_fin(()?{}), ($idx(x) : typevar <: typeuse)*{x <- `x*`}, comptype), OK_oktypeidx(x_0))
    -- if (|x*{x <- `x*`}| <= 1)
    -- (if (x!`%`_idx.0 < x_0!`%`_idx.0))*{x <- `x*`}
    -- (if ($unrolldt(C.TYPES_context[x!`%`_idx.0]) = SUB_subtype(`FINAL%?`_fin(?()), ($idx(x') : typevar <: typeuse)*{x' <- `x'*`}, comptype')))*{comptype' <- `comptype'*`, x <- `x*`, `x'*` <- `x'**`}
=======
  rule _{C : context, x* : idx*, comptype : comptype, x_0 : idx, x'** : idx**, comptype'* : comptype*}:
    `%|-%:%`(C, SUB_subtype(`FINAL%?`_fin(()?{}), ($idx(x) : typevar <: typeuse)*{x : typeidx}, comptype), OK_oktypeidx(x_0))
    -- if (|x*{x : idx}| <= 1)
    -- (if (x!`%`_idx.0 < x_0!`%`_idx.0))*{x : idx}
    -- (if ($unrolldt(C.TYPES_context[x!`%`_idx.0]) = SUB_subtype(`FINAL%?`_fin(?()), ($idx(x') : typevar <: typeuse)*{x' : typeidx}, comptype')))*{comptype' : comptype, x : idx, x' : typeidx}
>>>>>>> 67c5c35a
    -- Comptype_ok: `%|-%:OK`(C, comptype)
    -- (Comptype_sub: `%|-%<:%`(C, comptype, comptype'))*{comptype' <- `comptype'*`}

;; 6-typing.watsup
def $before(typeuse : typeuse, typeidx : typeidx, nat : nat) : bool
  ;; 6-typing.watsup
  def $before{deftype : deftype, x : idx, i : nat}((deftype : deftype <: typeuse), x, i) = true
  ;; 6-typing.watsup
  def $before{typeidx : typeidx, x : idx, i : nat}(_IDX_typeuse(typeidx), x, i) = (typeidx!`%`_typeidx.0 < x!`%`_idx.0)
  ;; 6-typing.watsup
  def $before{j : nat, x : idx, i : nat}(REC_typeuse(j), x, i) = (j < i)

;; 6-typing.watsup
def $unrollht(context : context, heaptype : heaptype) : subtype
  ;; 6-typing.watsup
  def $unrollht{C : context, deftype : deftype}(C, (deftype : deftype <: heaptype)) = $unrolldt(deftype)
  ;; 6-typing.watsup
  def $unrollht{C : context, typeidx : typeidx}(C, _IDX_heaptype(typeidx)) = $unrolldt(C.TYPES_context[typeidx!`%`_typeidx.0])
  ;; 6-typing.watsup
  def $unrollht{C : context, i : nat}(C, REC_heaptype(i)) = C.RECS_context[i]

;; 6-typing.watsup
relation Subtype_ok2: `%|-%:%`(context, subtype, oktypeidxnat)
  ;; 6-typing.watsup
  rule _{C : context, `typeuse*` : typeuse*, compttype : comptype, x : idx, i : nat, `typeuse'**` : typeuse**, `comptype'*` : comptype*, comptype : comptype}:
    `%|-%:%`(C, SUB_subtype(`FINAL%?`_fin(()?{}), typeuse*{typeuse <- `typeuse*`}, compttype), OK_oktypeidxnat(x, i))
    -- if (|typeuse*{typeuse <- `typeuse*`}| <= 1)
    -- (if $before(typeuse, x, i))*{typeuse <- `typeuse*`}
    -- (if ($unrollht(C, (typeuse : typeuse <: heaptype)) = SUB_subtype(`FINAL%?`_fin(?()), typeuse'*{typeuse' <- `typeuse'*`}, comptype')))*{comptype' <- `comptype'*`, typeuse <- `typeuse*`, `typeuse'*` <- `typeuse'**`}
    -- Comptype_ok: `%|-%:OK`(C, comptype)
    -- (Comptype_sub: `%|-%<:%`(C, comptype, comptype'))*{comptype' <- `comptype'*`}

;; 6-typing.watsup
rec {

;; 6-typing.watsup:136.1-136.105
relation Rectype_ok2: `%|-%:%`(context, rectype, oktypeidxnat)
  ;; 6-typing.watsup:214.1-215.24
  rule empty{C : context, x : idx, i : nat}:
    `%|-%:%`(C, REC_rectype(`%`_list([])), OK_oktypeidxnat(x, i))

  ;; 6-typing.watsup:217.1-220.55
  rule cons{C : context, subtype_1 : subtype, `subtype*` : subtype*, x : idx, i : nat}:
    `%|-%:%`(C, REC_rectype(`%`_list([subtype_1] ++ subtype*{subtype <- `subtype*`})), OK_oktypeidxnat(x, i))
    -- Subtype_ok2: `%|-%:%`(C, subtype_1, OK_oktypeidxnat(x, i))
    -- Rectype_ok2: `%|-%:%`(C, REC_rectype(`%`_list(subtype*{subtype <- `subtype*`})), OK_oktypeidxnat(`%`_typeidx((x!`%`_idx.0 + 1)), (i + 1)))
}

;; 6-typing.watsup
rec {

;; 6-typing.watsup:134.1-134.102
relation Rectype_ok: `%|-%:%`(context, rectype, oktypeidx)
  ;; 6-typing.watsup:202.1-203.23
  rule empty{C : context, x : idx}:
    `%|-%:%`(C, REC_rectype(`%`_list([])), OK_oktypeidx(x))

  ;; 6-typing.watsup:205.1-208.48
  rule cons{C : context, subtype_1 : subtype, `subtype*` : subtype*, x : idx}:
    `%|-%:%`(C, REC_rectype(`%`_list([subtype_1] ++ subtype*{subtype <- `subtype*`})), OK_oktypeidx(x))
    -- Subtype_ok: `%|-%:%`(C, subtype_1, OK_oktypeidx(x))
    -- Rectype_ok: `%|-%:%`(C, REC_rectype(`%`_list(subtype*{subtype <- `subtype*`})), OK_oktypeidx(`%`_typeidx((x!`%`_idx.0 + 1))))

  ;; 6-typing.watsup:210.1-212.60
  rule rec2{C : context, `subtype*` : subtype*, x : idx}:
    `%|-%:%`(C, REC_rectype(`%`_list(subtype*{subtype <- `subtype*`})), OK_oktypeidx(x))
    -- Rectype_ok2: `%|-%:%`({TYPES [], RECS subtype*{subtype <- `subtype*`}, FUNCS [], GLOBALS [], TABLES [], MEMS [], TAGS [], ELEMS [], DATAS [], LOCALS [], LABELS [], RETURN ?(), REFS []} +++ C, REC_rectype(`%`_list(subtype*{subtype <- `subtype*`})), OK_oktypeidxnat(x, 0))
}

;; 6-typing.watsup
relation Deftype_ok: `%|-%:OK`(context, deftype)
  ;; 6-typing.watsup
  rule _{C : context, rectype : rectype, i : nat, x : idx, `subtype*` : subtype*, n : n}:
    `%|-%:OK`(C, DEF_deftype(rectype, i))
    -- Rectype_ok: `%|-%:%`(C, rectype, OK_oktypeidx(x))
    -- if (rectype = REC_rectype(`%`_list(subtype^n{subtype <- `subtype*`})))
    -- if (i < n)

;; 6-typing.watsup
relation Limits_ok: `%|-%:%`(context, limits, nat)
  ;; 6-typing.watsup
  rule _{C : context, n : n, m : m, k : nat}:
    `%|-%:%`(C, `[%..%]`_limits(`%`_u32(n), `%`_u32(m)), k)
    -- if ((n <= m) /\ (m <= k))

;; 6-typing.watsup
relation Globaltype_ok: `%|-%:OK`(context, globaltype)
  ;; 6-typing.watsup
  rule _{C : context, t : valtype}:
    `%|-%:OK`(C, `%%`_globaltype(`MUT%?`_mut(()?{}), t))
    -- Valtype_ok: `%|-%:OK`(C, t)

;; 6-typing.watsup
relation Tabletype_ok: `%|-%:OK`(context, tabletype)
  ;; 6-typing.watsup
  rule _{C : context, limits : limits, reftype : reftype}:
    `%|-%:OK`(C, `%%`_tabletype(limits, reftype))
    -- Limits_ok: `%|-%:%`(C, limits, ((2 ^ 32) - 1))
    -- Reftype_ok: `%|-%:OK`(C, reftype)

;; 6-typing.watsup
relation Memtype_ok: `%|-%:OK`(context, memtype)
  ;; 6-typing.watsup
  rule _{C : context, limits : limits}:
    `%|-%:OK`(C, `%PAGE`_memtype(limits))
    -- Limits_ok: `%|-%:%`(C, limits, (2 ^ 16))

;; 6-typing.watsup
relation Tagtype_ok: `%|-%:OK`(context, tagtype)
  ;; 6-typing.watsup
  rule _{C : context, deftype : deftype, functype : functype}:
    `%|-%:OK`(C, deftype)
    -- Deftype_ok: `%|-%:OK`(C, deftype)
    -- Expand: `%~~%`(deftype, FUNC_comptype(functype))

;; 6-typing.watsup
relation Externtype_ok: `%|-%:OK`(context, externtype)
  ;; 6-typing.watsup
  rule func{C : context, deftype : deftype, functype : functype}:
    `%|-%:OK`(C, FUNC_externtype((deftype : deftype <: typeuse)))
    -- Deftype_ok: `%|-%:OK`(C, deftype)
    -- Expand: `%~~%`(deftype, FUNC_comptype(functype))

  ;; 6-typing.watsup
  rule global{C : context, globaltype : globaltype}:
    `%|-%:OK`(C, GLOBAL_externtype(globaltype))
    -- Globaltype_ok: `%|-%:OK`(C, globaltype)

  ;; 6-typing.watsup
  rule table{C : context, tabletype : tabletype}:
    `%|-%:OK`(C, TABLE_externtype(tabletype))
    -- Tabletype_ok: `%|-%:OK`(C, tabletype)

  ;; 6-typing.watsup
  rule mem{C : context, memtype : memtype}:
    `%|-%:OK`(C, MEM_externtype(memtype))
    -- Memtype_ok: `%|-%:OK`(C, memtype)

  ;; 6-typing.watsup
  rule tag{C : context, tagtype : tagtype}:
    `%|-%:OK`(C, TAG_externtype((tagtype : deftype <: typeuse)))
    -- Tagtype_ok: `%|-%:OK`(C, tagtype)

;; 6-typing.watsup
relation Instrtype_sub: `%|-%<:%`(context, instrtype, instrtype)
  ;; 6-typing.watsup
  rule _{C : context, `t_11*` : valtype*, `x_1*` : idx*, `t_12*` : valtype*, `t_21*` : valtype*, `x_2*` : idx*, `t_22*` : valtype*, `x*` : idx*, `t*` : valtype*}:
    `%|-%<:%`(C, `%->_%%`_instrtype(`%`_resulttype(t_11*{t_11 <- `t_11*`}), x_1*{x_1 <- `x_1*`}, `%`_resulttype(t_12*{t_12 <- `t_12*`})), `%->_%%`_instrtype(`%`_resulttype(t_21*{t_21 <- `t_21*`}), x_2*{x_2 <- `x_2*`}, `%`_resulttype(t_22*{t_22 <- `t_22*`})))
    -- Resulttype_sub: `%|-%<:%`(C, t_21*{t_21 <- `t_21*`}, t_11*{t_11 <- `t_11*`})
    -- Resulttype_sub: `%|-%<:%`(C, t_12*{t_12 <- `t_12*`}, t_22*{t_22 <- `t_22*`})
    -- if (x*{x <- `x*`} = $setminus_(syntax localidx, x_2*{x_2 <- `x_2*`}, x_1*{x_1 <- `x_1*`}))
    -- (if (C.LOCALS_context[x!`%`_idx.0] = `%%`_localtype(SET_init, t)))*{t <- `t*`, x <- `x*`}

;; 6-typing.watsup
relation Limits_sub: `%|-%<:%`(context, limits, limits)
  ;; 6-typing.watsup
  rule _{C : context, n_1 : n, m_1 : m, n_2 : n, m_2 : m}:
    `%|-%<:%`(C, `[%..%]`_limits(`%`_u32(n_1), `%`_u32(m_1)), `[%..%]`_limits(`%`_u32(n_2), `%`_u32(m_2)))
    -- if (n_1 >= n_2)
    -- if (m_1 <= m_2)

;; 6-typing.watsup
relation Globaltype_sub: `%|-%<:%`(context, globaltype, globaltype)
  ;; 6-typing.watsup
  rule const{C : context, valtype_1 : valtype, valtype_2 : valtype}:
    `%|-%<:%`(C, `%%`_globaltype(`MUT%?`_mut(?()), valtype_1), `%%`_globaltype(`MUT%?`_mut(?()), valtype_2))
    -- Valtype_sub: `%|-%<:%`(C, valtype_1, valtype_2)

  ;; 6-typing.watsup
  rule var{C : context, valtype_1 : valtype, valtype_2 : valtype}:
    `%|-%<:%`(C, `%%`_globaltype(`MUT%?`_mut(?(())), valtype_1), `%%`_globaltype(`MUT%?`_mut(?(())), valtype_2))
    -- Valtype_sub: `%|-%<:%`(C, valtype_1, valtype_2)
    -- Valtype_sub: `%|-%<:%`(C, valtype_2, valtype_1)

;; 6-typing.watsup
relation Tabletype_sub: `%|-%<:%`(context, tabletype, tabletype)
  ;; 6-typing.watsup
  rule _{C : context, limits_1 : limits, reftype_1 : reftype, limits_2 : limits, reftype_2 : reftype}:
    `%|-%<:%`(C, `%%`_tabletype(limits_1, reftype_1), `%%`_tabletype(limits_2, reftype_2))
    -- Limits_sub: `%|-%<:%`(C, limits_1, limits_2)
    -- Reftype_sub: `%|-%<:%`(C, reftype_1, reftype_2)
    -- Reftype_sub: `%|-%<:%`(C, reftype_2, reftype_1)

;; 6-typing.watsup
relation Memtype_sub: `%|-%<:%`(context, memtype, memtype)
  ;; 6-typing.watsup
  rule _{C : context, limits_1 : limits, limits_2 : limits}:
    `%|-%<:%`(C, `%PAGE`_memtype(limits_1), `%PAGE`_memtype(limits_2))
    -- Limits_sub: `%|-%<:%`(C, limits_1, limits_2)

;; 6-typing.watsup
relation Tagtype_sub: `%|-%<:%`(context, tagtype, tagtype)
  ;; 6-typing.watsup
  rule _{C : context, deftype_1 : deftype, deftype_2 : deftype}:
    `%|-%<:%`(C, deftype_1, deftype_2)
    -- Deftype_sub: `%|-%<:%`(C, deftype_1, deftype_2)
    -- Deftype_sub: `%|-%<:%`(C, deftype_2, deftype_1)

;; 6-typing.watsup
relation Externtype_sub: `%|-%<:%`(context, externtype, externtype)
  ;; 6-typing.watsup
  rule func{C : context, deftype_1 : deftype, deftype_2 : deftype}:
    `%|-%<:%`(C, FUNC_externtype((deftype_1 : deftype <: typeuse)), FUNC_externtype((deftype_2 : deftype <: typeuse)))
    -- Deftype_sub: `%|-%<:%`(C, deftype_1, deftype_2)

  ;; 6-typing.watsup
  rule global{C : context, globaltype_1 : globaltype, globaltype_2 : globaltype}:
    `%|-%<:%`(C, GLOBAL_externtype(globaltype_1), GLOBAL_externtype(globaltype_2))
    -- Globaltype_sub: `%|-%<:%`(C, globaltype_1, globaltype_2)

  ;; 6-typing.watsup
  rule table{C : context, tabletype_1 : tabletype, tabletype_2 : tabletype}:
    `%|-%<:%`(C, TABLE_externtype(tabletype_1), TABLE_externtype(tabletype_2))
    -- Tabletype_sub: `%|-%<:%`(C, tabletype_1, tabletype_2)

  ;; 6-typing.watsup
  rule mem{C : context, memtype_1 : memtype, memtype_2 : memtype}:
    `%|-%<:%`(C, MEM_externtype(memtype_1), MEM_externtype(memtype_2))
    -- Memtype_sub: `%|-%<:%`(C, memtype_1, memtype_2)

  ;; 6-typing.watsup
  rule tag{C : context, tagtype_1 : tagtype, tagtype_2 : tagtype}:
    `%|-%<:%`(C, TAG_externtype((tagtype_1 : deftype <: typeuse)), TAG_externtype((tagtype_2 : deftype <: typeuse)))
    -- Tagtype_sub: `%|-%<:%`(C, tagtype_1, tagtype_2)

;; 6-typing.watsup
relation Blocktype_ok: `%|-%:%`(context, blocktype, instrtype)
  ;; 6-typing.watsup
  rule valtype{C : context, `valtype?` : valtype?}:
    `%|-%:%`(C, _RESULT_blocktype(valtype?{valtype <- `valtype?`}), `%->_%%`_instrtype(`%`_resulttype([]), [], `%`_resulttype(valtype?{valtype <- `valtype?`})))
    -- (Valtype_ok: `%|-%:OK`(C, valtype))?{valtype <- `valtype?`}

  ;; 6-typing.watsup
  rule typeidx{C : context, typeidx : typeidx, `t_1*` : valtype*, `t_2*` : valtype*}:
    `%|-%:%`(C, _IDX_blocktype(typeidx), `%->_%%`_instrtype(`%`_resulttype(t_1*{t_1 <- `t_1*`}), [], `%`_resulttype(t_2*{t_2 <- `t_2*`})))
    -- Expand: `%~~%`(C.TYPES_context[typeidx!`%`_typeidx.0], FUNC_comptype(`%->%`_functype(`%`_resulttype(t_1*{t_1 <- `t_1*`}), `%`_resulttype(t_2*{t_2 <- `t_2*`}))))

;; 6-typing.watsup
relation Catch_ok: `%|-%:OK`(context, catch)
  ;; 6-typing.watsup
  rule catch{C : context, x : idx, l : labelidx, `t*` : valtype*}:
    `%|-%:OK`(C, CATCH_catch(x, l))
    -- Expand: `%~~%`(C.TAGS_context[x!`%`_idx.0], FUNC_comptype(`%->%`_functype(`%`_resulttype(t*{t <- `t*`}), `%`_resulttype([]))))
    -- Resulttype_sub: `%|-%<:%`(C, t*{t <- `t*`}, C.LABELS_context[l!`%`_labelidx.0]!`%`_resulttype.0)

  ;; 6-typing.watsup
  rule catch_ref{C : context, x : idx, l : labelidx, `t*` : valtype*}:
    `%|-%:OK`(C, CATCH_REF_catch(x, l))
    -- Expand: `%~~%`(C.TAGS_context[x!`%`_idx.0], FUNC_comptype(`%->%`_functype(`%`_resulttype(t*{t <- `t*`}), `%`_resulttype([]))))
    -- Resulttype_sub: `%|-%<:%`(C, t*{t <- `t*`} ++ [REF_valtype(`NULL%?`_nul(?()), EXN_heaptype)], C.LABELS_context[l!`%`_labelidx.0]!`%`_resulttype.0)

  ;; 6-typing.watsup
  rule catch_all{C : context, l : labelidx}:
    `%|-%:OK`(C, CATCH_ALL_catch(l))
    -- Resulttype_sub: `%|-%<:%`(C, [], C.LABELS_context[l!`%`_labelidx.0]!`%`_resulttype.0)

  ;; 6-typing.watsup
  rule catch_all_ref{C : context, l : labelidx}:
    `%|-%:OK`(C, CATCH_ALL_REF_catch(l))
    -- Resulttype_sub: `%|-%<:%`(C, [REF_valtype(`NULL%?`_nul(?()), EXN_heaptype)], C.LABELS_context[l!`%`_labelidx.0]!`%`_resulttype.0)

;; 6-typing.watsup
rec {

;; 6-typing.watsup:543.1-543.95
relation Instr_ok: `%|-%:%`(context, instr, instrtype)
  ;; 6-typing.watsup:582.1-583.24
  rule nop{C : context}:
    `%|-%:%`(C, NOP_instr, `%->_%%`_instrtype(`%`_resulttype([]), [], `%`_resulttype([])))

  ;; 6-typing.watsup:585.1-587.42
  rule unreachable{C : context, `t_1*` : valtype*, `t_2*` : valtype*}:
    `%|-%:%`(C, UNREACHABLE_instr, `%->_%%`_instrtype(`%`_resulttype(t_1*{t_1 <- `t_1*`}), [], `%`_resulttype(t_2*{t_2 <- `t_2*`})))
    -- Instrtype_ok: `%|-%:OK`(C, `%->_%%`_instrtype(`%`_resulttype(t_1*{t_1 <- `t_1*`}), [], `%`_resulttype(t_2*{t_2 <- `t_2*`})))

  ;; 6-typing.watsup:589.1-591.29
  rule drop{C : context, t : valtype}:
    `%|-%:%`(C, DROP_instr, `%->_%%`_instrtype(`%`_resulttype([t]), [], `%`_resulttype([])))
    -- Valtype_ok: `%|-%:OK`(C, t)

  ;; 6-typing.watsup:594.1-596.29
  rule `select-expl`{C : context, t : valtype}:
    `%|-%:%`(C, `SELECT()%?`_instr(?([t])), `%->_%%`_instrtype(`%`_resulttype([t t I32_valtype]), [], `%`_resulttype([t])))
    -- Valtype_ok: `%|-%:OK`(C, t)

  ;; 6-typing.watsup:598.1-602.37
  rule `select-impl`{C : context, t : valtype, t' : valtype, numtype : numtype, vectype : vectype}:
    `%|-%:%`(C, `SELECT()%?`_instr(?()), `%->_%%`_instrtype(`%`_resulttype([t t I32_valtype]), [], `%`_resulttype([t])))
    -- Valtype_ok: `%|-%:OK`(C, t)
    -- Valtype_sub: `%|-%<:%`(C, t, t')
    -- if ((t' = (numtype : numtype <: valtype)) \/ (t' = (vectype : vectype <: valtype)))

  ;; 6-typing.watsup:618.1-621.67
  rule block{C : context, bt : blocktype, `instr*` : instr*, `t_1*` : valtype*, `t_2*` : valtype*, `x*` : idx*}:
    `%|-%:%`(C, BLOCK_instr(bt, instr*{instr <- `instr*`}), `%->_%%`_instrtype(`%`_resulttype(t_1*{t_1 <- `t_1*`}), [], `%`_resulttype(t_2*{t_2 <- `t_2*`})))
    -- Blocktype_ok: `%|-%:%`(C, bt, `%->_%%`_instrtype(`%`_resulttype(t_1*{t_1 <- `t_1*`}), [], `%`_resulttype(t_2*{t_2 <- `t_2*`})))
    -- Instrs_ok: `%|-%:%`({TYPES [], RECS [], FUNCS [], GLOBALS [], TABLES [], MEMS [], TAGS [], ELEMS [], DATAS [], LOCALS [], LABELS [`%`_resulttype(t_2*{t_2 <- `t_2*`})], RETURN ?(), REFS []} +++ C, instr*{instr <- `instr*`}, `%->_%%`_instrtype(`%`_resulttype(t_1*{t_1 <- `t_1*`}), x*{x <- `x*`}, `%`_resulttype(t_2*{t_2 <- `t_2*`})))

  ;; 6-typing.watsup:623.1-626.67
  rule loop{C : context, bt : blocktype, `instr*` : instr*, `t_1*` : valtype*, `t_2*` : valtype*, `x*` : idx*}:
    `%|-%:%`(C, LOOP_instr(bt, instr*{instr <- `instr*`}), `%->_%%`_instrtype(`%`_resulttype(t_1*{t_1 <- `t_1*`}), [], `%`_resulttype(t_2*{t_2 <- `t_2*`})))
    -- Blocktype_ok: `%|-%:%`(C, bt, `%->_%%`_instrtype(`%`_resulttype(t_1*{t_1 <- `t_1*`}), [], `%`_resulttype(t_2*{t_2 <- `t_2*`})))
    -- Instrs_ok: `%|-%:%`({TYPES [], RECS [], FUNCS [], GLOBALS [], TABLES [], MEMS [], TAGS [], ELEMS [], DATAS [], LOCALS [], LABELS [`%`_resulttype(t_1*{t_1 <- `t_1*`})], RETURN ?(), REFS []} +++ C, instr*{instr <- `instr*`}, `%->_%%`_instrtype(`%`_resulttype(t_1*{t_1 <- `t_1*`}), x*{x <- `x*`}, `%`_resulttype(t_2*{t_2 <- `t_2*`})))

  ;; 6-typing.watsup:628.1-632.71
  rule if{C : context, bt : blocktype, `instr_1*` : instr*, `instr_2*` : instr*, `t_1*` : valtype*, `t_2*` : valtype*, `x_1*` : idx*, `x_2*` : idx*}:
    `%|-%:%`(C, `IF%%ELSE%`_instr(bt, instr_1*{instr_1 <- `instr_1*`}, instr_2*{instr_2 <- `instr_2*`}), `%->_%%`_instrtype(`%`_resulttype(t_1*{t_1 <- `t_1*`} ++ [I32_valtype]), [], `%`_resulttype(t_2*{t_2 <- `t_2*`})))
    -- Blocktype_ok: `%|-%:%`(C, bt, `%->_%%`_instrtype(`%`_resulttype(t_1*{t_1 <- `t_1*`}), [], `%`_resulttype(t_2*{t_2 <- `t_2*`})))
    -- Instrs_ok: `%|-%:%`({TYPES [], RECS [], FUNCS [], GLOBALS [], TABLES [], MEMS [], TAGS [], ELEMS [], DATAS [], LOCALS [], LABELS [`%`_resulttype(t_2*{t_2 <- `t_2*`})], RETURN ?(), REFS []} +++ C, instr_1*{instr_1 <- `instr_1*`}, `%->_%%`_instrtype(`%`_resulttype(t_1*{t_1 <- `t_1*`}), x_1*{x_1 <- `x_1*`}, `%`_resulttype(t_2*{t_2 <- `t_2*`})))
    -- Instrs_ok: `%|-%:%`({TYPES [], RECS [], FUNCS [], GLOBALS [], TABLES [], MEMS [], TAGS [], ELEMS [], DATAS [], LOCALS [], LABELS [`%`_resulttype(t_2*{t_2 <- `t_2*`})], RETURN ?(), REFS []} +++ C, instr_2*{instr_2 <- `instr_2*`}, `%->_%%`_instrtype(`%`_resulttype(t_1*{t_1 <- `t_1*`}), x_2*{x_2 <- `x_2*`}, `%`_resulttype(t_2*{t_2 <- `t_2*`})))

  ;; 6-typing.watsup:637.1-640.42
  rule br{C : context, l : labelidx, `t_1*` : valtype*, `t*` : valtype*, `t_2*` : valtype*}:
    `%|-%:%`(C, BR_instr(l), `%->_%%`_instrtype(`%`_resulttype(t_1*{t_1 <- `t_1*`} ++ t*{t <- `t*`}), [], `%`_resulttype(t_2*{t_2 <- `t_2*`})))
    -- if (C.LABELS_context[l!`%`_labelidx.0] = `%`_resulttype(t*{t <- `t*`}))
    -- Instrtype_ok: `%|-%:OK`(C, `%->_%%`_instrtype(`%`_resulttype(t_1*{t_1 <- `t_1*`}), [], `%`_resulttype(t_2*{t_2 <- `t_2*`})))

  ;; 6-typing.watsup:642.1-644.25
  rule br_if{C : context, l : labelidx, `t*` : valtype*}:
    `%|-%:%`(C, BR_IF_instr(l), `%->_%%`_instrtype(`%`_resulttype(t*{t <- `t*`} ++ [I32_valtype]), [], `%`_resulttype(t*{t <- `t*`})))
    -- if (C.LABELS_context[l!`%`_labelidx.0] = `%`_resulttype(t*{t <- `t*`}))

  ;; 6-typing.watsup:646.1-650.42
  rule br_table{C : context, `l*` : labelidx*, l' : labelidx, `t_1*` : valtype*, `t*` : valtype*, `t_2*` : valtype*}:
    `%|-%:%`(C, BR_TABLE_instr(l*{l <- `l*`}, l'), `%->_%%`_instrtype(`%`_resulttype(t_1*{t_1 <- `t_1*`} ++ t*{t <- `t*`}), [], `%`_resulttype(t_2*{t_2 <- `t_2*`})))
    -- (Resulttype_sub: `%|-%<:%`(C, t*{t <- `t*`}, C.LABELS_context[l!`%`_labelidx.0]!`%`_resulttype.0))*{l <- `l*`}
    -- Resulttype_sub: `%|-%<:%`(C, t*{t <- `t*`}, C.LABELS_context[l'!`%`_labelidx.0]!`%`_resulttype.0)
    -- Instrtype_ok: `%|-%:OK`(C, `%->_%%`_instrtype(`%`_resulttype(t_1*{t_1 <- `t_1*`}), [], `%`_resulttype(t_2*{t_2 <- `t_2*`})))

  ;; 6-typing.watsup:652.1-655.31
  rule br_on_null{C : context, l : labelidx, `t*` : valtype*, ht : heaptype}:
    `%|-%:%`(C, BR_ON_NULL_instr(l), `%->_%%`_instrtype(`%`_resulttype(t*{t <- `t*`} ++ [REF_valtype(`NULL%?`_nul(?(())), ht)]), [], `%`_resulttype(t*{t <- `t*`} ++ [REF_valtype(`NULL%?`_nul(?()), ht)])))
    -- if (C.LABELS_context[l!`%`_labelidx.0] = `%`_resulttype(t*{t <- `t*`}))
    -- Heaptype_ok: `%|-%:OK`(C, ht)

  ;; 6-typing.watsup:657.1-659.34
  rule br_on_non_null{C : context, l : labelidx, `t*` : valtype*, ht : heaptype}:
    `%|-%:%`(C, BR_ON_NON_NULL_instr(l), `%->_%%`_instrtype(`%`_resulttype(t*{t <- `t*`} ++ [REF_valtype(`NULL%?`_nul(?(())), ht)]), [], `%`_resulttype(t*{t <- `t*`})))
    -- if (C.LABELS_context[l!`%`_labelidx.0] = `%`_resulttype(t*{t <- `t*`} ++ [REF_valtype(`NULL%?`_nul(?()), ht)]))

  ;; 6-typing.watsup:661.1-667.34
  rule br_on_cast{C : context, l : labelidx, rt_1 : reftype, rt_2 : reftype, `t*` : valtype*, rt : reftype}:
    `%|-%:%`(C, BR_ON_CAST_instr(l, rt_1, rt_2), `%->_%%`_instrtype(`%`_resulttype(t*{t <- `t*`} ++ [(rt_1 : reftype <: valtype)]), [], `%`_resulttype(t*{t <- `t*`} ++ [($diffrt(rt_1, rt_2) : reftype <: valtype)])))
    -- if (C.LABELS_context[l!`%`_labelidx.0] = `%`_resulttype(t*{t <- `t*`} ++ [(rt : reftype <: valtype)]))
    -- Reftype_ok: `%|-%:OK`(C, rt_1)
    -- Reftype_ok: `%|-%:OK`(C, rt_2)
    -- Reftype_sub: `%|-%<:%`(C, rt_2, rt_1)
    -- Reftype_sub: `%|-%<:%`(C, rt_2, rt)

  ;; 6-typing.watsup:669.1-675.49
  rule br_on_cast_fail{C : context, l : labelidx, rt_1 : reftype, rt_2 : reftype, `t*` : valtype*, rt : reftype}:
    `%|-%:%`(C, BR_ON_CAST_FAIL_instr(l, rt_1, rt_2), `%->_%%`_instrtype(`%`_resulttype(t*{t <- `t*`} ++ [(rt_1 : reftype <: valtype)]), [], `%`_resulttype(t*{t <- `t*`} ++ [(rt_2 : reftype <: valtype)])))
    -- if (C.LABELS_context[l!`%`_labelidx.0] = `%`_resulttype(t*{t <- `t*`} ++ [(rt : reftype <: valtype)]))
    -- Reftype_ok: `%|-%:OK`(C, rt_1)
    -- Reftype_ok: `%|-%:OK`(C, rt_2)
    -- Reftype_sub: `%|-%<:%`(C, rt_2, rt_1)
    -- Reftype_sub: `%|-%<:%`(C, $diffrt(rt_1, rt_2), rt)

  ;; 6-typing.watsup:680.1-682.47
  rule call{C : context, x : idx, `t_1*` : valtype*, `t_2*` : valtype*}:
    `%|-%:%`(C, CALL_instr(x), `%->_%%`_instrtype(`%`_resulttype(t_1*{t_1 <- `t_1*`}), [], `%`_resulttype(t_2*{t_2 <- `t_2*`})))
    -- Expand: `%~~%`(C.FUNCS_context[x!`%`_idx.0], FUNC_comptype(`%->%`_functype(`%`_resulttype(t_1*{t_1 <- `t_1*`}), `%`_resulttype(t_2*{t_2 <- `t_2*`}))))

  ;; 6-typing.watsup:684.1-686.47
  rule call_ref{C : context, x : idx, `t_1*` : valtype*, `t_2*` : valtype*}:
    `%|-%:%`(C, CALL_REF_instr(($idx(x) : typevar <: typeuse)), `%->_%%`_instrtype(`%`_resulttype(t_1*{t_1 <- `t_1*`} ++ [REF_valtype(`NULL%?`_nul(?(())), ($idx(x) : typevar <: heaptype))]), [], `%`_resulttype(t_2*{t_2 <- `t_2*`})))
    -- Expand: `%~~%`(C.TYPES_context[x!`%`_idx.0], FUNC_comptype(`%->%`_functype(`%`_resulttype(t_1*{t_1 <- `t_1*`}), `%`_resulttype(t_2*{t_2 <- `t_2*`}))))

  ;; 6-typing.watsup:688.1-692.47
  rule call_indirect{C : context, x : idx, y : idx, `t_1*` : valtype*, `t_2*` : valtype*, lim : limits, rt : reftype}:
    `%|-%:%`(C, CALL_INDIRECT_instr(x, ($idx(y) : typevar <: typeuse)), `%->_%%`_instrtype(`%`_resulttype(t_1*{t_1 <- `t_1*`} ++ [I32_valtype]), [], `%`_resulttype(t_2*{t_2 <- `t_2*`})))
    -- if (C.TABLES_context[x!`%`_idx.0] = `%%`_tabletype(lim, rt))
    -- Reftype_sub: `%|-%<:%`(C, rt, REF_reftype(`NULL%?`_nul(?(())), FUNC_heaptype))
    -- Expand: `%~~%`(C.TYPES_context[y!`%`_idx.0], FUNC_comptype(`%->%`_functype(`%`_resulttype(t_1*{t_1 <- `t_1*`}), `%`_resulttype(t_2*{t_2 <- `t_2*`}))))

  ;; 6-typing.watsup:694.1-697.42
  rule return{C : context, `t_1*` : valtype*, `t*` : valtype*, `t_2*` : valtype*}:
    `%|-%:%`(C, RETURN_instr, `%->_%%`_instrtype(`%`_resulttype(t_1*{t_1 <- `t_1*`} ++ t*{t <- `t*`}), [], `%`_resulttype(t_2*{t_2 <- `t_2*`})))
    -- if (C.RETURN_context = ?(`%`_list(t*{t <- `t*`})))
    -- Instrtype_ok: `%|-%:OK`(C, `%->_%%`_instrtype(`%`_resulttype(t_1*{t_1 <- `t_1*`}), [], `%`_resulttype(t_2*{t_2 <- `t_2*`})))

  ;; 6-typing.watsup:700.1-705.42
  rule return_call{C : context, x : idx, `t_3*` : valtype*, `t_1*` : valtype*, `t_4*` : valtype*, `t_2*` : valtype*, `t'_2*` : valtype*}:
    `%|-%:%`(C, RETURN_CALL_instr(x), `%->_%%`_instrtype(`%`_resulttype(t_3*{t_3 <- `t_3*`} ++ t_1*{t_1 <- `t_1*`}), [], `%`_resulttype(t_4*{t_4 <- `t_4*`})))
    -- Expand: `%~~%`(C.FUNCS_context[x!`%`_idx.0], FUNC_comptype(`%->%`_functype(`%`_resulttype(t_1*{t_1 <- `t_1*`}), `%`_resulttype(t_2*{t_2 <- `t_2*`}))))
    -- if (C.RETURN_context = ?(`%`_list(t'_2*{t'_2 <- `t'_2*`})))
    -- Resulttype_sub: `%|-%<:%`(C, t_2*{t_2 <- `t_2*`}, t'_2*{t'_2 <- `t'_2*`})
    -- Instrtype_ok: `%|-%:OK`(C, `%->_%%`_instrtype(`%`_resulttype(t_3*{t_3 <- `t_3*`}), [], `%`_resulttype(t_4*{t_4 <- `t_4*`})))

  ;; 6-typing.watsup:708.1-713.42
  rule return_call_ref{C : context, x : idx, `t_3*` : valtype*, `t_1*` : valtype*, `t_4*` : valtype*, `t_2*` : valtype*, `t'_2*` : valtype*}:
    `%|-%:%`(C, RETURN_CALL_REF_instr(($idx(x) : typevar <: typeuse)), `%->_%%`_instrtype(`%`_resulttype(t_3*{t_3 <- `t_3*`} ++ t_1*{t_1 <- `t_1*`} ++ [REF_valtype(`NULL%?`_nul(?(())), ($idx(x) : typevar <: heaptype))]), [], `%`_resulttype(t_4*{t_4 <- `t_4*`})))
    -- Expand: `%~~%`(C.TYPES_context[x!`%`_idx.0], FUNC_comptype(`%->%`_functype(`%`_resulttype(t_1*{t_1 <- `t_1*`}), `%`_resulttype(t_2*{t_2 <- `t_2*`}))))
    -- if (C.RETURN_context = ?(`%`_list(t'_2*{t'_2 <- `t'_2*`})))
    -- Resulttype_sub: `%|-%<:%`(C, t_2*{t_2 <- `t_2*`}, t'_2*{t'_2 <- `t'_2*`})
    -- Instrtype_ok: `%|-%:OK`(C, `%->_%%`_instrtype(`%`_resulttype(t_3*{t_3 <- `t_3*`}), [], `%`_resulttype(t_4*{t_4 <- `t_4*`})))

  ;; 6-typing.watsup:716.1-724.42
  rule return_call_indirect{C : context, x : idx, y : idx, `t_3*` : valtype*, `t_1*` : valtype*, `t_4*` : valtype*, lim : limits, rt : reftype, `t_2*` : valtype*, `t'_2*` : valtype*}:
    `%|-%:%`(C, RETURN_CALL_INDIRECT_instr(x, ($idx(y) : typevar <: typeuse)), `%->_%%`_instrtype(`%`_resulttype(t_3*{t_3 <- `t_3*`} ++ t_1*{t_1 <- `t_1*`} ++ [I32_valtype]), [], `%`_resulttype(t_4*{t_4 <- `t_4*`})))
    -- if (C.TABLES_context[x!`%`_idx.0] = `%%`_tabletype(lim, rt))
    -- Reftype_sub: `%|-%<:%`(C, rt, REF_reftype(`NULL%?`_nul(?(())), FUNC_heaptype))
    -- Expand: `%~~%`(C.TYPES_context[y!`%`_idx.0], FUNC_comptype(`%->%`_functype(`%`_resulttype(t_1*{t_1 <- `t_1*`}), `%`_resulttype(t_2*{t_2 <- `t_2*`}))))
    -- if (C.RETURN_context = ?(`%`_list(t'_2*{t'_2 <- `t'_2*`})))
    -- Resulttype_sub: `%|-%<:%`(C, t_2*{t_2 <- `t_2*`}, t'_2*{t'_2 <- `t'_2*`})
    -- Instrtype_ok: `%|-%:OK`(C, `%->_%%`_instrtype(`%`_resulttype(t_3*{t_3 <- `t_3*`}), [], `%`_resulttype(t_4*{t_4 <- `t_4*`})))

  ;; 6-typing.watsup:731.1-734.42
  rule throw{C : context, x : idx, `t_1*` : valtype*, `t*` : valtype*, `t_2*` : valtype*}:
    `%|-%:%`(C, THROW_instr(x), `%->_%%`_instrtype(`%`_resulttype(t_1*{t_1 <- `t_1*`} ++ t*{t <- `t*`}), [], `%`_resulttype(t_2*{t_2 <- `t_2*`})))
    -- Expand: `%~~%`(C.TAGS_context[x!`%`_idx.0], FUNC_comptype(`%->%`_functype(`%`_resulttype(t*{t <- `t*`}), `%`_resulttype([]))))
    -- Instrtype_ok: `%|-%:OK`(C, `%->_%%`_instrtype(`%`_resulttype(t_1*{t_1 <- `t_1*`}), [], `%`_resulttype(t_2*{t_2 <- `t_2*`})))

  ;; 6-typing.watsup:736.1-738.42
  rule throw_ref{C : context, `t_1*` : valtype*, `t_2*` : valtype*}:
    `%|-%:%`(C, THROW_REF_instr, `%->_%%`_instrtype(`%`_resulttype(t_1*{t_1 <- `t_1*`} ++ [REF_valtype(`NULL%?`_nul(?(())), EXN_heaptype)]), [], `%`_resulttype(t_2*{t_2 <- `t_2*`})))
    -- Instrtype_ok: `%|-%:OK`(C, `%->_%%`_instrtype(`%`_resulttype(t_1*{t_1 <- `t_1*`}), [], `%`_resulttype(t_2*{t_2 <- `t_2*`})))

  ;; 6-typing.watsup:740.1-744.34
  rule try_table{C : context, bt : blocktype, `catch*` : catch*, `instr*` : instr*, `t_1*` : valtype*, `t_2*` : valtype*, `x*` : idx*}:
    `%|-%:%`(C, TRY_TABLE_instr(bt, `%`_list(catch*{catch <- `catch*`}), instr*{instr <- `instr*`}), `%->_%%`_instrtype(`%`_resulttype(t_1*{t_1 <- `t_1*`}), [], `%`_resulttype(t_2*{t_2 <- `t_2*`})))
    -- Blocktype_ok: `%|-%:%`(C, bt, `%->_%%`_instrtype(`%`_resulttype(t_1*{t_1 <- `t_1*`}), [], `%`_resulttype(t_2*{t_2 <- `t_2*`})))
    -- Instrs_ok: `%|-%:%`({TYPES [], RECS [], FUNCS [], GLOBALS [], TABLES [], MEMS [], TAGS [], ELEMS [], DATAS [], LOCALS [], LABELS [`%`_resulttype(t_2*{t_2 <- `t_2*`})], RETURN ?(), REFS []} +++ C, instr*{instr <- `instr*`}, `%->_%%`_instrtype(`%`_resulttype(t_1*{t_1 <- `t_1*`}), x*{x <- `x*`}, `%`_resulttype(t_2*{t_2 <- `t_2*`})))
    -- (Catch_ok: `%|-%:OK`(C, catch))*{catch <- `catch*`}

  ;; 6-typing.watsup:767.1-768.33
  rule const{C : context, nt : numtype, c_nt : num_(nt)}:
    `%|-%:%`(C, CONST_instr(nt, c_nt), `%->_%%`_instrtype(`%`_resulttype([]), [], `%`_resulttype([(nt : numtype <: valtype)])))

  ;; 6-typing.watsup:770.1-771.34
  rule unop{C : context, nt : numtype, unop_nt : unop_(nt)}:
    `%|-%:%`(C, UNOP_instr(nt, unop_nt), `%->_%%`_instrtype(`%`_resulttype([(nt : numtype <: valtype)]), [], `%`_resulttype([(nt : numtype <: valtype)])))

  ;; 6-typing.watsup:773.1-774.39
  rule binop{C : context, nt : numtype, binop_nt : binop_(nt)}:
    `%|-%:%`(C, BINOP_instr(nt, binop_nt), `%->_%%`_instrtype(`%`_resulttype([(nt : numtype <: valtype) (nt : numtype <: valtype)]), [], `%`_resulttype([(nt : numtype <: valtype)])))

  ;; 6-typing.watsup:776.1-777.39
  rule testop{C : context, nt : numtype, testop_nt : testop_(nt)}:
    `%|-%:%`(C, TESTOP_instr(nt, testop_nt), `%->_%%`_instrtype(`%`_resulttype([(nt : numtype <: valtype)]), [], `%`_resulttype([I32_valtype])))

  ;; 6-typing.watsup:779.1-780.40
  rule relop{C : context, nt : numtype, relop_nt : relop_(nt)}:
    `%|-%:%`(C, RELOP_instr(nt, relop_nt), `%->_%%`_instrtype(`%`_resulttype([(nt : numtype <: valtype) (nt : numtype <: valtype)]), [], `%`_resulttype([I32_valtype])))

  ;; 6-typing.watsup:782.1-783.44
  rule cvtop{C : context, nt_1 : numtype, nt_2 : numtype, cvtop : cvtop__(nt_2, nt_1)}:
    `%|-%:%`(C, CVTOP_instr(nt_1, nt_2, cvtop), `%->_%%`_instrtype(`%`_resulttype([(nt_2 : numtype <: valtype)]), [], `%`_resulttype([(nt_1 : numtype <: valtype)])))

  ;; 6-typing.watsup:788.1-790.31
  rule ref.null{C : context, ht : heaptype}:
    `%|-%:%`(C, REF.NULL_instr(ht), `%->_%%`_instrtype(`%`_resulttype([]), [], `%`_resulttype([REF_valtype(`NULL%?`_nul(?(())), ht)])))
    -- Heaptype_ok: `%|-%:OK`(C, ht)

  ;; 6-typing.watsup:792.1-795.20
  rule ref.func{C : context, x : idx, dt : deftype}:
    `%|-%:%`(C, REF.FUNC_instr(x), `%->_%%`_instrtype(`%`_resulttype([]), [], `%`_resulttype([REF_valtype(`NULL%?`_nul(?()), (dt : deftype <: heaptype))])))
    -- if (C.FUNCS_context[x!`%`_idx.0] = dt)
    -- if x <- C.REFS_context

  ;; 6-typing.watsup:797.1-798.34
  rule ref.i31{C : context}:
    `%|-%:%`(C, REF.I31_instr, `%->_%%`_instrtype(`%`_resulttype([I32_valtype]), [], `%`_resulttype([REF_valtype(`NULL%?`_nul(?()), I31_heaptype)])))

  ;; 6-typing.watsup:800.1-802.31
  rule ref.is_null{C : context, ht : heaptype}:
    `%|-%:%`(C, REF.IS_NULL_instr, `%->_%%`_instrtype(`%`_resulttype([REF_valtype(`NULL%?`_nul(?(())), ht)]), [], `%`_resulttype([I32_valtype])))
    -- Heaptype_ok: `%|-%:OK`(C, ht)

  ;; 6-typing.watsup:804.1-806.31
  rule ref.as_non_null{C : context, ht : heaptype}:
    `%|-%:%`(C, REF.AS_NON_NULL_instr, `%->_%%`_instrtype(`%`_resulttype([REF_valtype(`NULL%?`_nul(?(())), ht)]), [], `%`_resulttype([REF_valtype(`NULL%?`_nul(?()), ht)])))
    -- Heaptype_ok: `%|-%:OK`(C, ht)

  ;; 6-typing.watsup:808.1-809.51
  rule ref.eq{C : context}:
    `%|-%:%`(C, REF.EQ_instr, `%->_%%`_instrtype(`%`_resulttype([REF_valtype(`NULL%?`_nul(?(())), EQ_heaptype) REF_valtype(`NULL%?`_nul(?(())), EQ_heaptype)]), [], `%`_resulttype([I32_valtype])))

  ;; 6-typing.watsup:811.1-815.33
  rule ref.test{C : context, rt : reftype, rt' : reftype}:
    `%|-%:%`(C, REF.TEST_instr(rt), `%->_%%`_instrtype(`%`_resulttype([(rt' : reftype <: valtype)]), [], `%`_resulttype([I32_valtype])))
    -- Reftype_ok: `%|-%:OK`(C, rt)
    -- Reftype_ok: `%|-%:OK`(C, rt')
    -- Reftype_sub: `%|-%<:%`(C, rt, rt')

  ;; 6-typing.watsup:817.1-821.33
  rule ref.cast{C : context, rt : reftype, rt' : reftype}:
    `%|-%:%`(C, REF.CAST_instr(rt), `%->_%%`_instrtype(`%`_resulttype([(rt' : reftype <: valtype)]), [], `%`_resulttype([(rt : reftype <: valtype)])))
    -- Reftype_ok: `%|-%:OK`(C, rt)
    -- Reftype_ok: `%|-%:OK`(C, rt')
    -- Reftype_sub: `%|-%<:%`(C, rt, rt')

  ;; 6-typing.watsup:826.1-827.42
  rule i31.get{C : context, sx : sx}:
    `%|-%:%`(C, I31.GET_instr(sx), `%->_%%`_instrtype(`%`_resulttype([REF_valtype(`NULL%?`_nul(?(())), I31_heaptype)]), [], `%`_resulttype([I32_valtype])))

  ;; 6-typing.watsup:832.1-834.44
  rule struct.new{C : context, x : idx, `zt*` : storagetype*, `mut*` : mut*}:
    `%|-%:%`(C, STRUCT.NEW_instr(x), `%->_%%`_instrtype(`%`_resulttype($unpack(zt)*{zt <- `zt*`}), [], `%`_resulttype([REF_valtype(`NULL%?`_nul(?()), ($idx(x) : typevar <: heaptype))])))
    -- Expand: `%~~%`(C.TYPES_context[x!`%`_idx.0], STRUCT_comptype(`%`_structtype(`%%`_fieldtype(mut, zt)*{mut <- `mut*`, zt <- `zt*`})))

  ;; 6-typing.watsup:836.1-839.40
  rule struct.new_default{C : context, x : idx, `mut*` : mut*, `zt*` : storagetype*, `val*` : val*}:
    `%|-%:%`(C, STRUCT.NEW_DEFAULT_instr(x), `%->_%%`_instrtype(`%`_resulttype([]), [], `%`_resulttype([REF_valtype(`NULL%?`_nul(?()), ($idx(x) : typevar <: heaptype))])))
    -- Expand: `%~~%`(C.TYPES_context[x!`%`_idx.0], STRUCT_comptype(`%`_structtype(`%%`_fieldtype(mut, zt)*{mut <- `mut*`, zt <- `zt*`})))
    -- (if ($default_($unpack(zt)) = ?(val)))*{val <- `val*`, zt <- `zt*`}

  ;; 6-typing.watsup:841.1-845.39
  rule struct.get{C : context, `sx?` : sx?, x : idx, i : nat, zt : storagetype, `yt*` : fieldtype*, mut : mut}:
    `%|-%:%`(C, STRUCT.GET_instr(sx?{sx <- `sx?`}, x, `%`_u32(i)), `%->_%%`_instrtype(`%`_resulttype([REF_valtype(`NULL%?`_nul(?(())), ($idx(x) : typevar <: heaptype))]), [], `%`_resulttype([$unpack(zt)])))
    -- Expand: `%~~%`(C.TYPES_context[x!`%`_idx.0], STRUCT_comptype(`%`_structtype(yt*{yt <- `yt*`})))
    -- if (yt*{yt <- `yt*`}[i] = `%%`_fieldtype(mut, zt))
    -- if ((sx?{sx <- `sx?`} = ?()) <=> (zt = ($unpack(zt) : valtype <: storagetype)))

  ;; 6-typing.watsup:847.1-850.24
  rule struct.set{C : context, x : idx, i : nat, zt : storagetype, `yt*` : fieldtype*}:
    `%|-%:%`(C, STRUCT.SET_instr(x, `%`_u32(i)), `%->_%%`_instrtype(`%`_resulttype([REF_valtype(`NULL%?`_nul(?(())), ($idx(x) : typevar <: heaptype)) $unpack(zt)]), [], `%`_resulttype([])))
    -- Expand: `%~~%`(C.TYPES_context[x!`%`_idx.0], STRUCT_comptype(`%`_structtype(yt*{yt <- `yt*`})))
    -- if (yt*{yt <- `yt*`}[i] = `%%`_fieldtype(`MUT%?`_mut(?(())), zt))

  ;; 6-typing.watsup:855.1-857.42
  rule array.new{C : context, x : idx, zt : storagetype, mut : mut}:
    `%|-%:%`(C, ARRAY.NEW_instr(x), `%->_%%`_instrtype(`%`_resulttype([$unpack(zt) I32_valtype]), [], `%`_resulttype([REF_valtype(`NULL%?`_nul(?()), ($idx(x) : typevar <: heaptype))])))
    -- Expand: `%~~%`(C.TYPES_context[x!`%`_idx.0], ARRAY_comptype(`%%`_arraytype(mut, zt)))

  ;; 6-typing.watsup:859.1-862.37
  rule array.new_default{C : context, x : idx, mut : mut, zt : storagetype, val : val}:
    `%|-%:%`(C, ARRAY.NEW_DEFAULT_instr(x), `%->_%%`_instrtype(`%`_resulttype([I32_valtype]), [], `%`_resulttype([REF_valtype(`NULL%?`_nul(?()), ($idx(x) : typevar <: heaptype))])))
    -- Expand: `%~~%`(C.TYPES_context[x!`%`_idx.0], ARRAY_comptype(`%%`_arraytype(mut, zt)))
    -- if ($default_($unpack(zt)) = ?(val))

  ;; 6-typing.watsup:864.1-866.42
  rule array.new_fixed{C : context, x : idx, n : n, zt : storagetype, mut : mut}:
    `%|-%:%`(C, ARRAY.NEW_FIXED_instr(x, `%`_u32(n)), `%->_%%`_instrtype(`%`_resulttype($unpack(zt)^n{}), [], `%`_resulttype([REF_valtype(`NULL%?`_nul(?()), ($idx(x) : typevar <: heaptype))])))
    -- Expand: `%~~%`(C.TYPES_context[x!`%`_idx.0], ARRAY_comptype(`%%`_arraytype(mut, zt)))

  ;; 6-typing.watsup:868.1-871.40
  rule array.new_elem{C : context, x : idx, y : idx, mut : mut, rt : reftype}:
    `%|-%:%`(C, ARRAY.NEW_ELEM_instr(x, y), `%->_%%`_instrtype(`%`_resulttype([I32_valtype I32_valtype]), [], `%`_resulttype([REF_valtype(`NULL%?`_nul(?()), ($idx(x) : typevar <: heaptype))])))
    -- Expand: `%~~%`(C.TYPES_context[x!`%`_idx.0], ARRAY_comptype(`%%`_arraytype(mut, (rt : reftype <: storagetype))))
    -- Reftype_sub: `%|-%<:%`(C, C.ELEMS_context[y!`%`_idx.0], rt)

  ;; 6-typing.watsup:873.1-877.24
  rule array.new_data{C : context, x : idx, y : idx, mut : mut, zt : storagetype, numtype : numtype, vectype : vectype}:
    `%|-%:%`(C, ARRAY.NEW_DATA_instr(x, y), `%->_%%`_instrtype(`%`_resulttype([I32_valtype I32_valtype]), [], `%`_resulttype([REF_valtype(`NULL%?`_nul(?()), ($idx(x) : typevar <: heaptype))])))
    -- Expand: `%~~%`(C.TYPES_context[x!`%`_idx.0], ARRAY_comptype(`%%`_arraytype(mut, zt)))
    -- if (($unpack(zt) = (numtype : numtype <: valtype)) \/ ($unpack(zt) = (vectype : vectype <: valtype)))
    -- if (C.DATAS_context[y!`%`_idx.0] = OK_datatype)

  ;; 6-typing.watsup:879.1-882.39
  rule array.get{C : context, `sx?` : sx?, x : idx, zt : storagetype, mut : mut}:
    `%|-%:%`(C, ARRAY.GET_instr(sx?{sx <- `sx?`}, x), `%->_%%`_instrtype(`%`_resulttype([REF_valtype(`NULL%?`_nul(?(())), ($idx(x) : typevar <: heaptype)) I32_valtype]), [], `%`_resulttype([$unpack(zt)])))
    -- Expand: `%~~%`(C.TYPES_context[x!`%`_idx.0], ARRAY_comptype(`%%`_arraytype(mut, zt)))
    -- if ((sx?{sx <- `sx?`} = ?()) <=> (zt = ($unpack(zt) : valtype <: storagetype)))

  ;; 6-typing.watsup:884.1-886.42
  rule array.set{C : context, x : idx, zt : storagetype}:
    `%|-%:%`(C, ARRAY.SET_instr(x), `%->_%%`_instrtype(`%`_resulttype([REF_valtype(`NULL%?`_nul(?(())), ($idx(x) : typevar <: heaptype)) I32_valtype $unpack(zt)]), [], `%`_resulttype([])))
    -- Expand: `%~~%`(C.TYPES_context[x!`%`_idx.0], ARRAY_comptype(`%%`_arraytype(`MUT%?`_mut(?(())), zt)))

  ;; 6-typing.watsup:888.1-890.42
  rule array.len{C : context, x : idx, zt : storagetype}:
    `%|-%:%`(C, ARRAY.LEN_instr, `%->_%%`_instrtype(`%`_resulttype([REF_valtype(`NULL%?`_nul(?(())), ARRAY_heaptype)]), [], `%`_resulttype([I32_valtype])))
    -- Expand: `%~~%`(C.TYPES_context[x!`%`_idx.0], ARRAY_comptype(`%%`_arraytype(`MUT%?`_mut(?(())), zt)))

  ;; 6-typing.watsup:892.1-894.42
  rule array.fill{C : context, x : idx, zt : storagetype}:
    `%|-%:%`(C, ARRAY.FILL_instr(x), `%->_%%`_instrtype(`%`_resulttype([REF_valtype(`NULL%?`_nul(?(())), ($idx(x) : typevar <: heaptype)) I32_valtype $unpack(zt) I32_valtype]), [], `%`_resulttype([])))
    -- Expand: `%~~%`(C.TYPES_context[x!`%`_idx.0], ARRAY_comptype(`%%`_arraytype(`MUT%?`_mut(?(())), zt)))

  ;; 6-typing.watsup:896.1-900.40
  rule array.copy{C : context, x_1 : idx, x_2 : idx, zt_1 : storagetype, mut : mut, zt_2 : storagetype}:
    `%|-%:%`(C, ARRAY.COPY_instr(x_1, x_2), `%->_%%`_instrtype(`%`_resulttype([REF_valtype(`NULL%?`_nul(?(())), ($idx(x_1) : typevar <: heaptype)) I32_valtype REF_valtype(`NULL%?`_nul(?(())), ($idx(x_2) : typevar <: heaptype)) I32_valtype I32_valtype]), [], `%`_resulttype([])))
    -- Expand: `%~~%`(C.TYPES_context[x_1!`%`_idx.0], ARRAY_comptype(`%%`_arraytype(`MUT%?`_mut(?(())), zt_1)))
    -- Expand: `%~~%`(C.TYPES_context[x_2!`%`_idx.0], ARRAY_comptype(`%%`_arraytype(mut, zt_2)))
    -- Storagetype_sub: `%|-%<:%`(C, zt_2, zt_1)

  ;; 6-typing.watsup:902.1-905.44
  rule array.init_elem{C : context, x : idx, y : idx, zt : storagetype}:
    `%|-%:%`(C, ARRAY.INIT_ELEM_instr(x, y), `%->_%%`_instrtype(`%`_resulttype([REF_valtype(`NULL%?`_nul(?(())), ($idx(x) : typevar <: heaptype)) I32_valtype I32_valtype I32_valtype]), [], `%`_resulttype([])))
    -- Expand: `%~~%`(C.TYPES_context[x!`%`_idx.0], ARRAY_comptype(`%%`_arraytype(`MUT%?`_mut(?(())), zt)))
    -- Storagetype_sub: `%|-%<:%`(C, (C.ELEMS_context[y!`%`_idx.0] : reftype <: storagetype), zt)

  ;; 6-typing.watsup:907.1-911.24
  rule array.init_data{C : context, x : idx, y : idx, zt : storagetype, numtype : numtype, vectype : vectype}:
    `%|-%:%`(C, ARRAY.INIT_DATA_instr(x, y), `%->_%%`_instrtype(`%`_resulttype([REF_valtype(`NULL%?`_nul(?(())), ($idx(x) : typevar <: heaptype)) I32_valtype I32_valtype I32_valtype]), [], `%`_resulttype([])))
    -- Expand: `%~~%`(C.TYPES_context[x!`%`_idx.0], ARRAY_comptype(`%%`_arraytype(`MUT%?`_mut(?(())), zt)))
    -- if (($unpack(zt) = (numtype : numtype <: valtype)) \/ ($unpack(zt) = (vectype : vectype <: valtype)))
    -- if (C.DATAS_context[y!`%`_idx.0] = OK_datatype)

  ;; 6-typing.watsup:916.1-917.62
  rule extern.convert_any{C : context, nul : nul}:
    `%|-%:%`(C, EXTERN.CONVERT_ANY_instr, `%->_%%`_instrtype(`%`_resulttype([REF_valtype(nul, ANY_heaptype)]), [], `%`_resulttype([REF_valtype(nul, EXTERN_heaptype)])))

  ;; 6-typing.watsup:919.1-920.62
  rule any.convert_extern{C : context, nul : nul}:
    `%|-%:%`(C, ANY.CONVERT_EXTERN_instr, `%->_%%`_instrtype(`%`_resulttype([REF_valtype(nul, EXTERN_heaptype)]), [], `%`_resulttype([REF_valtype(nul, ANY_heaptype)])))

  ;; 6-typing.watsup:925.1-926.35
  rule vconst{C : context, c : vec_(V128_Vnn)}:
    `%|-%:%`(C, VCONST_instr(V128_vectype, c), `%->_%%`_instrtype(`%`_resulttype([]), [], `%`_resulttype([V128_valtype])))

  ;; 6-typing.watsup:928.1-929.41
  rule vvunop{C : context, vvunop : vvunop}:
    `%|-%:%`(C, VVUNOP_instr(V128_vectype, vvunop), `%->_%%`_instrtype(`%`_resulttype([V128_valtype]), [], `%`_resulttype([V128_valtype])))

  ;; 6-typing.watsup:931.1-932.48
  rule vvbinop{C : context, vvbinop : vvbinop}:
    `%|-%:%`(C, VVBINOP_instr(V128_vectype, vvbinop), `%->_%%`_instrtype(`%`_resulttype([V128_valtype V128_valtype]), [], `%`_resulttype([V128_valtype])))

  ;; 6-typing.watsup:934.1-935.55
  rule vvternop{C : context, vvternop : vvternop}:
    `%|-%:%`(C, VVTERNOP_instr(V128_vectype, vvternop), `%->_%%`_instrtype(`%`_resulttype([V128_valtype V128_valtype V128_valtype]), [], `%`_resulttype([V128_valtype])))

  ;; 6-typing.watsup:937.1-938.44
  rule vvtestop{C : context, vvtestop : vvtestop}:
    `%|-%:%`(C, VVTESTOP_instr(V128_vectype, vvtestop), `%->_%%`_instrtype(`%`_resulttype([V128_valtype]), [], `%`_resulttype([I32_valtype])))

  ;; 6-typing.watsup:940.1-941.37
  rule vunop{C : context, sh : shape, vunop : vunop_(sh)}:
    `%|-%:%`(C, VUNOP_instr(sh, vunop), `%->_%%`_instrtype(`%`_resulttype([V128_valtype]), [], `%`_resulttype([V128_valtype])))

  ;; 6-typing.watsup:943.1-944.44
  rule vbinop{C : context, sh : shape, vbinop : vbinop_(sh)}:
    `%|-%:%`(C, VBINOP_instr(sh, vbinop), `%->_%%`_instrtype(`%`_resulttype([V128_valtype V128_valtype]), [], `%`_resulttype([V128_valtype])))

  ;; 6-typing.watsup:946.1-947.40
  rule vtestop{C : context, sh : shape, vtestop : vtestop_(sh)}:
    `%|-%:%`(C, VTESTOP_instr(sh, vtestop), `%->_%%`_instrtype(`%`_resulttype([V128_valtype]), [], `%`_resulttype([I32_valtype])))

  ;; 6-typing.watsup:949.1-950.44
  rule vrelop{C : context, sh : shape, vrelop : vrelop_(sh)}:
    `%|-%:%`(C, VRELOP_instr(sh, vrelop), `%->_%%`_instrtype(`%`_resulttype([V128_valtype V128_valtype]), [], `%`_resulttype([V128_valtype])))

  ;; 6-typing.watsup:952.1-953.47
  rule vshiftop{C : context, sh : ishape, vshiftop : vshiftop_(sh)}:
    `%|-%:%`(C, VSHIFTOP_instr(sh, vshiftop), `%->_%%`_instrtype(`%`_resulttype([V128_valtype I32_valtype]), [], `%`_resulttype([V128_valtype])))

  ;; 6-typing.watsup:955.1-956.33
  rule vbitmask{C : context, sh : ishape}:
    `%|-%:%`(C, VBITMASK_instr(sh), `%->_%%`_instrtype(`%`_resulttype([V128_valtype]), [], `%`_resulttype([I32_valtype])))

  ;; 6-typing.watsup:958.1-959.39
  rule vswizzle{C : context, sh : ishape}:
    `%|-%:%`(C, VSWIZZLE_instr(sh), `%->_%%`_instrtype(`%`_resulttype([V128_valtype V128_valtype]), [], `%`_resulttype([V128_valtype])))

  ;; 6-typing.watsup:961.1-963.29
  rule vshuffle{C : context, sh : ishape, `i*` : nat*}:
    `%|-%:%`(C, VSHUFFLE_instr(sh, `%`_laneidx(i)*{i <- `i*`}), `%->_%%`_instrtype(`%`_resulttype([V128_valtype V128_valtype]), [], `%`_resulttype([V128_valtype])))
    -- (if (i < (2 * $dim((sh : ishape <: shape))!`%`_dim.0)))*{i <- `i*`}

  ;; 6-typing.watsup:965.1-966.44
  rule vsplat{C : context, sh : shape}:
    `%|-%:%`(C, VSPLAT_instr(sh), `%->_%%`_instrtype(`%`_resulttype([($unpackshape(sh) : numtype <: valtype)]), [], `%`_resulttype([V128_valtype])))

  ;; 6-typing.watsup:968.1-970.21
  rule vextract_lane{C : context, sh : shape, `sx?` : sx?, i : nat}:
    `%|-%:%`(C, VEXTRACT_LANE_instr(sh, sx?{sx <- `sx?`}, `%`_laneidx(i)), `%->_%%`_instrtype(`%`_resulttype([V128_valtype]), [], `%`_resulttype([($unpackshape(sh) : numtype <: valtype)])))
    -- if (i < $dim(sh)!`%`_dim.0)

  ;; 6-typing.watsup:972.1-974.21
  rule vreplace_lane{C : context, sh : shape, i : nat}:
    `%|-%:%`(C, VREPLACE_LANE_instr(sh, `%`_laneidx(i)), `%->_%%`_instrtype(`%`_resulttype([V128_valtype ($unpackshape(sh) : numtype <: valtype)]), [], `%`_resulttype([V128_valtype])))
    -- if (i < $dim(sh)!`%`_dim.0)

  ;; 6-typing.watsup:976.1-977.50
  rule vextunop{C : context, sh_1 : ishape, sh_2 : ishape, vextunop : vextunop__(sh_2, sh_1)}:
    `%|-%:%`(C, VEXTUNOP_instr(sh_1, sh_2, vextunop), `%->_%%`_instrtype(`%`_resulttype([V128_valtype]), [], `%`_resulttype([V128_valtype])))

  ;; 6-typing.watsup:979.1-980.57
  rule vextbinop{C : context, sh_1 : ishape, sh_2 : ishape, vextbinop : vextbinop__(sh_2, sh_1)}:
    `%|-%:%`(C, VEXTBINOP_instr(sh_1, sh_2, vextbinop), `%->_%%`_instrtype(`%`_resulttype([V128_valtype V128_valtype]), [], `%`_resulttype([V128_valtype])))

  ;; 6-typing.watsup:982.1-983.48
  rule vnarrow{C : context, sh_1 : ishape, sh_2 : ishape, sx : sx}:
    `%|-%:%`(C, VNARROW_instr(sh_1, sh_2, sx), `%->_%%`_instrtype(`%`_resulttype([V128_valtype V128_valtype]), [], `%`_resulttype([V128_valtype])))

  ;; 6-typing.watsup:985.1-986.58
  rule vcvtop{C : context, sh_1 : shape, sh_2 : shape, vcvtop : vcvtop__(sh_2, sh_1), `half?` : half__(sh_2, sh_1)?, `zero?` : zero__(sh_2, sh_1)?}:
    `%|-%:%`(C, VCVTOP_instr(sh_1, sh_2, vcvtop, half?{half <- `half?`}, zero?{zero <- `zero?`}), `%->_%%`_instrtype(`%`_resulttype([V128_valtype]), [], `%`_resulttype([V128_valtype])))

  ;; 6-typing.watsup:991.1-993.28
  rule local.get{C : context, x : idx, t : valtype}:
    `%|-%:%`(C, LOCAL.GET_instr(x), `%->_%%`_instrtype(`%`_resulttype([]), [], `%`_resulttype([t])))
    -- if (C.LOCALS_context[x!`%`_idx.0] = `%%`_localtype(SET_init, t))

  ;; 6-typing.watsup:995.1-997.29
  rule local.set{C : context, x : idx, t : valtype, init : init}:
    `%|-%:%`(C, LOCAL.SET_instr(x), `%->_%%`_instrtype(`%`_resulttype([t]), [x], `%`_resulttype([])))
    -- if (C.LOCALS_context[x!`%`_idx.0] = `%%`_localtype(init, t))

  ;; 6-typing.watsup:999.1-1001.29
  rule local.tee{C : context, x : idx, t : valtype, init : init}:
    `%|-%:%`(C, LOCAL.TEE_instr(x), `%->_%%`_instrtype(`%`_resulttype([t]), [x], `%`_resulttype([t])))
    -- if (C.LOCALS_context[x!`%`_idx.0] = `%%`_localtype(init, t))

  ;; 6-typing.watsup:1006.1-1008.29
  rule global.get{C : context, x : idx, t : valtype, mut : mut}:
    `%|-%:%`(C, GLOBAL.GET_instr(x), `%->_%%`_instrtype(`%`_resulttype([]), [], `%`_resulttype([t])))
    -- if (C.GLOBALS_context[x!`%`_idx.0] = `%%`_globaltype(mut, t))

  ;; 6-typing.watsup:1010.1-1012.29
  rule global.set{C : context, x : idx, t : valtype}:
    `%|-%:%`(C, GLOBAL.SET_instr(x), `%->_%%`_instrtype(`%`_resulttype([t]), [], `%`_resulttype([])))
    -- if (C.GLOBALS_context[x!`%`_idx.0] = `%%`_globaltype(`MUT%?`_mut(?(())), t))

  ;; 6-typing.watsup:1017.1-1019.29
  rule table.get{C : context, x : idx, rt : reftype, lim : limits}:
    `%|-%:%`(C, TABLE.GET_instr(x), `%->_%%`_instrtype(`%`_resulttype([I32_valtype]), [], `%`_resulttype([(rt : reftype <: valtype)])))
    -- if (C.TABLES_context[x!`%`_idx.0] = `%%`_tabletype(lim, rt))

  ;; 6-typing.watsup:1021.1-1023.29
  rule table.set{C : context, x : idx, rt : reftype, lim : limits}:
    `%|-%:%`(C, TABLE.SET_instr(x), `%->_%%`_instrtype(`%`_resulttype([I32_valtype (rt : reftype <: valtype)]), [], `%`_resulttype([])))
    -- if (C.TABLES_context[x!`%`_idx.0] = `%%`_tabletype(lim, rt))

  ;; 6-typing.watsup:1025.1-1027.29
  rule table.size{C : context, x : idx, lim : limits, rt : reftype}:
    `%|-%:%`(C, TABLE.SIZE_instr(x), `%->_%%`_instrtype(`%`_resulttype([]), [], `%`_resulttype([I32_valtype])))
    -- if (C.TABLES_context[x!`%`_idx.0] = `%%`_tabletype(lim, rt))

  ;; 6-typing.watsup:1029.1-1031.29
  rule table.grow{C : context, x : idx, rt : reftype, lim : limits}:
    `%|-%:%`(C, TABLE.GROW_instr(x), `%->_%%`_instrtype(`%`_resulttype([(rt : reftype <: valtype) I32_valtype]), [], `%`_resulttype([I32_valtype])))
    -- if (C.TABLES_context[x!`%`_idx.0] = `%%`_tabletype(lim, rt))

  ;; 6-typing.watsup:1033.1-1035.29
  rule table.fill{C : context, x : idx, rt : reftype, lim : limits}:
    `%|-%:%`(C, TABLE.FILL_instr(x), `%->_%%`_instrtype(`%`_resulttype([I32_valtype (rt : reftype <: valtype) I32_valtype]), [], `%`_resulttype([])))
    -- if (C.TABLES_context[x!`%`_idx.0] = `%%`_tabletype(lim, rt))

  ;; 6-typing.watsup:1037.1-1041.36
  rule table.copy{C : context, x_1 : idx, x_2 : idx, lim_1 : limits, rt_1 : reftype, lim_2 : limits, rt_2 : reftype}:
    `%|-%:%`(C, TABLE.COPY_instr(x_1, x_2), `%->_%%`_instrtype(`%`_resulttype([I32_valtype I32_valtype I32_valtype]), [], `%`_resulttype([])))
    -- if (C.TABLES_context[x_1!`%`_idx.0] = `%%`_tabletype(lim_1, rt_1))
    -- if (C.TABLES_context[x_2!`%`_idx.0] = `%%`_tabletype(lim_2, rt_2))
    -- Reftype_sub: `%|-%<:%`(C, rt_2, rt_1)

  ;; 6-typing.watsup:1043.1-1047.36
  rule table.init{C : context, x : idx, y : idx, lim : limits, rt_1 : reftype, rt_2 : reftype}:
    `%|-%:%`(C, TABLE.INIT_instr(x, y), `%->_%%`_instrtype(`%`_resulttype([I32_valtype I32_valtype I32_valtype]), [], `%`_resulttype([])))
    -- if (C.TABLES_context[x!`%`_idx.0] = `%%`_tabletype(lim, rt_1))
    -- if (C.ELEMS_context[y!`%`_idx.0] = rt_2)
    -- Reftype_sub: `%|-%<:%`(C, rt_2, rt_1)

  ;; 6-typing.watsup:1049.1-1051.24
  rule elem.drop{C : context, x : idx, rt : reftype}:
    `%|-%:%`(C, ELEM.DROP_instr(x), `%->_%%`_instrtype(`%`_resulttype([]), [], `%`_resulttype([])))
    -- if (C.ELEMS_context[x!`%`_idx.0] = rt)

  ;; 6-typing.watsup:1056.1-1058.23
  rule memory.size{C : context, x : idx, mt : memtype}:
    `%|-%:%`(C, MEMORY.SIZE_instr(x), `%->_%%`_instrtype(`%`_resulttype([]), [], `%`_resulttype([I32_valtype])))
    -- if (C.MEMS_context[x!`%`_idx.0] = mt)

  ;; 6-typing.watsup:1060.1-1062.23
  rule memory.grow{C : context, x : idx, mt : memtype}:
    `%|-%:%`(C, MEMORY.GROW_instr(x), `%->_%%`_instrtype(`%`_resulttype([I32_valtype]), [], `%`_resulttype([I32_valtype])))
    -- if (C.MEMS_context[x!`%`_idx.0] = mt)

  ;; 6-typing.watsup:1064.1-1066.23
  rule memory.fill{C : context, x : idx, mt : memtype}:
    `%|-%:%`(C, MEMORY.FILL_instr(x), `%->_%%`_instrtype(`%`_resulttype([I32_valtype I32_valtype I32_valtype]), [], `%`_resulttype([])))
    -- if (C.MEMS_context[x!`%`_idx.0] = mt)

  ;; 6-typing.watsup:1068.1-1071.27
  rule memory.copy{C : context, x_1 : idx, x_2 : idx, mt_1 : memtype, mt_2 : memtype}:
    `%|-%:%`(C, MEMORY.COPY_instr(x_1, x_2), `%->_%%`_instrtype(`%`_resulttype([I32_valtype I32_valtype I32_valtype]), [], `%`_resulttype([])))
    -- if (C.MEMS_context[x_1!`%`_idx.0] = mt_1)
    -- if (C.MEMS_context[x_2!`%`_idx.0] = mt_2)

  ;; 6-typing.watsup:1073.1-1076.24
  rule memory.init{C : context, x : idx, y : idx, mt : memtype}:
    `%|-%:%`(C, MEMORY.INIT_instr(x, y), `%->_%%`_instrtype(`%`_resulttype([I32_valtype I32_valtype I32_valtype]), [], `%`_resulttype([])))
    -- if (C.MEMS_context[x!`%`_idx.0] = mt)
    -- if (C.DATAS_context[y!`%`_idx.0] = OK_datatype)

  ;; 6-typing.watsup:1078.1-1080.24
  rule data.drop{C : context, x : idx}:
    `%|-%:%`(C, DATA.DROP_instr(x), `%->_%%`_instrtype(`%`_resulttype([]), [], `%`_resulttype([])))
    -- if (C.DATAS_context[x!`%`_idx.0] = OK_datatype)

  ;; 6-typing.watsup:1091.1-1094.43
  rule `load-val`{C : context, nt : numtype, x : idx, memarg : memarg, mt : memtype}:
    `%|-%:%`(C, LOAD_instr(nt, ?(), x, memarg), `%->_%%`_instrtype(`%`_resulttype([I32_valtype]), [], `%`_resulttype([(nt : numtype <: valtype)])))
    -- if (C.MEMS_context[x!`%`_idx.0] = mt)
    -- if ((2 ^ memarg.ALIGN_memarg!`%`_u32.0) <= ($size(nt) / 8))

  ;; 6-typing.watsup:1096.1-1099.35
  rule `load-pack`{C : context, Inn : Inn, M : M, sx : sx, x : idx, memarg : memarg, mt : memtype}:
    `%|-%:%`(C, LOAD_instr((Inn : Inn <: numtype), ?(`%%`_loadop_(`%`_sz(M), sx)), x, memarg), `%->_%%`_instrtype(`%`_resulttype([I32_valtype]), [], `%`_resulttype([(Inn : Inn <: valtype)])))
    -- if (C.MEMS_context[x!`%`_idx.0] = mt)
    -- if ((2 ^ memarg.ALIGN_memarg!`%`_u32.0) <= (M / 8))

  ;; 6-typing.watsup:1110.1-1113.43
  rule `store-val`{C : context, nt : numtype, x : idx, memarg : memarg, mt : memtype}:
    `%|-%:%`(C, STORE_instr(nt, ?(), x, memarg), `%->_%%`_instrtype(`%`_resulttype([I32_valtype (nt : numtype <: valtype)]), [], `%`_resulttype([])))
    -- if (C.MEMS_context[x!`%`_idx.0] = mt)
    -- if ((2 ^ memarg.ALIGN_memarg!`%`_u32.0) <= ($size(nt) / 8))

  ;; 6-typing.watsup:1115.1-1118.35
  rule `store-pack`{C : context, Inn : Inn, M : M, x : idx, memarg : memarg, mt : memtype}:
    `%|-%:%`(C, STORE_instr((Inn : Inn <: numtype), ?(`%`_sz(M)), x, memarg), `%->_%%`_instrtype(`%`_resulttype([I32_valtype (Inn : Inn <: valtype)]), [], `%`_resulttype([])))
    -- if (C.MEMS_context[x!`%`_idx.0] = mt)
    -- if ((2 ^ memarg.ALIGN_memarg!`%`_u32.0) <= (M / 8))

  ;; 6-typing.watsup:1120.1-1123.46
  rule `vload-val`{C : context, x : idx, memarg : memarg, mt : memtype}:
    `%|-%:%`(C, VLOAD_instr(V128_vectype, ?(), x, memarg), `%->_%%`_instrtype(`%`_resulttype([I32_valtype]), [], `%`_resulttype([V128_valtype])))
    -- if (C.MEMS_context[x!`%`_idx.0] = mt)
    -- if ((2 ^ memarg.ALIGN_memarg!`%`_u32.0) <= ($vsize(V128_vectype) / 8))

  ;; 6-typing.watsup:1125.1-1128.39
  rule `vload-pack`{C : context, M : M, N : N, sx : sx, x : idx, memarg : memarg, mt : memtype}:
    `%|-%:%`(C, VLOAD_instr(V128_vectype, ?(`SHAPE%X%%`_vloadop_(`%`_sz(M), N, sx)), x, memarg), `%->_%%`_instrtype(`%`_resulttype([I32_valtype]), [], `%`_resulttype([V128_valtype])))
    -- if (C.MEMS_context[x!`%`_idx.0] = mt)
    -- if ((2 ^ memarg.ALIGN_memarg!`%`_u32.0) <= ((M / 8) * N))

  ;; 6-typing.watsup:1130.1-1133.35
  rule `vload-splat`{C : context, N : N, x : idx, memarg : memarg, mt : memtype}:
    `%|-%:%`(C, VLOAD_instr(V128_vectype, ?(SPLAT_vloadop_(`%`_sz(N))), x, memarg), `%->_%%`_instrtype(`%`_resulttype([I32_valtype]), [], `%`_resulttype([V128_valtype])))
    -- if (C.MEMS_context[x!`%`_idx.0] = mt)
    -- if ((2 ^ memarg.ALIGN_memarg!`%`_u32.0) <= (N / 8))

  ;; 6-typing.watsup:1135.1-1138.35
  rule `vload-zero`{C : context, N : N, x : idx, memarg : memarg, mt : memtype}:
    `%|-%:%`(C, VLOAD_instr(V128_vectype, ?(ZERO_vloadop_(`%`_sz(N))), x, memarg), `%->_%%`_instrtype(`%`_resulttype([I32_valtype]), [], `%`_resulttype([V128_valtype])))
    -- if (C.MEMS_context[x!`%`_idx.0] = mt)
    -- if ((2 ^ memarg.ALIGN_memarg!`%`_u32.0) <= (N / 8))

  ;; 6-typing.watsup:1140.1-1144.21
  rule vload_lane{C : context, N : N, x : idx, memarg : memarg, i : nat, mt : memtype}:
    `%|-%:%`(C, VLOAD_LANE_instr(V128_vectype, `%`_sz(N), x, memarg, `%`_laneidx(i)), `%->_%%`_instrtype(`%`_resulttype([I32_valtype V128_valtype]), [], `%`_resulttype([V128_valtype])))
    -- if (C.MEMS_context[x!`%`_idx.0] = mt)
    -- if ((2 ^ memarg.ALIGN_memarg!`%`_u32.0) <= (N / 8))
    -- if (i < (128 / N))

  ;; 6-typing.watsup:1146.1-1149.46
  rule vstore{C : context, x : idx, memarg : memarg, mt : memtype}:
    `%|-%:%`(C, VSTORE_instr(V128_vectype, x, memarg), `%->_%%`_instrtype(`%`_resulttype([I32_valtype V128_valtype]), [], `%`_resulttype([])))
    -- if (C.MEMS_context[x!`%`_idx.0] = mt)
    -- if ((2 ^ memarg.ALIGN_memarg!`%`_u32.0) <= ($vsize(V128_vectype) / 8))

  ;; 6-typing.watsup:1151.1-1155.21
  rule vstore_lane{C : context, N : N, x : idx, memarg : memarg, i : nat, mt : memtype}:
    `%|-%:%`(C, VSTORE_LANE_instr(V128_vectype, `%`_sz(N), x, memarg, `%`_laneidx(i)), `%->_%%`_instrtype(`%`_resulttype([I32_valtype V128_valtype]), [], `%`_resulttype([])))
    -- if (C.MEMS_context[x!`%`_idx.0] = mt)
    -- if ((2 ^ memarg.ALIGN_memarg!`%`_u32.0) <= (N / 8))
    -- if (i < (128 / N))

;; 6-typing.watsup:544.1-544.96
relation Instrs_ok: `%|-%:%`(context, instr*, instrtype)
  ;; 6-typing.watsup:557.1-558.24
  rule empty{C : context}:
    `%|-%:%`(C, [], `%->_%%`_instrtype(`%`_resulttype([]), [], `%`_resulttype([])))

  ;; 6-typing.watsup:561.1-565.82
  rule seq{C : context, instr_1 : instr, `instr_2*` : instr*, `t_1*` : valtype*, `x_1*` : idx*, `x_2*` : idx*, `t_3*` : valtype*, `t_2*` : valtype*, `init*` : init*, `t*` : valtype*}:
    `%|-%:%`(C, [instr_1] ++ instr_2*{instr_2 <- `instr_2*`}, `%->_%%`_instrtype(`%`_resulttype(t_1*{t_1 <- `t_1*`}), x_1*{x_1 <- `x_1*`} ++ x_2*{x_2 <- `x_2*`}, `%`_resulttype(t_3*{t_3 <- `t_3*`})))
    -- Instr_ok: `%|-%:%`(C, instr_1, `%->_%%`_instrtype(`%`_resulttype(t_1*{t_1 <- `t_1*`}), x_1*{x_1 <- `x_1*`}, `%`_resulttype(t_2*{t_2 <- `t_2*`})))
    -- (if (C.LOCALS_context[x_1!`%`_idx.0] = `%%`_localtype(init, t)))*{init <- `init*`, t <- `t*`, x_1 <- `x_1*`}
    -- Instrs_ok: `%|-%:%`($with_locals(C, x_1*{x_1 <- `x_1*`}, `%%`_localtype(SET_init, t)*{t <- `t*`}), instr_2*{instr_2 <- `instr_2*`}, `%->_%%`_instrtype(`%`_resulttype(t_2*{t_2 <- `t_2*`}), x_2*{x_2 <- `x_2*`}, `%`_resulttype(t_3*{t_3 <- `t_3*`})))

  ;; 6-typing.watsup:567.1-571.33
  rule sub{C : context, `instr*` : instr*, it' : instrtype, it : instrtype}:
    `%|-%:%`(C, instr*{instr <- `instr*`}, it')
    -- Instrs_ok: `%|-%:%`(C, instr*{instr <- `instr*`}, it)
    -- Instrtype_sub: `%|-%<:%`(C, it, it')
    -- Instrtype_ok: `%|-%:OK`(C, it')

  ;; 6-typing.watsup:574.1-577.33
  rule frame{C : context, `instr*` : instr*, `t*` : valtype*, `t_1*` : valtype*, `x*` : idx*, `t_2*` : valtype*}:
    `%|-%:%`(C, instr*{instr <- `instr*`}, `%->_%%`_instrtype(`%`_resulttype(t*{t <- `t*`} ++ t_1*{t_1 <- `t_1*`}), x*{x <- `x*`}, `%`_resulttype(t*{t <- `t*`} ++ t_2*{t_2 <- `t_2*`})))
    -- Instrs_ok: `%|-%:%`(C, instr*{instr <- `instr*`}, `%->_%%`_instrtype(`%`_resulttype(t_1*{t_1 <- `t_1*`}), x*{x <- `x*`}, `%`_resulttype(t_2*{t_2 <- `t_2*`})))
    -- Resulttype_ok: `%|-%:OK`(C, `%`_resulttype(t*{t <- `t*`}))
}

;; 6-typing.watsup
relation Expr_ok: `%|-%:%`(context, expr, resulttype)
  ;; 6-typing.watsup
  rule _{C : context, `instr*` : instr*, `t*` : valtype*}:
    `%|-%:%`(C, instr*{instr <- `instr*`}, `%`_resulttype(t*{t <- `t*`}))
    -- Instrs_ok: `%|-%:%`(C, instr*{instr <- `instr*`}, `%->_%%`_instrtype(`%`_resulttype([]), [], `%`_resulttype(t*{t <- `t*`})))

;; 6-typing.watsup
relation Instr_const: `%|-%CONST`(context, instr)
  ;; 6-typing.watsup
  rule const{C : context, nt : numtype, c_nt : num_(nt)}:
    `%|-%CONST`(C, CONST_instr(nt, c_nt))

  ;; 6-typing.watsup
  rule vconst{C : context, vt : vectype, c_vt : vec_(vt)}:
    `%|-%CONST`(C, VCONST_instr(vt, c_vt))

  ;; 6-typing.watsup
  rule ref.null{C : context, ht : heaptype}:
    `%|-%CONST`(C, REF.NULL_instr(ht))

  ;; 6-typing.watsup
  rule ref.i31{C : context}:
    `%|-%CONST`(C, REF.I31_instr)

  ;; 6-typing.watsup
  rule ref.func{C : context, x : idx}:
    `%|-%CONST`(C, REF.FUNC_instr(x))

  ;; 6-typing.watsup
  rule struct.new{C : context, x : idx}:
    `%|-%CONST`(C, STRUCT.NEW_instr(x))

  ;; 6-typing.watsup
  rule struct.new_default{C : context, x : idx}:
    `%|-%CONST`(C, STRUCT.NEW_DEFAULT_instr(x))

  ;; 6-typing.watsup
  rule array.new{C : context, x : idx}:
    `%|-%CONST`(C, ARRAY.NEW_instr(x))

  ;; 6-typing.watsup
  rule array.new_default{C : context, x : idx}:
    `%|-%CONST`(C, ARRAY.NEW_DEFAULT_instr(x))

  ;; 6-typing.watsup
  rule array.new_fixed{C : context, x : idx, n : n}:
    `%|-%CONST`(C, ARRAY.NEW_FIXED_instr(x, `%`_u32(n)))

  ;; 6-typing.watsup
  rule any.convert_extern{C : context}:
    `%|-%CONST`(C, ANY.CONVERT_EXTERN_instr)

  ;; 6-typing.watsup
  rule extern.convert_any{C : context}:
    `%|-%CONST`(C, EXTERN.CONVERT_ANY_instr)

  ;; 6-typing.watsup
  rule global.get{C : context, x : idx, t : valtype}:
    `%|-%CONST`(C, GLOBAL.GET_instr(x))
    -- if (C.GLOBALS_context[x!`%`_idx.0] = `%%`_globaltype(`MUT%?`_mut(?()), t))

  ;; 6-typing.watsup
  rule binop{C : context, Inn : Inn, binop : binop_((Inn : Inn <: numtype))}:
    `%|-%CONST`(C, BINOP_instr((Inn : Inn <: numtype), binop))
    -- if Inn <- [I32_Inn I64_Inn]
    -- if binop <- [ADD_binop_ SUB_binop_ MUL_binop_]

;; 6-typing.watsup
relation Expr_const: `%|-%CONST`(context, expr)
  ;; 6-typing.watsup
  rule _{C : context, `instr*` : instr*}:
    `%|-%CONST`(C, instr*{instr <- `instr*`})
    -- (Instr_const: `%|-%CONST`(C, instr))*{instr <- `instr*`}

;; 6-typing.watsup
relation Expr_ok_const: `%|-%:%CONST`(context, expr, valtype)
  ;; 6-typing.watsup
  rule _{C : context, expr : expr, t : valtype}:
    `%|-%:%CONST`(C, expr, t)
    -- Expr_ok: `%|-%:%`(C, expr, `%`_resulttype([t]))
    -- Expr_const: `%|-%CONST`(C, expr)

;; 6-typing.watsup
relation Type_ok: `%|-%:%`(context, type, deftype*)
  ;; 6-typing.watsup
  rule _{C : context, rectype : rectype, `dt*` : deftype*, x : idx}:
    `%|-%:%`(C, TYPE_type(rectype), dt*{dt <- `dt*`})
    -- if (x = `%`_idx(|C.TYPES_context|))
    -- if (dt*{dt <- `dt*`} = $rolldt(x, rectype))
    -- Rectype_ok: `%|-%:%`(C +++ {TYPES dt*{dt <- `dt*`}, RECS [], FUNCS [], GLOBALS [], TABLES [], MEMS [], TAGS [], ELEMS [], DATAS [], LOCALS [], LABELS [], RETURN ?(), REFS []}, rectype, OK_oktypeidx(x))

;; 6-typing.watsup
relation Local_ok: `%|-%:%`(context, local, localtype)
  ;; 6-typing.watsup
  rule set{C : context, t : valtype}:
    `%|-%:%`(C, LOCAL_local(t), `%%`_localtype(SET_init, t))
    -- if ($default_(t) =/= ?())

  ;; 6-typing.watsup
  rule unset{C : context, t : valtype}:
    `%|-%:%`(C, LOCAL_local(t), `%%`_localtype(UNSET_init, t))
    -- if ($default_(t) = ?())

;; 6-typing.watsup
relation Func_ok: `%|-%:%`(context, func, deftype)
  ;; 6-typing.watsup
  rule _{C : context, x : idx, `local*` : local*, expr : expr, `t_1*` : valtype*, `t_2*` : valtype*, `lct*` : localtype*}:
    `%|-%:%`(C, FUNC_func(x, local*{local <- `local*`}, expr), C.TYPES_context[x!`%`_idx.0])
    -- Expand: `%~~%`(C.TYPES_context[x!`%`_idx.0], FUNC_comptype(`%->%`_functype(`%`_resulttype(t_1*{t_1 <- `t_1*`}), `%`_resulttype(t_2*{t_2 <- `t_2*`}))))
    -- (Local_ok: `%|-%:%`(C, local, lct))*{lct <- `lct*`, local <- `local*`}
    -- Expr_ok: `%|-%:%`(C +++ {TYPES [], RECS [], FUNCS [], GLOBALS [], TABLES [], MEMS [], TAGS [], ELEMS [], DATAS [], LOCALS `%%`_localtype(SET_init, t_1)*{t_1 <- `t_1*`} ++ lct*{lct <- `lct*`}, LABELS [`%`_resulttype(t_2*{t_2 <- `t_2*`})], RETURN ?(`%`_resulttype(t_2*{t_2 <- `t_2*`})), REFS []}, expr, `%`_resulttype(t_2*{t_2 <- `t_2*`}))

;; 6-typing.watsup
relation Global_ok: `%|-%:%`(context, global, globaltype)
  ;; 6-typing.watsup
  rule _{C : context, globaltype : globaltype, expr : expr, gt : globaltype, mut : mut, t : valtype}:
    `%|-%:%`(C, GLOBAL_global(globaltype, expr), globaltype)
    -- Globaltype_ok: `%|-%:OK`(C, gt)
    -- if (globaltype = `%%`_globaltype(mut, t))
    -- Expr_ok_const: `%|-%:%CONST`(C, expr, t)

;; 6-typing.watsup
relation Table_ok: `%|-%:%`(context, table, tabletype)
  ;; 6-typing.watsup
  rule _{C : context, tabletype : tabletype, expr : expr, tt : tabletype, lim : limits, rt : reftype}:
    `%|-%:%`(C, TABLE_table(tabletype, expr), tabletype)
    -- Tabletype_ok: `%|-%:OK`(C, tt)
    -- if (tabletype = `%%`_tabletype(lim, rt))
    -- Expr_ok_const: `%|-%:%CONST`(C, expr, (rt : reftype <: valtype))

;; 6-typing.watsup
relation Mem_ok: `%|-%:%`(context, mem, memtype)
  ;; 6-typing.watsup
  rule _{C : context, memtype : memtype}:
    `%|-%:%`(C, MEMORY_mem(memtype), memtype)
    -- Memtype_ok: `%|-%:OK`(C, memtype)

;; 6-typing.watsup
relation Tag_ok: `%|-%:%`(context, tag, tagtype)
  ;; 6-typing.watsup
  rule _{C : context, x : idx, functype : functype}:
    `%|-%:%`(C, TAG_tag(x), C.TYPES_context[x!`%`_idx.0])
    -- Expand: `%~~%`(C.TYPES_context[x!`%`_idx.0], FUNC_comptype(functype))

;; 6-typing.watsup
relation Elemmode_ok: `%|-%:%`(context, elemmode, elemtype)
  ;; 6-typing.watsup
  rule active{C : context, x : idx, expr : expr, rt : reftype, lim : limits, rt' : reftype}:
    `%|-%:%`(C, ACTIVE_elemmode(x, expr), rt)
    -- if (C.TABLES_context[x!`%`_idx.0] = `%%`_tabletype(lim, rt'))
    -- Reftype_sub: `%|-%<:%`(C, rt, rt')
    -- Expr_ok_const: `%|-%:%CONST`(C, expr, I32_valtype)

  ;; 6-typing.watsup
  rule passive{C : context, rt : reftype}:
    `%|-%:%`(C, PASSIVE_elemmode, rt)

  ;; 6-typing.watsup
  rule declare{C : context, rt : reftype}:
    `%|-%:%`(C, DECLARE_elemmode, rt)

;; 6-typing.watsup
relation Elem_ok: `%|-%:%`(context, elem, elemtype)
  ;; 6-typing.watsup
  rule _{C : context, elemtype : elemtype, `expr*` : expr*, elemmode : elemmode}:
    `%|-%:%`(C, ELEM_elem(elemtype, expr*{expr <- `expr*`}, elemmode), elemtype)
    -- Reftype_ok: `%|-%:OK`(C, elemtype)
    -- (Expr_ok_const: `%|-%:%CONST`(C, expr, (elemtype : reftype <: valtype)))*{expr <- `expr*`}
    -- Elemmode_ok: `%|-%:%`(C, elemmode, elemtype)

;; 6-typing.watsup
relation Datamode_ok: `%|-%:%`(context, datamode, datatype)
  ;; 6-typing.watsup
  rule active{C : context, x : idx, expr : expr, mt : memtype}:
    `%|-%:%`(C, ACTIVE_datamode(x, expr), OK_datatype)
    -- if (C.MEMS_context[x!`%`_idx.0] = mt)
    -- Expr_ok_const: `%|-%:%CONST`(C, expr, I32_valtype)

  ;; 6-typing.watsup
  rule passive{C : context}:
    `%|-%:%`(C, PASSIVE_datamode, OK_datatype)

;; 6-typing.watsup
relation Data_ok: `%|-%:%`(context, data, datatype)
  ;; 6-typing.watsup
  rule _{C : context, `b*` : byte*, datamode : datamode}:
    `%|-%:%`(C, DATA_data(b*{b <- `b*`}, datamode), OK_datatype)
    -- Datamode_ok: `%|-%:%`(C, datamode, OK_datatype)

;; 6-typing.watsup
relation Start_ok: `%|-%:OK`(context, start)
  ;; 6-typing.watsup
  rule _{C : context, x : idx}:
    `%|-%:OK`(C, START_start(x))
    -- Expand: `%~~%`(C.FUNCS_context[x!`%`_idx.0], FUNC_comptype(`%->%`_functype(`%`_resulttype([]), `%`_resulttype([]))))

;; 6-typing.watsup
relation Import_ok: `%|-%:%`(context, import, externtype)
  ;; 6-typing.watsup
  rule _{C : context, name_1 : name, name_2 : name, xt : externtype}:
    `%|-%:%`(C, IMPORT_import(name_1, name_2, xt), xt)
    -- Externtype_ok: `%|-%:OK`(C, xt)

;; 6-typing.watsup
relation Externidx_ok: `%|-%:%`(context, externidx, externtype)
  ;; 6-typing.watsup
  rule func{C : context, x : idx, dt : deftype}:
    `%|-%:%`(C, FUNC_externidx(x), FUNC_externtype((dt : deftype <: typeuse)))
    -- if (C.FUNCS_context[x!`%`_idx.0] = dt)

  ;; 6-typing.watsup
  rule global{C : context, x : idx, gt : globaltype}:
    `%|-%:%`(C, GLOBAL_externidx(x), GLOBAL_externtype(gt))
    -- if (C.GLOBALS_context[x!`%`_idx.0] = gt)

  ;; 6-typing.watsup
  rule table{C : context, x : idx, tt : tabletype}:
    `%|-%:%`(C, TABLE_externidx(x), TABLE_externtype(tt))
    -- if (C.TABLES_context[x!`%`_idx.0] = tt)

  ;; 6-typing.watsup
  rule mem{C : context, x : idx, mt : memtype}:
    `%|-%:%`(C, MEM_externidx(x), MEM_externtype(mt))
    -- if (C.MEMS_context[x!`%`_idx.0] = mt)

  ;; 6-typing.watsup
  rule tag{C : context, x : idx, at : tagtype}:
    `%|-%:%`(C, TAG_externidx(x), TAG_externtype((at : deftype <: typeuse)))
    -- if (C.TAGS_context[x!`%`_idx.0] = at)

;; 6-typing.watsup
relation Export_ok: `%|-%:%%`(context, export, name, externtype)
  ;; 6-typing.watsup
  rule _{C : context, name : name, externidx : externidx, xt : externtype}:
    `%|-%:%%`(C, EXPORT_export(name, externidx), name, xt)
    -- Externidx_ok: `%|-%:%`(C, externidx, xt)

;; 6-typing.watsup
rec {

;; 6-typing.watsup:1356.1-1356.100
relation Globals_ok: `%|-%:%`(context, global*, globaltype*)
  ;; 6-typing.watsup:1400.1-1401.17
  rule empty{C : context}:
    `%|-%:%`(C, [], [])

  ;; 6-typing.watsup:1403.1-1406.54
  rule cons{C : context, global_1 : global, `global*` : global*, gt_1 : globaltype, `gt*` : globaltype*}:
    `%|-%:%`(C, [global_1] ++ global*{global <- `global*`}, [gt_1] ++ gt*{gt <- `gt*`})
    -- Global_ok: `%|-%:%`(C, global_1, gt_1)
    -- Globals_ok: `%|-%:%`(C +++ {TYPES [], RECS [], FUNCS [], GLOBALS [gt_1], TABLES [], MEMS [], TAGS [], ELEMS [], DATAS [], LOCALS [], LABELS [], RETURN ?(), REFS []}, global*{global <- `global*`}, gt*{gt <- `gt*`})
}

;; 6-typing.watsup
rec {

;; 6-typing.watsup:1355.1-1355.98
relation Types_ok: `%|-%:%`(context, type*, deftype*)
  ;; 6-typing.watsup:1392.1-1393.17
  rule empty{C : context}:
    `%|-%:%`(C, [], [])

  ;; 6-typing.watsup:1395.1-1398.49
  rule cons{C : context, type_1 : type, `type*` : type*, `dt_1*` : deftype*, `dt*` : deftype*}:
    `%|-%:%`(C, [type_1] ++ type*{type <- `type*`}, dt_1*{dt_1 <- `dt_1*`} ++ dt*{dt <- `dt*`})
    -- Type_ok: `%|-%:%`(C, type_1, dt_1*{dt_1 <- `dt_1*`})
    -- Types_ok: `%|-%:%`(C +++ {TYPES dt_1*{dt_1 <- `dt_1*`}, RECS [], FUNCS [], GLOBALS [], TABLES [], MEMS [], TAGS [], ELEMS [], DATAS [], LOCALS [], LABELS [], RETURN ?(), REFS []}, type*{type <- `type*`}, dt*{dt <- `dt*`})
}

;; 6-typing.watsup
syntax nonfuncs =
  | `%%%%%`{`global*` : global*, `table*` : table*, `mem*` : mem*, `elem*` : elem*, `data*` : data*}(global*{global <- `global*`} : global*, table*{table <- `table*`} : table*, mem*{mem <- `mem*`} : mem*, elem*{elem <- `elem*`} : elem*, data*{data <- `data*`} : data*)

;; 6-typing.watsup
def $funcidx_nonfuncs(nonfuncs : nonfuncs) : funcidx*
  ;; 6-typing.watsup
  def $funcidx_nonfuncs{`global*` : global*, `table*` : table*, `mem*` : mem*, `elem*` : elem*, `data*` : data*}(`%%%%%`_nonfuncs(global*{global <- `global*`}, table*{table <- `table*`}, mem*{mem <- `mem*`}, elem*{elem <- `elem*`}, data*{data <- `data*`})) = $funcidx_module(MODULE_module([], [], [], global*{global <- `global*`}, table*{table <- `table*`}, mem*{mem <- `mem*`}, [], elem*{elem <- `elem*`}, data*{data <- `data*`}, ?(), []))

;; 6-typing.watsup
relation Module_ok: `|-%:%`(module, moduletype)
  ;; 6-typing.watsup
  rule _{`type*` : type*, `import*` : import*, `func*` : func*, `global*` : global*, `table*` : table*, `mem*` : mem*, `tag*` : tag*, `elem*` : elem*, `data*` : data*, `start?` : start?, `export*` : export*, C : context, `xt_I*` : externtype*, `xt_E*` : externtype*, `dt'*` : deftype*, C' : context, `gt*` : globaltype*, `tt*` : tabletype*, `mt*` : memtype*, `at*` : tagtype*, `dt*` : deftype*, `rt*` : reftype*, `ok*` : datatype*, `nm*` : name*, `dt_I*` : deftype*, `gt_I*` : globaltype*, `tt_I*` : tabletype*, `mt_I*` : memtype*, `at_I*` : tagtype*, `x*` : idx*}:
    `|-%:%`(MODULE_module(type*{type <- `type*`}, import*{import <- `import*`}, func*{func <- `func*`}, global*{global <- `global*`}, table*{table <- `table*`}, mem*{mem <- `mem*`}, tag*{tag <- `tag*`}, elem*{elem <- `elem*`}, data*{data <- `data*`}, start?{start <- `start?`}, export*{export <- `export*`}), $clos_moduletype(C, `%->%`_moduletype(xt_I*{xt_I <- `xt_I*`}, xt_E*{xt_E <- `xt_E*`})))
    -- Types_ok: `%|-%:%`({TYPES [], RECS [], FUNCS [], GLOBALS [], TABLES [], MEMS [], TAGS [], ELEMS [], DATAS [], LOCALS [], LABELS [], RETURN ?(), REFS []}, type*{type <- `type*`}, dt'*{dt' <- `dt'*`})
    -- (Import_ok: `%|-%:%`({TYPES dt'*{dt' <- `dt'*`}, RECS [], FUNCS [], GLOBALS [], TABLES [], MEMS [], TAGS [], ELEMS [], DATAS [], LOCALS [], LABELS [], RETURN ?(), REFS []}, import, xt_I))*{import <- `import*`, xt_I <- `xt_I*`}
    -- Globals_ok: `%|-%:%`(C', global*{global <- `global*`}, gt*{gt <- `gt*`})
    -- (Table_ok: `%|-%:%`(C', table, tt))*{table <- `table*`, tt <- `tt*`}
    -- (Mem_ok: `%|-%:%`(C', mem, mt))*{mem <- `mem*`, mt <- `mt*`}
    -- (Tag_ok: `%|-%:%`(C', tag, at))*{at <- `at*`, tag <- `tag*`}
    -- (Func_ok: `%|-%:%`(C, func, dt))*{dt <- `dt*`, func <- `func*`}
    -- (Elem_ok: `%|-%:%`(C, elem, rt))*{elem <- `elem*`, rt <- `rt*`}
    -- (Data_ok: `%|-%:%`(C, data, ok))*{data <- `data*`, ok <- `ok*`}
    -- (Start_ok: `%|-%:OK`(C, start))?{start <- `start?`}
    -- (Export_ok: `%|-%:%%`(C, export, nm, xt_E))*{export <- `export*`, nm <- `nm*`, xt_E <- `xt_E*`}
    -- if $disjoint_(syntax name, nm*{nm <- `nm*`})
    -- if (C = {TYPES dt'*{dt' <- `dt'*`}, RECS [], FUNCS dt_I*{dt_I <- `dt_I*`} ++ dt*{dt <- `dt*`}, GLOBALS gt_I*{gt_I <- `gt_I*`} ++ gt*{gt <- `gt*`}, TABLES tt_I*{tt_I <- `tt_I*`} ++ tt*{tt <- `tt*`}, MEMS mt_I*{mt_I <- `mt_I*`} ++ mt*{mt <- `mt*`}, TAGS at_I*{at_I <- `at_I*`} ++ at*{at <- `at*`}, ELEMS rt*{rt <- `rt*`}, DATAS ok*{ok <- `ok*`}, LOCALS [], LABELS [], RETURN ?(), REFS x*{x <- `x*`}})
    -- if (C' = {TYPES dt'*{dt' <- `dt'*`}, RECS [], FUNCS dt_I*{dt_I <- `dt_I*`} ++ dt*{dt <- `dt*`}, GLOBALS gt_I*{gt_I <- `gt_I*`}, TABLES [], MEMS [], TAGS [], ELEMS [], DATAS [], LOCALS [], LABELS [], RETURN ?(), REFS x*{x <- `x*`}})
    -- if (x*{x <- `x*`} = $funcidx_nonfuncs(`%%%%%`_nonfuncs(global*{global <- `global*`}, table*{table <- `table*`}, mem*{mem <- `mem*`}, elem*{elem <- `elem*`}, data*{data <- `data*`})))
    -- if (dt_I*{dt_I <- `dt_I*`} = $funcsxt(xt_I*{xt_I <- `xt_I*`}))
    -- if (gt_I*{gt_I <- `gt_I*`} = $globalsxt(xt_I*{xt_I <- `xt_I*`}))
    -- if (tt_I*{tt_I <- `tt_I*`} = $tablesxt(xt_I*{xt_I <- `xt_I*`}))
    -- if (mt_I*{mt_I <- `mt_I*`} = $memsxt(xt_I*{xt_I <- `xt_I*`}))
    -- if (at_I*{at_I <- `at_I*`} = $tagsxt(xt_I*{xt_I <- `xt_I*`}))

;; 7-runtime-typing.watsup
relation Num_type: `%|-%:%`(store, num, numtype)
  ;; 7-runtime-typing.watsup
  rule _{s : store, nt : numtype, c : num_(nt)}:
    `%|-%:%`(s, CONST_num(nt, c), nt)

;; 7-runtime-typing.watsup
relation Vec_type: `%|-%:%`(store, vec, vectype)
  ;; 7-runtime-typing.watsup
  rule _{s : store, vt : vectype, c : vec_(vt)}:
    `%|-%:%`(s, VCONST_vec(vt, c), vt)

;; 7-runtime-typing.watsup
rec {

;; 7-runtime-typing.watsup:7.1-7.42
relation Ref_type: `%|-%:%`(store, ref, reftype)
  ;; 7-runtime-typing.watsup:17.1-18.35
  rule null{s : store, ht : heaptype}:
    `%|-%:%`(s, REF.NULL_ref(ht), REF_reftype(`NULL%?`_nul(?(())), ht))

  ;; 7-runtime-typing.watsup:20.1-21.37
  rule i31{s : store, i : nat}:
    `%|-%:%`(s, REF.I31_NUM_ref(`%`_u31(i)), REF_reftype(`NULL%?`_nul(?()), I31_heaptype))

  ;; 7-runtime-typing.watsup:23.1-25.31
  rule struct{s : store, a : addr, dt : deftype}:
    `%|-%:%`(s, REF.STRUCT_ADDR_ref(a), REF_reftype(`NULL%?`_nul(?()), (dt : deftype <: heaptype)))
    -- if (s.STRUCTS_store[a].TYPE_structinst = dt)

  ;; 7-runtime-typing.watsup:27.1-29.30
  rule array{s : store, a : addr, dt : deftype}:
    `%|-%:%`(s, REF.ARRAY_ADDR_ref(a), REF_reftype(`NULL%?`_nul(?()), (dt : deftype <: heaptype)))
    -- if (s.ARRAYS_store[a].TYPE_arrayinst = dt)

  ;; 7-runtime-typing.watsup:31.1-33.29
  rule func{s : store, a : addr, dt : deftype}:
    `%|-%:%`(s, REF.FUNC_ADDR_ref(a), REF_reftype(`NULL%?`_nul(?()), (dt : deftype <: heaptype)))
    -- if (s.FUNCS_store[a].TYPE_funcinst = dt)

  ;; 7-runtime-typing.watsup:35.1-36.38
  rule exn{s : store, a : addr}:
    `%|-%:%`(s, REF.EXN_ADDR_ref(a), REF_reftype(`NULL%?`_nul(?()), EXN_heaptype))

  ;; 7-runtime-typing.watsup:38.1-39.39
  rule host{s : store, a : addr}:
    `%|-%:%`(s, REF.HOST_ADDR_ref(a), REF_reftype(`NULL%?`_nul(?()), ANY_heaptype))

  ;; 7-runtime-typing.watsup:41.1-42.45
  rule extern{s : store, addrref : addrref}:
    `%|-%:%`(s, REF.EXTERN_ref(addrref), REF_reftype(`NULL%?`_nul(?()), EXTERN_heaptype))

  ;; 7-runtime-typing.watsup:44.1-47.34
  rule sub{s : store, ref : ref, rt : reftype, rt' : reftype}:
    `%|-%:%`(s, ref, rt)
    -- Ref_type: `%|-%:%`(s, ref, rt')
    -- Reftype_sub: `%|-%<:%`({TYPES [], RECS [], FUNCS [], GLOBALS [], TABLES [], MEMS [], TAGS [], ELEMS [], DATAS [], LOCALS [], LABELS [], RETURN ?(), REFS []}, rt', rt)
}

;; 7-runtime-typing.watsup
relation Val_type: `%|-%:%`(store, val, valtype)
  ;; 7-runtime-typing.watsup
  rule num{s : store, num : num, nt : numtype}:
    `%|-%:%`(s, (num : num <: val), (nt : numtype <: valtype))
    -- Num_type: `%|-%:%`(s, num, nt)

  ;; 7-runtime-typing.watsup
  rule vec{s : store, vec : vec, vt : vectype}:
    `%|-%:%`(s, (vec : vec <: val), (vt : vectype <: valtype))
    -- Vec_type: `%|-%:%`(s, vec, vt)

  ;; 7-runtime-typing.watsup
  rule ref{s : store, ref : ref, rt : reftype}:
    `%|-%:%`(s, (ref : ref <: val), (rt : reftype <: valtype))
    -- Ref_type: `%|-%:%`(s, ref, rt)

;; 7-runtime-typing.watsup
rec {

;; 7-runtime-typing.watsup:67.1-67.59
relation Externaddr_type: `%|-%:%`(store, externaddr, externtype)
  ;; 7-runtime-typing.watsup:69.1-71.30
  rule func{s : store, a : addr, funcinst : funcinst}:
    `%|-%:%`(s, FUNC_externaddr(a), FUNC_externtype((funcinst.TYPE_funcinst : deftype <: typeuse)))
    -- if (s.FUNCS_store[a] = funcinst)

  ;; 7-runtime-typing.watsup:73.1-75.34
  rule global{s : store, a : addr, globalinst : globalinst}:
    `%|-%:%`(s, GLOBAL_externaddr(a), GLOBAL_externtype(globalinst.TYPE_globalinst))
    -- if (s.GLOBALS_store[a] = globalinst)

  ;; 7-runtime-typing.watsup:77.1-79.32
  rule table{s : store, a : addr, tableinst : tableinst}:
    `%|-%:%`(s, TABLE_externaddr(a), TABLE_externtype(tableinst.TYPE_tableinst))
    -- if (s.TABLES_store[a] = tableinst)

  ;; 7-runtime-typing.watsup:81.1-83.28
  rule mem{s : store, a : addr, meminst : meminst}:
    `%|-%:%`(s, MEM_externaddr(a), MEM_externtype(meminst.TYPE_meminst))
    -- if (s.MEMS_store[a] = meminst)

  ;; 7-runtime-typing.watsup:85.1-87.28
  rule tag{s : store, a : addr, taginst : taginst}:
    `%|-%:%`(s, TAG_externaddr(a), TAG_externtype((taginst.TYPE_taginst : deftype <: typeuse)))
    -- if (s.TAGS_store[a] = taginst)

  ;; 7-runtime-typing.watsup:89.1-92.37
  rule sub{s : store, externaddr : externaddr, xt : externtype, xt' : externtype}:
    `%|-%:%`(s, externaddr, xt)
    -- Externaddr_type: `%|-%:%`(s, externaddr, xt')
    -- Externtype_sub: `%|-%<:%`({TYPES [], RECS [], FUNCS [], GLOBALS [], TABLES [], MEMS [], TAGS [], ELEMS [], DATAS [], LOCALS [], LABELS [], RETURN ?(), REFS []}, xt', xt)
}

;; 8-reduction.watsup
relation Step_pure: `%~>%`(instr*, instr*)
  ;; 8-reduction.watsup
  rule unreachable:
    `%~>%`([UNREACHABLE_instr], [TRAP_instr])

  ;; 8-reduction.watsup
  rule nop:
    `%~>%`([NOP_instr], [])

  ;; 8-reduction.watsup
  rule drop{val : val}:
    `%~>%`([(val : val <: instr) DROP_instr], [])

  ;; 8-reduction.watsup
  rule `select-true`{val_1 : val, val_2 : val, c : num_(I32_numtype), `t*?` : valtype*?}:
    `%~>%`([(val_1 : val <: instr) (val_2 : val <: instr) CONST_instr(I32_numtype, c) `SELECT()%?`_instr(t*{t <- `t*`}?{`t*` <- `t*?`})], [(val_1 : val <: instr)])
    -- if (c =/= `%`_num_(0))

  ;; 8-reduction.watsup
  rule `select-false`{val_1 : val, val_2 : val, c : num_(I32_numtype), `t*?` : valtype*?}:
    `%~>%`([(val_1 : val <: instr) (val_2 : val <: instr) CONST_instr(I32_numtype, c) `SELECT()%?`_instr(t*{t <- `t*`}?{`t*` <- `t*?`})], [(val_2 : val <: instr)])
    -- if (c = `%`_num_(0))

  ;; 8-reduction.watsup
  rule `if-true`{c : num_(I32_numtype), bt : blocktype, `instr_1*` : instr*, `instr_2*` : instr*}:
    `%~>%`([CONST_instr(I32_numtype, c) `IF%%ELSE%`_instr(bt, instr_1*{instr_1 <- `instr_1*`}, instr_2*{instr_2 <- `instr_2*`})], [BLOCK_instr(bt, instr_1*{instr_1 <- `instr_1*`})])
    -- if (c =/= `%`_num_(0))

  ;; 8-reduction.watsup
  rule `if-false`{c : num_(I32_numtype), bt : blocktype, `instr_1*` : instr*, `instr_2*` : instr*}:
    `%~>%`([CONST_instr(I32_numtype, c) `IF%%ELSE%`_instr(bt, instr_1*{instr_1 <- `instr_1*`}, instr_2*{instr_2 <- `instr_2*`})], [BLOCK_instr(bt, instr_2*{instr_2 <- `instr_2*`})])
    -- if (c = `%`_num_(0))

  ;; 8-reduction.watsup
  rule `label-vals`{n : n, `instr*` : instr*, `val*` : val*}:
    `%~>%`([`LABEL_%{%}%`_instr(n, instr*{instr <- `instr*`}, (val : val <: instr)*{val <- `val*`})], (val : val <: instr)*{val <- `val*`})

  ;; 8-reduction.watsup
  rule `br-label-zero`{n : n, `instr'*` : instr*, `val'*` : val*, `val*` : val*, l : labelidx, `instr*` : instr*}:
    `%~>%`([`LABEL_%{%}%`_instr(n, instr'*{instr' <- `instr'*`}, (val' : val <: instr)*{val' <- `val'*`} ++ (val : val <: instr)^n{val <- `val*`} ++ [BR_instr(l)] ++ instr*{instr <- `instr*`})], (val : val <: instr)^n{val <- `val*`} ++ instr'*{instr' <- `instr'*`})
    -- if (l = `%`_labelidx(0))

  ;; 8-reduction.watsup
  rule `br-label-succ`{n : n, `instr'*` : instr*, `val*` : val*, l : labelidx, `instr*` : instr*}:
    `%~>%`([`LABEL_%{%}%`_instr(n, instr'*{instr' <- `instr'*`}, (val : val <: instr)*{val <- `val*`} ++ [BR_instr(l)] ++ instr*{instr <- `instr*`})], (val : val <: instr)*{val <- `val*`} ++ [BR_instr(`%`_labelidx((l!`%`_labelidx.0 - 1)))])
    -- if (l!`%`_labelidx.0 > 0)

  ;; 8-reduction.watsup
  rule `br-handler`{n : n, `catch*` : catch*, `val*` : val*, l : labelidx, `instr*` : instr*}:
    `%~>%`([`HANDLER_%{%}%`_instr(n, catch*{catch <- `catch*`}, (val : val <: instr)*{val <- `val*`} ++ [BR_instr(l)] ++ instr*{instr <- `instr*`})], (val : val <: instr)*{val <- `val*`} ++ [BR_instr(l)])

  ;; 8-reduction.watsup
  rule `br_if-true`{c : num_(I32_numtype), l : labelidx}:
    `%~>%`([CONST_instr(I32_numtype, c) BR_IF_instr(l)], [BR_instr(l)])
    -- if (c =/= `%`_num_(0))

  ;; 8-reduction.watsup
  rule `br_if-false`{c : num_(I32_numtype), l : labelidx}:
    `%~>%`([CONST_instr(I32_numtype, c) BR_IF_instr(l)], [])
    -- if (c = `%`_num_(0))

  ;; 8-reduction.watsup
  rule `br_table-lt`{i : nat, `l*` : labelidx*, l' : labelidx}:
    `%~>%`([CONST_instr(I32_numtype, `%`_num_(i)) BR_TABLE_instr(l*{l <- `l*`}, l')], [BR_instr(l*{l <- `l*`}[i])])
    -- if (i < |l*{l <- `l*`}|)

  ;; 8-reduction.watsup
  rule `br_table-ge`{i : nat, `l*` : labelidx*, l' : labelidx}:
    `%~>%`([CONST_instr(I32_numtype, `%`_num_(i)) BR_TABLE_instr(l*{l <- `l*`}, l')], [BR_instr(l')])
    -- if (i >= |l*{l <- `l*`}|)

  ;; 8-reduction.watsup
  rule `br_on_null-null`{val : val, l : labelidx, ht : heaptype}:
    `%~>%`([(val : val <: instr) BR_ON_NULL_instr(l)], [BR_instr(l)])
    -- if (val = REF.NULL_val(ht))

  ;; 8-reduction.watsup
  rule `br_on_null-addr`{val : val, l : labelidx}:
    `%~>%`([(val : val <: instr) BR_ON_NULL_instr(l)], [(val : val <: instr)])
    -- otherwise

  ;; 8-reduction.watsup
  rule `br_on_non_null-null`{val : val, l : labelidx, ht : heaptype}:
    `%~>%`([(val : val <: instr) BR_ON_NON_NULL_instr(l)], [])
    -- if (val = REF.NULL_val(ht))

  ;; 8-reduction.watsup
  rule `br_on_non_null-addr`{val : val, l : labelidx}:
    `%~>%`([(val : val <: instr) BR_ON_NON_NULL_instr(l)], [(val : val <: instr) BR_instr(l)])
    -- otherwise

  ;; 8-reduction.watsup
  rule call_indirect{x : idx, yy : typeuse}:
    `%~>%`([CALL_INDIRECT_instr(x, yy)], [TABLE.GET_instr(x) REF.CAST_instr(REF_reftype(`NULL%?`_nul(?(())), (yy : typeuse <: heaptype))) CALL_REF_instr(yy)])

  ;; 8-reduction.watsup
  rule return_call_indirect{x : idx, yy : typeuse}:
    `%~>%`([RETURN_CALL_INDIRECT_instr(x, yy)], [TABLE.GET_instr(x) REF.CAST_instr(REF_reftype(`NULL%?`_nul(?(())), (yy : typeuse <: heaptype))) RETURN_CALL_REF_instr(yy)])

  ;; 8-reduction.watsup
  rule `frame-vals`{n : n, f : frame, `val*` : val*}:
    `%~>%`([`FRAME_%{%}%`_instr(n, f, (val : val <: instr)^n{val <- `val*`})], (val : val <: instr)^n{val <- `val*`})

  ;; 8-reduction.watsup
  rule `return-frame`{n : n, f : frame, `val'*` : val*, `val*` : val*, `instr*` : instr*}:
    `%~>%`([`FRAME_%{%}%`_instr(n, f, (val' : val <: instr)*{val' <- `val'*`} ++ (val : val <: instr)^n{val <- `val*`} ++ [RETURN_instr] ++ instr*{instr <- `instr*`})], (val : val <: instr)^n{val <- `val*`})

  ;; 8-reduction.watsup
  rule `return-label`{n : n, `instr'*` : instr*, `val*` : val*, `instr*` : instr*}:
    `%~>%`([`LABEL_%{%}%`_instr(n, instr'*{instr' <- `instr'*`}, (val : val <: instr)*{val <- `val*`} ++ [RETURN_instr] ++ instr*{instr <- `instr*`})], (val : val <: instr)*{val <- `val*`} ++ [RETURN_instr])

  ;; 8-reduction.watsup
  rule `return-handler`{n : n, `catch*` : catch*, `val*` : val*, `instr*` : instr*}:
    `%~>%`([`HANDLER_%{%}%`_instr(n, catch*{catch <- `catch*`}, (val : val <: instr)*{val <- `val*`} ++ [RETURN_instr] ++ instr*{instr <- `instr*`})], (val : val <: instr)*{val <- `val*`} ++ [RETURN_instr])

  ;; 8-reduction.watsup
  rule `handler-vals`{n : n, `catch*` : catch*, `val*` : val*}:
    `%~>%`([`HANDLER_%{%}%`_instr(n, catch*{catch <- `catch*`}, (val : val <: instr)*{val <- `val*`})], (val : val <: instr)*{val <- `val*`})

  ;; 8-reduction.watsup
  rule `trap-vals`{`val*` : val*, `instr*` : instr*}:
    `%~>%`((val : val <: instr)*{val <- `val*`} ++ [TRAP_instr] ++ instr*{instr <- `instr*`}, [TRAP_instr])
    -- if ((val*{val <- `val*`} =/= []) \/ (instr*{instr <- `instr*`} =/= []))

  ;; 8-reduction.watsup
  rule `trap-label`{n : n, `instr'*` : instr*}:
    `%~>%`([`LABEL_%{%}%`_instr(n, instr'*{instr' <- `instr'*`}, [TRAP_instr])], [TRAP_instr])

  ;; 8-reduction.watsup
  rule `trap-frame`{n : n, f : frame}:
    `%~>%`([`FRAME_%{%}%`_instr(n, f, [TRAP_instr])], [TRAP_instr])

  ;; 8-reduction.watsup
  rule `unop-val`{nt : numtype, c_1 : num_(nt), unop : unop_(nt), c : num_(nt)}:
    `%~>%`([CONST_instr(nt, c_1) UNOP_instr(nt, unop)], [CONST_instr(nt, c)])
    -- if c <- $unop_(nt, unop, c_1)

  ;; 8-reduction.watsup
  rule `unop-trap`{nt : numtype, c_1 : num_(nt), unop : unop_(nt)}:
    `%~>%`([CONST_instr(nt, c_1) UNOP_instr(nt, unop)], [TRAP_instr])
    -- if ($unop_(nt, unop, c_1) = [])

  ;; 8-reduction.watsup
  rule `binop-val`{nt : numtype, c_1 : num_(nt), c_2 : num_(nt), binop : binop_(nt), c : num_(nt)}:
    `%~>%`([CONST_instr(nt, c_1) CONST_instr(nt, c_2) BINOP_instr(nt, binop)], [CONST_instr(nt, c)])
    -- if c <- $binop_(nt, binop, c_1, c_2)

  ;; 8-reduction.watsup
  rule `binop-trap`{nt : numtype, c_1 : num_(nt), c_2 : num_(nt), binop : binop_(nt)}:
    `%~>%`([CONST_instr(nt, c_1) CONST_instr(nt, c_2) BINOP_instr(nt, binop)], [TRAP_instr])
    -- if ($binop_(nt, binop, c_1, c_2) = [])

  ;; 8-reduction.watsup
  rule testop{nt : numtype, c_1 : num_(nt), testop : testop_(nt), c : num_(I32_numtype)}:
    `%~>%`([CONST_instr(nt, c_1) TESTOP_instr(nt, testop)], [CONST_instr(I32_numtype, c)])
    -- if (c = $testop_(nt, testop, c_1))

  ;; 8-reduction.watsup
  rule relop{nt : numtype, c_1 : num_(nt), c_2 : num_(nt), relop : relop_(nt), c : num_(I32_numtype)}:
    `%~>%`([CONST_instr(nt, c_1) CONST_instr(nt, c_2) RELOP_instr(nt, relop)], [CONST_instr(I32_numtype, c)])
    -- if (c = $relop_(nt, relop, c_1, c_2))

  ;; 8-reduction.watsup
  rule `cvtop-val`{nt_1 : numtype, c_1 : num_(nt_1), nt_2 : numtype, cvtop : cvtop__(nt_1, nt_2), c : num_(nt_2)}:
    `%~>%`([CONST_instr(nt_1, c_1) CVTOP_instr(nt_2, nt_1, cvtop)], [CONST_instr(nt_2, c)])
    -- if c <- $cvtop__(nt_1, nt_2, cvtop, c_1)

  ;; 8-reduction.watsup
  rule `cvtop-trap`{nt_1 : numtype, c_1 : num_(nt_1), nt_2 : numtype, cvtop : cvtop__(nt_1, nt_2)}:
    `%~>%`([CONST_instr(nt_1, c_1) CVTOP_instr(nt_2, nt_1, cvtop)], [TRAP_instr])
    -- if ($cvtop__(nt_1, nt_2, cvtop, c_1) = [])

  ;; 8-reduction.watsup
  rule ref.i31{i : nat}:
    `%~>%`([CONST_instr(I32_numtype, `%`_num_(i)) REF.I31_instr], [REF.I31_NUM_instr($wrap__(32, 31, `%`_iN(i)))])

  ;; 8-reduction.watsup
  rule `ref.is_null-true`{ref : ref, ht : heaptype}:
    `%~>%`([(ref : ref <: instr) REF.IS_NULL_instr], [CONST_instr(I32_numtype, `%`_num_(1))])
    -- if (ref = REF.NULL_ref(ht))

  ;; 8-reduction.watsup
  rule `ref.is_null-false`{ref : ref}:
    `%~>%`([(ref : ref <: instr) REF.IS_NULL_instr], [CONST_instr(I32_numtype, `%`_num_(0))])
    -- otherwise

  ;; 8-reduction.watsup
  rule `ref.as_non_null-null`{ref : ref, ht : heaptype}:
    `%~>%`([(ref : ref <: instr) REF.AS_NON_NULL_instr], [TRAP_instr])
    -- if (ref = REF.NULL_ref(ht))

  ;; 8-reduction.watsup
  rule `ref.as_non_null-addr`{ref : ref}:
    `%~>%`([(ref : ref <: instr) REF.AS_NON_NULL_instr], [(ref : ref <: instr)])
    -- otherwise

  ;; 8-reduction.watsup
  rule `ref.eq-null`{ref_1 : ref, ref_2 : ref, ht_1 : heaptype, ht_2 : heaptype}:
    `%~>%`([(ref_1 : ref <: instr) (ref_2 : ref <: instr) REF.EQ_instr], [CONST_instr(I32_numtype, `%`_num_(1))])
    -- if ((ref_1 = REF.NULL_ref(ht_1)) /\ (ref_2 = REF.NULL_ref(ht_2)))

  ;; 8-reduction.watsup
  rule `ref.eq-true`{ref_1 : ref, ref_2 : ref}:
    `%~>%`([(ref_1 : ref <: instr) (ref_2 : ref <: instr) REF.EQ_instr], [CONST_instr(I32_numtype, `%`_num_(1))])
    -- otherwise
    -- if (ref_1 = ref_2)

  ;; 8-reduction.watsup
  rule `ref.eq-false`{ref_1 : ref, ref_2 : ref}:
    `%~>%`([(ref_1 : ref <: instr) (ref_2 : ref <: instr) REF.EQ_instr], [CONST_instr(I32_numtype, `%`_num_(0))])
    -- otherwise

  ;; 8-reduction.watsup
  rule `i31.get-null`{ht : heaptype, sx : sx}:
    `%~>%`([REF.NULL_instr(ht) I31.GET_instr(sx)], [TRAP_instr])

  ;; 8-reduction.watsup
  rule `i31.get-num`{i : nat, sx : sx}:
    `%~>%`([REF.I31_NUM_instr(`%`_u31(i)) I31.GET_instr(sx)], [CONST_instr(I32_numtype, $extend__(31, 32, sx, `%`_iN(i)))])

  ;; 8-reduction.watsup
  rule array.new{val : val, n : n, x : idx}:
    `%~>%`([(val : val <: instr) CONST_instr(I32_numtype, `%`_num_(n)) ARRAY.NEW_instr(x)], (val : val <: instr)^n{} ++ [ARRAY.NEW_FIXED_instr(x, `%`_u32(n))])

  ;; 8-reduction.watsup
  rule `extern.convert_any-null`{ht : heaptype}:
    `%~>%`([REF.NULL_instr(ht) EXTERN.CONVERT_ANY_instr], [REF.NULL_instr(EXTERN_heaptype)])

  ;; 8-reduction.watsup
  rule `extern.convert_any-addr`{addrref : addrref}:
    `%~>%`([(addrref : addrref <: instr) EXTERN.CONVERT_ANY_instr], [REF.EXTERN_instr(addrref)])

  ;; 8-reduction.watsup
  rule `any.convert_extern-null`{ht : heaptype}:
    `%~>%`([REF.NULL_instr(ht) ANY.CONVERT_EXTERN_instr], [REF.NULL_instr(ANY_heaptype)])

  ;; 8-reduction.watsup
  rule `any.convert_extern-addr`{addrref : addrref}:
    `%~>%`([REF.EXTERN_instr(addrref) ANY.CONVERT_EXTERN_instr], [(addrref : addrref <: instr)])

  ;; 8-reduction.watsup
  rule vvunop{c_1 : vec_(V128_Vnn), vvunop : vvunop, c : vec_(V128_Vnn)}:
    `%~>%`([VCONST_instr(V128_vectype, c_1) VVUNOP_instr(V128_vectype, vvunop)], [VCONST_instr(V128_vectype, c)])
    -- if c <- $vvunop_(V128_vectype, vvunop, c_1)

  ;; 8-reduction.watsup
  rule vvbinop{c_1 : vec_(V128_Vnn), c_2 : vec_(V128_Vnn), vvbinop : vvbinop, c : vec_(V128_Vnn)}:
    `%~>%`([VCONST_instr(V128_vectype, c_1) VCONST_instr(V128_vectype, c_2) VVBINOP_instr(V128_vectype, vvbinop)], [VCONST_instr(V128_vectype, c)])
    -- if c <- $vvbinop_(V128_vectype, vvbinop, c_1, c_2)

  ;; 8-reduction.watsup
  rule vvternop{c_1 : vec_(V128_Vnn), c_2 : vec_(V128_Vnn), c_3 : vec_(V128_Vnn), vvternop : vvternop, c : vec_(V128_Vnn)}:
    `%~>%`([VCONST_instr(V128_vectype, c_1) VCONST_instr(V128_vectype, c_2) VCONST_instr(V128_vectype, c_3) VVTERNOP_instr(V128_vectype, vvternop)], [VCONST_instr(V128_vectype, c)])
    -- if c <- $vvternop_(V128_vectype, vvternop, c_1, c_2, c_3)

  ;; 8-reduction.watsup
  rule vvtestop{c_1 : vec_(V128_Vnn), c : num_(I32_numtype)}:
    `%~>%`([VCONST_instr(V128_vectype, c_1) VVTESTOP_instr(V128_vectype, ANY_TRUE_vvtestop)], [CONST_instr(I32_numtype, c)])
    -- if (c = $ine_($vsize(V128_vectype), c_1, `%`_iN(0)))

  ;; 8-reduction.watsup
  rule `vunop-val`{c_1 : vec_(V128_Vnn), sh : shape, vunop : vunop_(sh), c : vec_(V128_Vnn)}:
    `%~>%`([VCONST_instr(V128_vectype, c_1) VUNOP_instr(sh, vunop)], [VCONST_instr(V128_vectype, c)])
    -- if c <- $vunop_(sh, vunop, c_1)

  ;; 8-reduction.watsup
  rule `vunop-trap`{c_1 : vec_(V128_Vnn), sh : shape, vunop : vunop_(sh)}:
    `%~>%`([VCONST_instr(V128_vectype, c_1) VUNOP_instr(sh, vunop)], [TRAP_instr])
    -- if ($vunop_(sh, vunop, c_1) = [])

  ;; 8-reduction.watsup
  rule `vbinop-val`{c_1 : vec_(V128_Vnn), c_2 : vec_(V128_Vnn), sh : shape, vbinop : vbinop_(sh), c : vec_(V128_Vnn)}:
    `%~>%`([VCONST_instr(V128_vectype, c_1) VCONST_instr(V128_vectype, c_2) VBINOP_instr(sh, vbinop)], [VCONST_instr(V128_vectype, c)])
    -- if c <- $vbinop_(sh, vbinop, c_1, c_2)

  ;; 8-reduction.watsup
  rule `vbinop-trap`{c_1 : vec_(V128_Vnn), c_2 : vec_(V128_Vnn), sh : shape, vbinop : vbinop_(sh)}:
    `%~>%`([VCONST_instr(V128_vectype, c_1) VCONST_instr(V128_vectype, c_2) VBINOP_instr(sh, vbinop)], [TRAP_instr])
    -- if ($vbinop_(sh, vbinop, c_1, c_2) = [])

  ;; 8-reduction.watsup
  rule `vtestop-true`{c : vec_(V128_Vnn), Jnn : Jnn, M : M, `ci_1*` : lane_($lanetype(`%X%`_shape((Jnn : Jnn <: lanetype), `%`_dim(M))))*}:
    `%~>%`([VCONST_instr(V128_vectype, c) VTESTOP_instr(`%X%`_shape((Jnn : Jnn <: lanetype), `%`_dim(M)), ALL_TRUE_vtestop_)], [CONST_instr(I32_numtype, `%`_num_(1))])
    -- if (ci_1*{ci_1 <- `ci_1*`} = $lanes_(`%X%`_shape((Jnn : Jnn <: lanetype), `%`_dim(M)), c))
    -- (if (ci_1 =/= `%`_lane_(0)))*{ci_1 <- `ci_1*`}

  ;; 8-reduction.watsup
  rule `vtestop-false`{c : vec_(V128_Vnn), Jnn : Jnn, M : M}:
    `%~>%`([VCONST_instr(V128_vectype, c) VTESTOP_instr(`%X%`_shape((Jnn : Jnn <: lanetype), `%`_dim(M)), ALL_TRUE_vtestop_)], [CONST_instr(I32_numtype, `%`_num_(0))])
    -- otherwise

  ;; 8-reduction.watsup
  rule vrelop{c_1 : vec_(V128_Vnn), c_2 : vec_(V128_Vnn), sh : shape, vrelop : vrelop_(sh), c : vec_(V128_Vnn)}:
    `%~>%`([VCONST_instr(V128_vectype, c_1) VCONST_instr(V128_vectype, c_2) VRELOP_instr(sh, vrelop)], [VCONST_instr(V128_vectype, c)])
    -- if ($vrelop_(sh, vrelop, c_1, c_2) = c)

  ;; 8-reduction.watsup
  rule vshiftop{c_1 : vec_(V128_Vnn), n : n, Jnn : Jnn, M : M, vshiftop : vshiftop_(`%X%`_ishape(Jnn, `%`_dim(M))), c : vec_(V128_Vnn), `c'*` : lane_($lanetype(`%X%`_shape((Jnn : Jnn <: lanetype), `%`_dim(M))))*}:
    `%~>%`([VCONST_instr(V128_vectype, c_1) CONST_instr(I32_numtype, `%`_num_(n)) VSHIFTOP_instr(`%X%`_ishape(Jnn, `%`_dim(M)), vshiftop)], [VCONST_instr(V128_vectype, c)])
    -- if (c'*{c' <- `c'*`} = $lanes_(`%X%`_shape((Jnn : Jnn <: lanetype), `%`_dim(M)), c_1))
    -- if (c = $invlanes_(`%X%`_shape((Jnn : Jnn <: lanetype), `%`_dim(M)), $vshiftop_(`%X%`_ishape(Jnn, `%`_dim(M)), vshiftop, c', `%`_u32(n))*{c' <- `c'*`}))

  ;; 8-reduction.watsup
  rule vbitmask{c : vec_(V128_Vnn), Jnn : Jnn, M : M, ci : num_(I32_numtype), `ci_1*` : lane_($lanetype(`%X%`_shape((Jnn : Jnn <: lanetype), `%`_dim(M))))*}:
    `%~>%`([VCONST_instr(V128_vectype, c) VBITMASK_instr(`%X%`_ishape(Jnn, `%`_dim(M)))], [CONST_instr(I32_numtype, ci)])
    -- if (ci_1*{ci_1 <- `ci_1*`} = $lanes_(`%X%`_shape((Jnn : Jnn <: lanetype), `%`_dim(M)), c))
    -- if ($ibits_(32, ci) = `%`_bit($ilt_($lsize((Jnn : Jnn <: lanetype)), S_sx, ci_1, `%`_iN(0))!`%`_u32.0)*{ci_1 <- `ci_1*`})

  ;; 8-reduction.watsup
  rule vswizzle{c_1 : vec_(V128_Vnn), c_2 : vec_(V128_Vnn), Pnn : Pnn, M : M, c : vec_(V128_Vnn), `c'*` : iN($lsize((Pnn : Pnn <: lanetype)))*, `ci*` : lane_($lanetype(`%X%`_shape((Pnn : Pnn <: lanetype), `%`_dim(M))))*, `k*` : nat*}:
    `%~>%`([VCONST_instr(V128_vectype, c_1) VCONST_instr(V128_vectype, c_2) VSWIZZLE_instr(`%X%`_ishape((Pnn : Pnn <: Jnn), `%`_dim(M)))], [VCONST_instr(V128_vectype, c)])
    -- if (ci*{ci <- `ci*`} = $lanes_(`%X%`_shape((Pnn : Pnn <: lanetype), `%`_dim(M)), c_2))
    -- if (c'*{c' <- `c'*`} = $lanes_(`%X%`_shape((Pnn : Pnn <: lanetype), `%`_dim(M)), c_1) ++ `%`_iN(0)^(256 - M){})
    -- if (c = $invlanes_(`%X%`_shape((Pnn : Pnn <: lanetype), `%`_dim(M)), c'*{c' <- `c'*`}[ci*{ci <- `ci*`}[k]!`%`_lane_.0]^(k<M){k <- `k*`}))

  ;; 8-reduction.watsup
  rule vshuffle{c_1 : vec_(V128_Vnn), c_2 : vec_(V128_Vnn), Pnn : Pnn, M : M, `i*` : nat*, c : vec_(V128_Vnn), `c'*` : iN($lsize((Pnn : Pnn <: lanetype)))*, `k*` : nat*}:
    `%~>%`([VCONST_instr(V128_vectype, c_1) VCONST_instr(V128_vectype, c_2) VSHUFFLE_instr(`%X%`_ishape((Pnn : Pnn <: Jnn), `%`_dim(M)), `%`_laneidx(i)*{i <- `i*`})], [VCONST_instr(V128_vectype, c)])
    -- if (c'*{c' <- `c'*`} = $lanes_(`%X%`_shape((Pnn : Pnn <: lanetype), `%`_dim(M)), c_1) ++ $lanes_(`%X%`_shape((Pnn : Pnn <: lanetype), `%`_dim(M)), c_2))
    -- if (c = $invlanes_(`%X%`_shape((Pnn : Pnn <: lanetype), `%`_dim(M)), c'*{c' <- `c'*`}[i*{i <- `i*`}[k]]^(k<M){k <- `k*`}))

  ;; 8-reduction.watsup
  rule vsplat{Lnn : Lnn, c_1 : num_($lunpack(Lnn)), M : M, c : vec_(V128_Vnn)}:
    `%~>%`([CONST_instr($lunpack(Lnn), c_1) VSPLAT_instr(`%X%`_shape(Lnn, `%`_dim(M)))], [VCONST_instr(V128_vectype, c)])
    -- if (c = $invlanes_(`%X%`_shape(Lnn, `%`_dim(M)), $lpacknum_(Lnn, c_1)^M{}))

  ;; 8-reduction.watsup
  rule `vextract_lane-num`{c_1 : vec_(V128_Vnn), nt : numtype, M : M, i : nat, c_2 : num_(nt)}:
    `%~>%`([VCONST_instr(V128_vectype, c_1) VEXTRACT_LANE_instr(`%X%`_shape((nt : numtype <: lanetype), `%`_dim(M)), ?(), `%`_laneidx(i))], [CONST_instr(nt, c_2)])
    -- if (c_2 = $lanes_(`%X%`_shape((nt : numtype <: lanetype), `%`_dim(M)), c_1)[i])

  ;; 8-reduction.watsup
  rule `vextract_lane-pack`{c_1 : vec_(V128_Vnn), pt : packtype, M : M, sx : sx, i : nat, c_2 : num_(I32_numtype)}:
    `%~>%`([VCONST_instr(V128_vectype, c_1) VEXTRACT_LANE_instr(`%X%`_shape((pt : packtype <: lanetype), `%`_dim(M)), ?(sx), `%`_laneidx(i))], [CONST_instr(I32_numtype, c_2)])
    -- if (c_2 = $extend__($psize(pt), 32, sx, $lanes_(`%X%`_shape((pt : packtype <: lanetype), `%`_dim(M)), c_1)[i]))

  ;; 8-reduction.watsup
  rule vreplace_lane{c_1 : vec_(V128_Vnn), Lnn : Lnn, c_2 : num_($lunpack(Lnn)), M : M, i : nat, c : vec_(V128_Vnn)}:
    `%~>%`([VCONST_instr(V128_vectype, c_1) CONST_instr($lunpack(Lnn), c_2) VREPLACE_LANE_instr(`%X%`_shape(Lnn, `%`_dim(M)), `%`_laneidx(i))], [VCONST_instr(V128_vectype, c)])
    -- if (c = $invlanes_(`%X%`_shape(Lnn, `%`_dim(M)), $lanes_(`%X%`_shape(Lnn, `%`_dim(M)), c_1)[[i] = $lpacknum_(Lnn, c_2)]))

  ;; 8-reduction.watsup
  rule vextunop{c_1 : vec_(V128_Vnn), sh_2 : ishape, sh_1 : ishape, vextunop : vextunop__(sh_1, sh_2), c : vec_(V128_Vnn)}:
    `%~>%`([VCONST_instr(V128_vectype, c_1) VEXTUNOP_instr(sh_2, sh_1, vextunop)], [VCONST_instr(V128_vectype, c)])
    -- if ($vextunop__(sh_1, sh_2, vextunop, c_1) = c)

  ;; 8-reduction.watsup
  rule vextbinop{c_1 : vec_(V128_Vnn), c_2 : vec_(V128_Vnn), sh_2 : ishape, sh_1 : ishape, vextbinop : vextbinop__(sh_1, sh_2), c : vec_(V128_Vnn)}:
    `%~>%`([VCONST_instr(V128_vectype, c_1) VCONST_instr(V128_vectype, c_2) VEXTBINOP_instr(sh_2, sh_1, vextbinop)], [VCONST_instr(V128_vectype, c)])
    -- if ($vextbinop__(sh_1, sh_2, vextbinop, c_1, c_2) = c)

  ;; 8-reduction.watsup
  rule vnarrow{c_1 : vec_(V128_Vnn), c_2 : vec_(V128_Vnn), Jnn_2 : Jnn, M_2 : M, Jnn_1 : Jnn, M_1 : M, sx : sx, c : vec_(V128_Vnn), `ci_1*` : lane_($lanetype(`%X%`_shape((Jnn_1 : Jnn <: lanetype), `%`_dim(M_1))))*, `ci_2*` : lane_($lanetype(`%X%`_shape((Jnn_1 : Jnn <: lanetype), `%`_dim(M_1))))*, `cj_1*` : iN($lsize((Jnn_2 : Jnn <: lanetype)))*, `cj_2*` : iN($lsize((Jnn_2 : Jnn <: lanetype)))*}:
    `%~>%`([VCONST_instr(V128_vectype, c_1) VCONST_instr(V128_vectype, c_2) VNARROW_instr(`%X%`_ishape(Jnn_2, `%`_dim(M_2)), `%X%`_ishape(Jnn_1, `%`_dim(M_1)), sx)], [VCONST_instr(V128_vectype, c)])
    -- if (ci_1*{ci_1 <- `ci_1*`} = $lanes_(`%X%`_shape((Jnn_1 : Jnn <: lanetype), `%`_dim(M_1)), c_1))
    -- if (ci_2*{ci_2 <- `ci_2*`} = $lanes_(`%X%`_shape((Jnn_1 : Jnn <: lanetype), `%`_dim(M_1)), c_2))
    -- if (cj_1*{cj_1 <- `cj_1*`} = $narrow__($lsize((Jnn_1 : Jnn <: lanetype)), $lsize((Jnn_2 : Jnn <: lanetype)), sx, ci_1)*{ci_1 <- `ci_1*`})
    -- if (cj_2*{cj_2 <- `cj_2*`} = $narrow__($lsize((Jnn_1 : Jnn <: lanetype)), $lsize((Jnn_2 : Jnn <: lanetype)), sx, ci_2)*{ci_2 <- `ci_2*`})
    -- if (c = $invlanes_(`%X%`_shape((Jnn_2 : Jnn <: lanetype), `%`_dim(M_2)), cj_1*{cj_1 <- `cj_1*`} ++ cj_2*{cj_2 <- `cj_2*`}))

  ;; 8-reduction.watsup
  rule `vcvtop-full`{c_1 : vec_(V128_Vnn), Lnn_2 : Lnn, M : M, Lnn_1 : Lnn, vcvtop : vcvtop__(`%X%`_shape(Lnn_1, `%`_dim(M)), `%X%`_shape(Lnn_2, `%`_dim(M))), c : vec_(V128_Vnn), `ci*` : lane_($lanetype(`%X%`_shape(Lnn_1, `%`_dim(M))))*, `cj**` : lane_(Lnn_2)**}:
    `%~>%`([VCONST_instr(V128_vectype, c_1) VCVTOP_instr(`%X%`_shape(Lnn_2, `%`_dim(M)), `%X%`_shape(Lnn_1, `%`_dim(M)), vcvtop, ?(), ?())], [VCONST_instr(V128_vectype, c)])
    -- if (ci*{ci <- `ci*`} = $lanes_(`%X%`_shape(Lnn_1, `%`_dim(M)), c_1))
    -- if (cj*{cj <- `cj*`}*{`cj*` <- `cj**`} = $setproduct_(syntax lane_(Lnn_2), $vcvtop__(`%X%`_shape(Lnn_1, `%`_dim(M)), `%X%`_shape(Lnn_2, `%`_dim(M)), vcvtop, ci)*{ci <- `ci*`}))
    -- if c <- $invlanes_(`%X%`_shape(Lnn_2, `%`_dim(M)), cj*{cj <- `cj*`})*{`cj*` <- `cj**`}

  ;; 8-reduction.watsup
  rule `vcvtop-half`{c_1 : vec_(V128_Vnn), Lnn_2 : Lnn, M_2 : M, Lnn_1 : Lnn, M_1 : M, vcvtop : vcvtop__(`%X%`_shape(Lnn_1, `%`_dim(M_1)), `%X%`_shape(Lnn_2, `%`_dim(M_2))), half : half__(`%X%`_shape(Lnn_1, `%`_dim(M_1)), `%X%`_shape(Lnn_2, `%`_dim(M_2))), c : vec_(V128_Vnn), `ci*` : lane_($lanetype(`%X%`_shape(Lnn_1, `%`_dim(M_1))))*, `cj**` : lane_(Lnn_2)**}:
    `%~>%`([VCONST_instr(V128_vectype, c_1) VCVTOP_instr(`%X%`_shape(Lnn_2, `%`_dim(M_2)), `%X%`_shape(Lnn_1, `%`_dim(M_1)), vcvtop, ?(half), ?())], [VCONST_instr(V128_vectype, c)])
    -- if (ci*{ci <- `ci*`} = $lanes_(`%X%`_shape(Lnn_1, `%`_dim(M_1)), c_1)[$half__(`%X%`_shape(Lnn_1, `%`_dim(M_1)), `%X%`_shape(Lnn_2, `%`_dim(M_2)), half, 0, M_2) : M_2])
    -- if (cj*{cj <- `cj*`}*{`cj*` <- `cj**`} = $setproduct_(syntax lane_(Lnn_2), $vcvtop__(`%X%`_shape(Lnn_1, `%`_dim(M_1)), `%X%`_shape(Lnn_2, `%`_dim(M_2)), vcvtop, ci)*{ci <- `ci*`}))
    -- if c <- $invlanes_(`%X%`_shape(Lnn_2, `%`_dim(M_2)), cj*{cj <- `cj*`})*{`cj*` <- `cj**`}

  ;; 8-reduction.watsup
  rule `vcvtop-zero`{c_1 : vec_(V128_Vnn), nt_2 : numtype, M_2 : M, nt_1 : numtype, M_1 : M, vcvtop : vcvtop__(`%X%`_shape((nt_1 : numtype <: lanetype), `%`_dim(M_1)), `%X%`_shape((nt_2 : numtype <: lanetype), `%`_dim(M_2))), zero : zero__(`%X%`_shape((nt_1 : numtype <: lanetype), `%`_dim(M_1)), `%X%`_shape((nt_2 : numtype <: lanetype), `%`_dim(M_2))), c : vec_(V128_Vnn), `ci*` : lane_($lanetype(`%X%`_shape((nt_1 : numtype <: lanetype), `%`_dim(M_1))))*, `cj**` : lane_((nt_2 : numtype <: lanetype))**}:
    `%~>%`([VCONST_instr(V128_vectype, c_1) VCVTOP_instr(`%X%`_shape((nt_2 : numtype <: lanetype), `%`_dim(M_2)), `%X%`_shape((nt_1 : numtype <: lanetype), `%`_dim(M_1)), vcvtop, ?(), ?(zero))], [VCONST_instr(V128_vectype, c)])
    -- if (ci*{ci <- `ci*`} = $lanes_(`%X%`_shape((nt_1 : numtype <: lanetype), `%`_dim(M_1)), c_1))
    -- if (cj*{cj <- `cj*`}*{`cj*` <- `cj**`} = $setproduct_(syntax lane_((nt_2 : numtype <: lanetype)), $vcvtop__(`%X%`_shape((nt_1 : numtype <: lanetype), `%`_dim(M_1)), `%X%`_shape((nt_2 : numtype <: lanetype), `%`_dim(M_2)), vcvtop, ci)*{ci <- `ci*`} ++ [$zero(nt_2)]^M_1{}))
    -- if c <- $invlanes_(`%X%`_shape((nt_2 : numtype <: lanetype), `%`_dim(M_2)), cj*{cj <- `cj*`})*{`cj*` <- `cj**`}

  ;; 8-reduction.watsup
  rule local.tee{val : val, x : idx}:
    `%~>%`([(val : val <: instr) LOCAL.TEE_instr(x)], [(val : val <: instr) (val : val <: instr) LOCAL.SET_instr(x)])

;; 8-reduction.watsup
def $blocktype_(state : state, blocktype : blocktype) : functype
  ;; 8-reduction.watsup
  def $blocktype_{z : state, x : idx, ft : functype}(z, _IDX_blocktype(x)) = ft
    -- Expand: `%~~%`($type(z, x), FUNC_comptype(ft))
  ;; 8-reduction.watsup
  def $blocktype_{z : state, `t?` : valtype?}(z, _RESULT_blocktype(t?{t <- `t?`})) = `%->%`_functype(`%`_resulttype([]), `%`_resulttype(t?{t <- `t?`}))

;; 8-reduction.watsup
relation Step_read: `%~>%`(config, instr*)
  ;; 8-reduction.watsup
  rule block{z : state, `val*` : val*, m : m, bt : blocktype, `instr*` : instr*, n : n, `t_1*` : valtype*, `t_2*` : valtype*}:
    `%~>%`(`%;%`_config(z, (val : val <: instr)^m{val <- `val*`} ++ [BLOCK_instr(bt, instr*{instr <- `instr*`})]), [`LABEL_%{%}%`_instr(n, [], (val : val <: instr)^m{val <- `val*`} ++ instr*{instr <- `instr*`})])
    -- if ($blocktype_(z, bt) = `%->%`_functype(`%`_resulttype(t_1^m{t_1 <- `t_1*`}), `%`_resulttype(t_2^n{t_2 <- `t_2*`})))

  ;; 8-reduction.watsup
  rule loop{z : state, `val*` : val*, m : m, bt : blocktype, `instr*` : instr*, `t_1*` : valtype*, `t_2*` : valtype*, n : n}:
    `%~>%`(`%;%`_config(z, (val : val <: instr)^m{val <- `val*`} ++ [LOOP_instr(bt, instr*{instr <- `instr*`})]), [`LABEL_%{%}%`_instr(m, [LOOP_instr(bt, instr*{instr <- `instr*`})], (val : val <: instr)^m{val <- `val*`} ++ instr*{instr <- `instr*`})])
    -- if ($blocktype_(z, bt) = `%->%`_functype(`%`_resulttype(t_1^m{t_1 <- `t_1*`}), `%`_resulttype(t_2^n{t_2 <- `t_2*`})))

  ;; 8-reduction.watsup
  rule `br_on_cast-succeed`{s : store, f : frame, ref : ref, l : labelidx, rt_1 : reftype, rt_2 : reftype, rt : reftype}:
    `%~>%`(`%;%`_config(`%;%`_state(s, f), [(ref : ref <: instr) BR_ON_CAST_instr(l, rt_1, rt_2)]), [(ref : ref <: instr) BR_instr(l)])
    -- Ref_type: `%|-%:%`(s, ref, rt)
    -- Reftype_sub: `%|-%<:%`({TYPES [], RECS [], FUNCS [], GLOBALS [], TABLES [], MEMS [], TAGS [], ELEMS [], DATAS [], LOCALS [], LABELS [], RETURN ?(), REFS []}, rt, $inst_reftype(f.MODULE_frame, rt_2))

  ;; 8-reduction.watsup
  rule `br_on_cast-fail`{s : store, f : frame, ref : ref, l : labelidx, rt_1 : reftype, rt_2 : reftype}:
    `%~>%`(`%;%`_config(`%;%`_state(s, f), [(ref : ref <: instr) BR_ON_CAST_instr(l, rt_1, rt_2)]), [(ref : ref <: instr)])
    -- otherwise

  ;; 8-reduction.watsup
  rule `br_on_cast_fail-succeed`{s : store, f : frame, ref : ref, l : labelidx, rt_1 : reftype, rt_2 : reftype, rt : reftype}:
    `%~>%`(`%;%`_config(`%;%`_state(s, f), [(ref : ref <: instr) BR_ON_CAST_FAIL_instr(l, rt_1, rt_2)]), [(ref : ref <: instr)])
    -- Ref_type: `%|-%:%`(s, ref, rt)
    -- Reftype_sub: `%|-%<:%`({TYPES [], RECS [], FUNCS [], GLOBALS [], TABLES [], MEMS [], TAGS [], ELEMS [], DATAS [], LOCALS [], LABELS [], RETURN ?(), REFS []}, rt, $inst_reftype(f.MODULE_frame, rt_2))

  ;; 8-reduction.watsup
  rule `br_on_cast_fail-fail`{s : store, f : frame, ref : ref, l : labelidx, rt_1 : reftype, rt_2 : reftype}:
    `%~>%`(`%;%`_config(`%;%`_state(s, f), [(ref : ref <: instr) BR_ON_CAST_FAIL_instr(l, rt_1, rt_2)]), [(ref : ref <: instr) BR_instr(l)])
    -- otherwise

  ;; 8-reduction.watsup
  rule call{z : state, x : idx, a : addr}:
    `%~>%`(`%;%`_config(z, [CALL_instr(x)]), [REF.FUNC_ADDR_instr(a) CALL_REF_instr(($funcinst(z)[a].TYPE_funcinst : deftype <: typeuse))])
    -- if ($moduleinst(z).FUNCS_moduleinst[x!`%`_idx.0] = a)

  ;; 8-reduction.watsup
  rule `call_ref-null`{z : state, ht : heaptype, yy : typeuse}:
    `%~>%`(`%;%`_config(z, [REF.NULL_instr(ht) CALL_REF_instr(yy)]), [TRAP_instr])

  ;; 8-reduction.watsup
  rule `call_ref-func`{z : state, `val*` : val*, n : n, a : addr, yy : typeuse, m : m, f : frame, `instr*` : instr*, fi : funcinst, `t_1*` : valtype*, `t_2*` : valtype*, x : idx, `t*` : valtype*}:
    `%~>%`(`%;%`_config(z, (val : val <: instr)^n{val <- `val*`} ++ [REF.FUNC_ADDR_instr(a) CALL_REF_instr(yy)]), [`FRAME_%{%}%`_instr(m, f, [`LABEL_%{%}%`_instr(m, [], instr*{instr <- `instr*`})])])
    -- if ($funcinst(z)[a] = fi)
    -- Expand: `%~~%`(fi.TYPE_funcinst, FUNC_comptype(`%->%`_functype(`%`_resulttype(t_1^n{t_1 <- `t_1*`}), `%`_resulttype(t_2^m{t_2 <- `t_2*`}))))
    -- if (fi.CODE_funcinst = FUNC_funccode(x, LOCAL_local(t)*{t <- `t*`}, instr*{instr <- `instr*`}))
    -- if (f = {LOCALS ?(val)^n{val <- `val*`} ++ $default_(t)*{t <- `t*`}, MODULE fi.MODULE_funcinst})

  ;; 8-reduction.watsup
  rule return_call{z : state, x : idx, a : addr}:
    `%~>%`(`%;%`_config(z, [RETURN_CALL_instr(x)]), [REF.FUNC_ADDR_instr(a) RETURN_CALL_REF_instr(($funcinst(z)[a].TYPE_funcinst : deftype <: typeuse))])
    -- if ($moduleinst(z).FUNCS_moduleinst[x!`%`_idx.0] = a)

  ;; 8-reduction.watsup
  rule `return_call_ref-label`{z : state, k : nat, `instr'*` : instr*, `val*` : val*, yy : typeuse, `instr*` : instr*}:
    `%~>%`(`%;%`_config(z, [`LABEL_%{%}%`_instr(k, instr'*{instr' <- `instr'*`}, (val : val <: instr)*{val <- `val*`} ++ [RETURN_CALL_REF_instr(yy)] ++ instr*{instr <- `instr*`})]), (val : val <: instr)*{val <- `val*`} ++ [RETURN_CALL_REF_instr(yy)])

  ;; 8-reduction.watsup
  rule `return_call_ref-handler`{z : state, k : nat, `catch*` : catch*, `val*` : val*, yy : typeuse, `instr*` : instr*}:
    `%~>%`(`%;%`_config(z, [`HANDLER_%{%}%`_instr(k, catch*{catch <- `catch*`}, (val : val <: instr)*{val <- `val*`} ++ [RETURN_CALL_REF_instr(yy)] ++ instr*{instr <- `instr*`})]), (val : val <: instr)*{val <- `val*`} ++ [RETURN_CALL_REF_instr(yy)])

  ;; 8-reduction.watsup
  rule `return_call_ref-frame-null`{z : state, k : nat, f : frame, `val*` : val*, ht : heaptype, yy : typeuse, `instr*` : instr*}:
    `%~>%`(`%;%`_config(z, [`FRAME_%{%}%`_instr(k, f, (val : val <: instr)*{val <- `val*`} ++ [REF.NULL_instr(ht)] ++ [RETURN_CALL_REF_instr(yy)] ++ instr*{instr <- `instr*`})]), [TRAP_instr])

  ;; 8-reduction.watsup
  rule `return_call_ref-frame-addr`{z : state, k : nat, f : frame, `val'*` : val*, `val*` : val*, n : n, a : addr, yy : typeuse, `instr*` : instr*, `t_1*` : valtype*, `t_2*` : valtype*, m : m}:
    `%~>%`(`%;%`_config(z, [`FRAME_%{%}%`_instr(k, f, (val' : val <: instr)*{val' <- `val'*`} ++ (val : val <: instr)^n{val <- `val*`} ++ [REF.FUNC_ADDR_instr(a)] ++ [RETURN_CALL_REF_instr(yy)] ++ instr*{instr <- `instr*`})]), (val : val <: instr)^n{val <- `val*`} ++ [REF.FUNC_ADDR_instr(a) CALL_REF_instr(yy)])
    -- Expand: `%~~%`($funcinst(z)[a].TYPE_funcinst, FUNC_comptype(`%->%`_functype(`%`_resulttype(t_1^n{t_1 <- `t_1*`}), `%`_resulttype(t_2^m{t_2 <- `t_2*`}))))

  ;; 8-reduction.watsup
  rule `throw_ref-null`{z : state, ht : heaptype}:
    `%~>%`(`%;%`_config(z, [REF.NULL_instr(ht) THROW_REF_instr]), [TRAP_instr])

  ;; 8-reduction.watsup
  rule `throw_ref-vals`{z : state, `val*` : val*, a : addr, `instr*` : instr*}:
    `%~>%`(`%;%`_config(z, (val : val <: instr)*{val <- `val*`} ++ [REF.EXN_ADDR_instr(a)] ++ [THROW_REF_instr] ++ instr*{instr <- `instr*`}), [REF.EXN_ADDR_instr(a) THROW_REF_instr])
    -- if ((val*{val <- `val*`} =/= []) \/ (instr*{instr <- `instr*`} =/= []))

  ;; 8-reduction.watsup
  rule `throw_ref-label`{z : state, n : n, `instr'*` : instr*, a : addr}:
    `%~>%`(`%;%`_config(z, [`LABEL_%{%}%`_instr(n, instr'*{instr' <- `instr'*`}, [REF.EXN_ADDR_instr(a) THROW_REF_instr])]), [REF.EXN_ADDR_instr(a) THROW_REF_instr])

  ;; 8-reduction.watsup
  rule `throw_ref-frame`{z : state, n : n, f : frame, a : addr}:
    `%~>%`(`%;%`_config(z, [`FRAME_%{%}%`_instr(n, f, [REF.EXN_ADDR_instr(a) THROW_REF_instr])]), [REF.EXN_ADDR_instr(a) THROW_REF_instr])

  ;; 8-reduction.watsup
  rule `throw_ref-handler-empty`{z : state, n : n, a : addr}:
    `%~>%`(`%;%`_config(z, [`HANDLER_%{%}%`_instr(n, [], [REF.EXN_ADDR_instr(a) THROW_REF_instr])]), [REF.EXN_ADDR_instr(a) THROW_REF_instr])

  ;; 8-reduction.watsup
  rule `throw_ref-handler-catch`{z : state, n : n, x : idx, l : labelidx, `catch'*` : catch*, a : addr, `val*` : val*}:
    `%~>%`(`%;%`_config(z, [`HANDLER_%{%}%`_instr(n, [CATCH_catch(x, l)] ++ catch'*{catch' <- `catch'*`}, [REF.EXN_ADDR_instr(a) THROW_REF_instr])]), (val : val <: instr)*{val <- `val*`} ++ [BR_instr(l)])
    -- if ($exninst(z)[a].TAG_exninst = $tagaddr(z)[x!`%`_idx.0])
    -- if (val*{val <- `val*`} = $exninst(z)[a].FIELDS_exninst)

  ;; 8-reduction.watsup
  rule `throw_ref-handler-catch_ref`{z : state, n : n, x : idx, l : labelidx, `catch'*` : catch*, a : addr, `val*` : val*}:
    `%~>%`(`%;%`_config(z, [`HANDLER_%{%}%`_instr(n, [CATCH_REF_catch(x, l)] ++ catch'*{catch' <- `catch'*`}, [REF.EXN_ADDR_instr(a) THROW_REF_instr])]), (val : val <: instr)*{val <- `val*`} ++ [REF.EXN_ADDR_instr(a) BR_instr(l)])
    -- if ($exninst(z)[a].TAG_exninst = $tagaddr(z)[x!`%`_idx.0])
    -- if (val*{val <- `val*`} = $exninst(z)[a].FIELDS_exninst)

  ;; 8-reduction.watsup
  rule `throw_ref-handler-catch_all`{z : state, n : n, l : labelidx, `catch'*` : catch*, a : addr}:
    `%~>%`(`%;%`_config(z, [`HANDLER_%{%}%`_instr(n, [CATCH_ALL_catch(l)] ++ catch'*{catch' <- `catch'*`}, [REF.EXN_ADDR_instr(a) THROW_REF_instr])]), [BR_instr(l)])

  ;; 8-reduction.watsup
  rule `throw_ref-handler-catch_all_ref`{z : state, n : n, l : labelidx, `catch'*` : catch*, a : addr}:
    `%~>%`(`%;%`_config(z, [`HANDLER_%{%}%`_instr(n, [CATCH_ALL_REF_catch(l)] ++ catch'*{catch' <- `catch'*`}, [REF.EXN_ADDR_instr(a) THROW_REF_instr])]), [REF.EXN_ADDR_instr(a) BR_instr(l)])

  ;; 8-reduction.watsup
  rule `throw_ref-handler-next`{z : state, n : n, catch : catch, `catch'*` : catch*, a : addr}:
    `%~>%`(`%;%`_config(z, [`HANDLER_%{%}%`_instr(n, [catch] ++ catch'*{catch' <- `catch'*`}, [REF.EXN_ADDR_instr(a) THROW_REF_instr])]), [`HANDLER_%{%}%`_instr(n, catch'*{catch' <- `catch'*`}, [REF.EXN_ADDR_instr(a) THROW_REF_instr])])
    -- otherwise

  ;; 8-reduction.watsup
  rule try_table{z : state, `val*` : val*, m : m, bt : blocktype, `catch*` : catch*, `instr*` : instr*, n : n, `t_1*` : valtype*, `t_2*` : valtype*}:
    `%~>%`(`%;%`_config(z, (val : val <: instr)^m{val <- `val*`} ++ [TRY_TABLE_instr(bt, `%`_list(catch*{catch <- `catch*`}), instr*{instr <- `instr*`})]), [`HANDLER_%{%}%`_instr(n, catch*{catch <- `catch*`}, [`LABEL_%{%}%`_instr(n, [], (val : val <: instr)^m{val <- `val*`} ++ instr*{instr <- `instr*`})])])
    -- if ($blocktype_(z, bt) = `%->%`_functype(`%`_resulttype(t_1^m{t_1 <- `t_1*`}), `%`_resulttype(t_2^n{t_2 <- `t_2*`})))

  ;; 8-reduction.watsup
  rule `ref.null-idx`{z : state, x : idx}:
    `%~>%`(`%;%`_config(z, [REF.NULL_instr(($idx(x) : typevar <: heaptype))]), [REF.NULL_instr(($type(z, x) : deftype <: heaptype))])

  ;; 8-reduction.watsup
  rule ref.func{z : state, x : idx}:
    `%~>%`(`%;%`_config(z, [REF.FUNC_instr(x)]), [REF.FUNC_ADDR_instr($moduleinst(z).FUNCS_moduleinst[x!`%`_idx.0])])

  ;; 8-reduction.watsup
  rule `ref.test-true`{s : store, f : frame, ref : ref, rt : reftype, rt' : reftype}:
    `%~>%`(`%;%`_config(`%;%`_state(s, f), [(ref : ref <: instr) REF.TEST_instr(rt)]), [CONST_instr(I32_numtype, `%`_num_(1))])
    -- Ref_type: `%|-%:%`(s, ref, rt')
    -- Reftype_sub: `%|-%<:%`({TYPES [], RECS [], FUNCS [], GLOBALS [], TABLES [], MEMS [], TAGS [], ELEMS [], DATAS [], LOCALS [], LABELS [], RETURN ?(), REFS []}, rt', $inst_reftype(f.MODULE_frame, rt))

  ;; 8-reduction.watsup
  rule `ref.test-false`{s : store, f : frame, ref : ref, rt : reftype}:
    `%~>%`(`%;%`_config(`%;%`_state(s, f), [(ref : ref <: instr) REF.TEST_instr(rt)]), [CONST_instr(I32_numtype, `%`_num_(0))])
    -- otherwise

  ;; 8-reduction.watsup
  rule `ref.cast-succeed`{s : store, f : frame, ref : ref, rt : reftype, rt' : reftype}:
    `%~>%`(`%;%`_config(`%;%`_state(s, f), [(ref : ref <: instr) REF.CAST_instr(rt)]), [(ref : ref <: instr)])
    -- Ref_type: `%|-%:%`(s, ref, rt')
    -- Reftype_sub: `%|-%<:%`({TYPES [], RECS [], FUNCS [], GLOBALS [], TABLES [], MEMS [], TAGS [], ELEMS [], DATAS [], LOCALS [], LABELS [], RETURN ?(), REFS []}, rt', $inst_reftype(f.MODULE_frame, rt))

  ;; 8-reduction.watsup
  rule `ref.cast-fail`{s : store, f : frame, ref : ref, rt : reftype}:
    `%~>%`(`%;%`_config(`%;%`_state(s, f), [(ref : ref <: instr) REF.CAST_instr(rt)]), [TRAP_instr])
    -- otherwise

  ;; 8-reduction.watsup
  rule struct.new_default{z : state, x : idx, `val*` : val*, `mut*` : mut*, `zt*` : storagetype*}:
    `%~>%`(`%;%`_config(z, [STRUCT.NEW_DEFAULT_instr(x)]), (val : val <: instr)*{val <- `val*`} ++ [STRUCT.NEW_instr(x)])
    -- Expand: `%~~%`($type(z, x), STRUCT_comptype(`%`_structtype(`%%`_fieldtype(mut, zt)*{mut <- `mut*`, zt <- `zt*`})))
    -- (if ($default_($unpack(zt)) = ?(val)))*{val <- `val*`, zt <- `zt*`}

  ;; 8-reduction.watsup
  rule `struct.get-null`{z : state, ht : heaptype, `sx?` : sx?, x : idx, i : nat}:
    `%~>%`(`%;%`_config(z, [REF.NULL_instr(ht) STRUCT.GET_instr(sx?{sx <- `sx?`}, x, `%`_u32(i))]), [TRAP_instr])

  ;; 8-reduction.watsup
  rule `struct.get-struct`{z : state, a : addr, `sx?` : sx?, x : idx, i : nat, `zt*` : storagetype*, `mut*` : mut*}:
    `%~>%`(`%;%`_config(z, [REF.STRUCT_ADDR_instr(a) STRUCT.GET_instr(sx?{sx <- `sx?`}, x, `%`_u32(i))]), [($unpackfield_(zt*{zt <- `zt*`}[i], sx?{sx <- `sx?`}, $structinst(z)[a].FIELDS_structinst[i]) : val <: instr)])
    -- Expand: `%~~%`($type(z, x), STRUCT_comptype(`%`_structtype(`%%`_fieldtype(mut, zt)*{mut <- `mut*`, zt <- `zt*`})))

  ;; 8-reduction.watsup
  rule array.new_default{z : state, n : n, x : idx, val : val, mut : mut, zt : storagetype}:
    `%~>%`(`%;%`_config(z, [CONST_instr(I32_numtype, `%`_num_(n)) ARRAY.NEW_DEFAULT_instr(x)]), (val : val <: instr)^n{} ++ [ARRAY.NEW_FIXED_instr(x, `%`_u32(n))])
    -- Expand: `%~~%`($type(z, x), ARRAY_comptype(`%%`_arraytype(mut, zt)))
    -- if ($default_($unpack(zt)) = ?(val))

  ;; 8-reduction.watsup
  rule `array.new_elem-oob`{z : state, i : nat, n : n, x : idx, y : idx}:
    `%~>%`(`%;%`_config(z, [CONST_instr(I32_numtype, `%`_num_(i)) CONST_instr(I32_numtype, `%`_num_(n)) ARRAY.NEW_ELEM_instr(x, y)]), [TRAP_instr])
    -- if ((i + n) > |$elem(z, y).REFS_eleminst|)

  ;; 8-reduction.watsup
  rule `array.new_elem-alloc`{z : state, i : nat, n : n, x : idx, y : idx, `ref*` : ref*}:
    `%~>%`(`%;%`_config(z, [CONST_instr(I32_numtype, `%`_num_(i)) CONST_instr(I32_numtype, `%`_num_(n)) ARRAY.NEW_ELEM_instr(x, y)]), (ref : ref <: instr)^n{ref <- `ref*`} ++ [ARRAY.NEW_FIXED_instr(x, `%`_u32(n))])
    -- if (ref^n{ref <- `ref*`} = $elem(z, y).REFS_eleminst[i : n])

  ;; 8-reduction.watsup
  rule `array.new_data-oob`{z : state, i : nat, n : n, x : idx, y : idx, mut : mut, zt : storagetype}:
    `%~>%`(`%;%`_config(z, [CONST_instr(I32_numtype, `%`_num_(i)) CONST_instr(I32_numtype, `%`_num_(n)) ARRAY.NEW_DATA_instr(x, y)]), [TRAP_instr])
    -- Expand: `%~~%`($type(z, x), ARRAY_comptype(`%%`_arraytype(mut, zt)))
    -- if ((i + ((n * $zsize(zt)) / 8)) > |$data(z, y).BYTES_datainst|)

  ;; 8-reduction.watsup
  rule `array.new_data-num`{z : state, i : nat, n : n, x : idx, y : idx, zt : storagetype, `c*` : lit_(zt)*, mut : mut}:
    `%~>%`(`%;%`_config(z, [CONST_instr(I32_numtype, `%`_num_(i)) CONST_instr(I32_numtype, `%`_num_(n)) ARRAY.NEW_DATA_instr(x, y)]), $const($cunpack(zt), $cunpacknum_(zt, c))^n{c <- `c*`} ++ [ARRAY.NEW_FIXED_instr(x, `%`_u32(n))])
    -- Expand: `%~~%`($type(z, x), ARRAY_comptype(`%%`_arraytype(mut, zt)))
    -- if ($concatn_(syntax byte, $zbytes_(zt, c)^n{c <- `c*`}, ($zsize(zt) / 8)) = $data(z, y).BYTES_datainst[i : ((n * $zsize(zt)) / 8)])

  ;; 8-reduction.watsup
  rule `array.get-null`{z : state, ht : heaptype, i : nat, `sx?` : sx?, x : idx}:
    `%~>%`(`%;%`_config(z, [REF.NULL_instr(ht) CONST_instr(I32_numtype, `%`_num_(i)) ARRAY.GET_instr(sx?{sx <- `sx?`}, x)]), [TRAP_instr])

  ;; 8-reduction.watsup
  rule `array.get-oob`{z : state, a : addr, i : nat, `sx?` : sx?, x : idx}:
    `%~>%`(`%;%`_config(z, [REF.ARRAY_ADDR_instr(a) CONST_instr(I32_numtype, `%`_num_(i)) ARRAY.GET_instr(sx?{sx <- `sx?`}, x)]), [TRAP_instr])
    -- if (i >= |$arrayinst(z)[a].FIELDS_arrayinst|)

  ;; 8-reduction.watsup
  rule `array.get-array`{z : state, a : addr, i : nat, `sx?` : sx?, x : idx, zt : storagetype, mut : mut}:
    `%~>%`(`%;%`_config(z, [REF.ARRAY_ADDR_instr(a) CONST_instr(I32_numtype, `%`_num_(i)) ARRAY.GET_instr(sx?{sx <- `sx?`}, x)]), [($unpackfield_(zt, sx?{sx <- `sx?`}, $arrayinst(z)[a].FIELDS_arrayinst[i]) : val <: instr)])
    -- Expand: `%~~%`($type(z, x), ARRAY_comptype(`%%`_arraytype(mut, zt)))

  ;; 8-reduction.watsup
  rule `array.len-null`{z : state, ht : heaptype}:
    `%~>%`(`%;%`_config(z, [REF.NULL_instr(ht) ARRAY.LEN_instr]), [TRAP_instr])

  ;; 8-reduction.watsup
  rule `array.len-array`{z : state, a : addr}:
    `%~>%`(`%;%`_config(z, [REF.ARRAY_ADDR_instr(a) ARRAY.LEN_instr]), [CONST_instr(I32_numtype, `%`_num_(|$arrayinst(z)[a].FIELDS_arrayinst|))])

  ;; 8-reduction.watsup
  rule `array.fill-null`{z : state, ht : heaptype, i : nat, val : val, n : n, x : idx}:
    `%~>%`(`%;%`_config(z, [REF.NULL_instr(ht) CONST_instr(I32_numtype, `%`_num_(i)) (val : val <: instr) CONST_instr(I32_numtype, `%`_num_(n)) ARRAY.FILL_instr(x)]), [TRAP_instr])

  ;; 8-reduction.watsup
  rule `array.fill-oob`{z : state, a : addr, i : nat, val : val, n : n, x : idx}:
    `%~>%`(`%;%`_config(z, [REF.ARRAY_ADDR_instr(a) CONST_instr(I32_numtype, `%`_num_(i)) (val : val <: instr) CONST_instr(I32_numtype, `%`_num_(n)) ARRAY.FILL_instr(x)]), [TRAP_instr])
    -- if ((i + n) > |$arrayinst(z)[a].FIELDS_arrayinst|)

  ;; 8-reduction.watsup
  rule `array.fill-zero`{z : state, a : addr, i : nat, val : val, n : n, x : idx}:
    `%~>%`(`%;%`_config(z, [REF.ARRAY_ADDR_instr(a) CONST_instr(I32_numtype, `%`_num_(i)) (val : val <: instr) CONST_instr(I32_numtype, `%`_num_(n)) ARRAY.FILL_instr(x)]), [])
    -- otherwise
    -- if (n = 0)

  ;; 8-reduction.watsup
  rule `array.fill-succ`{z : state, a : addr, i : nat, val : val, n : n, x : idx}:
    `%~>%`(`%;%`_config(z, [REF.ARRAY_ADDR_instr(a) CONST_instr(I32_numtype, `%`_num_(i)) (val : val <: instr) CONST_instr(I32_numtype, `%`_num_(n)) ARRAY.FILL_instr(x)]), [REF.ARRAY_ADDR_instr(a) CONST_instr(I32_numtype, `%`_num_(i)) (val : val <: instr) ARRAY.SET_instr(x) REF.ARRAY_ADDR_instr(a) CONST_instr(I32_numtype, `%`_num_((i + 1))) (val : val <: instr) CONST_instr(I32_numtype, `%`_num_((n - 1))) ARRAY.FILL_instr(x)])
    -- otherwise

  ;; 8-reduction.watsup
  rule `array.copy-null1`{z : state, ht_1 : heaptype, i_1 : nat, ref : ref, i_2 : nat, n : n, x_1 : idx, x_2 : idx}:
    `%~>%`(`%;%`_config(z, [REF.NULL_instr(ht_1) CONST_instr(I32_numtype, `%`_num_(i_1)) (ref : ref <: instr) CONST_instr(I32_numtype, `%`_num_(i_2)) CONST_instr(I32_numtype, `%`_num_(n)) ARRAY.COPY_instr(x_1, x_2)]), [TRAP_instr])

  ;; 8-reduction.watsup
  rule `array.copy-null2`{z : state, ref : ref, i_1 : nat, ht_2 : heaptype, i_2 : nat, n : n, x_1 : idx, x_2 : idx}:
    `%~>%`(`%;%`_config(z, [(ref : ref <: instr) CONST_instr(I32_numtype, `%`_num_(i_1)) REF.NULL_instr(ht_2) CONST_instr(I32_numtype, `%`_num_(i_2)) CONST_instr(I32_numtype, `%`_num_(n)) ARRAY.COPY_instr(x_1, x_2)]), [TRAP_instr])

  ;; 8-reduction.watsup
  rule `array.copy-oob1`{z : state, a_1 : addr, i_1 : nat, a_2 : addr, i_2 : nat, n : n, x_1 : idx, x_2 : idx}:
    `%~>%`(`%;%`_config(z, [REF.ARRAY_ADDR_instr(a_1) CONST_instr(I32_numtype, `%`_num_(i_1)) REF.ARRAY_ADDR_instr(a_2) CONST_instr(I32_numtype, `%`_num_(i_2)) CONST_instr(I32_numtype, `%`_num_(n)) ARRAY.COPY_instr(x_1, x_2)]), [TRAP_instr])
    -- if ((i_1 + n) > |$arrayinst(z)[a_1].FIELDS_arrayinst|)

  ;; 8-reduction.watsup
  rule `array.copy-oob2`{z : state, a_1 : addr, i_1 : nat, a_2 : addr, i_2 : nat, n : n, x_1 : idx, x_2 : idx}:
    `%~>%`(`%;%`_config(z, [REF.ARRAY_ADDR_instr(a_1) CONST_instr(I32_numtype, `%`_num_(i_1)) REF.ARRAY_ADDR_instr(a_2) CONST_instr(I32_numtype, `%`_num_(i_2)) CONST_instr(I32_numtype, `%`_num_(n)) ARRAY.COPY_instr(x_1, x_2)]), [TRAP_instr])
    -- if ((i_2 + n) > |$arrayinst(z)[a_2].FIELDS_arrayinst|)

  ;; 8-reduction.watsup
  rule `array.copy-zero`{z : state, a_1 : addr, i_1 : nat, a_2 : addr, i_2 : nat, n : n, x_1 : idx, x_2 : idx}:
    `%~>%`(`%;%`_config(z, [REF.ARRAY_ADDR_instr(a_1) CONST_instr(I32_numtype, `%`_num_(i_1)) REF.ARRAY_ADDR_instr(a_2) CONST_instr(I32_numtype, `%`_num_(i_2)) CONST_instr(I32_numtype, `%`_num_(n)) ARRAY.COPY_instr(x_1, x_2)]), [])
    -- otherwise
    -- if (n = 0)

  ;; 8-reduction.watsup
  rule `array.copy-le`{z : state, a_1 : addr, i_1 : nat, a_2 : addr, i_2 : nat, n : n, x_1 : idx, x_2 : idx, `sx?` : sx?, mut : mut, zt_2 : storagetype}:
    `%~>%`(`%;%`_config(z, [REF.ARRAY_ADDR_instr(a_1) CONST_instr(I32_numtype, `%`_num_(i_1)) REF.ARRAY_ADDR_instr(a_2) CONST_instr(I32_numtype, `%`_num_(i_2)) CONST_instr(I32_numtype, `%`_num_(n)) ARRAY.COPY_instr(x_1, x_2)]), [REF.ARRAY_ADDR_instr(a_1) CONST_instr(I32_numtype, `%`_num_(i_1)) REF.ARRAY_ADDR_instr(a_2) CONST_instr(I32_numtype, `%`_num_(i_2)) ARRAY.GET_instr(sx?{sx <- `sx?`}, x_2) ARRAY.SET_instr(x_1) REF.ARRAY_ADDR_instr(a_1) CONST_instr(I32_numtype, `%`_num_((i_1 + 1))) REF.ARRAY_ADDR_instr(a_2) CONST_instr(I32_numtype, `%`_num_((i_2 + 1))) CONST_instr(I32_numtype, `%`_num_((n - 1))) ARRAY.COPY_instr(x_1, x_2)])
    -- otherwise
    -- Expand: `%~~%`($type(z, x_2), ARRAY_comptype(`%%`_arraytype(mut, zt_2)))
    -- if ((i_1 <= i_2) /\ (sx?{sx <- `sx?`} = $sx(zt_2)))

  ;; 8-reduction.watsup
  rule `array.copy-gt`{z : state, a_1 : addr, i_1 : nat, a_2 : addr, i_2 : nat, n : n, x_1 : idx, x_2 : idx, `sx?` : sx?, mut : mut, zt_2 : storagetype}:
    `%~>%`(`%;%`_config(z, [REF.ARRAY_ADDR_instr(a_1) CONST_instr(I32_numtype, `%`_num_(i_1)) REF.ARRAY_ADDR_instr(a_2) CONST_instr(I32_numtype, `%`_num_(i_2)) CONST_instr(I32_numtype, `%`_num_(n)) ARRAY.COPY_instr(x_1, x_2)]), [REF.ARRAY_ADDR_instr(a_1) CONST_instr(I32_numtype, `%`_num_(((i_1 + n) - 1))) REF.ARRAY_ADDR_instr(a_2) CONST_instr(I32_numtype, `%`_num_(((i_2 + n) - 1))) ARRAY.GET_instr(sx?{sx <- `sx?`}, x_2) ARRAY.SET_instr(x_1) REF.ARRAY_ADDR_instr(a_1) CONST_instr(I32_numtype, `%`_num_(i_1)) REF.ARRAY_ADDR_instr(a_2) CONST_instr(I32_numtype, `%`_num_(i_2)) CONST_instr(I32_numtype, `%`_num_((n - 1))) ARRAY.COPY_instr(x_1, x_2)])
    -- otherwise
    -- Expand: `%~~%`($type(z, x_2), ARRAY_comptype(`%%`_arraytype(mut, zt_2)))
    -- if (sx?{sx <- `sx?`} = $sx(zt_2))

  ;; 8-reduction.watsup
  rule `array.init_elem-null`{z : state, ht : heaptype, i : nat, j : nat, n : n, x : idx, y : idx}:
    `%~>%`(`%;%`_config(z, [REF.NULL_instr(ht) CONST_instr(I32_numtype, `%`_num_(i)) CONST_instr(I32_numtype, `%`_num_(j)) CONST_instr(I32_numtype, `%`_num_(n)) ARRAY.INIT_ELEM_instr(x, y)]), [TRAP_instr])

  ;; 8-reduction.watsup
  rule `array.init_elem-oob1`{z : state, a : addr, i : nat, j : nat, n : n, x : idx, y : idx}:
    `%~>%`(`%;%`_config(z, [REF.ARRAY_ADDR_instr(a) CONST_instr(I32_numtype, `%`_num_(i)) CONST_instr(I32_numtype, `%`_num_(j)) CONST_instr(I32_numtype, `%`_num_(n)) ARRAY.INIT_ELEM_instr(x, y)]), [TRAP_instr])
    -- if ((i + n) > |$arrayinst(z)[a].FIELDS_arrayinst|)

  ;; 8-reduction.watsup
  rule `array.init_elem-oob2`{z : state, a : addr, i : nat, j : nat, n : n, x : idx, y : idx}:
    `%~>%`(`%;%`_config(z, [REF.ARRAY_ADDR_instr(a) CONST_instr(I32_numtype, `%`_num_(i)) CONST_instr(I32_numtype, `%`_num_(j)) CONST_instr(I32_numtype, `%`_num_(n)) ARRAY.INIT_ELEM_instr(x, y)]), [TRAP_instr])
    -- if ((j + n) > |$elem(z, y).REFS_eleminst|)

  ;; 8-reduction.watsup
  rule `array.init_elem-zero`{z : state, a : addr, i : nat, j : nat, n : n, x : idx, y : idx}:
    `%~>%`(`%;%`_config(z, [REF.ARRAY_ADDR_instr(a) CONST_instr(I32_numtype, `%`_num_(i)) CONST_instr(I32_numtype, `%`_num_(j)) CONST_instr(I32_numtype, `%`_num_(n)) ARRAY.INIT_ELEM_instr(x, y)]), [])
    -- otherwise
    -- if (n = 0)

  ;; 8-reduction.watsup
  rule `array.init_elem-succ`{z : state, a : addr, i : nat, j : nat, n : n, x : idx, y : idx, ref : ref}:
    `%~>%`(`%;%`_config(z, [REF.ARRAY_ADDR_instr(a) CONST_instr(I32_numtype, `%`_num_(i)) CONST_instr(I32_numtype, `%`_num_(j)) CONST_instr(I32_numtype, `%`_num_(n)) ARRAY.INIT_ELEM_instr(x, y)]), [REF.ARRAY_ADDR_instr(a) CONST_instr(I32_numtype, `%`_num_(i)) (ref : ref <: instr) ARRAY.SET_instr(x) REF.ARRAY_ADDR_instr(a) CONST_instr(I32_numtype, `%`_num_((i + 1))) CONST_instr(I32_numtype, `%`_num_((j + 1))) CONST_instr(I32_numtype, `%`_num_((n - 1))) ARRAY.INIT_ELEM_instr(x, y)])
    -- otherwise
    -- if (ref = $elem(z, y).REFS_eleminst[j])

  ;; 8-reduction.watsup
  rule `array.init_data-null`{z : state, ht : heaptype, i : nat, j : nat, n : n, x : idx, y : idx}:
    `%~>%`(`%;%`_config(z, [REF.NULL_instr(ht) CONST_instr(I32_numtype, `%`_num_(i)) CONST_instr(I32_numtype, `%`_num_(j)) CONST_instr(I32_numtype, `%`_num_(n)) ARRAY.INIT_DATA_instr(x, y)]), [TRAP_instr])

  ;; 8-reduction.watsup
  rule `array.init_data-oob1`{z : state, a : addr, i : nat, j : nat, n : n, x : idx, y : idx}:
    `%~>%`(`%;%`_config(z, [REF.ARRAY_ADDR_instr(a) CONST_instr(I32_numtype, `%`_num_(i)) CONST_instr(I32_numtype, `%`_num_(j)) CONST_instr(I32_numtype, `%`_num_(n)) ARRAY.INIT_DATA_instr(x, y)]), [TRAP_instr])
    -- if ((i + n) > |$arrayinst(z)[a].FIELDS_arrayinst|)

  ;; 8-reduction.watsup
  rule `array.init_data-oob2`{z : state, a : addr, i : nat, j : nat, n : n, x : idx, y : idx, mut : mut, zt : storagetype}:
    `%~>%`(`%;%`_config(z, [REF.ARRAY_ADDR_instr(a) CONST_instr(I32_numtype, `%`_num_(i)) CONST_instr(I32_numtype, `%`_num_(j)) CONST_instr(I32_numtype, `%`_num_(n)) ARRAY.INIT_DATA_instr(x, y)]), [TRAP_instr])
    -- Expand: `%~~%`($type(z, x), ARRAY_comptype(`%%`_arraytype(mut, zt)))
    -- if ((j + ((n * $zsize(zt)) / 8)) > |$data(z, y).BYTES_datainst|)

  ;; 8-reduction.watsup
  rule `array.init_data-zero`{z : state, a : addr, i : nat, j : nat, n : n, x : idx, y : idx}:
    `%~>%`(`%;%`_config(z, [REF.ARRAY_ADDR_instr(a) CONST_instr(I32_numtype, `%`_num_(i)) CONST_instr(I32_numtype, `%`_num_(j)) CONST_instr(I32_numtype, `%`_num_(n)) ARRAY.INIT_DATA_instr(x, y)]), [])
    -- otherwise
    -- if (n = 0)

  ;; 8-reduction.watsup
  rule `array.init_data-num`{z : state, a : addr, i : nat, j : nat, n : n, x : idx, y : idx, zt : storagetype, c : lit_(zt), mut : mut}:
    `%~>%`(`%;%`_config(z, [REF.ARRAY_ADDR_instr(a) CONST_instr(I32_numtype, `%`_num_(i)) CONST_instr(I32_numtype, `%`_num_(j)) CONST_instr(I32_numtype, `%`_num_(n)) ARRAY.INIT_DATA_instr(x, y)]), [REF.ARRAY_ADDR_instr(a) CONST_instr(I32_numtype, `%`_num_(i)) $const($cunpack(zt), $cunpacknum_(zt, c)) ARRAY.SET_instr(x) REF.ARRAY_ADDR_instr(a) CONST_instr(I32_numtype, `%`_num_((i + 1))) CONST_instr(I32_numtype, `%`_num_((j + ($zsize(zt) / 8)))) CONST_instr(I32_numtype, `%`_num_((n - 1))) ARRAY.INIT_DATA_instr(x, y)])
    -- otherwise
    -- Expand: `%~~%`($type(z, x), ARRAY_comptype(`%%`_arraytype(mut, zt)))
    -- if ($zbytes_(zt, c) = $data(z, y).BYTES_datainst[j : ($zsize(zt) / 8)])

  ;; 8-reduction.watsup
  rule local.get{z : state, x : idx, val : val}:
    `%~>%`(`%;%`_config(z, [LOCAL.GET_instr(x)]), [(val : val <: instr)])
    -- if ($local(z, x) = ?(val))

  ;; 8-reduction.watsup
  rule global.get{z : state, x : idx, val : val}:
    `%~>%`(`%;%`_config(z, [GLOBAL.GET_instr(x)]), [(val : val <: instr)])
    -- if ($global(z, x).VALUE_globalinst = val)

  ;; 8-reduction.watsup
  rule `table.get-oob`{z : state, i : nat, x : idx}:
    `%~>%`(`%;%`_config(z, [CONST_instr(I32_numtype, `%`_num_(i)) TABLE.GET_instr(x)]), [TRAP_instr])
    -- if (i >= |$table(z, x).REFS_tableinst|)

  ;; 8-reduction.watsup
  rule `table.get-val`{z : state, i : nat, x : idx}:
    `%~>%`(`%;%`_config(z, [CONST_instr(I32_numtype, `%`_num_(i)) TABLE.GET_instr(x)]), [($table(z, x).REFS_tableinst[i] : ref <: instr)])
    -- if (i < |$table(z, x).REFS_tableinst|)

  ;; 8-reduction.watsup
  rule table.size{z : state, x : idx, n : n}:
    `%~>%`(`%;%`_config(z, [TABLE.SIZE_instr(x)]), [CONST_instr(I32_numtype, `%`_num_(n))])
    -- if (|$table(z, x).REFS_tableinst| = n)

  ;; 8-reduction.watsup
  rule `table.fill-oob`{z : state, i : nat, val : val, n : n, x : idx}:
    `%~>%`(`%;%`_config(z, [CONST_instr(I32_numtype, `%`_num_(i)) (val : val <: instr) CONST_instr(I32_numtype, `%`_num_(n)) TABLE.FILL_instr(x)]), [TRAP_instr])
    -- if ((i + n) > |$table(z, x).REFS_tableinst|)

  ;; 8-reduction.watsup
  rule `table.fill-zero`{z : state, i : nat, val : val, n : n, x : idx}:
    `%~>%`(`%;%`_config(z, [CONST_instr(I32_numtype, `%`_num_(i)) (val : val <: instr) CONST_instr(I32_numtype, `%`_num_(n)) TABLE.FILL_instr(x)]), [])
    -- otherwise
    -- if (n = 0)

  ;; 8-reduction.watsup
  rule `table.fill-succ`{z : state, i : nat, val : val, n : n, x : idx}:
    `%~>%`(`%;%`_config(z, [CONST_instr(I32_numtype, `%`_num_(i)) (val : val <: instr) CONST_instr(I32_numtype, `%`_num_(n)) TABLE.FILL_instr(x)]), [CONST_instr(I32_numtype, `%`_num_(i)) (val : val <: instr) TABLE.SET_instr(x) CONST_instr(I32_numtype, `%`_num_((i + 1))) (val : val <: instr) CONST_instr(I32_numtype, `%`_num_((n - 1))) TABLE.FILL_instr(x)])
    -- otherwise

  ;; 8-reduction.watsup
  rule `table.copy-oob`{z : state, j : nat, i : nat, n : n, x : idx, y : idx}:
    `%~>%`(`%;%`_config(z, [CONST_instr(I32_numtype, `%`_num_(j)) CONST_instr(I32_numtype, `%`_num_(i)) CONST_instr(I32_numtype, `%`_num_(n)) TABLE.COPY_instr(x, y)]), [TRAP_instr])
    -- if (((i + n) > |$table(z, y).REFS_tableinst|) \/ ((j + n) > |$table(z, x).REFS_tableinst|))

  ;; 8-reduction.watsup
  rule `table.copy-zero`{z : state, j : nat, i : nat, n : n, x : idx, y : idx}:
    `%~>%`(`%;%`_config(z, [CONST_instr(I32_numtype, `%`_num_(j)) CONST_instr(I32_numtype, `%`_num_(i)) CONST_instr(I32_numtype, `%`_num_(n)) TABLE.COPY_instr(x, y)]), [])
    -- otherwise
    -- if (n = 0)

  ;; 8-reduction.watsup
  rule `table.copy-le`{z : state, j : nat, i : nat, n : n, x : idx, y : idx}:
    `%~>%`(`%;%`_config(z, [CONST_instr(I32_numtype, `%`_num_(j)) CONST_instr(I32_numtype, `%`_num_(i)) CONST_instr(I32_numtype, `%`_num_(n)) TABLE.COPY_instr(x, y)]), [CONST_instr(I32_numtype, `%`_num_(j)) CONST_instr(I32_numtype, `%`_num_(i)) TABLE.GET_instr(y) TABLE.SET_instr(x) CONST_instr(I32_numtype, `%`_num_((j + 1))) CONST_instr(I32_numtype, `%`_num_((i + 1))) CONST_instr(I32_numtype, `%`_num_((n - 1))) TABLE.COPY_instr(x, y)])
    -- otherwise
    -- if (j <= i)

  ;; 8-reduction.watsup
  rule `table.copy-gt`{z : state, j : nat, i : nat, n : n, x : idx, y : idx}:
    `%~>%`(`%;%`_config(z, [CONST_instr(I32_numtype, `%`_num_(j)) CONST_instr(I32_numtype, `%`_num_(i)) CONST_instr(I32_numtype, `%`_num_(n)) TABLE.COPY_instr(x, y)]), [CONST_instr(I32_numtype, `%`_num_(((j + n) - 1))) CONST_instr(I32_numtype, `%`_num_(((i + n) - 1))) TABLE.GET_instr(y) TABLE.SET_instr(x) CONST_instr(I32_numtype, `%`_num_(j)) CONST_instr(I32_numtype, `%`_num_(i)) CONST_instr(I32_numtype, `%`_num_((n - 1))) TABLE.COPY_instr(x, y)])
    -- otherwise

  ;; 8-reduction.watsup
  rule `table.init-oob`{z : state, j : nat, i : nat, n : n, x : idx, y : idx}:
    `%~>%`(`%;%`_config(z, [CONST_instr(I32_numtype, `%`_num_(j)) CONST_instr(I32_numtype, `%`_num_(i)) CONST_instr(I32_numtype, `%`_num_(n)) TABLE.INIT_instr(x, y)]), [TRAP_instr])
    -- if (((i + n) > |$elem(z, y).REFS_eleminst|) \/ ((j + n) > |$table(z, x).REFS_tableinst|))

  ;; 8-reduction.watsup
  rule `table.init-zero`{z : state, j : nat, i : nat, n : n, x : idx, y : idx}:
    `%~>%`(`%;%`_config(z, [CONST_instr(I32_numtype, `%`_num_(j)) CONST_instr(I32_numtype, `%`_num_(i)) CONST_instr(I32_numtype, `%`_num_(n)) TABLE.INIT_instr(x, y)]), [])
    -- otherwise
    -- if (n = 0)

  ;; 8-reduction.watsup
  rule `table.init-succ`{z : state, j : nat, i : nat, n : n, x : idx, y : idx}:
    `%~>%`(`%;%`_config(z, [CONST_instr(I32_numtype, `%`_num_(j)) CONST_instr(I32_numtype, `%`_num_(i)) CONST_instr(I32_numtype, `%`_num_(n)) TABLE.INIT_instr(x, y)]), [CONST_instr(I32_numtype, `%`_num_(j)) ($elem(z, y).REFS_eleminst[i] : ref <: instr) TABLE.SET_instr(x) CONST_instr(I32_numtype, `%`_num_((j + 1))) CONST_instr(I32_numtype, `%`_num_((i + 1))) CONST_instr(I32_numtype, `%`_num_((n - 1))) TABLE.INIT_instr(x, y)])
    -- otherwise

  ;; 8-reduction.watsup
  rule `load-num-oob`{z : state, i : nat, nt : numtype, x : idx, ao : memarg}:
    `%~>%`(`%;%`_config(z, [CONST_instr(I32_numtype, `%`_num_(i)) LOAD_instr(nt, ?(), x, ao)]), [TRAP_instr])
    -- if (((i + ao.OFFSET_memarg!`%`_u32.0) + ($size(nt) / 8)) > |$mem(z, x).BYTES_meminst|)

  ;; 8-reduction.watsup
  rule `load-num-val`{z : state, i : nat, nt : numtype, x : idx, ao : memarg, c : num_(nt)}:
    `%~>%`(`%;%`_config(z, [CONST_instr(I32_numtype, `%`_num_(i)) LOAD_instr(nt, ?(), x, ao)]), [CONST_instr(nt, c)])
    -- if ($nbytes_(nt, c) = $mem(z, x).BYTES_meminst[(i + ao.OFFSET_memarg!`%`_u32.0) : ($size(nt) / 8)])

  ;; 8-reduction.watsup
  rule `load-pack-oob`{z : state, i : nat, Inn : Inn, n : n, sx : sx, x : idx, ao : memarg}:
    `%~>%`(`%;%`_config(z, [CONST_instr(I32_numtype, `%`_num_(i)) LOAD_instr((Inn : Inn <: numtype), ?(`%%`_loadop_(`%`_sz(n), sx)), x, ao)]), [TRAP_instr])
    -- if (((i + ao.OFFSET_memarg!`%`_u32.0) + (n / 8)) > |$mem(z, x).BYTES_meminst|)

  ;; 8-reduction.watsup
  rule `load-pack-val`{z : state, i : nat, Inn : Inn, n : n, sx : sx, x : idx, ao : memarg, c : iN(n)}:
    `%~>%`(`%;%`_config(z, [CONST_instr(I32_numtype, `%`_num_(i)) LOAD_instr((Inn : Inn <: numtype), ?(`%%`_loadop_(`%`_sz(n), sx)), x, ao)]), [CONST_instr((Inn : Inn <: numtype), $extend__(n, $size((Inn : Inn <: numtype)), sx, c))])
    -- if ($ibytes_(n, c) = $mem(z, x).BYTES_meminst[(i + ao.OFFSET_memarg!`%`_u32.0) : (n / 8)])

  ;; 8-reduction.watsup
  rule `vload-oob`{z : state, i : nat, x : idx, ao : memarg}:
    `%~>%`(`%;%`_config(z, [CONST_instr(I32_numtype, `%`_num_(i)) VLOAD_instr(V128_vectype, ?(), x, ao)]), [TRAP_instr])
    -- if (((i + ao.OFFSET_memarg!`%`_u32.0) + ($vsize(V128_vectype) / 8)) > |$mem(z, x).BYTES_meminst|)

  ;; 8-reduction.watsup
  rule `vload-val`{z : state, i : nat, x : idx, ao : memarg, c : vec_(V128_Vnn)}:
    `%~>%`(`%;%`_config(z, [CONST_instr(I32_numtype, `%`_num_(i)) VLOAD_instr(V128_vectype, ?(), x, ao)]), [VCONST_instr(V128_vectype, c)])
    -- if ($vbytes_(V128_vectype, c) = $mem(z, x).BYTES_meminst[(i + ao.OFFSET_memarg!`%`_u32.0) : ($vsize(V128_vectype) / 8)])

  ;; 8-reduction.watsup
  rule `vload-pack-oob`{z : state, i : nat, M : M, K : K, sx : sx, x : idx, ao : memarg}:
    `%~>%`(`%;%`_config(z, [CONST_instr(I32_numtype, `%`_num_(i)) VLOAD_instr(V128_vectype, ?(`SHAPE%X%%`_vloadop_(`%`_sz(M), K, sx)), x, ao)]), [TRAP_instr])
    -- if (((i + ao.OFFSET_memarg!`%`_u32.0) + ((M * K) / 8)) > |$mem(z, x).BYTES_meminst|)

  ;; 8-reduction.watsup
  rule `vload-pack-val`{z : state, i : nat, M : M, K : K, sx : sx, x : idx, ao : memarg, c : vec_(V128_Vnn), `j*` : nat*, `k*` : nat*, Jnn : Jnn}:
    `%~>%`(`%;%`_config(z, [CONST_instr(I32_numtype, `%`_num_(i)) VLOAD_instr(V128_vectype, ?(`SHAPE%X%%`_vloadop_(`%`_sz(M), K, sx)), x, ao)]), [VCONST_instr(V128_vectype, c)])
    -- (if ($ibytes_(M, `%`_iN(j)) = $mem(z, x).BYTES_meminst[((i + ao.OFFSET_memarg!`%`_u32.0) + ((k * M) / 8)) : (M / 8)]))^(k<K){j <- `j*`, k <- `k*`}
    -- if ((c = $invlanes_(`%X%`_shape((Jnn : Jnn <: lanetype), `%`_dim(K)), $extend__(M, $lsizenn((Jnn : Jnn <: lanetype)), sx, `%`_iN(j))^K{j <- `j*`})) /\ ($lsizenn((Jnn : Jnn <: lanetype)) = (M * 2)))

  ;; 8-reduction.watsup
  rule `vload-splat-oob`{z : state, i : nat, N : N, x : idx, ao : memarg}:
    `%~>%`(`%;%`_config(z, [CONST_instr(I32_numtype, `%`_num_(i)) VLOAD_instr(V128_vectype, ?(SPLAT_vloadop_(`%`_sz(N))), x, ao)]), [TRAP_instr])
    -- if (((i + ao.OFFSET_memarg!`%`_u32.0) + (N / 8)) > |$mem(z, x).BYTES_meminst|)

  ;; 8-reduction.watsup
  rule `vload-splat-val`{z : state, i : nat, N : N, x : idx, ao : memarg, c : vec_(V128_Vnn), j : nat, Jnn : Jnn, M : M}:
    `%~>%`(`%;%`_config(z, [CONST_instr(I32_numtype, `%`_num_(i)) VLOAD_instr(V128_vectype, ?(SPLAT_vloadop_(`%`_sz(N))), x, ao)]), [VCONST_instr(V128_vectype, c)])
    -- if ($ibytes_(N, `%`_iN(j)) = $mem(z, x).BYTES_meminst[(i + ao.OFFSET_memarg!`%`_u32.0) : (N / 8)])
    -- if (N = $lsize((Jnn : Jnn <: lanetype)))
    -- if (M = (128 / N))
    -- if (c = $invlanes_(`%X%`_shape((Jnn : Jnn <: lanetype), `%`_dim(M)), `%`_lane_(j)^M{}))

  ;; 8-reduction.watsup
  rule `vload-zero-oob`{z : state, i : nat, N : N, x : idx, ao : memarg}:
    `%~>%`(`%;%`_config(z, [CONST_instr(I32_numtype, `%`_num_(i)) VLOAD_instr(V128_vectype, ?(ZERO_vloadop_(`%`_sz(N))), x, ao)]), [TRAP_instr])
    -- if (((i + ao.OFFSET_memarg!`%`_u32.0) + (N / 8)) > |$mem(z, x).BYTES_meminst|)

  ;; 8-reduction.watsup
  rule `vload-zero-val`{z : state, i : nat, N : N, x : idx, ao : memarg, c : vec_(V128_Vnn), j : nat}:
    `%~>%`(`%;%`_config(z, [CONST_instr(I32_numtype, `%`_num_(i)) VLOAD_instr(V128_vectype, ?(ZERO_vloadop_(`%`_sz(N))), x, ao)]), [VCONST_instr(V128_vectype, c)])
    -- if ($ibytes_(N, `%`_iN(j)) = $mem(z, x).BYTES_meminst[(i + ao.OFFSET_memarg!`%`_u32.0) : (N / 8)])
    -- if (c = $extend__(N, 128, U_sx, `%`_iN(j)))

  ;; 8-reduction.watsup
  rule `vload_lane-oob`{z : state, i : nat, c_1 : vec_(V128_Vnn), N : N, x : idx, ao : memarg, j : nat}:
    `%~>%`(`%;%`_config(z, [CONST_instr(I32_numtype, `%`_num_(i)) VCONST_instr(V128_vectype, c_1) VLOAD_LANE_instr(V128_vectype, `%`_sz(N), x, ao, `%`_laneidx(j))]), [TRAP_instr])
    -- if (((i + ao.OFFSET_memarg!`%`_u32.0) + (N / 8)) > |$mem(z, x).BYTES_meminst|)

  ;; 8-reduction.watsup
  rule `vload_lane-val`{z : state, i : nat, c_1 : vec_(V128_Vnn), N : N, x : idx, ao : memarg, j : nat, c : vec_(V128_Vnn), k : nat, Jnn : Jnn, M : M}:
    `%~>%`(`%;%`_config(z, [CONST_instr(I32_numtype, `%`_num_(i)) VCONST_instr(V128_vectype, c_1) VLOAD_LANE_instr(V128_vectype, `%`_sz(N), x, ao, `%`_laneidx(j))]), [VCONST_instr(V128_vectype, c)])
    -- if ($ibytes_(N, `%`_iN(k)) = $mem(z, x).BYTES_meminst[(i + ao.OFFSET_memarg!`%`_u32.0) : (N / 8)])
    -- if (N = $lsize((Jnn : Jnn <: lanetype)))
    -- if (M = ($vsize(V128_vectype) / N))
    -- if (c = $invlanes_(`%X%`_shape((Jnn : Jnn <: lanetype), `%`_dim(M)), $lanes_(`%X%`_shape((Jnn : Jnn <: lanetype), `%`_dim(M)), c_1)[[j] = `%`_lane_(k)]))

  ;; 8-reduction.watsup
  rule memory.size{z : state, x : idx, n : n}:
    `%~>%`(`%;%`_config(z, [MEMORY.SIZE_instr(x)]), [CONST_instr(I32_numtype, `%`_num_(n))])
    -- if ((n * (64 * $Ki)) = |$mem(z, x).BYTES_meminst|)

  ;; 8-reduction.watsup
  rule `memory.fill-oob`{z : state, i : nat, val : val, n : n, x : idx}:
    `%~>%`(`%;%`_config(z, [CONST_instr(I32_numtype, `%`_num_(i)) (val : val <: instr) CONST_instr(I32_numtype, `%`_num_(n)) MEMORY.FILL_instr(x)]), [TRAP_instr])
    -- if ((i + n) > |$mem(z, x).BYTES_meminst|)

  ;; 8-reduction.watsup
  rule `memory.fill-zero`{z : state, i : nat, val : val, n : n, x : idx}:
    `%~>%`(`%;%`_config(z, [CONST_instr(I32_numtype, `%`_num_(i)) (val : val <: instr) CONST_instr(I32_numtype, `%`_num_(n)) MEMORY.FILL_instr(x)]), [])
    -- otherwise
    -- if (n = 0)

  ;; 8-reduction.watsup
  rule `memory.fill-succ`{z : state, i : nat, val : val, n : n, x : idx}:
    `%~>%`(`%;%`_config(z, [CONST_instr(I32_numtype, `%`_num_(i)) (val : val <: instr) CONST_instr(I32_numtype, `%`_num_(n)) MEMORY.FILL_instr(x)]), [CONST_instr(I32_numtype, `%`_num_(i)) (val : val <: instr) STORE_instr(I32_numtype, ?(`%`_sz(8)), x, $memarg0) CONST_instr(I32_numtype, `%`_num_((i + 1))) (val : val <: instr) CONST_instr(I32_numtype, `%`_num_((n - 1))) MEMORY.FILL_instr(x)])
    -- otherwise

  ;; 8-reduction.watsup
  rule `memory.copy-oob`{z : state, i_1 : nat, i_2 : nat, n : n, x_1 : idx, x_2 : idx}:
    `%~>%`(`%;%`_config(z, [CONST_instr(I32_numtype, `%`_num_(i_1)) CONST_instr(I32_numtype, `%`_num_(i_2)) CONST_instr(I32_numtype, `%`_num_(n)) MEMORY.COPY_instr(x_1, x_2)]), [TRAP_instr])
    -- if (((i_1 + n) > |$mem(z, x_1).BYTES_meminst|) \/ ((i_2 + n) > |$mem(z, x_2).BYTES_meminst|))

  ;; 8-reduction.watsup
  rule `memory.copy-zero`{z : state, i_1 : nat, i_2 : nat, n : n, x_1 : idx, x_2 : idx}:
    `%~>%`(`%;%`_config(z, [CONST_instr(I32_numtype, `%`_num_(i_1)) CONST_instr(I32_numtype, `%`_num_(i_2)) CONST_instr(I32_numtype, `%`_num_(n)) MEMORY.COPY_instr(x_1, x_2)]), [])
    -- otherwise
    -- if (n = 0)

  ;; 8-reduction.watsup
  rule `memory.copy-le`{z : state, i_1 : nat, i_2 : nat, n : n, x_1 : idx, x_2 : idx}:
    `%~>%`(`%;%`_config(z, [CONST_instr(I32_numtype, `%`_num_(i_1)) CONST_instr(I32_numtype, `%`_num_(i_2)) CONST_instr(I32_numtype, `%`_num_(n)) MEMORY.COPY_instr(x_1, x_2)]), [CONST_instr(I32_numtype, `%`_num_(i_1)) CONST_instr(I32_numtype, `%`_num_(i_2)) LOAD_instr(I32_numtype, ?(`%%`_loadop_(`%`_sz(8), U_sx)), x_2, $memarg0) STORE_instr(I32_numtype, ?(`%`_sz(8)), x_1, $memarg0) CONST_instr(I32_numtype, `%`_num_((i_1 + 1))) CONST_instr(I32_numtype, `%`_num_((i_2 + 1))) CONST_instr(I32_numtype, `%`_num_((n - 1))) MEMORY.COPY_instr(x_1, x_2)])
    -- otherwise
    -- if (i_1 <= i_2)

  ;; 8-reduction.watsup
  rule `memory.copy-gt`{z : state, i_1 : nat, i_2 : nat, n : n, x_1 : idx, x_2 : idx}:
    `%~>%`(`%;%`_config(z, [CONST_instr(I32_numtype, `%`_num_(i_1)) CONST_instr(I32_numtype, `%`_num_(i_2)) CONST_instr(I32_numtype, `%`_num_(n)) MEMORY.COPY_instr(x_1, x_2)]), [CONST_instr(I32_numtype, `%`_num_(((i_1 + n) - 1))) CONST_instr(I32_numtype, `%`_num_(((i_2 + n) - 1))) LOAD_instr(I32_numtype, ?(`%%`_loadop_(`%`_sz(8), U_sx)), x_2, $memarg0) STORE_instr(I32_numtype, ?(`%`_sz(8)), x_1, $memarg0) CONST_instr(I32_numtype, `%`_num_(i_1)) CONST_instr(I32_numtype, `%`_num_(i_2)) CONST_instr(I32_numtype, `%`_num_((n - 1))) MEMORY.COPY_instr(x_1, x_2)])
    -- otherwise

  ;; 8-reduction.watsup
  rule `memory.init-oob`{z : state, j : nat, i : nat, n : n, x : idx, y : idx}:
    `%~>%`(`%;%`_config(z, [CONST_instr(I32_numtype, `%`_num_(j)) CONST_instr(I32_numtype, `%`_num_(i)) CONST_instr(I32_numtype, `%`_num_(n)) MEMORY.INIT_instr(x, y)]), [TRAP_instr])
    -- if (((i + n) > |$data(z, y).BYTES_datainst|) \/ ((j + n) > |$mem(z, x).BYTES_meminst|))

  ;; 8-reduction.watsup
  rule `memory.init-zero`{z : state, j : nat, i : nat, n : n, x : idx, y : idx}:
    `%~>%`(`%;%`_config(z, [CONST_instr(I32_numtype, `%`_num_(j)) CONST_instr(I32_numtype, `%`_num_(i)) CONST_instr(I32_numtype, `%`_num_(n)) MEMORY.INIT_instr(x, y)]), [])
    -- otherwise
    -- if (n = 0)

  ;; 8-reduction.watsup
  rule `memory.init-succ`{z : state, j : nat, i : nat, n : n, x : idx, y : idx}:
    `%~>%`(`%;%`_config(z, [CONST_instr(I32_numtype, `%`_num_(j)) CONST_instr(I32_numtype, `%`_num_(i)) CONST_instr(I32_numtype, `%`_num_(n)) MEMORY.INIT_instr(x, y)]), [CONST_instr(I32_numtype, `%`_num_(j)) CONST_instr(I32_numtype, `%`_num_($data(z, y).BYTES_datainst[i]!`%`_byte.0)) STORE_instr(I32_numtype, ?(`%`_sz(8)), x, $memarg0) CONST_instr(I32_numtype, `%`_num_((j + 1))) CONST_instr(I32_numtype, `%`_num_((i + 1))) CONST_instr(I32_numtype, `%`_num_((n - 1))) MEMORY.INIT_instr(x, y)])
    -- otherwise

;; 8-reduction.watsup
rec {

;; 8-reduction.watsup:5.1-5.88
relation Step: `%~>%`(config, config)
  ;; 8-reduction.watsup:10.1-12.34
  rule pure{z : state, `instr*` : instr*, `instr'*` : instr*}:
    `%~>%`(`%;%`_config(z, instr*{instr <- `instr*`}), `%;%`_config(z, instr'*{instr' <- `instr'*`}))
    -- Step_pure: `%~>%`(instr*{instr <- `instr*`}, instr'*{instr' <- `instr'*`})

  ;; 8-reduction.watsup:14.1-16.37
  rule read{z : state, `instr*` : instr*, `instr'*` : instr*}:
    `%~>%`(`%;%`_config(z, instr*{instr <- `instr*`}), `%;%`_config(z, instr'*{instr' <- `instr'*`}))
    -- Step_read: `%~>%`(`%;%`_config(z, instr*{instr <- `instr*`}), instr'*{instr' <- `instr'*`})

  ;; 8-reduction.watsup:221.1-226.49
  rule throw{z : state, `val*` : val*, n : n, x : idx, exn : exninst, a : addr, `t*` : valtype*}:
    `%~>%`(`%;%`_config(z, (val : val <: instr)^n{val <- `val*`} ++ [THROW_instr(x)]), `%;%`_config($add_exninst(z, [exn]), [REF.EXN_ADDR_instr(a) THROW_REF_instr]))
    -- Expand: `%~~%`($tag(z, x).TYPE_taginst, FUNC_comptype(`%->%`_functype(`%`_resulttype(t^n{t <- `t*`}), `%`_resulttype([]))))
    -- if (a = |$exninst(z)|)
    -- if (exn = {TAG $tagaddr(z)[x!`%`_idx.0], FIELDS val^n{val <- `val*`}})

  ;; 8-reduction.watsup:288.1-290.36
  rule `ctxt-label`{z : state, n : n, `instr_0*` : instr*, `instr*` : instr*, z' : state, `instr'*` : instr*}:
    `%~>%`(`%;%`_config(z, [`LABEL_%{%}%`_instr(n, instr_0*{instr_0 <- `instr_0*`}, instr*{instr <- `instr*`})]), `%;%`_config(z', [`LABEL_%{%}%`_instr(n, instr_0*{instr_0 <- `instr_0*`}, instr'*{instr' <- `instr'*`})]))
    -- Step: `%~>%`(`%;%`_config(z, instr*{instr <- `instr*`}), `%;%`_config(z', instr'*{instr' <- `instr'*`}))

  ;; 8-reduction.watsup:292.1-294.44
  rule `ctxt-frame`{s : store, f : frame, n : n, f' : frame, `instr*` : instr*, s' : store, `instr'*` : instr*}:
    `%~>%`(`%;%`_config(`%;%`_state(s, f), [`FRAME_%{%}%`_instr(n, f', instr*{instr <- `instr*`})]), `%;%`_config(`%;%`_state(s', f), [`FRAME_%{%}%`_instr(n, f', instr'*{instr' <- `instr'*`})]))
    -- Step: `%~>%`(`%;%`_config(`%;%`_state(s, f'), instr*{instr <- `instr*`}), `%;%`_config(`%;%`_state(s', f'), instr'*{instr' <- `instr'*`}))

  ;; 8-reduction.watsup:412.1-416.65
  rule struct.new{z : state, `val*` : val*, n : n, x : idx, si : structinst, a : addr, `mut*` : mut*, `zt*` : storagetype*}:
    `%~>%`(`%;%`_config(z, (val : val <: instr)^n{val <- `val*`} ++ [STRUCT.NEW_instr(x)]), `%;%`_config($add_structinst(z, [si]), [REF.STRUCT_ADDR_instr(a)]))
    -- Expand: `%~~%`($type(z, x), STRUCT_comptype(`%`_structtype(`%%`_fieldtype(mut, zt)^n{mut <- `mut*`, zt <- `zt*`})))
    -- if (a = |$structinst(z)|)
    -- if (si = {TYPE $type(z, x), FIELDS $packfield_(zt, val)^n{val <- `val*`, zt <- `zt*`}})

  ;; 8-reduction.watsup:432.1-433.53
  rule `struct.set-null`{z : state, ht : heaptype, val : val, x : idx, i : nat}:
    `%~>%`(`%;%`_config(z, [REF.NULL_instr(ht) (val : val <: instr) STRUCT.SET_instr(x, `%`_u32(i))]), `%;%`_config(z, [TRAP_instr]))

  ;; 8-reduction.watsup:435.1-437.45
  rule `struct.set-struct`{z : state, a : addr, val : val, x : idx, i : nat, `zt*` : storagetype*, `mut*` : mut*}:
    `%~>%`(`%;%`_config(z, [REF.STRUCT_ADDR_instr(a) (val : val <: instr) STRUCT.SET_instr(x, `%`_u32(i))]), `%;%`_config($with_struct(z, a, i, $packfield_(zt*{zt <- `zt*`}[i], val)), []))
    -- Expand: `%~~%`($type(z, x), STRUCT_comptype(`%`_structtype(`%%`_fieldtype(mut, zt)*{mut <- `mut*`, zt <- `zt*`})))

  ;; 8-reduction.watsup:450.1-455.65
  rule array.new_fixed{z : state, `val*` : val*, n : n, x : idx, ai : arrayinst, a : addr, mut : mut, zt : storagetype}:
    `%~>%`(`%;%`_config(z, (val : val <: instr)^n{val <- `val*`} ++ [ARRAY.NEW_FIXED_instr(x, `%`_u32(n))]), `%;%`_config($add_arrayinst(z, [ai]), [REF.ARRAY_ADDR_instr(a)]))
    -- Expand: `%~~%`($type(z, x), ARRAY_comptype(`%%`_arraytype(mut, zt)))
    -- if ((a = |$arrayinst(z)|) /\ (ai = {TYPE $type(z, x), FIELDS $packfield_(zt, val)^n{val <- `val*`}}))

  ;; 8-reduction.watsup:495.1-496.64
  rule `array.set-null`{z : state, ht : heaptype, i : nat, val : val, x : idx}:
    `%~>%`(`%;%`_config(z, [REF.NULL_instr(ht) CONST_instr(I32_numtype, `%`_num_(i)) (val : val <: instr) ARRAY.SET_instr(x)]), `%;%`_config(z, [TRAP_instr]))

  ;; 8-reduction.watsup:498.1-500.39
  rule `array.set-oob`{z : state, a : addr, i : nat, val : val, x : idx}:
    `%~>%`(`%;%`_config(z, [REF.ARRAY_ADDR_instr(a) CONST_instr(I32_numtype, `%`_num_(i)) (val : val <: instr) ARRAY.SET_instr(x)]), `%;%`_config(z, [TRAP_instr]))
    -- if (i >= |$arrayinst(z)[a].FIELDS_arrayinst|)

  ;; 8-reduction.watsup:502.1-505.43
  rule `array.set-array`{z : state, a : addr, i : nat, val : val, x : idx, zt : storagetype, mut : mut}:
    `%~>%`(`%;%`_config(z, [REF.ARRAY_ADDR_instr(a) CONST_instr(I32_numtype, `%`_num_(i)) (val : val <: instr) ARRAY.SET_instr(x)]), `%;%`_config($with_array(z, a, i, $packfield_(zt, val)), []))
    -- Expand: `%~~%`($type(z, x), ARRAY_comptype(`%%`_arraytype(mut, zt)))

  ;; 8-reduction.watsup:806.1-807.56
  rule local.set{z : state, val : val, x : idx}:
    `%~>%`(`%;%`_config(z, [(val : val <: instr) LOCAL.SET_instr(x)]), `%;%`_config($with_local(z, x, val), []))

  ;; 8-reduction.watsup:819.1-820.58
  rule global.set{z : state, val : val, x : idx}:
    `%~>%`(`%;%`_config(z, [(val : val <: instr) GLOBAL.SET_instr(x)]), `%;%`_config($with_global(z, x, val), []))

  ;; 8-reduction.watsup:833.1-835.33
  rule `table.set-oob`{z : state, i : nat, ref : ref, x : idx}:
    `%~>%`(`%;%`_config(z, [CONST_instr(I32_numtype, `%`_num_(i)) (ref : ref <: instr) TABLE.SET_instr(x)]), `%;%`_config(z, [TRAP_instr]))
    -- if (i >= |$table(z, x).REFS_tableinst|)

  ;; 8-reduction.watsup:837.1-839.32
  rule `table.set-val`{z : state, i : nat, ref : ref, x : idx}:
    `%~>%`(`%;%`_config(z, [CONST_instr(I32_numtype, `%`_num_(i)) (ref : ref <: instr) TABLE.SET_instr(x)]), `%;%`_config($with_table(z, x, i, ref), []))
    -- if (i < |$table(z, x).REFS_tableinst|)

  ;; 8-reduction.watsup:847.1-850.46
  rule `table.grow-succeed`{z : state, ref : ref, n : n, x : idx, ti : tableinst}:
    `%~>%`(`%;%`_config(z, [(ref : ref <: instr) CONST_instr(I32_numtype, `%`_num_(n)) TABLE.GROW_instr(x)]), `%;%`_config($with_tableinst(z, x, ti), [CONST_instr(I32_numtype, `%`_num_(|$table(z, x).REFS_tableinst|))]))
    -- if (ti = $growtable($table(z, x), n, ref))

  ;; 8-reduction.watsup:852.1-853.81
  rule `table.grow-fail`{z : state, ref : ref, n : n, x : idx}:
    `%~>%`(`%;%`_config(z, [(ref : ref <: instr) CONST_instr(I32_numtype, `%`_num_(n)) TABLE.GROW_instr(x)]), `%;%`_config(z, [CONST_instr(I32_numtype, `%`_num_($invsigned_(32, - (1 : nat <: int))))]))

  ;; 8-reduction.watsup:913.1-914.51
  rule elem.drop{z : state, x : idx}:
    `%~>%`(`%;%`_config(z, [ELEM.DROP_instr(x)]), `%;%`_config($with_elem(z, x, []), []))

  ;; 8-reduction.watsup:997.1-1000.60
  rule `store-num-oob`{z : state, i : nat, nt : numtype, c : num_(nt), x : idx, ao : memarg}:
    `%~>%`(`%;%`_config(z, [CONST_instr(I32_numtype, `%`_num_(i)) CONST_instr(nt, c) STORE_instr(nt, ?(), x, ao)]), `%;%`_config(z, [TRAP_instr]))
    -- if (((i + ao.OFFSET_memarg!`%`_u32.0) + ($size(nt) / 8)) > |$mem(z, x).BYTES_meminst|)

  ;; 8-reduction.watsup:1002.1-1006.29
  rule `store-num-val`{z : state, i : nat, nt : numtype, c : num_(nt), x : idx, ao : memarg, `b*` : byte*}:
    `%~>%`(`%;%`_config(z, [CONST_instr(I32_numtype, `%`_num_(i)) CONST_instr(nt, c) STORE_instr(nt, ?(), x, ao)]), `%;%`_config($with_mem(z, x, (i + ao.OFFSET_memarg!`%`_u32.0), ($size(nt) / 8), b*{b <- `b*`}), []))
    -- if (b*{b <- `b*`} = $nbytes_(nt, c))

  ;; 8-reduction.watsup:1008.1-1011.52
  rule `store-pack-oob`{z : state, i : nat, Inn : Inn, c : num_((Inn : Inn <: numtype)), nt : numtype, n : n, x : idx, ao : memarg}:
    `%~>%`(`%;%`_config(z, [CONST_instr(I32_numtype, `%`_num_(i)) CONST_instr((Inn : Inn <: numtype), c) STORE_instr(nt, ?(`%`_sz(n)), x, ao)]), `%;%`_config(z, [TRAP_instr]))
    -- if (((i + ao.OFFSET_memarg!`%`_u32.0) + (n / 8)) > |$mem(z, x).BYTES_meminst|)

  ;; 8-reduction.watsup:1013.1-1017.52
  rule `store-pack-val`{z : state, i : nat, Inn : Inn, c : num_((Inn : Inn <: numtype)), nt : numtype, n : n, x : idx, ao : memarg, `b*` : byte*}:
    `%~>%`(`%;%`_config(z, [CONST_instr(I32_numtype, `%`_num_(i)) CONST_instr((Inn : Inn <: numtype), c) STORE_instr(nt, ?(`%`_sz(n)), x, ao)]), `%;%`_config($with_mem(z, x, (i + ao.OFFSET_memarg!`%`_u32.0), (n / 8), b*{b <- `b*`}), []))
    -- if (b*{b <- `b*`} = $ibytes_(n, $wrap__($size((Inn : Inn <: numtype)), n, c)))

  ;; 8-reduction.watsup:1019.1-1021.63
  rule `vstore-oob`{z : state, i : nat, c : vec_(V128_Vnn), x : idx, ao : memarg}:
    `%~>%`(`%;%`_config(z, [CONST_instr(I32_numtype, `%`_num_(i)) VCONST_instr(V128_vectype, c) VSTORE_instr(V128_vectype, x, ao)]), `%;%`_config(z, [TRAP_instr]))
    -- if (((i + ao.OFFSET_memarg!`%`_u32.0) + ($vsize(V128_vectype) / 8)) > |$mem(z, x).BYTES_meminst|)

  ;; 8-reduction.watsup:1023.1-1025.31
  rule `vstore-val`{z : state, i : nat, c : vec_(V128_Vnn), x : idx, ao : memarg, `b*` : byte*}:
    `%~>%`(`%;%`_config(z, [CONST_instr(I32_numtype, `%`_num_(i)) VCONST_instr(V128_vectype, c) VSTORE_instr(V128_vectype, x, ao)]), `%;%`_config($with_mem(z, x, (i + ao.OFFSET_memarg!`%`_u32.0), ($vsize(V128_vectype) / 8), b*{b <- `b*`}), []))
    -- if (b*{b <- `b*`} = $vbytes_(V128_vectype, c))

  ;; 8-reduction.watsup:1028.1-1030.50
  rule `vstore_lane-oob`{z : state, i : nat, c : vec_(V128_Vnn), N : N, x : idx, ao : memarg, j : nat}:
    `%~>%`(`%;%`_config(z, [CONST_instr(I32_numtype, `%`_num_(i)) VCONST_instr(V128_vectype, c) VSTORE_LANE_instr(V128_vectype, `%`_sz(N), x, ao, `%`_laneidx(j))]), `%;%`_config(z, [TRAP_instr]))
    -- if (((i + ao.OFFSET_memarg!`%`_u32.0) + N) > |$mem(z, x).BYTES_meminst|)

  ;; 8-reduction.watsup:1032.1-1036.49
  rule `vstore_lane-val`{z : state, i : nat, c : vec_(V128_Vnn), N : N, x : idx, ao : memarg, j : nat, `b*` : byte*, Jnn : Jnn, M : M}:
    `%~>%`(`%;%`_config(z, [CONST_instr(I32_numtype, `%`_num_(i)) VCONST_instr(V128_vectype, c) VSTORE_LANE_instr(V128_vectype, `%`_sz(N), x, ao, `%`_laneidx(j))]), `%;%`_config($with_mem(z, x, (i + ao.OFFSET_memarg!`%`_u32.0), (N / 8), b*{b <- `b*`}), []))
    -- if (N = $lsize((Jnn : Jnn <: lanetype)))
    -- if (M = (128 / N))
    -- if (b*{b <- `b*`} = $ibytes_(N, `%`_iN($lanes_(`%X%`_shape((Jnn : Jnn <: lanetype), `%`_dim(M)), c)[j]!`%`_lane_.0)))

  ;; 8-reduction.watsup:1044.1-1047.37
  rule `memory.grow-succeed`{z : state, n : n, x : idx, mi : meminst}:
    `%~>%`(`%;%`_config(z, [CONST_instr(I32_numtype, `%`_num_(n)) MEMORY.GROW_instr(x)]), `%;%`_config($with_meminst(z, x, mi), [CONST_instr(I32_numtype, `%`_num_((|$mem(z, x).BYTES_meminst| / (64 * $Ki))))]))
    -- if (mi = $growmem($mem(z, x), n))

  ;; 8-reduction.watsup:1049.1-1050.78
  rule `memory.grow-fail`{z : state, n : n, x : idx}:
    `%~>%`(`%;%`_config(z, [CONST_instr(I32_numtype, `%`_num_(n)) MEMORY.GROW_instr(x)]), `%;%`_config(z, [CONST_instr(I32_numtype, `%`_num_($invsigned_(32, - (1 : nat <: int))))]))

  ;; 8-reduction.watsup:1110.1-1111.51
  rule data.drop{z : state, x : idx}:
    `%~>%`(`%;%`_config(z, [DATA.DROP_instr(x)]), `%;%`_config($with_data(z, x, []), []))
}

;; 8-reduction.watsup
rec {

;; 8-reduction.watsup:8.1-8.92
relation Steps: `%~>*%`(config, config)
  ;; 8-reduction.watsup:18.1-19.26
  rule refl{z : state, `instr*` : instr*}:
    `%~>*%`(`%;%`_config(z, instr*{instr <- `instr*`}), `%;%`_config(z, instr*{instr <- `instr*`}))

  ;; 8-reduction.watsup:21.1-24.44
  rule trans{z : state, `instr*` : instr*, z'' : state, `instr''*` : instr*, z' : state, `instr'*` : instr*}:
    `%~>*%`(`%;%`_config(z, instr*{instr <- `instr*`}), `%;%`_config(z'', instr''*{instr'' <- `instr''*`}))
    -- Step: `%~>%`(`%;%`_config(z, instr*{instr <- `instr*`}), `%;%`_config(z', instr'*{instr' <- `instr'*`}))
    -- Steps: `%~>*%`(`%;%`_config(z', instr'*{instr' <- `instr'*`}), `%;%`_config(z'', instr''*{instr'' <- `instr''*`}))
}

;; 8-reduction.watsup
relation Eval_expr: `%;%~>*%;%`(state, expr, state, val*)
  ;; 8-reduction.watsup
  rule _{z : state, `instr*` : instr*, z' : state, `val*` : val*}:
    `%;%~>*%;%`(z, instr*{instr <- `instr*`}, z', val*{val <- `val*`})
    -- Steps: `%~>*%`(`%;%`_config(z, instr*{instr <- `instr*`}), `%;%`_config(z', (val : val <: instr)*{val <- `val*`}))

;; 9-module.watsup
rec {

;; 9-module.watsup:7.1-7.63
def $alloctypes(type*) : deftype*
  ;; 9-module.watsup:8.1-8.27
  def $alloctypes([]) = []
  ;; 9-module.watsup:9.1-13.24
  def $alloctypes{`type'*` : type*, type : type, `deftype'*` : deftype*, `deftype*` : deftype*, rectype : rectype, x : idx}(type'*{type' <- `type'*`} ++ [type]) = deftype'*{deftype' <- `deftype'*`} ++ deftype*{deftype <- `deftype*`}
    -- if (deftype'*{deftype' <- `deftype'*`} = $alloctypes(type'*{type' <- `type'*`}))
    -- if (type = TYPE_type(rectype))
    -- if (deftype*{deftype <- `deftype*`} = $subst_all_deftypes($rolldt(x, rectype), (deftype' : deftype <: heaptype)*{deftype' <- `deftype'*`}))
    -- if (x = `%`_idx(|deftype'*{deftype' <- `deftype'*`}|))
}

;; 9-module.watsup
def $allocfunc(store : store, deftype : deftype, funccode : funccode, moduleinst : moduleinst) : (store, funcaddr)
  ;; 9-module.watsup
  def $allocfunc{s : store, deftype : deftype, funccode : funccode, moduleinst : moduleinst, funcinst : funcinst}(s, deftype, funccode, moduleinst) = (s +++ {FUNCS [funcinst], GLOBALS [], TABLES [], MEMS [], TAGS [], ELEMS [], DATAS [], STRUCTS [], ARRAYS [], EXNS []}, |s.FUNCS_store|)
    -- if (funcinst = {TYPE deftype, MODULE moduleinst, CODE funccode})

;; 9-module.watsup
rec {

;; 9-module.watsup:20.1-20.113
def $allocfuncs(store : store, deftype*, funccode*, moduleinst*) : (store, funcaddr*)
  ;; 9-module.watsup:21.1-21.45
  def $allocfuncs{s : store}(s, [], [], []) = (s, [])
  ;; 9-module.watsup:22.1-24.71
  def $allocfuncs{s : store, dt : deftype, `dt'*` : deftype*, funccode : funccode, `funccode'*` : funccode*, moduleinst : moduleinst, `moduleinst'*` : moduleinst*, s_2 : store, fa : funcaddr, `fa'*` : funcaddr*, s_1 : store}(s, [dt] ++ dt'*{dt' <- `dt'*`}, [funccode] ++ funccode'*{funccode' <- `funccode'*`}, [moduleinst] ++ moduleinst'*{moduleinst' <- `moduleinst'*`}) = (s_2, [fa] ++ fa'*{fa' <- `fa'*`})
    -- if ((s_1, fa) = $allocfunc(s, dt, funccode, moduleinst))
    -- if ((s_2, fa'*{fa' <- `fa'*`}) = $allocfuncs(s_1, dt'*{dt' <- `dt'*`}, funccode'*{funccode' <- `funccode'*`}, moduleinst'*{moduleinst' <- `moduleinst'*`}))
}

;; 9-module.watsup
def $allocglobal(store : store, globaltype : globaltype, val : val) : (store, globaladdr)
  ;; 9-module.watsup
  def $allocglobal{s : store, globaltype : globaltype, val : val, globalinst : globalinst}(s, globaltype, val) = (s +++ {FUNCS [], GLOBALS [globalinst], TABLES [], MEMS [], TAGS [], ELEMS [], DATAS [], STRUCTS [], ARRAYS [], EXNS []}, |s.GLOBALS_store|)
    -- if (globalinst = {TYPE globaltype, VALUE val})

;; 9-module.watsup
rec {

;; 9-module.watsup:31.1-31.102
def $allocglobals(store : store, globaltype*, val*) : (store, globaladdr*)
  ;; 9-module.watsup:32.1-32.42
  def $allocglobals{s : store}(s, [], []) = (s, [])
  ;; 9-module.watsup:33.1-35.62
  def $allocglobals{s : store, globaltype : globaltype, `globaltype'*` : globaltype*, val : val, `val'*` : val*, s_2 : store, ga : globaladdr, `ga'*` : globaladdr*, s_1 : store}(s, [globaltype] ++ globaltype'*{globaltype' <- `globaltype'*`}, [val] ++ val'*{val' <- `val'*`}) = (s_2, [ga] ++ ga'*{ga' <- `ga'*`})
    -- if ((s_1, ga) = $allocglobal(s, globaltype, val))
    -- if ((s_2, ga'*{ga' <- `ga'*`}) = $allocglobals(s_1, globaltype'*{globaltype' <- `globaltype'*`}, val'*{val' <- `val'*`}))
}

;; 9-module.watsup
def $alloctable(store : store, tabletype : tabletype, ref : ref) : (store, tableaddr)
  ;; 9-module.watsup
  def $alloctable{s : store, i : nat, j : nat, rt : reftype, ref : ref, tableinst : tableinst}(s, `%%`_tabletype(`[%..%]`_limits(`%`_u32(i), `%`_u32(j)), rt), ref) = (s +++ {FUNCS [], GLOBALS [], TABLES [tableinst], MEMS [], TAGS [], ELEMS [], DATAS [], STRUCTS [], ARRAYS [], EXNS []}, |s.TABLES_store|)
    -- if (tableinst = {TYPE `%%`_tabletype(`[%..%]`_limits(`%`_u32(i), `%`_u32(j)), rt), REFS ref^i{}})

;; 9-module.watsup
rec {

;; 9-module.watsup:42.1-42.98
def $alloctables(store : store, tabletype*, ref*) : (store, tableaddr*)
  ;; 9-module.watsup:43.1-43.41
  def $alloctables{s : store}(s, [], []) = (s, [])
  ;; 9-module.watsup:44.1-46.60
  def $alloctables{s : store, tabletype : tabletype, `tabletype'*` : tabletype*, ref : ref, `ref'*` : ref*, s_2 : store, ta : tableaddr, `ta'*` : tableaddr*, s_1 : store}(s, [tabletype] ++ tabletype'*{tabletype' <- `tabletype'*`}, [ref] ++ ref'*{ref' <- `ref'*`}) = (s_2, [ta] ++ ta'*{ta' <- `ta'*`})
    -- if ((s_1, ta) = $alloctable(s, tabletype, ref))
    -- if ((s_2, ta'*{ta' <- `ta'*`}) = $alloctables(s_1, tabletype'*{tabletype' <- `tabletype'*`}, ref'*{ref' <- `ref'*`}))
}

;; 9-module.watsup
def $allocmem(store : store, memtype : memtype) : (store, memaddr)
  ;; 9-module.watsup
  def $allocmem{s : store, i : nat, j : nat, meminst : meminst}(s, `%PAGE`_memtype(`[%..%]`_limits(`%`_u32(i), `%`_u32(j)))) = (s +++ {FUNCS [], GLOBALS [], TABLES [], MEMS [meminst], TAGS [], ELEMS [], DATAS [], STRUCTS [], ARRAYS [], EXNS []}, |s.MEMS_store|)
    -- if (meminst = {TYPE `%PAGE`_memtype(`[%..%]`_limits(`%`_u32(i), `%`_u32(j))), BYTES `%`_byte(0)^(i * (64 * $Ki)){}})

;; 9-module.watsup
rec {

;; 9-module.watsup:53.1-53.82
def $allocmems(store : store, memtype*) : (store, memaddr*)
  ;; 9-module.watsup:54.1-54.34
  def $allocmems{s : store}(s, []) = (s, [])
  ;; 9-module.watsup:55.1-57.49
  def $allocmems{s : store, memtype : memtype, `memtype'*` : memtype*, s_2 : store, ma : memaddr, `ma'*` : memaddr*, s_1 : store}(s, [memtype] ++ memtype'*{memtype' <- `memtype'*`}) = (s_2, [ma] ++ ma'*{ma' <- `ma'*`})
    -- if ((s_1, ma) = $allocmem(s, memtype))
    -- if ((s_2, ma'*{ma' <- `ma'*`}) = $allocmems(s_1, memtype'*{memtype' <- `memtype'*`}))
}

;; 9-module.watsup
def $alloctag(store : store, tagtype : tagtype) : (store, tagaddr)
  ;; 9-module.watsup
  def $alloctag{s : store, at : tagtype, taginst : taginst}(s, at) = (s +++ {FUNCS [], GLOBALS [], TABLES [], MEMS [], TAGS [taginst], ELEMS [], DATAS [], STRUCTS [], ARRAYS [], EXNS []}, |s.TAGS_store|)
    -- if (taginst = {TYPE at})

;; 9-module.watsup
rec {

;; 9-module.watsup:64.1-64.82
def $alloctags(store : store, tagtype*) : (store, tagaddr*)
  ;; 9-module.watsup:65.1-65.34
  def $alloctags{s : store}(s, []) = (s, [])
  ;; 9-module.watsup:66.1-68.44
  def $alloctags{s : store, at : tagtype, `at'*` : tagtype*, s_2 : store, aa : tagaddr, `aa'*` : tagaddr*, s_1 : store}(s, [at] ++ at'*{at' <- `at'*`}) = (s_2, [aa] ++ aa'*{aa' <- `aa'*`})
    -- if ((s_1, aa) = $alloctag(s, at))
    -- if ((s_2, aa'*{aa' <- `aa'*`}) = $alloctags(s_1, at'*{at' <- `at'*`}))
}

;; 9-module.watsup
def $allocelem(store : store, elemtype : elemtype, ref*) : (store, elemaddr)
  ;; 9-module.watsup
  def $allocelem{s : store, elemtype : elemtype, `ref*` : ref*, eleminst : eleminst}(s, elemtype, ref*{ref <- `ref*`}) = (s +++ {FUNCS [], GLOBALS [], TABLES [], MEMS [], TAGS [], ELEMS [eleminst], DATAS [], STRUCTS [], ARRAYS [], EXNS []}, |s.ELEMS_store|)
    -- if (eleminst = {TYPE elemtype, REFS ref*{ref <- `ref*`}})

;; 9-module.watsup
rec {

;; 9-module.watsup:75.1-75.97
def $allocelems(store : store, elemtype*, ref**) : (store, elemaddr*)
  ;; 9-module.watsup:76.1-76.40
  def $allocelems{s : store}(s, [], []) = (s, [])
  ;; 9-module.watsup:77.1-79.55
  def $allocelems{s : store, rt : reftype, `rt'*` : reftype*, `ref*` : ref*, `ref'**` : ref**, s_2 : store, ea : elemaddr, `ea'*` : elemaddr*, s_1 : store}(s, [rt] ++ rt'*{rt' <- `rt'*`}, [ref*{ref <- `ref*`}] ++ ref'*{ref' <- `ref'*`}*{`ref'*` <- `ref'**`}) = (s_2, [ea] ++ ea'*{ea' <- `ea'*`})
    -- if ((s_1, ea) = $allocelem(s, rt, ref*{ref <- `ref*`}))
    -- if ((s_2, ea'*{ea' <- `ea'*`}) = $allocelems(s_1, rt'*{rt' <- `rt'*`}, ref'*{ref' <- `ref'*`}*{`ref'*` <- `ref'**`}))
}

;; 9-module.watsup
def $allocdata(store : store, datatype : datatype, byte*) : (store, dataaddr)
  ;; 9-module.watsup
  def $allocdata{s : store, `byte*` : byte*, datainst : datainst}(s, OK_datatype, byte*{byte <- `byte*`}) = (s +++ {FUNCS [], GLOBALS [], TABLES [], MEMS [], TAGS [], ELEMS [], DATAS [datainst], STRUCTS [], ARRAYS [], EXNS []}, |s.DATAS_store|)
    -- if (datainst = {BYTES byte*{byte <- `byte*`}})

;; 9-module.watsup
rec {

;; 9-module.watsup:86.1-86.98
def $allocdatas(store : store, datatype*, byte**) : (store, dataaddr*)
  ;; 9-module.watsup:87.1-87.40
  def $allocdatas{s : store}(s, [], []) = (s, [])
  ;; 9-module.watsup:88.1-90.53
  def $allocdatas{s : store, ok : datatype, `ok'*` : datatype*, `b*` : byte*, `b'**` : byte**, s_2 : store, da : dataaddr, `da'*` : dataaddr*, s_1 : store}(s, [ok] ++ ok'*{ok' <- `ok'*`}, [b*{b <- `b*`}] ++ b'*{b' <- `b'*`}*{`b'*` <- `b'**`}) = (s_2, [da] ++ da'*{da' <- `da'*`})
    -- if ((s_1, da) = $allocdata(s, ok, b*{b <- `b*`}))
    -- if ((s_2, da'*{da' <- `da'*`}) = $allocdatas(s_1, ok'*{ok' <- `ok'*`}, b'*{b' <- `b'*`}*{`b'*` <- `b'**`}))
}

;; 9-module.watsup
def $allocexport(moduleinst : moduleinst, export : export) : exportinst
  ;; 9-module.watsup
  def $allocexport{moduleinst : moduleinst, name : name, x : idx}(moduleinst, EXPORT_export(name, FUNC_externidx(x))) = {NAME name, ADDR FUNC_externaddr(moduleinst.FUNCS_moduleinst[x!`%`_idx.0])}
  ;; 9-module.watsup
  def $allocexport{moduleinst : moduleinst, name : name, x : idx}(moduleinst, EXPORT_export(name, GLOBAL_externidx(x))) = {NAME name, ADDR GLOBAL_externaddr(moduleinst.GLOBALS_moduleinst[x!`%`_idx.0])}
  ;; 9-module.watsup
  def $allocexport{moduleinst : moduleinst, name : name, x : idx}(moduleinst, EXPORT_export(name, TABLE_externidx(x))) = {NAME name, ADDR TABLE_externaddr(moduleinst.TABLES_moduleinst[x!`%`_idx.0])}
  ;; 9-module.watsup
  def $allocexport{moduleinst : moduleinst, name : name, x : idx}(moduleinst, EXPORT_export(name, MEM_externidx(x))) = {NAME name, ADDR MEM_externaddr(moduleinst.MEMS_moduleinst[x!`%`_idx.0])}
  ;; 9-module.watsup
  def $allocexport{moduleinst : moduleinst, name : name, x : idx}(moduleinst, EXPORT_export(name, TAG_externidx(x))) = {NAME name, ADDR TAG_externaddr(moduleinst.TAGS_moduleinst[x!`%`_idx.0])}

;; 9-module.watsup
def $allocexports(moduleinst : moduleinst, export*) : exportinst*
  ;; 9-module.watsup
  def $allocexports{moduleinst : moduleinst, `export*` : export*}(moduleinst, export*{export <- `export*`}) = $allocexport(moduleinst, export)*{export <- `export*`}

;; 9-module.watsup
def $allocmodule(store : store, module : module, externaddr*, val*, ref*, ref**) : (store, moduleinst)
  ;; 9-module.watsup
  def $allocmodule{s : store, module : module, `externaddr*` : externaddr*, `val_G*` : val*, `ref_T*` : ref*, `ref_E**` : ref**, s_7 : store, moduleinst : moduleinst, `type*` : type*, `import*` : import*, `func*` : func*, `global*` : global*, `table*` : table*, `mem*` : mem*, `tag*` : tag*, `elem*` : elem*, `data*` : data*, `start?` : start?, `export*` : export*, `x*` : idx*, `local**` : local**, `expr_F*` : expr*, `globaltype*` : globaltype*, `expr_G*` : expr*, `tabletype*` : tabletype*, `expr_T*` : expr*, `memtype*` : memtype*, `y*` : idx*, `elemtype*` : elemtype*, `expr_E**` : expr**, `elemmode*` : elemmode*, `byte**` : byte**, `datamode*` : datamode*, `fa_I*` : funcaddr*, `ga_I*` : globaladdr*, `ta_I*` : tableaddr*, `ma_I*` : memaddr*, `aa_I*` : tagaddr*, `fa*` : nat*, `i_F*` : nat*, `ga*` : nat*, `i_G*` : nat*, `ta*` : nat*, `i_T*` : nat*, `aa*` : nat*, `i_A*` : nat*, `ma*` : nat*, `i_M*` : nat*, `ea*` : nat*, `i_E*` : nat*, `da*` : nat*, `i_D*` : nat*, `dt*` : deftype*, s_1 : store, s_2 : store, s_3 : store, s_4 : store, s_5 : store, s_6 : store, `xi*` : exportinst*}(s, module, externaddr*{externaddr <- `externaddr*`}, val_G*{val_G <- `val_G*`}, ref_T*{ref_T <- `ref_T*`}, ref_E*{ref_E <- `ref_E*`}*{`ref_E*` <- `ref_E**`}) = (s_7, moduleinst)
    -- if (module = MODULE_module(type*{type <- `type*`}, import*{import <- `import*`}, func*{func <- `func*`}, global*{global <- `global*`}, table*{table <- `table*`}, mem*{mem <- `mem*`}, tag*{tag <- `tag*`}, elem*{elem <- `elem*`}, data*{data <- `data*`}, start?{start <- `start?`}, export*{export <- `export*`}))
    -- if (func*{func <- `func*`} = FUNC_func(x, local*{local <- `local*`}, expr_F)*{expr_F <- `expr_F*`, `local*` <- `local**`, x <- `x*`})
    -- if (global*{global <- `global*`} = GLOBAL_global(globaltype, expr_G)*{expr_G <- `expr_G*`, globaltype <- `globaltype*`})
    -- if (table*{table <- `table*`} = TABLE_table(tabletype, expr_T)*{expr_T <- `expr_T*`, tabletype <- `tabletype*`})
    -- if (mem*{mem <- `mem*`} = MEMORY_mem(memtype)*{memtype <- `memtype*`})
    -- if (tag*{tag <- `tag*`} = TAG_tag(y)*{y <- `y*`})
    -- if (elem*{elem <- `elem*`} = ELEM_elem(elemtype, expr_E*{expr_E <- `expr_E*`}, elemmode)*{elemmode <- `elemmode*`, elemtype <- `elemtype*`, `expr_E*` <- `expr_E**`})
    -- if (data*{data <- `data*`} = DATA_data(byte*{byte <- `byte*`}, datamode)*{`byte*` <- `byte**`, datamode <- `datamode*`})
    -- if (fa_I*{fa_I <- `fa_I*`} = $funcsxa(externaddr*{externaddr <- `externaddr*`}))
    -- if (ga_I*{ga_I <- `ga_I*`} = $globalsxa(externaddr*{externaddr <- `externaddr*`}))
    -- if (ta_I*{ta_I <- `ta_I*`} = $tablesxa(externaddr*{externaddr <- `externaddr*`}))
    -- if (ma_I*{ma_I <- `ma_I*`} = $memsxa(externaddr*{externaddr <- `externaddr*`}))
    -- if (aa_I*{aa_I <- `aa_I*`} = $tagsxa(externaddr*{externaddr <- `externaddr*`}))
    -- if (fa*{fa <- `fa*`} = (|s.FUNCS_store| + i_F)^(i_F<|func*{func <- `func*`}|){i_F <- `i_F*`})
    -- if (ga*{ga <- `ga*`} = (|s.GLOBALS_store| + i_G)^(i_G<|global*{global <- `global*`}|){i_G <- `i_G*`})
    -- if (ta*{ta <- `ta*`} = (|s.TABLES_store| + i_T)^(i_T<|table*{table <- `table*`}|){i_T <- `i_T*`})
    -- if (aa*{aa <- `aa*`} = (|s.TAGS_store| + i_A)^(i_A<|tag*{tag <- `tag*`}|){i_A <- `i_A*`})
    -- if (ma*{ma <- `ma*`} = (|s.MEMS_store| + i_M)^(i_M<|mem*{mem <- `mem*`}|){i_M <- `i_M*`})
    -- if (ea*{ea <- `ea*`} = (|s.ELEMS_store| + i_E)^(i_E<|elem*{elem <- `elem*`}|){i_E <- `i_E*`})
    -- if (da*{da <- `da*`} = (|s.DATAS_store| + i_D)^(i_D<|data*{data <- `data*`}|){i_D <- `i_D*`})
    -- if (dt*{dt <- `dt*`} = $alloctypes(type*{type <- `type*`}))
    -- if ((s_1, fa*{fa <- `fa*`}) = $allocfuncs(s, dt*{dt <- `dt*`}[x!`%`_idx.0]*{x <- `x*`}, FUNC_funccode(x, local*{local <- `local*`}, expr_F)*{expr_F <- `expr_F*`, `local*` <- `local**`, x <- `x*`}, moduleinst^|func*{func <- `func*`}|{}))
    -- if ((s_2, ga*{ga <- `ga*`}) = $allocglobals(s_1, globaltype*{globaltype <- `globaltype*`}, val_G*{val_G <- `val_G*`}))
    -- if ((s_3, ta*{ta <- `ta*`}) = $alloctables(s_2, tabletype*{tabletype <- `tabletype*`}, ref_T*{ref_T <- `ref_T*`}))
    -- if ((s_4, ma*{ma <- `ma*`}) = $allocmems(s_3, memtype*{memtype <- `memtype*`}))
    -- if ((s_5, aa*{aa <- `aa*`}) = $alloctags(s_4, dt*{dt <- `dt*`}[y!`%`_idx.0]*{y <- `y*`}))
    -- if ((s_6, ea*{ea <- `ea*`}) = $allocelems(s_5, elemtype*{elemtype <- `elemtype*`}, ref_E*{ref_E <- `ref_E*`}*{`ref_E*` <- `ref_E**`}))
    -- if ((s_7, da*{da <- `da*`}) = $allocdatas(s_6, OK_datatype^|data*{data <- `data*`}|{}, byte*{byte <- `byte*`}*{`byte*` <- `byte**`}))
    -- if (xi*{xi <- `xi*`} = $allocexports({TYPES [], FUNCS fa_I*{fa_I <- `fa_I*`} ++ fa*{fa <- `fa*`}, GLOBALS ga_I*{ga_I <- `ga_I*`} ++ ga*{ga <- `ga*`}, TABLES ta_I*{ta_I <- `ta_I*`} ++ ta*{ta <- `ta*`}, MEMS ma_I*{ma_I <- `ma_I*`} ++ ma*{ma <- `ma*`}, TAGS aa_I*{aa_I <- `aa_I*`} ++ aa*{aa <- `aa*`}, ELEMS [], DATAS [], EXPORTS []}, export*{export <- `export*`}))
    -- if (moduleinst = {TYPES dt*{dt <- `dt*`}, FUNCS fa_I*{fa_I <- `fa_I*`} ++ fa*{fa <- `fa*`}, GLOBALS ga_I*{ga_I <- `ga_I*`} ++ ga*{ga <- `ga*`}, TABLES ta_I*{ta_I <- `ta_I*`} ++ ta*{ta <- `ta*`}, MEMS ma_I*{ma_I <- `ma_I*`} ++ ma*{ma <- `ma*`}, TAGS aa_I*{aa_I <- `aa_I*`} ++ aa*{aa <- `aa*`}, ELEMS ea*{ea <- `ea*`}, DATAS da*{da <- `da*`}, EXPORTS xi*{xi <- `xi*`}})

;; 9-module.watsup
def $runelem_(elemidx : elemidx, elem : elem) : instr*
  ;; 9-module.watsup
  def $runelem_{x : idx, rt : reftype, `e*` : expr*, n : n}(x, ELEM_elem(rt, e^n{e <- `e*`}, PASSIVE_elemmode)) = []
  ;; 9-module.watsup
  def $runelem_{x : idx, rt : reftype, `e*` : expr*, n : n}(x, ELEM_elem(rt, e^n{e <- `e*`}, DECLARE_elemmode)) = [ELEM.DROP_instr(x)]
  ;; 9-module.watsup
  def $runelem_{x : idx, rt : reftype, `e*` : expr*, n : n, y : idx, `instr*` : instr*}(x, ELEM_elem(rt, e^n{e <- `e*`}, ACTIVE_elemmode(y, instr*{instr <- `instr*`}))) = instr*{instr <- `instr*`} ++ [CONST_instr(I32_numtype, `%`_num_(0)) CONST_instr(I32_numtype, `%`_num_(n)) TABLE.INIT_instr(y, x) ELEM.DROP_instr(x)]

;; 9-module.watsup
def $rundata_(dataidx : dataidx, data : data) : instr*
  ;; 9-module.watsup
  def $rundata_{x : idx, `b*` : byte*, n : n}(x, DATA_data(b^n{b <- `b*`}, PASSIVE_datamode)) = []
  ;; 9-module.watsup
  def $rundata_{x : idx, `b*` : byte*, n : n, y : idx, `instr*` : instr*}(x, DATA_data(b^n{b <- `b*`}, ACTIVE_datamode(y, instr*{instr <- `instr*`}))) = instr*{instr <- `instr*`} ++ [CONST_instr(I32_numtype, `%`_num_(0)) CONST_instr(I32_numtype, `%`_num_(n)) MEMORY.INIT_instr(y, x) DATA.DROP_instr(x)]

;; 9-module.watsup
rec {

;; 9-module.watsup:169.1-169.94
def $evalglobals(state : state, globaltype*, expr*) : (state, val*)
  ;; 9-module.watsup:170.1-170.41
  def $evalglobals{z : state}(z, [], []) = (z, [])
  ;; 9-module.watsup:171.1-176.81
  def $evalglobals{z : state, gt : globaltype, `gt'*` : globaltype*, expr : expr, `expr'*` : expr*, z' : state, val : val, `val'*` : val*, s : store, f : frame, s' : store, a : addr}(z, [gt] ++ gt'*{gt' <- `gt'*`}, [expr] ++ expr'*{expr' <- `expr'*`}) = (z', [val] ++ val'*{val' <- `val'*`})
    -- Eval_expr: `%;%~>*%;%`(z, expr, z, [val])
    -- if (z = `%;%`_state(s, f))
    -- if ((s', a) = $allocglobal(s, gt, val))
    -- if ((z', val'*{val' <- `val'*`}) = $evalglobals(`%;%`_state(s', f[MODULE_frame.GLOBALS_moduleinst =++ [a]]), gt'*{gt' <- `gt'*`}, expr'*{expr' <- `expr'*`}))
}

;; 9-module.watsup
def $instantiate(store : store, module : module, externaddr*) : config
  ;; 9-module.watsup
  def $instantiate{s : store, module : module, `externaddr*` : externaddr*, s' : store, f : frame, `instr_E*` : instr*, `instr_D*` : instr*, `instr_S?` : instr?, `xt_I*` : externtype*, `xt_E*` : externtype*, `type*` : type*, `import*` : import*, `func*` : func*, `global*` : global*, `table*` : table*, `mem*` : mem*, `tag*` : tag*, `elem*` : elem*, `data*` : data*, `start?` : start?, `export*` : export*, `globaltype*` : globaltype*, `expr_G*` : expr*, `tabletype*` : tabletype*, `expr_T*` : expr*, `reftype*` : reftype*, `expr_E**` : expr**, `elemmode*` : elemmode*, `byte**` : byte**, `datamode*` : datamode*, `x?` : idx?, moduleinst_0 : moduleinst, `i_F*` : nat*, z : state, z' : state, `val_G*` : val*, `ref_T*` : ref*, `ref_E**` : ref**, moduleinst : moduleinst, `i_E*` : nat*, `i_D*` : nat*}(s, module, externaddr*{externaddr <- `externaddr*`}) = `%;%`_config(`%;%`_state(s', f), instr_E*{instr_E <- `instr_E*`} ++ instr_D*{instr_D <- `instr_D*`} ++ instr_S?{instr_S <- `instr_S?`})
    -- Module_ok: `|-%:%`(module, `%->%`_moduletype(xt_I*{xt_I <- `xt_I*`}, xt_E*{xt_E <- `xt_E*`}))
    -- (Externaddr_type: `%|-%:%`(s, externaddr, xt_I))*{externaddr <- `externaddr*`, xt_I <- `xt_I*`}
    -- if (module = MODULE_module(type*{type <- `type*`}, import*{import <- `import*`}, func*{func <- `func*`}, global*{global <- `global*`}, table*{table <- `table*`}, mem*{mem <- `mem*`}, tag*{tag <- `tag*`}, elem*{elem <- `elem*`}, data*{data <- `data*`}, start?{start <- `start?`}, export*{export <- `export*`}))
    -- if (global*{global <- `global*`} = GLOBAL_global(globaltype, expr_G)*{expr_G <- `expr_G*`, globaltype <- `globaltype*`})
    -- if (table*{table <- `table*`} = TABLE_table(tabletype, expr_T)*{expr_T <- `expr_T*`, tabletype <- `tabletype*`})
    -- if (elem*{elem <- `elem*`} = ELEM_elem(reftype, expr_E*{expr_E <- `expr_E*`}, elemmode)*{elemmode <- `elemmode*`, `expr_E*` <- `expr_E**`, reftype <- `reftype*`})
    -- if (data*{data <- `data*`} = DATA_data(byte*{byte <- `byte*`}, datamode)*{`byte*` <- `byte**`, datamode <- `datamode*`})
    -- if (start?{start <- `start?`} = START_start(x)?{x <- `x?`})
    -- if (moduleinst_0 = {TYPES $alloctypes(type*{type <- `type*`}), FUNCS $funcsxa(externaddr*{externaddr <- `externaddr*`}) ++ (|s.FUNCS_store| + i_F)^(i_F<|func*{func <- `func*`}|){i_F <- `i_F*`}, GLOBALS $globalsxa(externaddr*{externaddr <- `externaddr*`}), TABLES [], MEMS [], TAGS [], ELEMS [], DATAS [], EXPORTS []})
    -- if (z = `%;%`_state(s, {LOCALS [], MODULE moduleinst_0}))
    -- if ((z', val_G*{val_G <- `val_G*`}) = $evalglobals(z, globaltype*{globaltype <- `globaltype*`}, expr_G*{expr_G <- `expr_G*`}))
    -- (Eval_expr: `%;%~>*%;%`(z', expr_T, z', [(ref_T : ref <: val)]))*{expr_T <- `expr_T*`, ref_T <- `ref_T*`}
    -- (Eval_expr: `%;%~>*%;%`(z', expr_E, z', [(ref_E : ref <: val)]))*{expr_E <- `expr_E*`, ref_E <- `ref_E*`}*{`expr_E*` <- `expr_E**`, `ref_E*` <- `ref_E**`}
    -- if ((s', moduleinst) = $allocmodule(s, module, externaddr*{externaddr <- `externaddr*`}, val_G*{val_G <- `val_G*`}, ref_T*{ref_T <- `ref_T*`}, ref_E*{ref_E <- `ref_E*`}*{`ref_E*` <- `ref_E**`}))
    -- if (f = {LOCALS [], MODULE moduleinst})
    -- if (instr_E*{instr_E <- `instr_E*`} = $concat_(syntax instr, $runelem_(`%`_elemidx(i_E), elem*{elem <- `elem*`}[i_E])^(i_E<|elem*{elem <- `elem*`}|){i_E <- `i_E*`}))
    -- if (instr_D*{instr_D <- `instr_D*`} = $concat_(syntax instr, $rundata_(`%`_dataidx(i_D), data*{data <- `data*`}[i_D])^(i_D<|data*{data <- `data*`}|){i_D <- `i_D*`}))
    -- if (instr_S?{instr_S <- `instr_S?`} = CALL_instr(x)?{x <- `x?`})

;; 9-module.watsup
def $invoke(store : store, funcaddr : funcaddr, val*) : config
  ;; 9-module.watsup
  def $invoke{s : store, funcaddr : funcaddr, `val*` : val*, f : frame, `t_1*` : valtype*, `t_2*` : valtype*}(s, funcaddr, val*{val <- `val*`}) = `%;%`_config(`%;%`_state(s, f), (val : val <: instr)*{val <- `val*`} ++ [REF.FUNC_ADDR_instr(funcaddr) CALL_REF_instr((s.FUNCS_store[funcaddr].TYPE_funcinst : deftype <: typeuse))])
    -- Expand: `%~~%`(s.FUNCS_store[funcaddr].TYPE_funcinst, FUNC_comptype(`%->%`_functype(`%`_resulttype(t_1*{t_1 <- `t_1*`}), `%`_resulttype(t_2*{t_2 <- `t_2*`}))))
    -- (Val_type: `%|-%:%`(s, val, t_1))*{t_1 <- `t_1*`, val <- `val*`}
    -- if (f = {LOCALS [], MODULE {TYPES [], FUNCS [], GLOBALS [], TABLES [], MEMS [], TAGS [], ELEMS [], DATAS [], EXPORTS []}})

;; A-binary.watsup
grammar Bbyte : byte
  ;; A-binary.watsup
  prod{b : byte} b!`%`_byte.0:0x00 | ... | b!`%`_byte.0:0xFF => b

;; A-binary.watsup
rec {

;; A-binary.watsup:20.1-22.82
grammar BuN(N : N) : uN(N)
  ;; A-binary.watsup:21.5-21.83
  prod{n : n} `%`_byte(n):Bbyte => `%`_uN(n)
    -- if ((n < (2 ^ 7)) /\ (n < (2 ^ N)))
  ;; A-binary.watsup:22.5-22.82
  prod{n : n, m : m} {`%`_byte(n):Bbyte `%`_uN(m):BuN((N - 7))} => `%`_uN((((2 ^ 7) * m) + (n - (2 ^ 7))))
    -- if ((n >= (2 ^ 7)) /\ (N > 7))
}

;; A-binary.watsup
grammar Bu32 : u32
  ;; A-binary.watsup
  prod{n : n} `%`_uN(n):BuN(32) => `%`_u32(n)

;; A-binary.watsup
grammar Blist(syntax el, grammar BX : el) : el*
  ;; A-binary.watsup
  prod{n : n, `el*` : el*} {`%`_u32(n):Bu32 el:BX^n{el <- `el*`}} => el^n{el <- `el*`}

;; A-binary.watsup
grammar BsN(N : N) : sN(N)
  ;; A-binary.watsup
  prod{n : n} `%`_byte(n):Bbyte => `%`_sN((n : n <: int))
    -- if ((n < (2 ^ 6)) /\ (n < (2 ^ (N - 1))))
  ;; A-binary.watsup
  prod{n : n} `%`_byte(n):Bbyte => `%`_sN(((n - (2 ^ 7)) : nat <: int))
    -- if ((((2 ^ 6) <= n) /\ (n < (2 ^ 7))) /\ (n >= ((2 ^ 7) - (2 ^ (N - 1)))))
  ;; A-binary.watsup
  prod{n : n, i : nat} {`%`_byte(n):Bbyte `%`_uN(i):BuN((N - 7))} => `%`_sN(((((2 ^ 7) * i) + (n - (2 ^ 7))) : nat <: int))
    -- if ((n >= (2 ^ 7)) /\ (N > 7))

;; A-binary.watsup
grammar BiN(N : N) : iN(N)
  ;; A-binary.watsup
  prod{i : nat} `%`_sN((i : nat <: int)):BsN(N) => `%`_iN($invsigned_(N, (i : nat <: int)))

;; A-binary.watsup
grammar BfN(N : N) : fN(N)
  ;; A-binary.watsup
  prod{`b*` : byte*} b*{b <- `b*`}:Bbyte^(N / 8){} => $invfbytes_(N, b*{b <- `b*`})

;; A-binary.watsup
grammar Bu64 : u64
  ;; A-binary.watsup
  prod{n : n} `%`_uN(n):BuN(64) => `%`_u64(n)

;; A-binary.watsup
grammar Bs33 : s33
  ;; A-binary.watsup
  prod{i : nat} `%`_sN((i : nat <: int)):BsN(33) => `%`_s33((i : nat <: int))

;; A-binary.watsup
grammar Bf32 : f32
  ;; A-binary.watsup
  prod{p : fN(32)} p:BfN(32) => p

;; A-binary.watsup
grammar Bf64 : f64
  ;; A-binary.watsup
  prod{p : fN(64)} p:BfN(64) => p

;; A-binary.watsup
grammar Bname : name
  ;; A-binary.watsup
  prod{`b*` : byte*, name : name} b*{b <- `b*`}:Blist(syntax byte, grammar Bbyte) => name
    -- if ($utf8(name!`%`_name.0) = b*{b <- `b*`})

;; A-binary.watsup
grammar Btypeidx : typeidx
  ;; A-binary.watsup
  prod{x : idx} x:Bu32 => x

;; A-binary.watsup
grammar Bfuncidx : funcidx
  ;; A-binary.watsup
  prod{x : idx} x:Bu32 => x

;; A-binary.watsup
grammar Bglobalidx : globalidx
  ;; A-binary.watsup
  prod{x : idx} x:Bu32 => x

;; A-binary.watsup
grammar Btableidx : tableidx
  ;; A-binary.watsup
  prod{x : idx} x:Bu32 => x

;; A-binary.watsup
grammar Bmemidx : memidx
  ;; A-binary.watsup
  prod{x : idx} x:Bu32 => x

;; A-binary.watsup
grammar Btagidx : tagidx
  ;; A-binary.watsup
  prod{x : idx} x:Bu32 => x

;; A-binary.watsup
grammar Belemidx : elemidx
  ;; A-binary.watsup
  prod{x : idx} x:Bu32 => x

;; A-binary.watsup
grammar Bdataidx : dataidx
  ;; A-binary.watsup
  prod{x : idx} x:Bu32 => x

;; A-binary.watsup
grammar Blocalidx : localidx
  ;; A-binary.watsup
  prod{x : idx} x:Bu32 => x

;; A-binary.watsup
grammar Blabelidx : labelidx
  ;; A-binary.watsup
  prod{l : labelidx} l:Bu32 => l

;; A-binary.watsup
grammar Bexternidx : externidx
  ;; A-binary.watsup
  prod{x : idx} {0x00 x:Bfuncidx} => FUNC_externidx(x)
  ;; A-binary.watsup
  prod{x : idx} {0x01 x:Btableidx} => TABLE_externidx(x)
  ;; A-binary.watsup
  prod{x : idx} {0x02 x:Bmemidx} => MEM_externidx(x)
  ;; A-binary.watsup
  prod{x : idx} {0x03 x:Bglobalidx} => GLOBAL_externidx(x)
  ;; A-binary.watsup
  prod{x : idx} {0x04 x:Btagidx} => TAG_externidx(x)

;; A-binary.watsup
grammar Bnumtype : numtype
  ;; A-binary.watsup
  prod 0x7C => F64_numtype
  ;; A-binary.watsup
  prod 0x7D => F32_numtype
  ;; A-binary.watsup
  prod 0x7E => I64_numtype
  ;; A-binary.watsup
  prod 0x7F => I32_numtype

;; A-binary.watsup
grammar Bvectype : vectype
  ;; A-binary.watsup
  prod 0x7B => V128_vectype

;; A-binary.watsup
grammar Babsheaptype : heaptype
  ;; A-binary.watsup
  prod 0x69 => EXN_heaptype
  ;; A-binary.watsup
  prod 0x6A => ARRAY_heaptype
  ;; A-binary.watsup
  prod 0x6B => STRUCT_heaptype
  ;; A-binary.watsup
  prod 0x6C => I31_heaptype
  ;; A-binary.watsup
  prod 0x6D => EQ_heaptype
  ;; A-binary.watsup
  prod 0x6E => ANY_heaptype
  ;; A-binary.watsup
  prod 0x6F => EXTERN_heaptype
  ;; A-binary.watsup
  prod 0x70 => FUNC_heaptype
  ;; A-binary.watsup
  prod 0x71 => NONE_heaptype
  ;; A-binary.watsup
  prod 0x72 => NOEXTERN_heaptype
  ;; A-binary.watsup
  prod 0x73 => NOFUNC_heaptype
  ;; A-binary.watsup
  prod 0x74 => NOEXN_heaptype

;; A-binary.watsup
grammar Bheaptype : heaptype
  ;; A-binary.watsup
  prod{ht : heaptype} ht:Babsheaptype => ht
  ;; A-binary.watsup
  prod{x33 : s33} x33:Bs33 => _IDX_heaptype($s33_to_u32(x33))
    -- if (x33!`%`_s33.0 >= (0 : nat <: int))

;; A-binary.watsup
grammar Breftype : reftype
  ;; A-binary.watsup
  prod{ht : heaptype} {0x63 ht:Bheaptype} => REF_reftype(`NULL%?`_nul(?(())), ht)
  ;; A-binary.watsup
  prod{ht : heaptype} {0x64 ht:Bheaptype} => REF_reftype(`NULL%?`_nul(?()), ht)
  ;; A-binary.watsup
  prod{ht : heaptype} ht:Babsheaptype => REF_reftype(`NULL%?`_nul(?(())), ht)

;; A-binary.watsup
grammar Bvaltype : valtype
  ;; A-binary.watsup
  prod{nt : numtype} nt:Bnumtype => (nt : numtype <: valtype)
  ;; A-binary.watsup
  prod{vt : vectype} vt:Bvectype => (vt : vectype <: valtype)
  ;; A-binary.watsup
  prod{rt : reftype} rt:Breftype => (rt : reftype <: valtype)

;; A-binary.watsup
grammar Bresulttype : resulttype
  ;; A-binary.watsup
  prod{`t*` : valtype*} t*{t <- `t*`}:Blist(syntax valtype, grammar Bvaltype) => `%`_resulttype(t*{t <- `t*`})

;; A-binary.watsup
grammar Bmut : mut
  ;; A-binary.watsup
  prod 0x00 => `MUT%?`_mut(?())
  ;; A-binary.watsup
  prod 0x01 => `MUT%?`_mut(?(()))

;; A-binary.watsup
grammar Bpacktype : packtype
  ;; A-binary.watsup
  prod 0x77 => I16_packtype
  ;; A-binary.watsup
  prod 0x78 => I8_packtype

;; A-binary.watsup
grammar Bstoragetype : storagetype
  ;; A-binary.watsup
  prod{t : valtype} t:Bvaltype => (t : valtype <: storagetype)
  ;; A-binary.watsup
  prod{pt : packtype} pt:Bpacktype => (pt : packtype <: storagetype)

;; A-binary.watsup
grammar Bfieldtype : fieldtype
  ;; A-binary.watsup
  prod{zt : storagetype, mut : mut} {zt:Bstoragetype mut:Bmut} => `%%`_fieldtype(mut, zt)

;; A-binary.watsup
grammar Bcomptype : comptype
  ;; A-binary.watsup
  prod{yt : fieldtype} {0x5E yt:Bfieldtype} => ARRAY_comptype(yt)
  ;; A-binary.watsup
  prod{`yt*` : fieldtype*} {0x5F yt*{yt <- `yt*`}:Blist(syntax fieldtype, grammar Bfieldtype)} => STRUCT_comptype(`%`_structtype(yt*{yt <- `yt*`}))
  ;; A-binary.watsup
  prod{`t_1*` : valtype*, `t_2*` : valtype*} {0x60 `%`_resulttype(t_1*{t_1 <- `t_1*`}):Bresulttype `%`_resulttype(t_2*{t_2 <- `t_2*`}):Bresulttype} => FUNC_comptype(`%->%`_functype(`%`_resulttype(t_1*{t_1 <- `t_1*`}), `%`_resulttype(t_2*{t_2 <- `t_2*`})))

;; A-binary.watsup
grammar Bsubtype : subtype
  ;; A-binary.watsup
  prod{`x*` : idx*, ct : comptype} {0x4F x*{x <- `x*`}:Blist(syntax typeidx, grammar Btypeidx) ct:Bcomptype} => SUB_subtype(`FINAL%?`_fin(?(())), ($idx(x) : typevar <: typeuse)*{x <- `x*`}, ct)
  ;; A-binary.watsup
  prod{`x*` : idx*, ct : comptype} {0x50 x*{x <- `x*`}:Blist(syntax typeidx, grammar Btypeidx) ct:Bcomptype} => SUB_subtype(`FINAL%?`_fin(?()), ($idx(x) : typevar <: typeuse)*{x <- `x*`}, ct)
  ;; A-binary.watsup
  prod{ct : comptype} ct:Bcomptype => SUB_subtype(`FINAL%?`_fin(?(())), [], ct)

;; A-binary.watsup
grammar Brectype : rectype
  ;; A-binary.watsup
  prod{`st*` : subtype*} {0x4E st*{st <- `st*`}:Blist(syntax subtype, grammar Bsubtype)} => REC_rectype(`%`_list(st*{st <- `st*`}))
  ;; A-binary.watsup
  prod{st : subtype} st:Bsubtype => REC_rectype(`%`_list([st]))

;; A-binary.watsup
grammar Blimits : limits
  ;; A-binary.watsup
  prod{n : n} {0x00 `%`_u32(n):Bu32} => `[%..%]`_limits(`%`_u32(n), `%`_u32(((2 ^ 32) - 1)))
  ;; A-binary.watsup
  prod{n : n, m : m} {0x01 `%`_u32(n):Bu32 `%`_u32(m):Bu32} => `[%..%]`_limits(`%`_u32(n), `%`_u32(m))

;; A-binary.watsup
grammar Bglobaltype : globaltype
  ;; A-binary.watsup
  prod{t : valtype, mut : mut} {t:Bvaltype mut:Bmut} => `%%`_globaltype(mut, t)

;; A-binary.watsup
grammar Btabletype : tabletype
  ;; A-binary.watsup
  prod{rt : reftype, lim : limits} {rt:Breftype lim:Blimits} => `%%`_tabletype(lim, rt)

;; A-binary.watsup
grammar Bmemtype : memtype
  ;; A-binary.watsup
  prod{lim : limits} lim:Blimits => `%PAGE`_memtype(lim)

;; A-binary.watsup
grammar Btagtype : typeidx
  ;; A-binary.watsup
  prod{x : idx} {0x00 x:Btypeidx} => x

;; A-binary.watsup
grammar Bexterntype : externtype
  ;; A-binary.watsup
  prod{x : idx} {0x00 x:Btypeidx} => FUNC_externtype(($idx(x) : typevar <: typeuse))
  ;; A-binary.watsup
  prod{tt : tabletype} {0x01 tt:Btabletype} => TABLE_externtype(tt)
  ;; A-binary.watsup
  prod{mt : memtype} {0x02 mt:Bmemtype} => MEM_externtype(mt)
  ;; A-binary.watsup
  prod{gt : globaltype} {0x03 gt:Bglobaltype} => GLOBAL_externtype(gt)
  ;; A-binary.watsup
  prod{x : idx} {0x04 x:Btagtype} => TAG_externtype(($idx(x) : typevar <: typeuse))

;; A-binary.watsup
grammar Bblocktype : blocktype
  ;; A-binary.watsup
  prod 0x40 => _RESULT_blocktype(?())
  ;; A-binary.watsup
  prod{t : valtype} t:Bvaltype => _RESULT_blocktype(?(t))
  ;; A-binary.watsup
  prod{i : nat} `%`_s33((i : nat <: int)):Bs33 => _IDX_blocktype(`%`_funcidx(i))
    -- if (i >= 0)

;; A-binary.watsup
grammar Bcatch : catch
  ;; A-binary.watsup
  prod{x : idx, l : labelidx} {0x00 x:Btagidx l:Blabelidx} => CATCH_catch(x, l)
  ;; A-binary.watsup
  prod{x : idx, l : labelidx} {0x01 x:Btagidx l:Blabelidx} => CATCH_REF_catch(x, l)
  ;; A-binary.watsup
  prod{l : labelidx} {0x02 l:Blabelidx} => CATCH_ALL_catch(l)
  ;; A-binary.watsup
  prod{l : labelidx} {0x03 l:Blabelidx} => CATCH_ALL_REF_catch(l)

;; A-binary.watsup
syntax castop = (nul, nul)

;; A-binary.watsup
grammar Bcastop : castop
  ;; A-binary.watsup
  prod 0x00 => (`NULL%?`_nul(?()), `NULL%?`_nul(?()))
  ;; A-binary.watsup
  prod 0x01 => (`NULL%?`_nul(?(())), `NULL%?`_nul(?()))
  ;; A-binary.watsup
  prod 0x02 => (`NULL%?`_nul(?()), `NULL%?`_nul(?(())))
  ;; A-binary.watsup
  prod 0x03 => (`NULL%?`_nul(?(())), `NULL%?`_nul(?(())))

;; A-binary.watsup
syntax memidxop = (memidx, memarg)

;; A-binary.watsup
grammar Bmemarg : memidxop
  ;; A-binary.watsup
  prod{n : n, m : m} {`%`_u32(n):Bu32 `%`_u32(m):Bu32} => (`%`_memidx(0), {ALIGN `%`_u32(n), OFFSET `%`_u32(m)})
    -- if (n < (2 ^ 6))
  ;; A-binary.watsup
  prod{n : n, x : idx, m : m} {`%`_u32(n):Bu32 x:Bmemidx `%`_u32(m):Bu32} => (x, {ALIGN `%`_u32((n - (2 ^ 6))), OFFSET `%`_u32(m)})
    -- if (((2 ^ 6) <= n) /\ (n < (2 ^ 7)))

;; A-binary.watsup
grammar Blaneidx : laneidx
  ;; A-binary.watsup
  prod{l : labelidx} `%`_byte(l!`%`_labelidx.0):Bbyte => `%`_laneidx(l!`%`_labelidx.0)

;; A-binary.watsup
rec {

;; A-binary.watsup:981.1-991.66
grammar Binstr : instr
  ;; A-binary.watsup:214.5-214.24
  prod 0x00 => UNREACHABLE_instr
  ;; A-binary.watsup:215.5-215.16
  prod 0x01 => NOP_instr
  ;; A-binary.watsup:216.5-216.57
  prod{bt : blocktype, `in*` : instr*} {0x02 bt:Bblocktype in:Binstr*{in <- `in*`} 0x0B} => BLOCK_instr(bt, in*{in <- `in*`})
  ;; A-binary.watsup:217.5-217.56
  prod{bt : blocktype, `in*` : instr*} {0x03 bt:Bblocktype in:Binstr*{in <- `in*`} 0x0B} => LOOP_instr(bt, in*{in <- `in*`})
  ;; A-binary.watsup:218.5-218.63
  prod{bt : blocktype, `in*` : instr*} {0x04 bt:Bblocktype in:Binstr*{in <- `in*`} 0x0B} => `IF%%ELSE%`_instr(bt, in*{in <- `in*`}, [])
  ;; A-binary.watsup:219.5-223.55
  prod{bt : blocktype, `in_1*` : instr*, `in_2*` : instr*} {0x04 bt:Bblocktype in_1:Binstr*{in_1 <- `in_1*`} 0x05 in_2:Binstr*{in_2 <- `in_2*`} 0x0B} => `IF%%ELSE%`_instr(bt, in_1*{in_1 <- `in_1*`}, in_2*{in_2 <- `in_2*`})
  ;; A-binary.watsup:224.5-224.30
  prod{x : idx} {0x08 x:Btagidx} => THROW_instr(x)
  ;; A-binary.watsup:225.5-225.22
  prod 0x0A => THROW_REF_instr
  ;; A-binary.watsup:226.5-226.29
  prod{l : labelidx} {0x0C l:Blabelidx} => BR_instr(l)
  ;; A-binary.watsup:227.5-227.32
  prod{l : labelidx} {0x0D l:Blabelidx} => BR_IF_instr(l)
  ;; A-binary.watsup:228.5-228.62
  prod{`l*` : labelidx*, l_n : labelidx} {0x0E l*{l <- `l*`}:Blist(syntax labelidx, grammar Blabelidx) l_n:Blabelidx} => BR_TABLE_instr(l*{l <- `l*`}, l_n)
  ;; A-binary.watsup:229.5-229.19
  prod 0x0F => RETURN_instr
  ;; A-binary.watsup:230.5-230.30
  prod{x : idx} {0x10 x:Bfuncidx} => CALL_instr(x)
  ;; A-binary.watsup:231.5-231.59
  prod{y : idx, x : idx} {0x11 y:Btypeidx x:Btableidx} => CALL_INDIRECT_instr(x, ($idx(y) : typevar <: typeuse))
  ;; A-binary.watsup:232.5-232.37
  prod{x : idx} {0x12 x:Bfuncidx} => RETURN_CALL_instr(x)
  ;; A-binary.watsup:233.5-233.66
  prod{y : idx, x : idx} {0x13 y:Btypeidx x:Btableidx} => RETURN_CALL_INDIRECT_instr(x, ($idx(y) : typevar <: typeuse))
  ;; A-binary.watsup:234.5-235.26
  prod{bt : blocktype, `c*` : catch*, `in*` : instr*} {0x1F bt:Bblocktype c*{c <- `c*`}:Blist(syntax catch, grammar Bcatch) in:Binstr*{in <- `in*`} 0x0B} => TRY_TABLE_instr(bt, `%`_list(c*{c <- `c*`}), in*{in <- `in*`})
  ;; A-binary.watsup:256.5-256.37
  prod{ht : heaptype} {0xD0 ht:Bheaptype} => REF.NULL_instr(ht)
  ;; A-binary.watsup:257.5-257.24
  prod 0xD1 => REF.IS_NULL_instr
  ;; A-binary.watsup:258.5-258.34
  prod{x : idx} {0xD2 x:Bfuncidx} => REF.FUNC_instr(x)
  ;; A-binary.watsup:259.5-259.19
  prod 0xD3 => REF.EQ_instr
  ;; A-binary.watsup:260.5-260.28
  prod 0xD4 => REF.AS_NON_NULL_instr
  ;; A-binary.watsup:261.5-261.37
  prod{l : labelidx} {0xD5 l:Blabelidx} => BR_ON_NULL_instr(l)
  ;; A-binary.watsup:262.5-262.41
  prod{l : labelidx} {0xD6 l:Blabelidx} => BR_ON_NON_NULL_instr(l)
  ;; A-binary.watsup:266.5-266.43
  prod{x : idx} {0xFB `%`_u32(0):Bu32 x:Btypeidx} => STRUCT.NEW_instr(x)
  ;; A-binary.watsup:267.5-267.51
  prod{x : idx} {0xFB `%`_u32(1):Bu32 x:Btypeidx} => STRUCT.NEW_DEFAULT_instr(x)
  ;; A-binary.watsup:268.5-268.52
  prod{x : idx, i : nat} {0xFB `%`_u32(2):Bu32 x:Btypeidx `%`_u32(i):Bu32} => STRUCT.GET_instr(?(), x, `%`_u32(i))
  ;; A-binary.watsup:269.5-269.54
  prod{x : idx, i : nat} {0xFB `%`_u32(3):Bu32 x:Btypeidx `%`_u32(i):Bu32} => STRUCT.GET_instr(?(S_sx), x, `%`_u32(i))
  ;; A-binary.watsup:270.5-270.54
  prod{x : idx, i : nat} {0xFB `%`_u32(4):Bu32 x:Btypeidx `%`_u32(i):Bu32} => STRUCT.GET_instr(?(U_sx), x, `%`_u32(i))
  ;; A-binary.watsup:271.5-271.52
  prod{x : idx, i : nat} {0xFB `%`_u32(5):Bu32 x:Btypeidx `%`_u32(i):Bu32} => STRUCT.SET_instr(x, `%`_u32(i))
  ;; A-binary.watsup:275.5-275.42
  prod{x : idx} {0xFB `%`_u32(6):Bu32 x:Btypeidx} => ARRAY.NEW_instr(x)
  ;; A-binary.watsup:276.5-276.50
  prod{x : idx} {0xFB `%`_u32(7):Bu32 x:Btypeidx} => ARRAY.NEW_DEFAULT_instr(x)
  ;; A-binary.watsup:277.5-277.57
  prod{x : idx, n : n} {0xFB `%`_u32(8):Bu32 x:Btypeidx `%`_u32(n):Bu32} => ARRAY.NEW_FIXED_instr(x, `%`_u32(n))
  ;; A-binary.watsup:278.5-278.60
  prod{x : idx, y : idx} {0xFB `%`_u32(9):Bu32 x:Btypeidx y:Bdataidx} => ARRAY.NEW_DATA_instr(x, y)
  ;; A-binary.watsup:279.5-279.61
  prod{x : idx, y : idx} {0xFB `%`_u32(10):Bu32 x:Btypeidx y:Belemidx} => ARRAY.NEW_ELEM_instr(x, y)
  ;; A-binary.watsup:280.5-280.43
  prod{x : idx} {0xFB `%`_u32(11):Bu32 x:Btypeidx} => ARRAY.GET_instr(?(), x)
  ;; A-binary.watsup:281.5-281.45
  prod{x : idx} {0xFB `%`_u32(12):Bu32 x:Btypeidx} => ARRAY.GET_instr(?(S_sx), x)
  ;; A-binary.watsup:282.5-282.45
  prod{x : idx} {0xFB `%`_u32(13):Bu32 x:Btypeidx} => ARRAY.GET_instr(?(U_sx), x)
  ;; A-binary.watsup:283.5-283.43
  prod{x : idx} {0xFB `%`_u32(14):Bu32 x:Btypeidx} => ARRAY.SET_instr(x)
  ;; A-binary.watsup:284.5-284.30
  prod {0xFB `%`_u32(15):Bu32} => ARRAY.LEN_instr
  ;; A-binary.watsup:285.5-285.44
  prod{x : idx} {0xFB `%`_u32(16):Bu32 x:Btypeidx} => ARRAY.FILL_instr(x)
  ;; A-binary.watsup:286.5-286.65
  prod{x_1 : idx, x_2 : idx} {0xFB `%`_u32(17):Bu32 x_1:Btypeidx x_2:Btypeidx} => ARRAY.COPY_instr(x_1, x_2)
  ;; A-binary.watsup:287.5-287.62
  prod{x : idx, y : idx} {0xFB `%`_u32(18):Bu32 x:Btypeidx y:Bdataidx} => ARRAY.INIT_DATA_instr(x, y)
  ;; A-binary.watsup:288.5-288.62
  prod{x : idx, y : idx} {0xFB `%`_u32(19):Bu32 x:Btypeidx y:Belemidx} => ARRAY.INIT_ELEM_instr(x, y)
  ;; A-binary.watsup:292.5-292.51
  prod{ht : heaptype} {0xFB `%`_u32(20):Bu32 ht:Bheaptype} => REF.TEST_instr(REF_reftype(`NULL%?`_nul(?()), ht))
  ;; A-binary.watsup:293.5-293.56
  prod{ht : heaptype} {0xFB `%`_u32(21):Bu32 ht:Bheaptype} => REF.TEST_instr(REF_reftype(`NULL%?`_nul(?(())), ht))
  ;; A-binary.watsup:294.5-294.51
  prod{ht : heaptype} {0xFB `%`_u32(22):Bu32 ht:Bheaptype} => REF.CAST_instr(REF_reftype(`NULL%?`_nul(?()), ht))
  ;; A-binary.watsup:295.5-295.56
  prod{ht : heaptype} {0xFB `%`_u32(23):Bu32 ht:Bheaptype} => REF.CAST_instr(REF_reftype(`NULL%?`_nul(?(())), ht))
  ;; A-binary.watsup:296.5-300.94
  prod{nul1 : nul1, nul2 : nul2, l : labelidx, ht_1 : heaptype, ht_2 : heaptype} {0xFB `%`_u32(24):Bu32 (nul1, nul2):Bcastop l:Blabelidx ht_1:Bheaptype ht_2:Bheaptype} => BR_ON_CAST_instr(l, REF_reftype(nul1, ht_1), REF_reftype(nul2, ht_2))
  ;; A-binary.watsup:301.5-305.99
  prod{nul1 : nul1, nul2 : nul2, l : labelidx, ht_1 : heaptype, ht_2 : heaptype} {0xFB `%`_u32(25):Bu32 (nul1, nul2):Bcastop l:Blabelidx ht_1:Bheaptype ht_2:Bheaptype} => BR_ON_CAST_FAIL_instr(l, REF_reftype(nul1, ht_1), REF_reftype(nul2, ht_2))
  ;; A-binary.watsup:309.5-309.39
  prod {0xFB `%`_u32(26):Bu32} => ANY.CONVERT_EXTERN_instr
  ;; A-binary.watsup:310.5-310.39
  prod {0xFB `%`_u32(27):Bu32} => EXTERN.CONVERT_ANY_instr
  ;; A-binary.watsup:314.5-314.28
  prod {0xFB `%`_u32(28):Bu32} => REF.I31_instr
  ;; A-binary.watsup:315.5-315.30
  prod {0xFB `%`_u32(29):Bu32} => I31.GET_instr(S_sx)
  ;; A-binary.watsup:316.5-316.30
  prod {0xFB `%`_u32(30):Bu32} => I31.GET_instr(U_sx)
  ;; A-binary.watsup:323.5-323.17
  prod 0x1A => DROP_instr
  ;; A-binary.watsup:324.5-324.19
  prod 0x1B => `SELECT()%?`_instr(?())
  ;; A-binary.watsup:325.5-325.41
  prod{ts : valtype} {0x1C [ts]:Blist(syntax valtype, grammar Bvaltype)} => `SELECT()%?`_instr(?([ts]))
  ;; A-binary.watsup:332.5-332.36
  prod{x : idx} {0x20 x:Blocalidx} => LOCAL.GET_instr(x)
  ;; A-binary.watsup:333.5-333.36
  prod{x : idx} {0x21 x:Blocalidx} => LOCAL.SET_instr(x)
  ;; A-binary.watsup:334.5-334.36
  prod{x : idx} {0x22 x:Blocalidx} => LOCAL.TEE_instr(x)
  ;; A-binary.watsup:338.5-338.38
  prod{x : idx} {0x23 x:Bglobalidx} => GLOBAL.GET_instr(x)
  ;; A-binary.watsup:339.5-339.38
  prod{x : idx} {0x24 x:Bglobalidx} => GLOBAL.SET_instr(x)
  ;; A-binary.watsup:346.5-346.36
  prod{x : idx} {0x25 x:Btableidx} => TABLE.GET_instr(x)
  ;; A-binary.watsup:347.5-347.36
  prod{x : idx} {0x26 x:Btableidx} => TABLE.SET_instr(x)
  ;; A-binary.watsup:348.5-348.58
  prod{y : idx, x : idx} {0xFC `%`_u32(12):Bu32 y:Belemidx x:Btableidx} => TABLE.INIT_instr(x, y)
  ;; A-binary.watsup:349.5-349.43
  prod{x : idx} {0xFC `%`_u32(13):Bu32 x:Belemidx} => ELEM.DROP_instr(x)
  ;; A-binary.watsup:350.5-350.67
  prod{x_1 : idx, x_2 : idx} {0xFC `%`_u32(14):Bu32 x_1:Btableidx x_2:Btableidx} => TABLE.COPY_instr(x_1, x_2)
  ;; A-binary.watsup:351.5-351.45
  prod{x : idx} {0xFC `%`_u32(15):Bu32 x:Btableidx} => TABLE.GROW_instr(x)
  ;; A-binary.watsup:352.5-352.45
  prod{x : idx} {0xFC `%`_u32(16):Bu32 x:Btableidx} => TABLE.SIZE_instr(x)
  ;; A-binary.watsup:353.5-353.45
  prod{x : idx} {0xFC `%`_u32(17):Bu32 x:Btableidx} => TABLE.FILL_instr(x)
  ;; A-binary.watsup:366.5-366.41
  prod{x : idx, ao : memarg} {0x28 (x, ao):Bmemarg} => LOAD_instr(I32_numtype, ?(), x, ao)
  ;; A-binary.watsup:367.5-367.41
  prod{x : idx, ao : memarg} {0x29 (x, ao):Bmemarg} => LOAD_instr(I64_numtype, ?(), x, ao)
  ;; A-binary.watsup:368.5-368.41
  prod{x : idx, ao : memarg} {0x2A (x, ao):Bmemarg} => LOAD_instr(F32_numtype, ?(), x, ao)
  ;; A-binary.watsup:369.5-369.41
  prod{x : idx, ao : memarg} {0x2B (x, ao):Bmemarg} => LOAD_instr(F64_numtype, ?(), x, ao)
  ;; A-binary.watsup:370.5-370.48
  prod{x : idx, ao : memarg} {0x2C (x, ao):Bmemarg} => LOAD_instr(I32_numtype, ?(`%%`_loadop_(`%`_sz(8), S_sx)), x, ao)
  ;; A-binary.watsup:371.5-371.48
  prod{x : idx, ao : memarg} {0x2D (x, ao):Bmemarg} => LOAD_instr(I32_numtype, ?(`%%`_loadop_(`%`_sz(8), U_sx)), x, ao)
  ;; A-binary.watsup:372.5-372.49
  prod{x : idx, ao : memarg} {0x2E (x, ao):Bmemarg} => LOAD_instr(I32_numtype, ?(`%%`_loadop_(`%`_sz(16), S_sx)), x, ao)
  ;; A-binary.watsup:373.5-373.49
  prod{x : idx, ao : memarg} {0x2F (x, ao):Bmemarg} => LOAD_instr(I32_numtype, ?(`%%`_loadop_(`%`_sz(16), U_sx)), x, ao)
  ;; A-binary.watsup:374.5-374.48
  prod{x : idx, ao : memarg} {0x30 (x, ao):Bmemarg} => LOAD_instr(I64_numtype, ?(`%%`_loadop_(`%`_sz(8), S_sx)), x, ao)
  ;; A-binary.watsup:375.5-375.48
  prod{x : idx, ao : memarg} {0x31 (x, ao):Bmemarg} => LOAD_instr(I64_numtype, ?(`%%`_loadop_(`%`_sz(8), U_sx)), x, ao)
  ;; A-binary.watsup:376.5-376.49
  prod{x : idx, ao : memarg} {0x32 (x, ao):Bmemarg} => LOAD_instr(I64_numtype, ?(`%%`_loadop_(`%`_sz(16), S_sx)), x, ao)
  ;; A-binary.watsup:377.5-377.49
  prod{x : idx, ao : memarg} {0x33 (x, ao):Bmemarg} => LOAD_instr(I64_numtype, ?(`%%`_loadop_(`%`_sz(16), U_sx)), x, ao)
  ;; A-binary.watsup:378.5-378.49
  prod{x : idx, ao : memarg} {0x34 (x, ao):Bmemarg} => LOAD_instr(I64_numtype, ?(`%%`_loadop_(`%`_sz(32), S_sx)), x, ao)
  ;; A-binary.watsup:379.5-379.49
  prod{x : idx, ao : memarg} {0x35 (x, ao):Bmemarg} => LOAD_instr(I64_numtype, ?(`%%`_loadop_(`%`_sz(32), U_sx)), x, ao)
  ;; A-binary.watsup:380.5-380.42
  prod{x : idx, ao : memarg} {0x36 (x, ao):Bmemarg} => STORE_instr(I32_numtype, ?(), x, ao)
  ;; A-binary.watsup:381.5-381.42
  prod{x : idx, ao : memarg} {0x37 (x, ao):Bmemarg} => STORE_instr(I64_numtype, ?(), x, ao)
  ;; A-binary.watsup:382.5-382.42
  prod{x : idx, ao : memarg} {0x38 (x, ao):Bmemarg} => STORE_instr(F32_numtype, ?(), x, ao)
  ;; A-binary.watsup:383.5-383.42
  prod{x : idx, ao : memarg} {0x39 (x, ao):Bmemarg} => STORE_instr(F64_numtype, ?(), x, ao)
  ;; A-binary.watsup:384.5-384.45
  prod{x : idx, ao : memarg} {0x3A (x, ao):Bmemarg} => STORE_instr(I32_numtype, ?(`%`_sz(8)), x, ao)
  ;; A-binary.watsup:385.5-385.46
  prod{x : idx, ao : memarg} {0x3B (x, ao):Bmemarg} => STORE_instr(I32_numtype, ?(`%`_sz(16)), x, ao)
  ;; A-binary.watsup:386.5-386.45
  prod{x : idx, ao : memarg} {0x3C (x, ao):Bmemarg} => STORE_instr(I64_numtype, ?(`%`_sz(8)), x, ao)
  ;; A-binary.watsup:387.5-387.46
  prod{x : idx, ao : memarg} {0x3D (x, ao):Bmemarg} => STORE_instr(I64_numtype, ?(`%`_sz(16)), x, ao)
  ;; A-binary.watsup:388.5-388.46
  prod{x : idx, ao : memarg} {0x3E (x, ao):Bmemarg} => STORE_instr(I64_numtype, ?(`%`_sz(32)), x, ao)
  ;; A-binary.watsup:389.5-389.36
  prod{x : idx} {0x3F x:Bmemidx} => MEMORY.SIZE_instr(x)
  ;; A-binary.watsup:390.5-390.36
  prod{x : idx} {0x40 x:Bmemidx} => MEMORY.GROW_instr(x)
  ;; A-binary.watsup:391.5-391.56
  prod{y : idx, x : idx} {0xFC `%`_u32(8):Bu32 y:Bdataidx x:Bmemidx} => MEMORY.INIT_instr(x, y)
  ;; A-binary.watsup:392.5-392.42
  prod{x : idx} {0xFC `%`_u32(9):Bu32 x:Bdataidx} => DATA.DROP_instr(x)
  ;; A-binary.watsup:393.5-393.64
  prod{x_1 : idx, x_2 : idx} {0xFC `%`_u32(10):Bu32 x_1:Bmemidx x_2:Bmemidx} => MEMORY.COPY_instr(x_1, x_2)
  ;; A-binary.watsup:394.5-394.44
  prod{x : idx} {0xFC `%`_u32(11):Bu32 x:Bmemidx} => MEMORY.FILL_instr(x)
  ;; A-binary.watsup:402.5-402.31
  prod{n : n} {0x41 `%`_u32(n):Bu32} => CONST_instr(I32_numtype, `%`_num_(n))
  ;; A-binary.watsup:403.5-403.31
  prod{n : n} {0x42 `%`_u64(n):Bu64} => CONST_instr(I64_numtype, `%`_num_(n))
  ;; A-binary.watsup:404.5-404.31
  prod{p : f32} {0x43 p:Bf32} => CONST_instr(F32_numtype, p)
  ;; A-binary.watsup:405.5-405.31
  prod{p : f64} {0x44 p:Bf64} => CONST_instr(F64_numtype, p)
  ;; A-binary.watsup:409.5-409.27
  prod 0x45 => TESTOP_instr(I32_numtype, EQZ_testop_)
  ;; A-binary.watsup:413.5-413.25
  prod 0x46 => RELOP_instr(I32_numtype, EQ_relop_)
  ;; A-binary.watsup:414.5-414.25
  prod 0x47 => RELOP_instr(I32_numtype, NE_relop_)
  ;; A-binary.watsup:415.5-415.29
  prod 0x48 => RELOP_instr(I32_numtype, LT_relop_(S_sx))
  ;; A-binary.watsup:416.5-416.29
  prod 0x49 => RELOP_instr(I32_numtype, LT_relop_(U_sx))
  ;; A-binary.watsup:417.5-417.29
  prod 0x4A => RELOP_instr(I32_numtype, GT_relop_(S_sx))
  ;; A-binary.watsup:418.5-418.29
  prod 0x4B => RELOP_instr(I32_numtype, GT_relop_(U_sx))
  ;; A-binary.watsup:419.5-419.29
  prod 0x4C => RELOP_instr(I32_numtype, LE_relop_(S_sx))
  ;; A-binary.watsup:420.5-420.29
  prod 0x4D => RELOP_instr(I32_numtype, LE_relop_(U_sx))
  ;; A-binary.watsup:421.5-421.29
  prod 0x4E => RELOP_instr(I32_numtype, GE_relop_(S_sx))
  ;; A-binary.watsup:422.5-422.29
  prod 0x4F => RELOP_instr(I32_numtype, GE_relop_(U_sx))
  ;; A-binary.watsup:426.5-426.27
  prod 0x50 => TESTOP_instr(I64_numtype, EQZ_testop_)
  ;; A-binary.watsup:430.5-430.25
  prod 0x51 => RELOP_instr(I64_numtype, EQ_relop_)
  ;; A-binary.watsup:431.5-431.25
  prod 0x52 => RELOP_instr(I64_numtype, NE_relop_)
  ;; A-binary.watsup:432.5-432.29
  prod 0x53 => RELOP_instr(I64_numtype, LT_relop_(S_sx))
  ;; A-binary.watsup:433.5-433.29
  prod 0x54 => RELOP_instr(I64_numtype, LT_relop_(U_sx))
  ;; A-binary.watsup:434.5-434.29
  prod 0x55 => RELOP_instr(I64_numtype, GT_relop_(S_sx))
  ;; A-binary.watsup:435.5-435.29
  prod 0x56 => RELOP_instr(I64_numtype, GT_relop_(U_sx))
  ;; A-binary.watsup:436.5-436.29
  prod 0x57 => RELOP_instr(I64_numtype, LE_relop_(S_sx))
  ;; A-binary.watsup:437.5-437.29
  prod 0x58 => RELOP_instr(I64_numtype, LE_relop_(U_sx))
  ;; A-binary.watsup:438.5-438.29
  prod 0x59 => RELOP_instr(I64_numtype, GE_relop_(S_sx))
  ;; A-binary.watsup:439.5-439.29
  prod 0x5A => RELOP_instr(I64_numtype, GE_relop_(U_sx))
  ;; A-binary.watsup:443.5-443.25
  prod 0x5B => RELOP_instr(F32_numtype, EQ_relop_)
  ;; A-binary.watsup:444.5-444.25
  prod 0x5C => RELOP_instr(F32_numtype, NE_relop_)
  ;; A-binary.watsup:445.5-445.25
  prod 0x5D => RELOP_instr(F32_numtype, LT_relop_)
  ;; A-binary.watsup:446.5-446.25
  prod 0x5E => RELOP_instr(F32_numtype, GT_relop_)
  ;; A-binary.watsup:447.5-447.25
  prod 0x5F => RELOP_instr(F32_numtype, LE_relop_)
  ;; A-binary.watsup:448.5-448.25
  prod 0x60 => RELOP_instr(F32_numtype, GE_relop_)
  ;; A-binary.watsup:452.5-452.25
  prod 0x61 => RELOP_instr(F64_numtype, EQ_relop_)
  ;; A-binary.watsup:453.5-453.25
  prod 0x62 => RELOP_instr(F64_numtype, NE_relop_)
  ;; A-binary.watsup:454.5-454.25
  prod 0x63 => RELOP_instr(F64_numtype, LT_relop_)
  ;; A-binary.watsup:455.5-455.25
  prod 0x64 => RELOP_instr(F64_numtype, GT_relop_)
  ;; A-binary.watsup:456.5-456.25
  prod 0x65 => RELOP_instr(F64_numtype, LE_relop_)
  ;; A-binary.watsup:457.5-457.25
  prod 0x66 => RELOP_instr(F64_numtype, GE_relop_)
  ;; A-binary.watsup:461.5-461.25
  prod 0x67 => UNOP_instr(I32_numtype, CLZ_unop_)
  ;; A-binary.watsup:462.5-462.25
  prod 0x68 => UNOP_instr(I32_numtype, CTZ_unop_)
  ;; A-binary.watsup:463.5-463.28
  prod 0x69 => UNOP_instr(I32_numtype, POPCNT_unop_)
  ;; A-binary.watsup:467.5-467.26
  prod 0x6A => BINOP_instr(I32_numtype, ADD_binop_)
  ;; A-binary.watsup:468.5-468.26
  prod 0x6B => BINOP_instr(I32_numtype, SUB_binop_)
  ;; A-binary.watsup:469.5-469.26
  prod 0x6C => BINOP_instr(I32_numtype, MUL_binop_)
  ;; A-binary.watsup:470.5-470.30
  prod 0x6D => BINOP_instr(I32_numtype, DIV_binop_(S_sx))
  ;; A-binary.watsup:471.5-471.30
  prod 0x6E => BINOP_instr(I32_numtype, DIV_binop_(U_sx))
  ;; A-binary.watsup:472.5-472.30
  prod 0x6F => BINOP_instr(I32_numtype, REM_binop_(S_sx))
  ;; A-binary.watsup:473.5-473.30
  prod 0x70 => BINOP_instr(I32_numtype, REM_binop_(U_sx))
  ;; A-binary.watsup:474.5-474.26
  prod 0x71 => BINOP_instr(I32_numtype, AND_binop_)
  ;; A-binary.watsup:475.5-475.25
  prod 0x72 => BINOP_instr(I32_numtype, OR_binop_)
  ;; A-binary.watsup:476.5-476.26
  prod 0x73 => BINOP_instr(I32_numtype, XOR_binop_)
  ;; A-binary.watsup:477.5-477.26
  prod 0x74 => BINOP_instr(I32_numtype, SHL_binop_)
  ;; A-binary.watsup:478.5-478.30
  prod 0x75 => BINOP_instr(I32_numtype, SHR_binop_(S_sx))
  ;; A-binary.watsup:479.5-479.30
  prod 0x76 => BINOP_instr(I32_numtype, SHR_binop_(U_sx))
  ;; A-binary.watsup:480.5-480.27
  prod 0x77 => BINOP_instr(I32_numtype, ROTL_binop_)
  ;; A-binary.watsup:481.5-481.27
  prod 0x78 => BINOP_instr(I32_numtype, ROTR_binop_)
  ;; A-binary.watsup:485.5-485.25
  prod 0x79 => UNOP_instr(I64_numtype, CLZ_unop_)
  ;; A-binary.watsup:486.5-486.25
  prod 0x7A => UNOP_instr(I64_numtype, CTZ_unop_)
  ;; A-binary.watsup:487.5-487.28
  prod 0x7B => UNOP_instr(I64_numtype, POPCNT_unop_)
  ;; A-binary.watsup:491.5-491.33
  prod 0xC0 => UNOP_instr(I32_numtype, EXTEND_unop_(`%`_sz(8)))
  ;; A-binary.watsup:492.5-492.34
  prod 0xC1 => UNOP_instr(I32_numtype, EXTEND_unop_(`%`_sz(16)))
  ;; A-binary.watsup:496.5-496.33
  prod 0xC2 => UNOP_instr(I64_numtype, EXTEND_unop_(`%`_sz(8)))
  ;; A-binary.watsup:497.5-497.34
  prod 0xC3 => UNOP_instr(I64_numtype, EXTEND_unop_(`%`_sz(16)))
  ;; A-binary.watsup:498.5-498.34
  prod 0xC4 => UNOP_instr(I64_numtype, EXTEND_unop_(`%`_sz(32)))
  ;; A-binary.watsup:502.5-502.26
  prod 0x7C => BINOP_instr(I64_numtype, ADD_binop_)
  ;; A-binary.watsup:503.5-503.26
  prod 0x7D => BINOP_instr(I64_numtype, SUB_binop_)
  ;; A-binary.watsup:504.5-504.26
  prod 0x7E => BINOP_instr(I64_numtype, MUL_binop_)
  ;; A-binary.watsup:505.5-505.30
  prod 0x7F => BINOP_instr(I64_numtype, DIV_binop_(S_sx))
  ;; A-binary.watsup:506.5-506.30
  prod 0x80 => BINOP_instr(I64_numtype, DIV_binop_(U_sx))
  ;; A-binary.watsup:507.5-507.30
  prod 0x81 => BINOP_instr(I64_numtype, REM_binop_(S_sx))
  ;; A-binary.watsup:508.5-508.30
  prod 0x82 => BINOP_instr(I64_numtype, REM_binop_(U_sx))
  ;; A-binary.watsup:509.5-509.26
  prod 0x83 => BINOP_instr(I64_numtype, AND_binop_)
  ;; A-binary.watsup:510.5-510.25
  prod 0x84 => BINOP_instr(I64_numtype, OR_binop_)
  ;; A-binary.watsup:511.5-511.26
  prod 0x85 => BINOP_instr(I64_numtype, XOR_binop_)
  ;; A-binary.watsup:512.5-512.26
  prod 0x86 => BINOP_instr(I64_numtype, SHL_binop_)
  ;; A-binary.watsup:513.5-513.30
  prod 0x87 => BINOP_instr(I64_numtype, SHR_binop_(S_sx))
  ;; A-binary.watsup:514.5-514.30
  prod 0x88 => BINOP_instr(I64_numtype, SHR_binop_(U_sx))
  ;; A-binary.watsup:515.5-515.27
  prod 0x89 => BINOP_instr(I64_numtype, ROTL_binop_)
  ;; A-binary.watsup:516.5-516.27
  prod 0x8A => BINOP_instr(I64_numtype, ROTR_binop_)
  ;; A-binary.watsup:520.5-520.25
  prod 0x8B => UNOP_instr(F32_numtype, ABS_unop_)
  ;; A-binary.watsup:521.5-521.25
  prod 0x8C => UNOP_instr(F32_numtype, NEG_unop_)
  ;; A-binary.watsup:522.5-522.26
  prod 0x8D => UNOP_instr(F32_numtype, CEIL_unop_)
  ;; A-binary.watsup:523.5-523.27
  prod 0x8E => UNOP_instr(F32_numtype, FLOOR_unop_)
  ;; A-binary.watsup:524.5-524.27
  prod 0x8F => UNOP_instr(F32_numtype, TRUNC_unop_)
  ;; A-binary.watsup:525.5-525.29
  prod 0x90 => UNOP_instr(F32_numtype, NEAREST_unop_)
  ;; A-binary.watsup:526.5-526.26
  prod 0x91 => UNOP_instr(F32_numtype, SQRT_unop_)
  ;; A-binary.watsup:530.5-530.26
  prod 0x92 => BINOP_instr(F32_numtype, ADD_binop_)
  ;; A-binary.watsup:531.5-531.26
  prod 0x93 => BINOP_instr(F32_numtype, SUB_binop_)
  ;; A-binary.watsup:532.5-532.26
  prod 0x94 => BINOP_instr(F32_numtype, MUL_binop_)
  ;; A-binary.watsup:533.5-533.26
  prod 0x95 => BINOP_instr(F32_numtype, DIV_binop_)
  ;; A-binary.watsup:534.5-534.26
  prod 0x96 => BINOP_instr(F32_numtype, MIN_binop_)
  ;; A-binary.watsup:535.5-535.26
  prod 0x97 => BINOP_instr(F32_numtype, MAX_binop_)
  ;; A-binary.watsup:536.5-536.31
  prod 0x98 => BINOP_instr(F32_numtype, COPYSIGN_binop_)
  ;; A-binary.watsup:540.5-540.25
  prod 0x99 => UNOP_instr(F64_numtype, ABS_unop_)
  ;; A-binary.watsup:541.5-541.25
  prod 0x9A => UNOP_instr(F64_numtype, NEG_unop_)
  ;; A-binary.watsup:542.5-542.26
  prod 0x9B => UNOP_instr(F64_numtype, CEIL_unop_)
  ;; A-binary.watsup:543.5-543.27
  prod 0x9C => UNOP_instr(F64_numtype, FLOOR_unop_)
  ;; A-binary.watsup:544.5-544.27
  prod 0x9D => UNOP_instr(F64_numtype, TRUNC_unop_)
  ;; A-binary.watsup:545.5-545.29
  prod 0x9E => UNOP_instr(F64_numtype, NEAREST_unop_)
  ;; A-binary.watsup:546.5-546.26
  prod 0x9F => UNOP_instr(F64_numtype, SQRT_unop_)
  ;; A-binary.watsup:550.5-550.26
  prod 0xA0 => BINOP_instr(F64_numtype, ADD_binop_)
  ;; A-binary.watsup:551.5-551.26
  prod 0xA1 => BINOP_instr(F64_numtype, SUB_binop_)
  ;; A-binary.watsup:552.5-552.26
  prod 0xA2 => BINOP_instr(F64_numtype, MUL_binop_)
  ;; A-binary.watsup:553.5-553.26
  prod 0xA3 => BINOP_instr(F64_numtype, DIV_binop_)
  ;; A-binary.watsup:554.5-554.26
  prod 0xA4 => BINOP_instr(F64_numtype, MIN_binop_)
  ;; A-binary.watsup:555.5-555.26
  prod 0xA5 => BINOP_instr(F64_numtype, MAX_binop_)
  ;; A-binary.watsup:556.5-556.31
  prod 0xA6 => BINOP_instr(F64_numtype, COPYSIGN_binop_)
  ;; A-binary.watsup:561.5-561.31
  prod 0xA7 => CVTOP_instr(I32_numtype, I64_numtype, WRAP_cvtop__)
  ;; A-binary.watsup:562.5-562.36
  prod 0xA8 => CVTOP_instr(I32_numtype, F32_numtype, TRUNC_cvtop__(S_sx))
  ;; A-binary.watsup:563.5-563.36
  prod 0xA9 => CVTOP_instr(I32_numtype, F32_numtype, TRUNC_cvtop__(U_sx))
  ;; A-binary.watsup:564.5-564.36
  prod 0xAA => CVTOP_instr(I32_numtype, F64_numtype, TRUNC_cvtop__(S_sx))
  ;; A-binary.watsup:565.5-565.36
  prod 0xAB => CVTOP_instr(I32_numtype, F64_numtype, TRUNC_cvtop__(U_sx))
  ;; A-binary.watsup:566.5-566.37
  prod 0xAC => CVTOP_instr(I64_numtype, I32_numtype, EXTEND_cvtop__(S_sx))
  ;; A-binary.watsup:567.5-567.37
  prod 0xAD => CVTOP_instr(I64_numtype, I32_numtype, EXTEND_cvtop__(U_sx))
  ;; A-binary.watsup:568.5-568.36
  prod 0xAE => CVTOP_instr(I64_numtype, F32_numtype, TRUNC_cvtop__(S_sx))
  ;; A-binary.watsup:569.5-569.36
  prod 0xAF => CVTOP_instr(I64_numtype, F32_numtype, TRUNC_cvtop__(U_sx))
  ;; A-binary.watsup:570.5-570.36
  prod 0xB0 => CVTOP_instr(I64_numtype, F64_numtype, TRUNC_cvtop__(S_sx))
  ;; A-binary.watsup:571.5-571.36
  prod 0xB1 => CVTOP_instr(I64_numtype, F64_numtype, TRUNC_cvtop__(U_sx))
  ;; A-binary.watsup:572.5-572.38
  prod 0xB2 => CVTOP_instr(F32_numtype, I32_numtype, CONVERT_cvtop__(S_sx))
  ;; A-binary.watsup:573.5-573.38
  prod 0xB3 => CVTOP_instr(F32_numtype, I32_numtype, CONVERT_cvtop__(U_sx))
  ;; A-binary.watsup:574.5-574.38
  prod 0xB4 => CVTOP_instr(F32_numtype, I64_numtype, CONVERT_cvtop__(S_sx))
  ;; A-binary.watsup:575.5-575.38
  prod 0xB5 => CVTOP_instr(F32_numtype, I64_numtype, CONVERT_cvtop__(U_sx))
  ;; A-binary.watsup:576.5-576.33
  prod 0xB6 => CVTOP_instr(F32_numtype, F64_numtype, DEMOTE_cvtop__)
  ;; A-binary.watsup:577.5-577.38
  prod 0xB7 => CVTOP_instr(F64_numtype, I32_numtype, CONVERT_cvtop__(S_sx))
  ;; A-binary.watsup:578.5-578.38
  prod 0xB8 => CVTOP_instr(F64_numtype, I32_numtype, CONVERT_cvtop__(U_sx))
  ;; A-binary.watsup:579.5-579.38
  prod 0xB9 => CVTOP_instr(F64_numtype, I64_numtype, CONVERT_cvtop__(S_sx))
  ;; A-binary.watsup:580.5-580.38
  prod 0xBA => CVTOP_instr(F64_numtype, I64_numtype, CONVERT_cvtop__(U_sx))
  ;; A-binary.watsup:581.5-581.34
  prod 0xBB => CVTOP_instr(F32_numtype, F64_numtype, PROMOTE_cvtop__)
  ;; A-binary.watsup:582.5-582.38
  prod 0xBC => CVTOP_instr(I32_numtype, F32_numtype, REINTERPRET_cvtop__)
  ;; A-binary.watsup:583.5-583.38
  prod 0xBD => CVTOP_instr(I64_numtype, F64_numtype, REINTERPRET_cvtop__)
  ;; A-binary.watsup:584.5-584.38
  prod 0xBE => CVTOP_instr(F32_numtype, I32_numtype, REINTERPRET_cvtop__)
  ;; A-binary.watsup:585.5-585.38
  prod 0xBF => CVTOP_instr(F64_numtype, I64_numtype, REINTERPRET_cvtop__)
  ;; A-binary.watsup:589.5-589.47
  prod {0xFC `%`_u32(0):Bu32} => CVTOP_instr(I32_numtype, F32_numtype, TRUNC_SAT_cvtop__(S_sx))
  ;; A-binary.watsup:590.5-590.47
  prod {0xFC `%`_u32(1):Bu32} => CVTOP_instr(I32_numtype, F32_numtype, TRUNC_SAT_cvtop__(U_sx))
  ;; A-binary.watsup:591.5-591.47
  prod {0xFC `%`_u32(2):Bu32} => CVTOP_instr(I32_numtype, F64_numtype, TRUNC_SAT_cvtop__(S_sx))
  ;; A-binary.watsup:592.5-592.47
  prod {0xFC `%`_u32(3):Bu32} => CVTOP_instr(I32_numtype, F64_numtype, TRUNC_SAT_cvtop__(U_sx))
  ;; A-binary.watsup:593.5-593.47
  prod {0xFC `%`_u32(4):Bu32} => CVTOP_instr(I64_numtype, F32_numtype, TRUNC_SAT_cvtop__(S_sx))
  ;; A-binary.watsup:594.5-594.47
  prod {0xFC `%`_u32(5):Bu32} => CVTOP_instr(I64_numtype, F32_numtype, TRUNC_SAT_cvtop__(U_sx))
  ;; A-binary.watsup:595.5-595.47
  prod {0xFC `%`_u32(6):Bu32} => CVTOP_instr(I64_numtype, F64_numtype, TRUNC_SAT_cvtop__(S_sx))
  ;; A-binary.watsup:596.5-596.47
  prod {0xFC `%`_u32(7):Bu32} => CVTOP_instr(I64_numtype, F64_numtype, TRUNC_SAT_cvtop__(U_sx))
  ;; A-binary.watsup:606.5-606.50
  prod{x : idx, ao : memarg} {0xFD `%`_u32(0):Bu32 (x, ao):Bmemarg} => VLOAD_instr(V128_vectype, ?(), x, ao)
  ;; A-binary.watsup:607.5-607.68
  prod{x : idx, ao : memarg} {0xFD `%`_u32(1):Bu32 (x, ao):Bmemarg} => VLOAD_instr(V128_vectype, ?(`SHAPE%X%%`_vloadop_(`%`_sz(8), 8, S_sx)), x, ao)
  ;; A-binary.watsup:608.5-608.68
  prod{x : idx, ao : memarg} {0xFD `%`_u32(2):Bu32 (x, ao):Bmemarg} => VLOAD_instr(V128_vectype, ?(`SHAPE%X%%`_vloadop_(`%`_sz(8), 8, U_sx)), x, ao)
  ;; A-binary.watsup:609.5-609.69
  prod{x : idx, ao : memarg} {0xFD `%`_u32(3):Bu32 (x, ao):Bmemarg} => VLOAD_instr(V128_vectype, ?(`SHAPE%X%%`_vloadop_(`%`_sz(16), 4, S_sx)), x, ao)
  ;; A-binary.watsup:610.5-610.69
  prod{x : idx, ao : memarg} {0xFD `%`_u32(4):Bu32 (x, ao):Bmemarg} => VLOAD_instr(V128_vectype, ?(`SHAPE%X%%`_vloadop_(`%`_sz(16), 4, U_sx)), x, ao)
  ;; A-binary.watsup:611.5-611.69
  prod{x : idx, ao : memarg} {0xFD `%`_u32(5):Bu32 (x, ao):Bmemarg} => VLOAD_instr(V128_vectype, ?(`SHAPE%X%%`_vloadop_(`%`_sz(32), 2, S_sx)), x, ao)
  ;; A-binary.watsup:612.5-612.69
  prod{x : idx, ao : memarg} {0xFD `%`_u32(6):Bu32 (x, ao):Bmemarg} => VLOAD_instr(V128_vectype, ?(`SHAPE%X%%`_vloadop_(`%`_sz(32), 2, U_sx)), x, ao)
  ;; A-binary.watsup:613.5-613.61
  prod{x : idx, ao : memarg} {0xFD `%`_u32(7):Bu32 (x, ao):Bmemarg} => VLOAD_instr(V128_vectype, ?(SPLAT_vloadop_(`%`_sz(8))), x, ao)
  ;; A-binary.watsup:614.5-614.62
  prod{x : idx, ao : memarg} {0xFD `%`_u32(8):Bu32 (x, ao):Bmemarg} => VLOAD_instr(V128_vectype, ?(SPLAT_vloadop_(`%`_sz(16))), x, ao)
  ;; A-binary.watsup:615.5-615.62
  prod{x : idx, ao : memarg} {0xFD `%`_u32(9):Bu32 (x, ao):Bmemarg} => VLOAD_instr(V128_vectype, ?(SPLAT_vloadop_(`%`_sz(32))), x, ao)
  ;; A-binary.watsup:616.5-616.63
  prod{x : idx, ao : memarg} {0xFD `%`_u32(10):Bu32 (x, ao):Bmemarg} => VLOAD_instr(V128_vectype, ?(SPLAT_vloadop_(`%`_sz(64))), x, ao)
  ;; A-binary.watsup:617.5-617.52
  prod{x : idx, ao : memarg} {0xFD `%`_u32(11):Bu32 (x, ao):Bmemarg} => VSTORE_instr(V128_vectype, x, ao)
  ;; A-binary.watsup:618.5-618.72
  prod{x : idx, ao : memarg, l : labelidx} {0xFD `%`_u32(84):Bu32 (x, ao):Bmemarg `%`_laneidx(l!`%`_labelidx.0):Blaneidx} => VLOAD_LANE_instr(V128_vectype, `%`_sz(8), x, ao, `%`_laneidx(l!`%`_labelidx.0))
  ;; A-binary.watsup:619.5-619.73
  prod{x : idx, ao : memarg, l : labelidx} {0xFD `%`_u32(85):Bu32 (x, ao):Bmemarg `%`_laneidx(l!`%`_labelidx.0):Blaneidx} => VLOAD_LANE_instr(V128_vectype, `%`_sz(16), x, ao, `%`_laneidx(l!`%`_labelidx.0))
  ;; A-binary.watsup:620.5-620.73
  prod{x : idx, ao : memarg, l : labelidx} {0xFD `%`_u32(86):Bu32 (x, ao):Bmemarg `%`_laneidx(l!`%`_labelidx.0):Blaneidx} => VLOAD_LANE_instr(V128_vectype, `%`_sz(32), x, ao, `%`_laneidx(l!`%`_labelidx.0))
  ;; A-binary.watsup:621.5-621.73
  prod{x : idx, ao : memarg, l : labelidx} {0xFD `%`_u32(87):Bu32 (x, ao):Bmemarg `%`_laneidx(l!`%`_labelidx.0):Blaneidx} => VLOAD_LANE_instr(V128_vectype, `%`_sz(64), x, ao, `%`_laneidx(l!`%`_labelidx.0))
  ;; A-binary.watsup:622.5-622.73
  prod{x : idx, ao : memarg, l : labelidx} {0xFD `%`_u32(88):Bu32 (x, ao):Bmemarg `%`_laneidx(l!`%`_labelidx.0):Blaneidx} => VSTORE_LANE_instr(V128_vectype, `%`_sz(8), x, ao, `%`_laneidx(l!`%`_labelidx.0))
  ;; A-binary.watsup:623.5-623.74
  prod{x : idx, ao : memarg, l : labelidx} {0xFD `%`_u32(89):Bu32 (x, ao):Bmemarg `%`_laneidx(l!`%`_labelidx.0):Blaneidx} => VSTORE_LANE_instr(V128_vectype, `%`_sz(16), x, ao, `%`_laneidx(l!`%`_labelidx.0))
  ;; A-binary.watsup:624.5-624.74
  prod{x : idx, ao : memarg, l : labelidx} {0xFD `%`_u32(90):Bu32 (x, ao):Bmemarg `%`_laneidx(l!`%`_labelidx.0):Blaneidx} => VSTORE_LANE_instr(V128_vectype, `%`_sz(32), x, ao, `%`_laneidx(l!`%`_labelidx.0))
  ;; A-binary.watsup:625.5-625.74
  prod{x : idx, ao : memarg, l : labelidx} {0xFD `%`_u32(91):Bu32 (x, ao):Bmemarg `%`_laneidx(l!`%`_labelidx.0):Blaneidx} => VSTORE_LANE_instr(V128_vectype, `%`_sz(64), x, ao, `%`_laneidx(l!`%`_labelidx.0))
  ;; A-binary.watsup:626.5-626.62
  prod{x : idx, ao : memarg} {0xFD `%`_u32(92):Bu32 (x, ao):Bmemarg} => VLOAD_instr(V128_vectype, ?(ZERO_vloadop_(`%`_sz(32))), x, ao)
  ;; A-binary.watsup:627.5-627.62
  prod{x : idx, ao : memarg} {0xFD `%`_u32(93):Bu32 (x, ao):Bmemarg} => VLOAD_instr(V128_vectype, ?(ZERO_vloadop_(`%`_sz(64))), x, ao)
  ;; A-binary.watsup:631.5-631.71
  prod{`b*` : byte*} {0xFD `%`_u32(12):Bu32 b:Bbyte^16{b <- `b*`}} => VCONST_instr(V128_vectype, $invibytes_(128, b^16{b <- `b*`}))
  ;; A-binary.watsup:635.5-635.58
  prod{l : labelidx} {0xFD `%`_u32(13):Bu32 `%`_laneidx(l!`%`_labelidx.0):Blaneidx^16{}} => VSHUFFLE_instr(`%X%`_ishape(I8_Jnn, `%`_dim(16)), [`%`_uN(l!`%`_labelidx.0)])
  ;; A-binary.watsup:636.5-636.40
  prod {0xFD `%`_u32(14):Bu32} => VSWIZZLE_instr(`%X%`_ishape(I8_Jnn, `%`_dim(16)))
  ;; A-binary.watsup:640.5-640.38
  prod {0xFD `%`_u32(15):Bu32} => VSPLAT_instr(`%X%`_shape(I8_lanetype, `%`_dim(16)))
  ;; A-binary.watsup:641.5-641.38
  prod {0xFD `%`_u32(16):Bu32} => VSPLAT_instr(`%X%`_shape(I16_lanetype, `%`_dim(8)))
  ;; A-binary.watsup:642.5-642.38
  prod {0xFD `%`_u32(17):Bu32} => VSPLAT_instr(`%X%`_shape(I32_lanetype, `%`_dim(4)))
  ;; A-binary.watsup:643.5-643.38
  prod {0xFD `%`_u32(18):Bu32} => VSPLAT_instr(`%X%`_shape(I64_lanetype, `%`_dim(2)))
  ;; A-binary.watsup:644.5-644.38
  prod {0xFD `%`_u32(19):Bu32} => VSPLAT_instr(`%X%`_shape(F32_lanetype, `%`_dim(4)))
  ;; A-binary.watsup:645.5-645.38
  prod {0xFD `%`_u32(20):Bu32} => VSPLAT_instr(`%X%`_shape(F64_lanetype, `%`_dim(2)))
  ;; A-binary.watsup:649.5-649.60
  prod{l : labelidx} {0xFD `%`_u32(21):Bu32 `%`_laneidx(l!`%`_labelidx.0):Blaneidx} => VEXTRACT_LANE_instr(`%X%`_shape(I8_lanetype, `%`_dim(16)), ?(S_sx), `%`_laneidx(l!`%`_labelidx.0))
  ;; A-binary.watsup:650.5-650.60
  prod{l : labelidx} {0xFD `%`_u32(22):Bu32 `%`_laneidx(l!`%`_labelidx.0):Blaneidx} => VEXTRACT_LANE_instr(`%X%`_shape(I8_lanetype, `%`_dim(16)), ?(U_sx), `%`_laneidx(l!`%`_labelidx.0))
  ;; A-binary.watsup:651.5-651.58
  prod{l : labelidx} {0xFD `%`_u32(23):Bu32 `%`_laneidx(l!`%`_labelidx.0):Blaneidx} => VREPLACE_LANE_instr(`%X%`_shape(I8_lanetype, `%`_dim(16)), `%`_laneidx(l!`%`_labelidx.0))
  ;; A-binary.watsup:652.5-652.60
  prod{l : labelidx} {0xFD `%`_u32(24):Bu32 `%`_laneidx(l!`%`_labelidx.0):Blaneidx} => VEXTRACT_LANE_instr(`%X%`_shape(I16_lanetype, `%`_dim(8)), ?(S_sx), `%`_laneidx(l!`%`_labelidx.0))
  ;; A-binary.watsup:653.5-653.60
  prod{l : labelidx} {0xFD `%`_u32(25):Bu32 `%`_laneidx(l!`%`_labelidx.0):Blaneidx} => VEXTRACT_LANE_instr(`%X%`_shape(I16_lanetype, `%`_dim(8)), ?(U_sx), `%`_laneidx(l!`%`_labelidx.0))
  ;; A-binary.watsup:654.5-654.58
  prod{l : labelidx} {0xFD `%`_u32(26):Bu32 `%`_laneidx(l!`%`_labelidx.0):Blaneidx} => VREPLACE_LANE_instr(`%X%`_shape(I16_lanetype, `%`_dim(8)), `%`_laneidx(l!`%`_labelidx.0))
  ;; A-binary.watsup:655.5-655.58
  prod{l : labelidx} {0xFD `%`_u32(27):Bu32 `%`_laneidx(l!`%`_labelidx.0):Blaneidx} => VEXTRACT_LANE_instr(`%X%`_shape(I32_lanetype, `%`_dim(4)), ?(), `%`_laneidx(l!`%`_labelidx.0))
  ;; A-binary.watsup:656.5-656.58
  prod{l : labelidx} {0xFD `%`_u32(28):Bu32 `%`_laneidx(l!`%`_labelidx.0):Blaneidx} => VREPLACE_LANE_instr(`%X%`_shape(I32_lanetype, `%`_dim(4)), `%`_laneidx(l!`%`_labelidx.0))
  ;; A-binary.watsup:657.5-657.58
  prod{l : labelidx} {0xFD `%`_u32(29):Bu32 `%`_laneidx(l!`%`_labelidx.0):Blaneidx} => VEXTRACT_LANE_instr(`%X%`_shape(I64_lanetype, `%`_dim(2)), ?(), `%`_laneidx(l!`%`_labelidx.0))
  ;; A-binary.watsup:658.5-658.58
  prod{l : labelidx} {0xFD `%`_u32(30):Bu32 `%`_laneidx(l!`%`_labelidx.0):Blaneidx} => VREPLACE_LANE_instr(`%X%`_shape(I64_lanetype, `%`_dim(2)), `%`_laneidx(l!`%`_labelidx.0))
  ;; A-binary.watsup:659.5-659.58
  prod{l : labelidx} {0xFD `%`_u32(31):Bu32 `%`_laneidx(l!`%`_labelidx.0):Blaneidx} => VEXTRACT_LANE_instr(`%X%`_shape(F32_lanetype, `%`_dim(4)), ?(), `%`_laneidx(l!`%`_labelidx.0))
  ;; A-binary.watsup:660.5-660.58
  prod{l : labelidx} {0xFD `%`_u32(32):Bu32 `%`_laneidx(l!`%`_labelidx.0):Blaneidx} => VREPLACE_LANE_instr(`%X%`_shape(F32_lanetype, `%`_dim(4)), `%`_laneidx(l!`%`_labelidx.0))
  ;; A-binary.watsup:661.5-661.58
  prod{l : labelidx} {0xFD `%`_u32(33):Bu32 `%`_laneidx(l!`%`_labelidx.0):Blaneidx} => VEXTRACT_LANE_instr(`%X%`_shape(F64_lanetype, `%`_dim(2)), ?(), `%`_laneidx(l!`%`_labelidx.0))
  ;; A-binary.watsup:662.5-662.58
  prod{l : labelidx} {0xFD `%`_u32(34):Bu32 `%`_laneidx(l!`%`_labelidx.0):Blaneidx} => VREPLACE_LANE_instr(`%X%`_shape(F64_lanetype, `%`_dim(2)), `%`_laneidx(l!`%`_labelidx.0))
  ;; A-binary.watsup:666.5-666.41
  prod {0xFD `%`_u32(35):Bu32} => VRELOP_instr(`%X%`_shape(I8_lanetype, `%`_dim(16)), EQ_vrelop_)
  ;; A-binary.watsup:667.5-667.41
  prod {0xFD `%`_u32(36):Bu32} => VRELOP_instr(`%X%`_shape(I8_lanetype, `%`_dim(16)), NE_vrelop_)
  ;; A-binary.watsup:668.5-668.45
  prod {0xFD `%`_u32(37):Bu32} => VRELOP_instr(`%X%`_shape(I8_lanetype, `%`_dim(16)), LT_vrelop_(S_sx))
  ;; A-binary.watsup:669.5-669.45
  prod {0xFD `%`_u32(38):Bu32} => VRELOP_instr(`%X%`_shape(I8_lanetype, `%`_dim(16)), LT_vrelop_(U_sx))
  ;; A-binary.watsup:670.5-670.45
  prod {0xFD `%`_u32(39):Bu32} => VRELOP_instr(`%X%`_shape(I8_lanetype, `%`_dim(16)), GT_vrelop_(S_sx))
  ;; A-binary.watsup:671.5-671.45
  prod {0xFD `%`_u32(40):Bu32} => VRELOP_instr(`%X%`_shape(I8_lanetype, `%`_dim(16)), GT_vrelop_(U_sx))
  ;; A-binary.watsup:672.5-672.45
  prod {0xFD `%`_u32(41):Bu32} => VRELOP_instr(`%X%`_shape(I8_lanetype, `%`_dim(16)), LE_vrelop_(S_sx))
  ;; A-binary.watsup:673.5-673.45
  prod {0xFD `%`_u32(42):Bu32} => VRELOP_instr(`%X%`_shape(I8_lanetype, `%`_dim(16)), LE_vrelop_(U_sx))
  ;; A-binary.watsup:674.5-674.45
  prod {0xFD `%`_u32(43):Bu32} => VRELOP_instr(`%X%`_shape(I8_lanetype, `%`_dim(16)), GE_vrelop_(S_sx))
  ;; A-binary.watsup:675.5-675.45
  prod {0xFD `%`_u32(44):Bu32} => VRELOP_instr(`%X%`_shape(I8_lanetype, `%`_dim(16)), GE_vrelop_(U_sx))
  ;; A-binary.watsup:679.5-679.41
  prod {0xFD `%`_u32(45):Bu32} => VRELOP_instr(`%X%`_shape(I16_lanetype, `%`_dim(8)), EQ_vrelop_)
  ;; A-binary.watsup:680.5-680.41
  prod {0xFD `%`_u32(46):Bu32} => VRELOP_instr(`%X%`_shape(I16_lanetype, `%`_dim(8)), NE_vrelop_)
  ;; A-binary.watsup:681.5-681.45
  prod {0xFD `%`_u32(47):Bu32} => VRELOP_instr(`%X%`_shape(I16_lanetype, `%`_dim(8)), LT_vrelop_(S_sx))
  ;; A-binary.watsup:682.5-682.45
  prod {0xFD `%`_u32(48):Bu32} => VRELOP_instr(`%X%`_shape(I16_lanetype, `%`_dim(8)), LT_vrelop_(U_sx))
  ;; A-binary.watsup:683.5-683.45
  prod {0xFD `%`_u32(49):Bu32} => VRELOP_instr(`%X%`_shape(I16_lanetype, `%`_dim(8)), GT_vrelop_(S_sx))
  ;; A-binary.watsup:684.5-684.45
  prod {0xFD `%`_u32(50):Bu32} => VRELOP_instr(`%X%`_shape(I16_lanetype, `%`_dim(8)), GT_vrelop_(U_sx))
  ;; A-binary.watsup:685.5-685.45
  prod {0xFD `%`_u32(51):Bu32} => VRELOP_instr(`%X%`_shape(I16_lanetype, `%`_dim(8)), LE_vrelop_(S_sx))
  ;; A-binary.watsup:686.5-686.45
  prod {0xFD `%`_u32(52):Bu32} => VRELOP_instr(`%X%`_shape(I16_lanetype, `%`_dim(8)), LE_vrelop_(U_sx))
  ;; A-binary.watsup:687.5-687.45
  prod {0xFD `%`_u32(53):Bu32} => VRELOP_instr(`%X%`_shape(I16_lanetype, `%`_dim(8)), GE_vrelop_(S_sx))
  ;; A-binary.watsup:688.5-688.45
  prod {0xFD `%`_u32(54):Bu32} => VRELOP_instr(`%X%`_shape(I16_lanetype, `%`_dim(8)), GE_vrelop_(U_sx))
  ;; A-binary.watsup:692.5-692.41
  prod {0xFD `%`_u32(55):Bu32} => VRELOP_instr(`%X%`_shape(I32_lanetype, `%`_dim(4)), EQ_vrelop_)
  ;; A-binary.watsup:693.5-693.41
  prod {0xFD `%`_u32(56):Bu32} => VRELOP_instr(`%X%`_shape(I32_lanetype, `%`_dim(4)), NE_vrelop_)
  ;; A-binary.watsup:694.5-694.45
  prod {0xFD `%`_u32(57):Bu32} => VRELOP_instr(`%X%`_shape(I32_lanetype, `%`_dim(4)), LT_vrelop_(S_sx))
  ;; A-binary.watsup:695.5-695.45
  prod {0xFD `%`_u32(58):Bu32} => VRELOP_instr(`%X%`_shape(I32_lanetype, `%`_dim(4)), LT_vrelop_(U_sx))
  ;; A-binary.watsup:696.5-696.45
  prod {0xFD `%`_u32(59):Bu32} => VRELOP_instr(`%X%`_shape(I32_lanetype, `%`_dim(4)), GT_vrelop_(S_sx))
  ;; A-binary.watsup:697.5-697.45
  prod {0xFD `%`_u32(60):Bu32} => VRELOP_instr(`%X%`_shape(I32_lanetype, `%`_dim(4)), GT_vrelop_(U_sx))
  ;; A-binary.watsup:698.5-698.45
  prod {0xFD `%`_u32(61):Bu32} => VRELOP_instr(`%X%`_shape(I32_lanetype, `%`_dim(4)), LE_vrelop_(S_sx))
  ;; A-binary.watsup:699.5-699.45
  prod {0xFD `%`_u32(62):Bu32} => VRELOP_instr(`%X%`_shape(I32_lanetype, `%`_dim(4)), LE_vrelop_(U_sx))
  ;; A-binary.watsup:700.5-700.45
  prod {0xFD `%`_u32(63):Bu32} => VRELOP_instr(`%X%`_shape(I32_lanetype, `%`_dim(4)), GE_vrelop_(S_sx))
  ;; A-binary.watsup:701.5-701.45
  prod {0xFD `%`_u32(64):Bu32} => VRELOP_instr(`%X%`_shape(I32_lanetype, `%`_dim(4)), GE_vrelop_(U_sx))
  ;; A-binary.watsup:705.5-705.41
  prod {0xFD `%`_u32(65):Bu32} => VRELOP_instr(`%X%`_shape(F32_lanetype, `%`_dim(4)), EQ_vrelop_)
  ;; A-binary.watsup:706.5-706.41
  prod {0xFD `%`_u32(66):Bu32} => VRELOP_instr(`%X%`_shape(F32_lanetype, `%`_dim(4)), NE_vrelop_)
  ;; A-binary.watsup:707.5-707.41
  prod {0xFD `%`_u32(67):Bu32} => VRELOP_instr(`%X%`_shape(F32_lanetype, `%`_dim(4)), LT_vrelop_)
  ;; A-binary.watsup:708.5-708.41
  prod {0xFD `%`_u32(68):Bu32} => VRELOP_instr(`%X%`_shape(F32_lanetype, `%`_dim(4)), GT_vrelop_)
  ;; A-binary.watsup:709.5-709.41
  prod {0xFD `%`_u32(69):Bu32} => VRELOP_instr(`%X%`_shape(F32_lanetype, `%`_dim(4)), LE_vrelop_)
  ;; A-binary.watsup:710.5-710.41
  prod {0xFD `%`_u32(70):Bu32} => VRELOP_instr(`%X%`_shape(F32_lanetype, `%`_dim(4)), GE_vrelop_)
  ;; A-binary.watsup:714.5-714.41
  prod {0xFD `%`_u32(71):Bu32} => VRELOP_instr(`%X%`_shape(F64_lanetype, `%`_dim(2)), EQ_vrelop_)
  ;; A-binary.watsup:715.5-715.41
  prod {0xFD `%`_u32(72):Bu32} => VRELOP_instr(`%X%`_shape(F64_lanetype, `%`_dim(2)), NE_vrelop_)
  ;; A-binary.watsup:716.5-716.41
  prod {0xFD `%`_u32(73):Bu32} => VRELOP_instr(`%X%`_shape(F64_lanetype, `%`_dim(2)), LT_vrelop_)
  ;; A-binary.watsup:717.5-717.41
  prod {0xFD `%`_u32(74):Bu32} => VRELOP_instr(`%X%`_shape(F64_lanetype, `%`_dim(2)), GT_vrelop_)
  ;; A-binary.watsup:718.5-718.41
  prod {0xFD `%`_u32(75):Bu32} => VRELOP_instr(`%X%`_shape(F64_lanetype, `%`_dim(2)), LE_vrelop_)
  ;; A-binary.watsup:719.5-719.41
  prod {0xFD `%`_u32(76):Bu32} => VRELOP_instr(`%X%`_shape(F64_lanetype, `%`_dim(2)), GE_vrelop_)
  ;; A-binary.watsup:723.5-723.36
  prod {0xFD `%`_u32(77):Bu32} => VVUNOP_instr(V128_vectype, NOT_vvunop)
  ;; A-binary.watsup:727.5-727.37
  prod {0xFD `%`_u32(78):Bu32} => VVBINOP_instr(V128_vectype, AND_vvbinop)
  ;; A-binary.watsup:728.5-728.40
  prod {0xFD `%`_u32(79):Bu32} => VVBINOP_instr(V128_vectype, ANDNOT_vvbinop)
  ;; A-binary.watsup:729.5-729.36
  prod {0xFD `%`_u32(80):Bu32} => VVBINOP_instr(V128_vectype, OR_vvbinop)
  ;; A-binary.watsup:730.5-730.37
  prod {0xFD `%`_u32(81):Bu32} => VVBINOP_instr(V128_vectype, XOR_vvbinop)
  ;; A-binary.watsup:734.5-734.44
  prod {0xFD `%`_u32(82):Bu32} => VVTERNOP_instr(V128_vectype, BITSELECT_vvternop)
  ;; A-binary.watsup:738.5-738.43
  prod {0xFD `%`_u32(83):Bu32} => VVTESTOP_instr(V128_vectype, ANY_TRUE_vvtestop)
  ;; A-binary.watsup:742.5-742.41
  prod {0xFD `%`_u32(96):Bu32} => VUNOP_instr(`%X%`_shape(I8_lanetype, `%`_dim(16)), ABS_vunop_)
  ;; A-binary.watsup:743.5-743.41
  prod {0xFD `%`_u32(97):Bu32} => VUNOP_instr(`%X%`_shape(I8_lanetype, `%`_dim(16)), NEG_vunop_)
  ;; A-binary.watsup:744.5-744.44
  prod {0xFD `%`_u32(98):Bu32} => VUNOP_instr(`%X%`_shape(I8_lanetype, `%`_dim(16)), POPCNT_vunop_)
  ;; A-binary.watsup:748.5-748.48
  prod {0xFD `%`_u32(99):Bu32} => VTESTOP_instr(`%X%`_shape(I8_lanetype, `%`_dim(16)), ALL_TRUE_vtestop_)
  ;; A-binary.watsup:752.5-752.41
  prod {0xFD `%`_u32(100):Bu32} => VBITMASK_instr(`%X%`_ishape(I8_Jnn, `%`_dim(16)))
  ;; A-binary.watsup:756.5-756.53
  prod {0xFD `%`_u32(101):Bu32} => VNARROW_instr(`%X%`_ishape(I8_Jnn, `%`_dim(16)), `%X%`_ishape(I16_Jnn, `%`_dim(8)), S_sx)
  ;; A-binary.watsup:757.5-757.53
  prod {0xFD `%`_u32(102):Bu32} => VNARROW_instr(`%X%`_ishape(I8_Jnn, `%`_dim(16)), `%X%`_ishape(I16_Jnn, `%`_dim(8)), U_sx)
  ;; A-binary.watsup:761.5-761.45
  prod {0xFD `%`_u32(107):Bu32} => VSHIFTOP_instr(`%X%`_ishape(I8_Jnn, `%`_dim(16)), SHL_vshiftop_)
  ;; A-binary.watsup:762.5-762.49
  prod {0xFD `%`_u32(108):Bu32} => VSHIFTOP_instr(`%X%`_ishape(I8_Jnn, `%`_dim(16)), SHR_vshiftop_(S_sx))
  ;; A-binary.watsup:763.5-763.49
  prod {0xFD `%`_u32(109):Bu32} => VSHIFTOP_instr(`%X%`_ishape(I8_Jnn, `%`_dim(16)), SHR_vshiftop_(U_sx))
  ;; A-binary.watsup:767.5-767.43
  prod {0xFD `%`_u32(110):Bu32} => VBINOP_instr(`%X%`_shape(I8_lanetype, `%`_dim(16)), ADD_vbinop_)
  ;; A-binary.watsup:768.5-768.51
  prod {0xFD `%`_u32(111):Bu32} => VBINOP_instr(`%X%`_shape(I8_lanetype, `%`_dim(16)), ADD_SAT_vbinop_(S_sx))
  ;; A-binary.watsup:769.5-769.51
  prod {0xFD `%`_u32(112):Bu32} => VBINOP_instr(`%X%`_shape(I8_lanetype, `%`_dim(16)), ADD_SAT_vbinop_(U_sx))
  ;; A-binary.watsup:770.5-770.43
  prod {0xFD `%`_u32(113):Bu32} => VBINOP_instr(`%X%`_shape(I8_lanetype, `%`_dim(16)), SUB_vbinop_)
  ;; A-binary.watsup:771.5-771.51
  prod {0xFD `%`_u32(114):Bu32} => VBINOP_instr(`%X%`_shape(I8_lanetype, `%`_dim(16)), SUB_SAT_vbinop_(S_sx))
  ;; A-binary.watsup:772.5-772.51
  prod {0xFD `%`_u32(115):Bu32} => VBINOP_instr(`%X%`_shape(I8_lanetype, `%`_dim(16)), SUB_SAT_vbinop_(U_sx))
  ;; A-binary.watsup:773.5-773.47
  prod {0xFD `%`_u32(118):Bu32} => VBINOP_instr(`%X%`_shape(I8_lanetype, `%`_dim(16)), MIN_vbinop_(S_sx))
  ;; A-binary.watsup:774.5-774.47
  prod {0xFD `%`_u32(119):Bu32} => VBINOP_instr(`%X%`_shape(I8_lanetype, `%`_dim(16)), MIN_vbinop_(U_sx))
  ;; A-binary.watsup:775.5-775.47
  prod {0xFD `%`_u32(120):Bu32} => VBINOP_instr(`%X%`_shape(I8_lanetype, `%`_dim(16)), MAX_vbinop_(S_sx))
  ;; A-binary.watsup:776.5-776.47
  prod {0xFD `%`_u32(121):Bu32} => VBINOP_instr(`%X%`_shape(I8_lanetype, `%`_dim(16)), MAX_vbinop_(U_sx))
  ;; A-binary.watsup:777.5-777.48
  prod {0xFD `%`_u32(123):Bu32} => VBINOP_instr(`%X%`_shape(I8_lanetype, `%`_dim(16)), `AVGRU`_vbinop_)
  ;; A-binary.watsup:781.5-781.72
  prod {0xFD `%`_u32(124):Bu32} => VEXTUNOP_instr(`%X%`_ishape(I16_Jnn, `%`_dim(8)), `%X%`_ishape(I8_Jnn, `%`_dim(16)), EXTADD_PAIRWISE_vextunop__(S_sx))
  ;; A-binary.watsup:782.5-782.72
  prod {0xFD `%`_u32(125):Bu32} => VEXTUNOP_instr(`%X%`_ishape(I16_Jnn, `%`_dim(8)), `%X%`_ishape(I8_Jnn, `%`_dim(16)), EXTADD_PAIRWISE_vextunop__(U_sx))
  ;; A-binary.watsup:786.5-786.42
  prod {0xFD `%`_u32(128):Bu32} => VUNOP_instr(`%X%`_shape(I16_lanetype, `%`_dim(8)), ABS_vunop_)
  ;; A-binary.watsup:787.5-787.42
  prod {0xFD `%`_u32(129):Bu32} => VUNOP_instr(`%X%`_shape(I16_lanetype, `%`_dim(8)), NEG_vunop_)
  ;; A-binary.watsup:791.5-791.55
  prod {0xFD `%`_u32(130):Bu32} => VBINOP_instr(`%X%`_shape(I16_lanetype, `%`_dim(8)), `Q15MULR_SATS`_vbinop_)
  ;; A-binary.watsup:795.5-795.49
  prod {0xFD `%`_u32(131):Bu32} => VTESTOP_instr(`%X%`_shape(I16_lanetype, `%`_dim(8)), ALL_TRUE_vtestop_)
  ;; A-binary.watsup:799.5-799.41
  prod {0xFD `%`_u32(132):Bu32} => VBITMASK_instr(`%X%`_ishape(I16_Jnn, `%`_dim(8)))
  ;; A-binary.watsup:803.5-803.53
  prod {0xFD `%`_u32(133):Bu32} => VNARROW_instr(`%X%`_ishape(I16_Jnn, `%`_dim(8)), `%X%`_ishape(I32_Jnn, `%`_dim(4)), S_sx)
  ;; A-binary.watsup:804.5-804.53
  prod {0xFD `%`_u32(134):Bu32} => VNARROW_instr(`%X%`_ishape(I16_Jnn, `%`_dim(8)), `%X%`_ishape(I32_Jnn, `%`_dim(4)), U_sx)
  ;; A-binary.watsup:808.5-808.65
  prod {0xFD `%`_u32(135):Bu32} => VCVTOP_instr(`%X%`_shape(I16_lanetype, `%`_dim(8)), `%X%`_shape(I8_lanetype, `%`_dim(16)), EXTEND_vcvtop__(S_sx), ?(LOW_half__), ?())
  ;; A-binary.watsup:809.5-809.66
  prod {0xFD `%`_u32(136):Bu32} => VCVTOP_instr(`%X%`_shape(I16_lanetype, `%`_dim(8)), `%X%`_shape(I8_lanetype, `%`_dim(16)), EXTEND_vcvtop__(S_sx), ?(HIGH_half__), ?())
  ;; A-binary.watsup:810.5-810.65
  prod {0xFD `%`_u32(137):Bu32} => VCVTOP_instr(`%X%`_shape(I16_lanetype, `%`_dim(8)), `%X%`_shape(I8_lanetype, `%`_dim(16)), EXTEND_vcvtop__(U_sx), ?(LOW_half__), ?())
  ;; A-binary.watsup:811.5-811.66
  prod {0xFD `%`_u32(138):Bu32} => VCVTOP_instr(`%X%`_shape(I16_lanetype, `%`_dim(8)), `%X%`_shape(I8_lanetype, `%`_dim(16)), EXTEND_vcvtop__(U_sx), ?(HIGH_half__), ?())
  ;; A-binary.watsup:815.5-815.45
  prod {0xFD `%`_u32(139):Bu32} => VSHIFTOP_instr(`%X%`_ishape(I16_Jnn, `%`_dim(8)), SHL_vshiftop_)
  ;; A-binary.watsup:816.5-816.49
  prod {0xFD `%`_u32(140):Bu32} => VSHIFTOP_instr(`%X%`_ishape(I16_Jnn, `%`_dim(8)), SHR_vshiftop_(S_sx))
  ;; A-binary.watsup:817.5-817.49
  prod {0xFD `%`_u32(141):Bu32} => VSHIFTOP_instr(`%X%`_ishape(I16_Jnn, `%`_dim(8)), SHR_vshiftop_(U_sx))
  ;; A-binary.watsup:821.5-821.43
  prod {0xFD `%`_u32(142):Bu32} => VBINOP_instr(`%X%`_shape(I16_lanetype, `%`_dim(8)), ADD_vbinop_)
  ;; A-binary.watsup:822.5-822.51
  prod {0xFD `%`_u32(143):Bu32} => VBINOP_instr(`%X%`_shape(I16_lanetype, `%`_dim(8)), ADD_SAT_vbinop_(S_sx))
  ;; A-binary.watsup:823.5-823.51
  prod {0xFD `%`_u32(144):Bu32} => VBINOP_instr(`%X%`_shape(I16_lanetype, `%`_dim(8)), ADD_SAT_vbinop_(U_sx))
  ;; A-binary.watsup:824.5-824.43
  prod {0xFD `%`_u32(145):Bu32} => VBINOP_instr(`%X%`_shape(I16_lanetype, `%`_dim(8)), SUB_vbinop_)
  ;; A-binary.watsup:825.5-825.51
  prod {0xFD `%`_u32(146):Bu32} => VBINOP_instr(`%X%`_shape(I16_lanetype, `%`_dim(8)), SUB_SAT_vbinop_(S_sx))
  ;; A-binary.watsup:826.5-826.51
  prod {0xFD `%`_u32(147):Bu32} => VBINOP_instr(`%X%`_shape(I16_lanetype, `%`_dim(8)), SUB_SAT_vbinop_(U_sx))
  ;; A-binary.watsup:827.5-827.43
  prod {0xFD `%`_u32(149):Bu32} => VBINOP_instr(`%X%`_shape(I16_lanetype, `%`_dim(8)), MUL_vbinop_)
  ;; A-binary.watsup:828.5-828.47
  prod {0xFD `%`_u32(150):Bu32} => VBINOP_instr(`%X%`_shape(I16_lanetype, `%`_dim(8)), MIN_vbinop_(S_sx))
  ;; A-binary.watsup:829.5-829.47
  prod {0xFD `%`_u32(151):Bu32} => VBINOP_instr(`%X%`_shape(I16_lanetype, `%`_dim(8)), MIN_vbinop_(U_sx))
  ;; A-binary.watsup:830.5-830.47
  prod {0xFD `%`_u32(152):Bu32} => VBINOP_instr(`%X%`_shape(I16_lanetype, `%`_dim(8)), MAX_vbinop_(S_sx))
  ;; A-binary.watsup:831.5-831.47
  prod {0xFD `%`_u32(153):Bu32} => VBINOP_instr(`%X%`_shape(I16_lanetype, `%`_dim(8)), MAX_vbinop_(U_sx))
  ;; A-binary.watsup:832.5-832.48
  prod {0xFD `%`_u32(155):Bu32} => VBINOP_instr(`%X%`_shape(I16_lanetype, `%`_dim(8)), `AVGRU`_vbinop_)
  ;; A-binary.watsup:836.5-836.68
  prod {0xFD `%`_u32(156):Bu32} => VEXTBINOP_instr(`%X%`_ishape(I16_Jnn, `%`_dim(8)), `%X%`_ishape(I8_Jnn, `%`_dim(16)), EXTMUL_vextbinop__(S_sx, LOW_half__))
  ;; A-binary.watsup:837.5-837.69
  prod {0xFD `%`_u32(157):Bu32} => VEXTBINOP_instr(`%X%`_ishape(I16_Jnn, `%`_dim(8)), `%X%`_ishape(I8_Jnn, `%`_dim(16)), EXTMUL_vextbinop__(S_sx, HIGH_half__))
  ;; A-binary.watsup:838.5-838.68
  prod {0xFD `%`_u32(158):Bu32} => VEXTBINOP_instr(`%X%`_ishape(I16_Jnn, `%`_dim(8)), `%X%`_ishape(I8_Jnn, `%`_dim(16)), EXTMUL_vextbinop__(U_sx, LOW_half__))
  ;; A-binary.watsup:839.5-839.69
  prod {0xFD `%`_u32(159):Bu32} => VEXTBINOP_instr(`%X%`_ishape(I16_Jnn, `%`_dim(8)), `%X%`_ishape(I8_Jnn, `%`_dim(16)), EXTMUL_vextbinop__(U_sx, HIGH_half__))
  ;; A-binary.watsup:843.5-843.72
  prod {0xFD `%`_u32(126):Bu32} => VEXTUNOP_instr(`%X%`_ishape(I32_Jnn, `%`_dim(4)), `%X%`_ishape(I16_Jnn, `%`_dim(8)), EXTADD_PAIRWISE_vextunop__(S_sx))
  ;; A-binary.watsup:844.5-844.72
  prod {0xFD `%`_u32(127):Bu32} => VEXTUNOP_instr(`%X%`_ishape(I32_Jnn, `%`_dim(4)), `%X%`_ishape(I16_Jnn, `%`_dim(8)), EXTADD_PAIRWISE_vextunop__(U_sx))
  ;; A-binary.watsup:848.5-848.42
  prod {0xFD `%`_u32(160):Bu32} => VUNOP_instr(`%X%`_shape(I32_lanetype, `%`_dim(4)), ABS_vunop_)
  ;; A-binary.watsup:849.5-849.42
  prod {0xFD `%`_u32(161):Bu32} => VUNOP_instr(`%X%`_shape(I32_lanetype, `%`_dim(4)), NEG_vunop_)
  ;; A-binary.watsup:853.5-853.49
  prod {0xFD `%`_u32(163):Bu32} => VTESTOP_instr(`%X%`_shape(I32_lanetype, `%`_dim(4)), ALL_TRUE_vtestop_)
  ;; A-binary.watsup:857.5-857.41
  prod {0xFD `%`_u32(164):Bu32} => VBITMASK_instr(`%X%`_ishape(I32_Jnn, `%`_dim(4)))
  ;; A-binary.watsup:861.5-861.65
  prod {0xFD `%`_u32(167):Bu32} => VCVTOP_instr(`%X%`_shape(I32_lanetype, `%`_dim(4)), `%X%`_shape(I16_lanetype, `%`_dim(8)), EXTEND_vcvtop__(S_sx), ?(LOW_half__), ?())
  ;; A-binary.watsup:862.5-862.66
  prod {0xFD `%`_u32(168):Bu32} => VCVTOP_instr(`%X%`_shape(I32_lanetype, `%`_dim(4)), `%X%`_shape(I16_lanetype, `%`_dim(8)), EXTEND_vcvtop__(S_sx), ?(HIGH_half__), ?())
  ;; A-binary.watsup:863.5-863.65
  prod {0xFD `%`_u32(169):Bu32} => VCVTOP_instr(`%X%`_shape(I32_lanetype, `%`_dim(4)), `%X%`_shape(I16_lanetype, `%`_dim(8)), EXTEND_vcvtop__(U_sx), ?(LOW_half__), ?())
  ;; A-binary.watsup:864.5-864.66
  prod {0xFD `%`_u32(170):Bu32} => VCVTOP_instr(`%X%`_shape(I32_lanetype, `%`_dim(4)), `%X%`_shape(I16_lanetype, `%`_dim(8)), EXTEND_vcvtop__(U_sx), ?(HIGH_half__), ?())
  ;; A-binary.watsup:868.5-868.45
  prod {0xFD `%`_u32(171):Bu32} => VSHIFTOP_instr(`%X%`_ishape(I32_Jnn, `%`_dim(4)), SHL_vshiftop_)
  ;; A-binary.watsup:869.5-869.49
  prod {0xFD `%`_u32(172):Bu32} => VSHIFTOP_instr(`%X%`_ishape(I32_Jnn, `%`_dim(4)), SHR_vshiftop_(S_sx))
  ;; A-binary.watsup:870.5-870.49
  prod {0xFD `%`_u32(173):Bu32} => VSHIFTOP_instr(`%X%`_ishape(I32_Jnn, `%`_dim(4)), SHR_vshiftop_(U_sx))
  ;; A-binary.watsup:874.5-874.43
  prod {0xFD `%`_u32(174):Bu32} => VBINOP_instr(`%X%`_shape(I32_lanetype, `%`_dim(4)), ADD_vbinop_)
  ;; A-binary.watsup:875.5-875.43
  prod {0xFD `%`_u32(177):Bu32} => VBINOP_instr(`%X%`_shape(I32_lanetype, `%`_dim(4)), SUB_vbinop_)
  ;; A-binary.watsup:876.5-876.43
  prod {0xFD `%`_u32(181):Bu32} => VBINOP_instr(`%X%`_shape(I32_lanetype, `%`_dim(4)), MUL_vbinop_)
  ;; A-binary.watsup:877.5-877.47
  prod {0xFD `%`_u32(182):Bu32} => VBINOP_instr(`%X%`_shape(I32_lanetype, `%`_dim(4)), MIN_vbinop_(S_sx))
  ;; A-binary.watsup:878.5-878.47
  prod {0xFD `%`_u32(183):Bu32} => VBINOP_instr(`%X%`_shape(I32_lanetype, `%`_dim(4)), MIN_vbinop_(U_sx))
  ;; A-binary.watsup:879.5-879.47
  prod {0xFD `%`_u32(184):Bu32} => VBINOP_instr(`%X%`_shape(I32_lanetype, `%`_dim(4)), MAX_vbinop_(S_sx))
  ;; A-binary.watsup:880.5-880.47
  prod {0xFD `%`_u32(185):Bu32} => VBINOP_instr(`%X%`_shape(I32_lanetype, `%`_dim(4)), MAX_vbinop_(U_sx))
  ;; A-binary.watsup:884.5-884.61
  prod {0xFD `%`_u32(186):Bu32} => VEXTBINOP_instr(`%X%`_ishape(I32_Jnn, `%`_dim(4)), `%X%`_ishape(I16_Jnn, `%`_dim(8)), `DOTS`_vextbinop__)
  ;; A-binary.watsup:885.5-885.68
  prod {0xFD `%`_u32(188):Bu32} => VEXTBINOP_instr(`%X%`_ishape(I32_Jnn, `%`_dim(4)), `%X%`_ishape(I16_Jnn, `%`_dim(8)), EXTMUL_vextbinop__(S_sx, LOW_half__))
  ;; A-binary.watsup:886.5-886.69
  prod {0xFD `%`_u32(189):Bu32} => VEXTBINOP_instr(`%X%`_ishape(I32_Jnn, `%`_dim(4)), `%X%`_ishape(I16_Jnn, `%`_dim(8)), EXTMUL_vextbinop__(S_sx, HIGH_half__))
  ;; A-binary.watsup:887.5-887.68
  prod {0xFD `%`_u32(190):Bu32} => VEXTBINOP_instr(`%X%`_ishape(I32_Jnn, `%`_dim(4)), `%X%`_ishape(I16_Jnn, `%`_dim(8)), EXTMUL_vextbinop__(U_sx, LOW_half__))
  ;; A-binary.watsup:888.5-888.69
  prod {0xFD `%`_u32(191):Bu32} => VEXTBINOP_instr(`%X%`_ishape(I32_Jnn, `%`_dim(4)), `%X%`_ishape(I16_Jnn, `%`_dim(8)), EXTMUL_vextbinop__(U_sx, HIGH_half__))
  ;; A-binary.watsup:892.5-892.42
  prod {0xFD `%`_u32(192):Bu32} => VUNOP_instr(`%X%`_shape(I64_lanetype, `%`_dim(2)), ABS_vunop_)
  ;; A-binary.watsup:893.5-893.42
  prod {0xFD `%`_u32(193):Bu32} => VUNOP_instr(`%X%`_shape(I64_lanetype, `%`_dim(2)), NEG_vunop_)
  ;; A-binary.watsup:897.5-897.49
  prod {0xFD `%`_u32(195):Bu32} => VTESTOP_instr(`%X%`_shape(I64_lanetype, `%`_dim(2)), ALL_TRUE_vtestop_)
  ;; A-binary.watsup:901.5-901.41
  prod {0xFD `%`_u32(196):Bu32} => VBITMASK_instr(`%X%`_ishape(I64_Jnn, `%`_dim(2)))
  ;; A-binary.watsup:905.5-905.65
  prod {0xFD `%`_u32(199):Bu32} => VCVTOP_instr(`%X%`_shape(I64_lanetype, `%`_dim(2)), `%X%`_shape(I32_lanetype, `%`_dim(4)), EXTEND_vcvtop__(S_sx), ?(LOW_half__), ?())
  ;; A-binary.watsup:906.5-906.66
  prod {0xFD `%`_u32(200):Bu32} => VCVTOP_instr(`%X%`_shape(I64_lanetype, `%`_dim(2)), `%X%`_shape(I32_lanetype, `%`_dim(4)), EXTEND_vcvtop__(S_sx), ?(HIGH_half__), ?())
  ;; A-binary.watsup:907.5-907.65
  prod {0xFD `%`_u32(201):Bu32} => VCVTOP_instr(`%X%`_shape(I64_lanetype, `%`_dim(2)), `%X%`_shape(I32_lanetype, `%`_dim(4)), EXTEND_vcvtop__(U_sx), ?(LOW_half__), ?())
  ;; A-binary.watsup:908.5-908.66
  prod {0xFD `%`_u32(202):Bu32} => VCVTOP_instr(`%X%`_shape(I64_lanetype, `%`_dim(2)), `%X%`_shape(I32_lanetype, `%`_dim(4)), EXTEND_vcvtop__(U_sx), ?(HIGH_half__), ?())
  ;; A-binary.watsup:912.5-912.45
  prod {0xFD `%`_u32(203):Bu32} => VSHIFTOP_instr(`%X%`_ishape(I64_Jnn, `%`_dim(2)), SHL_vshiftop_)
  ;; A-binary.watsup:913.5-913.49
  prod {0xFD `%`_u32(204):Bu32} => VSHIFTOP_instr(`%X%`_ishape(I64_Jnn, `%`_dim(2)), SHR_vshiftop_(S_sx))
  ;; A-binary.watsup:914.5-914.49
  prod {0xFD `%`_u32(205):Bu32} => VSHIFTOP_instr(`%X%`_ishape(I64_Jnn, `%`_dim(2)), SHR_vshiftop_(U_sx))
  ;; A-binary.watsup:918.5-918.43
  prod {0xFD `%`_u32(206):Bu32} => VBINOP_instr(`%X%`_shape(I64_lanetype, `%`_dim(2)), ADD_vbinop_)
  ;; A-binary.watsup:919.5-919.43
  prod {0xFD `%`_u32(209):Bu32} => VBINOP_instr(`%X%`_shape(I64_lanetype, `%`_dim(2)), SUB_vbinop_)
  ;; A-binary.watsup:920.5-920.43
  prod {0xFD `%`_u32(213):Bu32} => VBINOP_instr(`%X%`_shape(I64_lanetype, `%`_dim(2)), MUL_vbinop_)
  ;; A-binary.watsup:924.5-924.42
  prod {0xFD `%`_u32(214):Bu32} => VRELOP_instr(`%X%`_shape(I64_lanetype, `%`_dim(2)), EQ_vrelop_)
  ;; A-binary.watsup:925.5-925.42
  prod {0xFD `%`_u32(215):Bu32} => VRELOP_instr(`%X%`_shape(I64_lanetype, `%`_dim(2)), NE_vrelop_)
  ;; A-binary.watsup:926.5-926.46
  prod {0xFD `%`_u32(216):Bu32} => VRELOP_instr(`%X%`_shape(I64_lanetype, `%`_dim(2)), LT_vrelop_(S_sx))
  ;; A-binary.watsup:927.5-927.46
  prod {0xFD `%`_u32(217):Bu32} => VRELOP_instr(`%X%`_shape(I64_lanetype, `%`_dim(2)), GT_vrelop_(S_sx))
  ;; A-binary.watsup:928.5-928.46
  prod {0xFD `%`_u32(218):Bu32} => VRELOP_instr(`%X%`_shape(I64_lanetype, `%`_dim(2)), LE_vrelop_(S_sx))
  ;; A-binary.watsup:929.5-929.46
  prod {0xFD `%`_u32(219):Bu32} => VRELOP_instr(`%X%`_shape(I64_lanetype, `%`_dim(2)), GE_vrelop_(S_sx))
  ;; A-binary.watsup:933.5-933.68
  prod {0xFD `%`_u32(220):Bu32} => VEXTBINOP_instr(`%X%`_ishape(I64_Jnn, `%`_dim(2)), `%X%`_ishape(I32_Jnn, `%`_dim(4)), EXTMUL_vextbinop__(S_sx, LOW_half__))
  ;; A-binary.watsup:934.5-934.69
  prod {0xFD `%`_u32(221):Bu32} => VEXTBINOP_instr(`%X%`_ishape(I64_Jnn, `%`_dim(2)), `%X%`_ishape(I32_Jnn, `%`_dim(4)), EXTMUL_vextbinop__(S_sx, HIGH_half__))
  ;; A-binary.watsup:935.5-935.68
  prod {0xFD `%`_u32(222):Bu32} => VEXTBINOP_instr(`%X%`_ishape(I64_Jnn, `%`_dim(2)), `%X%`_ishape(I32_Jnn, `%`_dim(4)), EXTMUL_vextbinop__(U_sx, LOW_half__))
  ;; A-binary.watsup:936.5-936.69
  prod {0xFD `%`_u32(223):Bu32} => VEXTBINOP_instr(`%X%`_ishape(I64_Jnn, `%`_dim(2)), `%X%`_ishape(I32_Jnn, `%`_dim(4)), EXTMUL_vextbinop__(U_sx, HIGH_half__))
  ;; A-binary.watsup:940.5-940.43
  prod {0xFD `%`_u32(103):Bu32} => VUNOP_instr(`%X%`_shape(F32_lanetype, `%`_dim(4)), CEIL_vunop_)
  ;; A-binary.watsup:941.5-941.44
  prod {0xFD `%`_u32(104):Bu32} => VUNOP_instr(`%X%`_shape(F32_lanetype, `%`_dim(4)), FLOOR_vunop_)
  ;; A-binary.watsup:942.5-942.44
  prod {0xFD `%`_u32(105):Bu32} => VUNOP_instr(`%X%`_shape(F32_lanetype, `%`_dim(4)), TRUNC_vunop_)
  ;; A-binary.watsup:943.5-943.46
  prod {0xFD `%`_u32(106):Bu32} => VUNOP_instr(`%X%`_shape(F32_lanetype, `%`_dim(4)), NEAREST_vunop_)
  ;; A-binary.watsup:944.5-944.42
  prod {0xFD `%`_u32(224):Bu32} => VUNOP_instr(`%X%`_shape(F32_lanetype, `%`_dim(4)), ABS_vunop_)
  ;; A-binary.watsup:945.5-945.42
  prod {0xFD `%`_u32(225):Bu32} => VUNOP_instr(`%X%`_shape(F32_lanetype, `%`_dim(4)), NEG_vunop_)
  ;; A-binary.watsup:946.5-946.43
  prod {0xFD `%`_u32(227):Bu32} => VUNOP_instr(`%X%`_shape(F32_lanetype, `%`_dim(4)), SQRT_vunop_)
  ;; A-binary.watsup:950.5-950.43
  prod {0xFD `%`_u32(228):Bu32} => VBINOP_instr(`%X%`_shape(F32_lanetype, `%`_dim(4)), ADD_vbinop_)
  ;; A-binary.watsup:951.5-951.43
  prod {0xFD `%`_u32(229):Bu32} => VBINOP_instr(`%X%`_shape(F32_lanetype, `%`_dim(4)), SUB_vbinop_)
  ;; A-binary.watsup:952.5-952.43
  prod {0xFD `%`_u32(230):Bu32} => VBINOP_instr(`%X%`_shape(F32_lanetype, `%`_dim(4)), MUL_vbinop_)
  ;; A-binary.watsup:953.5-953.43
  prod {0xFD `%`_u32(231):Bu32} => VBINOP_instr(`%X%`_shape(F32_lanetype, `%`_dim(4)), DIV_vbinop_)
  ;; A-binary.watsup:954.5-954.43
  prod {0xFD `%`_u32(232):Bu32} => VBINOP_instr(`%X%`_shape(F32_lanetype, `%`_dim(4)), MIN_vbinop_)
  ;; A-binary.watsup:955.5-955.43
  prod {0xFD `%`_u32(233):Bu32} => VBINOP_instr(`%X%`_shape(F32_lanetype, `%`_dim(4)), MAX_vbinop_)
  ;; A-binary.watsup:956.5-956.44
  prod {0xFD `%`_u32(234):Bu32} => VBINOP_instr(`%X%`_shape(F32_lanetype, `%`_dim(4)), PMIN_vbinop_)
  ;; A-binary.watsup:957.5-957.44
  prod {0xFD `%`_u32(235):Bu32} => VBINOP_instr(`%X%`_shape(F32_lanetype, `%`_dim(4)), PMAX_vbinop_)
  ;; A-binary.watsup:961.5-961.43
  prod {0xFD `%`_u32(116):Bu32} => VUNOP_instr(`%X%`_shape(F64_lanetype, `%`_dim(2)), CEIL_vunop_)
  ;; A-binary.watsup:962.5-962.44
  prod {0xFD `%`_u32(117):Bu32} => VUNOP_instr(`%X%`_shape(F64_lanetype, `%`_dim(2)), FLOOR_vunop_)
  ;; A-binary.watsup:963.5-963.44
  prod {0xFD `%`_u32(122):Bu32} => VUNOP_instr(`%X%`_shape(F64_lanetype, `%`_dim(2)), TRUNC_vunop_)
  ;; A-binary.watsup:964.5-964.46
  prod {0xFD `%`_u32(148):Bu32} => VUNOP_instr(`%X%`_shape(F64_lanetype, `%`_dim(2)), NEAREST_vunop_)
  ;; A-binary.watsup:965.5-965.42
  prod {0xFD `%`_u32(236):Bu32} => VUNOP_instr(`%X%`_shape(F64_lanetype, `%`_dim(2)), ABS_vunop_)
  ;; A-binary.watsup:966.5-966.42
  prod {0xFD `%`_u32(237):Bu32} => VUNOP_instr(`%X%`_shape(F64_lanetype, `%`_dim(2)), NEG_vunop_)
  ;; A-binary.watsup:967.5-967.43
  prod {0xFD `%`_u32(239):Bu32} => VUNOP_instr(`%X%`_shape(F64_lanetype, `%`_dim(2)), SQRT_vunop_)
  ;; A-binary.watsup:971.5-971.43
  prod {0xFD `%`_u32(240):Bu32} => VBINOP_instr(`%X%`_shape(F64_lanetype, `%`_dim(2)), ADD_vbinop_)
  ;; A-binary.watsup:972.5-972.43
  prod {0xFD `%`_u32(241):Bu32} => VBINOP_instr(`%X%`_shape(F64_lanetype, `%`_dim(2)), SUB_vbinop_)
  ;; A-binary.watsup:973.5-973.43
  prod {0xFD `%`_u32(242):Bu32} => VBINOP_instr(`%X%`_shape(F64_lanetype, `%`_dim(2)), MUL_vbinop_)
  ;; A-binary.watsup:974.5-974.43
  prod {0xFD `%`_u32(243):Bu32} => VBINOP_instr(`%X%`_shape(F64_lanetype, `%`_dim(2)), DIV_vbinop_)
  ;; A-binary.watsup:975.5-975.43
  prod {0xFD `%`_u32(244):Bu32} => VBINOP_instr(`%X%`_shape(F64_lanetype, `%`_dim(2)), MIN_vbinop_)
  ;; A-binary.watsup:976.5-976.43
  prod {0xFD `%`_u32(245):Bu32} => VBINOP_instr(`%X%`_shape(F64_lanetype, `%`_dim(2)), MAX_vbinop_)
  ;; A-binary.watsup:977.5-977.44
  prod {0xFD `%`_u32(246):Bu32} => VBINOP_instr(`%X%`_shape(F64_lanetype, `%`_dim(2)), PMIN_vbinop_)
  ;; A-binary.watsup:978.5-978.44
  prod {0xFD `%`_u32(247):Bu32} => VBINOP_instr(`%X%`_shape(F64_lanetype, `%`_dim(2)), PMAX_vbinop_)
  ;; A-binary.watsup:982.5-982.61
  prod {0xFD `%`_u32(94):Bu32} => VCVTOP_instr(`%X%`_shape(F32_lanetype, `%`_dim(4)), `%X%`_shape(F64_lanetype, `%`_dim(2)), DEMOTE_vcvtop__, ?(), ?(ZERO_zero__))
  ;; A-binary.watsup:983.5-983.61
  prod {0xFD `%`_u32(95):Bu32} => VCVTOP_instr(`%X%`_shape(F64_lanetype, `%`_dim(2)), `%X%`_shape(F32_lanetype, `%`_dim(4)), PROMOTE_vcvtop__, ?(LOW_half__), ?())
  ;; A-binary.watsup:984.5-984.64
  prod {0xFD `%`_u32(248):Bu32} => VCVTOP_instr(`%X%`_shape(I32_lanetype, `%`_dim(4)), `%X%`_shape(F32_lanetype, `%`_dim(4)), TRUNC_SAT_vcvtop__(S_sx), ?(), ?())
  ;; A-binary.watsup:985.5-985.64
  prod {0xFD `%`_u32(249):Bu32} => VCVTOP_instr(`%X%`_shape(I32_lanetype, `%`_dim(4)), `%X%`_shape(F32_lanetype, `%`_dim(4)), TRUNC_SAT_vcvtop__(U_sx), ?(), ?())
  ;; A-binary.watsup:986.5-986.62
  prod {0xFD `%`_u32(250):Bu32} => VCVTOP_instr(`%X%`_shape(F32_lanetype, `%`_dim(4)), `%X%`_shape(I32_lanetype, `%`_dim(4)), CONVERT_vcvtop__(S_sx), ?(), ?())
  ;; A-binary.watsup:987.5-987.62
  prod {0xFD `%`_u32(251):Bu32} => VCVTOP_instr(`%X%`_shape(F32_lanetype, `%`_dim(4)), `%X%`_shape(I32_lanetype, `%`_dim(4)), CONVERT_vcvtop__(U_sx), ?(), ?())
  ;; A-binary.watsup:988.5-988.69
  prod {0xFD `%`_u32(252):Bu32} => VCVTOP_instr(`%X%`_shape(I32_lanetype, `%`_dim(4)), `%X%`_shape(F64_lanetype, `%`_dim(2)), TRUNC_SAT_vcvtop__(S_sx), ?(), ?(ZERO_zero__))
  ;; A-binary.watsup:989.5-989.69
  prod {0xFD `%`_u32(253):Bu32} => VCVTOP_instr(`%X%`_shape(I32_lanetype, `%`_dim(4)), `%X%`_shape(F64_lanetype, `%`_dim(2)), TRUNC_SAT_vcvtop__(U_sx), ?(), ?(ZERO_zero__))
  ;; A-binary.watsup:990.5-990.66
  prod {0xFD `%`_u32(254):Bu32} => VCVTOP_instr(`%X%`_shape(F64_lanetype, `%`_dim(2)), `%X%`_shape(I32_lanetype, `%`_dim(4)), CONVERT_vcvtop__(S_sx), ?(LOW_half__), ?())
  ;; A-binary.watsup:991.5-991.66
  prod {0xFD `%`_u32(255):Bu32} => VCVTOP_instr(`%X%`_shape(F64_lanetype, `%`_dim(2)), `%X%`_shape(I32_lanetype, `%`_dim(4)), CONVERT_vcvtop__(U_sx), ?(LOW_half__), ?())
}

;; A-binary.watsup
grammar Bexpr : expr
  ;; A-binary.watsup
  prod{`in*` : instr*} {in:Binstr*{in <- `in*`} 0x0B} => in*{in <- `in*`}

;; A-binary.watsup
grammar Bsection_(N : N, syntax en, grammar BX : en*) : en*
  ;; A-binary.watsup
  prod{len : nat, `en*` : en*} {`%`_byte(N):Bbyte `%`_u32(len):Bu32 en*{en <- `en*`}:BX} => en*{en <- `en*`}
    -- if (len = 0)
  ;; A-binary.watsup
  prod eps => []

;; A-binary.watsup
grammar Bcustom : ()*
  ;; A-binary.watsup
  prod {Bname Bbyte*{}} => [()]

;; A-binary.watsup
grammar Bcustomsec : ()
  ;; A-binary.watsup
  prod Bsection_(0, syntax (), grammar Bcustom) => ()

;; A-binary.watsup
grammar Btype : type
  ;; A-binary.watsup
  prod{qt : rectype} qt:Brectype => TYPE_type(qt)

;; A-binary.watsup
grammar Btypesec : type*
  ;; A-binary.watsup
  prod{`ty*` : type*} ty*{ty <- `ty*`}:Bsection_(1, syntax type, grammar Blist(syntax type, grammar Btype)) => ty*{ty <- `ty*`}

;; A-binary.watsup
grammar Bimport : import
  ;; A-binary.watsup
  prod{nm_1 : name, nm_2 : name, xt : externtype} {nm_1:Bname nm_2:Bname xt:Bexterntype} => IMPORT_import(nm_1, nm_2, xt)

;; A-binary.watsup
grammar Bimportsec : import*
  ;; A-binary.watsup
  prod{`im*` : import*} im*{im <- `im*`}:Bsection_(2, syntax import, grammar Blist(syntax import, grammar Bimport)) => im*{im <- `im*`}

;; A-binary.watsup
grammar Bfuncsec : typeidx*
  ;; A-binary.watsup
  prod{`x*` : idx*} x*{x <- `x*`}:Bsection_(3, syntax typeidx, grammar Blist(syntax typeidx, grammar Btypeidx)) => x*{x <- `x*`}

;; A-binary.watsup
grammar Btable : table
  ;; A-binary.watsup
  prod{tt : tabletype, ht : heaptype, lim : limits} tt:Btabletype => TABLE_table(tt, [REF.NULL_instr(ht)])
    -- if (tt = `%%`_tabletype(lim, REF_reftype(`NULL%?`_nul(()?{}), ht)))
  ;; A-binary.watsup
  prod{tt : tabletype, e : expr} {0x40 0x00 tt:Btabletype e:Bexpr} => TABLE_table(tt, e)

;; A-binary.watsup
grammar Btablesec : table*
  ;; A-binary.watsup
  prod{`tab*` : table*} tab*{tab <- `tab*`}:Bsection_(4, syntax table, grammar Blist(syntax table, grammar Btable)) => tab*{tab <- `tab*`}

;; A-binary.watsup
grammar Bmem : mem
  ;; A-binary.watsup
  prod{mt : memtype} mt:Bmemtype => MEMORY_mem(mt)

;; A-binary.watsup
grammar Bmemsec : mem*
  ;; A-binary.watsup
  prod{`mem*` : mem*} mem*{mem <- `mem*`}:Bsection_(5, syntax mem, grammar Blist(syntax mem, grammar Bmem)) => mem*{mem <- `mem*`}

;; A-binary.watsup
grammar Bglobal : global
  ;; A-binary.watsup
  prod{gt : globaltype, e : expr} {gt:Bglobaltype e:Bexpr} => GLOBAL_global(gt, e)

;; A-binary.watsup
grammar Bglobalsec : global*
  ;; A-binary.watsup
  prod{`glob*` : global*} glob*{glob <- `glob*`}:Bsection_(6, syntax global, grammar Blist(syntax global, grammar Bglobal)) => glob*{glob <- `glob*`}

;; A-binary.watsup
grammar Bexport : export
  ;; A-binary.watsup
  prod{nm : name, xx : externidx} {nm:Bname xx:Bexternidx} => EXPORT_export(nm, xx)

;; A-binary.watsup
grammar Bexportsec : export*
  ;; A-binary.watsup
  prod{`ex*` : export*} ex*{ex <- `ex*`}:Bsection_(7, syntax export, grammar Blist(syntax export, grammar Bexport)) => ex*{ex <- `ex*`}

;; A-binary.watsup
grammar Bstart : start*
  ;; A-binary.watsup
  prod{x : idx} x:Bfuncidx => [START_start(x)]

;; A-binary.watsup
syntax startopt = start*

;; A-binary.watsup
grammar Bstartsec : start?
  ;; A-binary.watsup
  prod{startopt : startopt} startopt:Bsection_(8, syntax start, grammar Bstart) => $opt_(syntax start, startopt)

;; A-binary.watsup
grammar Belemkind : reftype
  ;; A-binary.watsup
  prod 0x00 => REF_reftype(`NULL%?`_nul(?(())), FUNC_heaptype)

;; A-binary.watsup
grammar Belem : elem
  ;; A-binary.watsup
  prod{e_o : expr, `y*` : idx*} {`%`_u32(0):Bu32 e_o:Bexpr y*{y <- `y*`}:Blist(syntax funcidx, grammar Bfuncidx)} => ELEM_elem(REF_reftype(`NULL%?`_nul(?()), FUNC_heaptype), [REF.FUNC_instr(y)]*{y <- `y*`}, ACTIVE_elemmode(`%`_tableidx(0), e_o))
  ;; A-binary.watsup
  prod{rt : reftype, `y*` : idx*} {`%`_u32(1):Bu32 rt:Belemkind y*{y <- `y*`}:Blist(syntax funcidx, grammar Bfuncidx)} => ELEM_elem(rt, [REF.FUNC_instr(y)]*{y <- `y*`}, PASSIVE_elemmode)
  ;; A-binary.watsup
  prod{x : idx, e : expr, rt : reftype, `y*` : idx*} {`%`_u32(2):Bu32 x:Btableidx e:Bexpr rt:Belemkind y*{y <- `y*`}:Blist(syntax funcidx, grammar Bfuncidx)} => ELEM_elem(rt, [REF.FUNC_instr(y)]*{y <- `y*`}, ACTIVE_elemmode(x, e))
  ;; A-binary.watsup
  prod{rt : reftype, `y*` : idx*} {`%`_u32(3):Bu32 rt:Belemkind y*{y <- `y*`}:Blist(syntax funcidx, grammar Bfuncidx)} => ELEM_elem(rt, [REF.FUNC_instr(y)]*{y <- `y*`}, DECLARE_elemmode)
  ;; A-binary.watsup
  prod{e_O : expr, `e*` : expr*} {`%`_u32(4):Bu32 e_O:Bexpr e*{e <- `e*`}:Blist(syntax expr, grammar Bexpr)} => ELEM_elem(REF_reftype(`NULL%?`_nul(?(())), FUNC_heaptype), e*{e <- `e*`}, ACTIVE_elemmode(`%`_tableidx(0), e_O))
  ;; A-binary.watsup
  prod{rt : reftype, `e*` : expr*} {`%`_u32(5):Bu32 rt:Breftype e*{e <- `e*`}:Blist(syntax expr, grammar Bexpr)} => ELEM_elem(rt, e*{e <- `e*`}, PASSIVE_elemmode)
  ;; A-binary.watsup
  prod{x : idx, e_O : expr, `e*` : expr*} {`%`_u32(6):Bu32 x:Btableidx e_O:Bexpr e*{e <- `e*`}:Blist(syntax expr, grammar Bexpr)} => ELEM_elem(REF_reftype(`NULL%?`_nul(?(())), FUNC_heaptype), e*{e <- `e*`}, ACTIVE_elemmode(x, e_O))
  ;; A-binary.watsup
  prod{rt : reftype, `e*` : expr*} {`%`_u32(7):Bu32 rt:Breftype e*{e <- `e*`}:Blist(syntax expr, grammar Bexpr)} => ELEM_elem(rt, e*{e <- `e*`}, DECLARE_elemmode)

;; A-binary.watsup
grammar Belemsec : elem*
  ;; A-binary.watsup
  prod{`elem*` : elem*} elem*{elem <- `elem*`}:Bsection_(9, syntax elem, grammar Blist(syntax elem, grammar Belem)) => elem*{elem <- `elem*`}

;; A-binary.watsup
syntax code = (local*, expr)

;; A-binary.watsup
grammar Blocals : local*
  ;; A-binary.watsup
  prod{n : n, t : valtype} {`%`_u32(n):Bu32 t:Bvaltype} => LOCAL_local(t)^n{}

;; A-binary.watsup
grammar Bfunc : code
  ;; A-binary.watsup
  prod{`loc**` : local**, e : expr} {loc*{loc <- `loc*`}*{`loc*` <- `loc**`}:Blist(syntax local*, grammar Blocals) e:Bexpr} => ($concat_(syntax local, loc*{loc <- `loc*`}*{`loc*` <- `loc**`}), e)
    -- if (|$concat_(syntax local, loc*{loc <- `loc*`}*{`loc*` <- `loc**`})| < (2 ^ 32))

;; A-binary.watsup
grammar Bcode : code
  ;; A-binary.watsup
  prod{len : nat, code : code} {`%`_u32(len):Bu32 code:Bfunc} => code
    -- if (len = 0)

;; A-binary.watsup
grammar Bcodesec : code*
  ;; A-binary.watsup
  prod{`code*` : code*} code*{code <- `code*`}:Bsection_(10, syntax code, grammar Blist(syntax code, grammar Bcode)) => code*{code <- `code*`}

;; A-binary.watsup
grammar Bdata : data
  ;; A-binary.watsup
  prod{e : expr, `b*` : byte*} {`%`_u32(0):Bu32 e:Bexpr b*{b <- `b*`}:Blist(syntax byte, grammar Bbyte)} => DATA_data(b*{b <- `b*`}, ACTIVE_datamode(`%`_memidx(0), e))
  ;; A-binary.watsup
  prod{`b*` : byte*} {`%`_u32(1):Bu32 b*{b <- `b*`}:Blist(syntax byte, grammar Bbyte)} => DATA_data(b*{b <- `b*`}, PASSIVE_datamode)
  ;; A-binary.watsup
  prod{x : idx, e : expr, `b*` : byte*} {`%`_u32(2):Bu32 x:Bmemidx e:Bexpr b*{b <- `b*`}:Blist(syntax byte, grammar Bbyte)} => DATA_data(b*{b <- `b*`}, ACTIVE_datamode(x, e))

;; A-binary.watsup
grammar Bdatasec : data*
  ;; A-binary.watsup
  prod{`data*` : data*} data*{data <- `data*`}:Bsection_(11, syntax data, grammar Blist(syntax data, grammar Bdata)) => data*{data <- `data*`}

;; A-binary.watsup
grammar Bdatacnt : u32*
  ;; A-binary.watsup
  prod{n : n} `%`_u32(n):Bu32 => [`%`_uN(n)]

;; A-binary.watsup
syntax nopt = u32*

;; A-binary.watsup
grammar Bdatacntsec : u32?
  ;; A-binary.watsup
  prod{nopt : nopt} nopt:Bsection_(12, syntax u32, grammar Bdatacnt) => $opt_(syntax u32, nopt)

;; A-binary.watsup
grammar Btag : tag
  ;; A-binary.watsup
  prod{x : idx} x:Btypeidx => TAG_tag(x)

;; A-binary.watsup
grammar Btagsec : tag*
  ;; A-binary.watsup
  prod{`tag*` : tag*} tag*{tag <- `tag*`}:Bsection_(13, syntax tag, grammar Blist(syntax tag, grammar Btag)) => tag*{tag <- `tag*`}

;; A-binary.watsup
grammar Bmagic : ()
  ;; A-binary.watsup
  prod {0x00 0x61 0x73 0x6D} => ()

;; A-binary.watsup
grammar Bversion : ()
  ;; A-binary.watsup
  prod {0x01 0x00 0x00 0x00} => ()

;; A-binary.watsup
grammar Bmodule : module
  ;; A-binary.watsup
  prod{`type*` : type*, `import*` : import*, `typeidx*` : typeidx*, `table*` : table*, `mem*` : mem*, `tag*` : tag*, `global*` : global*, `export*` : export*, `start?` : start?, `elem*` : elem*, `n?` : n?, `local**` : local**, `expr*` : expr*, `data*` : data*, `func*` : func*} {Bmagic Bversion Bcustomsec*{} type*{type <- `type*`}:Btypesec Bcustomsec*{} import*{import <- `import*`}:Bimportsec Bcustomsec*{} typeidx*{typeidx <- `typeidx*`}:Bfuncsec Bcustomsec*{} table*{table <- `table*`}:Btablesec Bcustomsec*{} mem*{mem <- `mem*`}:Bmemsec Bcustomsec*{} tag*{tag <- `tag*`}:Btagsec Bcustomsec*{} global*{global <- `global*`}:Bglobalsec Bcustomsec*{} export*{export <- `export*`}:Bexportsec Bcustomsec*{} start?{start <- `start?`}:Bstartsec Bcustomsec*{} elem*{elem <- `elem*`}:Belemsec Bcustomsec*{} `%`_u32(n)?{n <- `n?`}:Bdatacntsec Bcustomsec*{} (local*{local <- `local*`}, expr)*{expr <- `expr*`, `local*` <- `local**`}:Bcodesec Bcustomsec*{} data*{data <- `data*`}:Bdatasec Bcustomsec*{}} => MODULE_module(type*{type <- `type*`}, import*{import <- `import*`}, func*{func <- `func*`}, global*{global <- `global*`}, table*{table <- `table*`}, mem*{mem <- `mem*`}, tag*{tag <- `tag*`}, elem*{elem <- `elem*`}, data*{data <- `data*`}, start?{start <- `start?`}, export*{export <- `export*`})
    -- (if (n = |data*{data <- `data*`}|))?{n <- `n?`}
    -- if ((n?{n <- `n?`} =/= ?()) \/ ($dataidx_funcs(func*{func <- `func*`}) = []))
    -- (if (func = FUNC_func(typeidx, local*{local <- `local*`}, expr)))*{expr <- `expr*`, func <- `func*`, `local*` <- `local**`, typeidx <- `typeidx*`}

;; C-conventions.watsup
syntax A = nat

;; C-conventions.watsup
syntax B = nat

;; C-conventions.watsup
syntax sym =
  | _FIRST{A_1 : A}(A_1 : A)
  | _DOTS
  | _LAST{A_n : A}(A_n : A)

;; C-conventions.watsup
syntax symsplit =
  | _FIRST{A_1 : A}(A_1 : A)
  | _LAST{A_2 : A}(A_2 : A)

;; C-conventions.watsup
syntax recorddots =
  | `()`

;; C-conventions.watsup
syntax record =
{
  FIELD_1{A_1 : A} A,
  FIELD_2{A_2 : A} A,
  `...`{recorddots : recorddots} recorddots
}

;; C-conventions.watsup
syntax pth =
  | PTHSYNTAX

;; C-conventions.watsup
syntax T = nat

;; C-conventions.watsup
relation NotationTypingPremise: `%`(nat)

;; C-conventions.watsup
relation NotationTypingPremisedots: `...`

;; C-conventions.watsup
relation NotationTypingScheme: `%`(nat)
  ;; C-conventions.watsup
  rule _{conclusion : nat, premise_1 : nat, premise_2 : nat, premise_n : nat}:
    `%`(conclusion)
    -- NotationTypingPremise: `%`(premise_1)
    -- NotationTypingPremise: `%`(premise_2)
    -- NotationTypingPremisedots: `...`
    -- NotationTypingPremise: `%`(premise_n)

;; C-conventions.watsup
rec {

;; C-conventions.watsup:38.1-38.82
relation NotationTypingInstrScheme: `%|-%:%`(context, instr*, functype)
  ;; C-conventions.watsup:40.1-41.38
  rule i32.add{C : context}:
    `%|-%:%`(C, [BINOP_instr(I32_numtype, ADD_binop_)], `%->%`_functype(`%`_resulttype([I32_valtype I32_valtype]), `%`_resulttype([I32_valtype])))

  ;; C-conventions.watsup:43.1-45.29
  rule global.get{C : context, x : idx, t : valtype, mut : mut}:
    `%|-%:%`(C, [GLOBAL.GET_instr(x)], `%->%`_functype(`%`_resulttype([]), `%`_resulttype([t])))
    -- if (C.GLOBALS_context[x!`%`_idx.0] = `%%`_globaltype(mut, t))

  ;; C-conventions.watsup:47.1-50.78
  rule block{C : context, blocktype : blocktype, `instr*` : instr*, `t_1*` : valtype*, `t_2*` : valtype*}:
    `%|-%:%`(C, [BLOCK_instr(blocktype, instr*{instr <- `instr*`})], `%->%`_functype(`%`_resulttype(t_1*{t_1 <- `t_1*`}), `%`_resulttype(t_2*{t_2 <- `t_2*`})))
    -- Blocktype_ok: `%|-%:%`(C, blocktype, `%->_%%`_instrtype(`%`_resulttype(t_1*{t_1 <- `t_1*`}), [], `%`_resulttype(t_2*{t_2 <- `t_2*`})))
    -- NotationTypingInstrScheme: `%|-%:%`({TYPES [], RECS [], FUNCS [], GLOBALS [], TABLES [], MEMS [], TAGS [], ELEMS [], DATAS [], LOCALS [], LABELS [`%`_resulttype(t_2*{t_2 <- `t_2*`})], RETURN ?(), REFS []} +++ C, instr*{instr <- `instr*`}, `%->%`_functype(`%`_resulttype(t_1*{t_1 <- `t_1*`}), `%`_resulttype(t_2*{t_2 <- `t_2*`})))
}

;; C-conventions.watsup
relation NotationReduct: `~>%`(instr*)
  ;; C-conventions.watsup
  rule 2{q_1 : num_(F64_numtype), q_4 : num_(F64_numtype), q_3 : num_(F64_numtype)}:
    `~>%`([CONST_instr(F64_numtype, q_1) CONST_instr(F64_numtype, q_4) CONST_instr(F64_numtype, q_3) BINOP_instr(F64_numtype, ADD_binop_) BINOP_instr(F64_numtype, MUL_binop_)])

  ;; C-conventions.watsup
  rule 3{q_1 : num_(F64_numtype), q_5 : num_(F64_numtype)}:
    `~>%`([CONST_instr(F64_numtype, q_1) CONST_instr(F64_numtype, q_5) BINOP_instr(F64_numtype, MUL_binop_)])

  ;; C-conventions.watsup
  rule 4{q_6 : num_(F64_numtype)}:
    `~>%`([CONST_instr(F64_numtype, q_6)])

;; C-conventions.watsup
def $instrdots : instr*

;; C-conventions.watsup
syntax label =
  | `LABEL_%{%}`{n : n, `instr*` : instr*}(n : n, instr*{instr <- `instr*`} : instr*)

;; C-conventions.watsup
syntax callframe =
  | `FRAME_%{%}`{n : n, frame : frame}(n : n, frame : frame)

;; C-conventions.watsup
def $allocX(syntax X, syntax Y, store : store, X : X, Y : Y) : (store, addr)

;; C-conventions.watsup
rec {

;; C-conventions.watsup:80.1-80.117
def $allocXs(syntax X, syntax Y, store : store, X*, Y*) : (store, addr*)
  ;; C-conventions.watsup:81.1-81.57
  def $allocXs{syntax X, syntax Y, s : store}(syntax X, syntax Y, s, [], []) = (s, [])
  ;; C-conventions.watsup:82.1-84.65
  def $allocXs{syntax X, syntax Y, s : store, X : X, `X'*` : X*, Y : Y, `Y'*` : Y*, s_2 : store, a : addr, `a'*` : addr*, s_1 : store}(syntax X, syntax Y, s, [X] ++ X'*{X' <- `X'*`}, [Y] ++ Y'*{Y' <- `Y'*`}) = (s_2, [a] ++ a'*{a' <- `a'*`})
    -- if ((s_1, a) = $allocX(syntax X, syntax Y, s, X, Y))
    -- if ((s_2, a'*{a' <- `a'*`}) = $allocXs(syntax X, syntax Y, s_1, X'*{X' <- `X'*`}, Y'*{Y' <- `Y'*`}))
}

;; C-conventions.watsup
grammar Btypewriter : ()
  ;; C-conventions.watsup
  prod 0x00 => ()

;; C-conventions.watsup
syntax symdots =
  | `%`{i : nat}(i : nat)
    -- if (i = 0)

;; C-conventions.watsup
def $var(syntax X) : nat
  ;; C-conventions.watsup
  def $var{syntax X}(syntax X) = 0

;; C-conventions.watsup
grammar Bvar(syntax X) : ()
  ;; C-conventions.watsup
  prod 0x00 => ()

;; C-conventions.watsup
grammar Bsym : A
  ;; C-conventions.watsup
  prod Bvar(syntax B) => $var(syntax A)
  ;; C-conventions.watsup
  prod (Bvar(syntax symdots) | Bvar(syntax B)) => $var(syntax A)

== IL Validation...
== Complete.
```<|MERGE_RESOLUTION|>--- conflicted
+++ resolved
@@ -3966,19 +3966,11 @@
 ;; 6-typing.watsup
 relation Subtype_ok: `%|-%:%`(context, subtype, oktypeidx)
   ;; 6-typing.watsup
-<<<<<<< HEAD
   rule _{C : context, `x*` : idx*, comptype : comptype, x_0 : idx, `x'**` : idx**, `comptype'*` : comptype*}:
     `%|-%:%`(C, SUB_subtype(`FINAL%?`_fin(()?{}), ($idx(x) : typevar <: typeuse)*{x <- `x*`}, comptype), OK_oktypeidx(x_0))
     -- if (|x*{x <- `x*`}| <= 1)
     -- (if (x!`%`_idx.0 < x_0!`%`_idx.0))*{x <- `x*`}
     -- (if ($unrolldt(C.TYPES_context[x!`%`_idx.0]) = SUB_subtype(`FINAL%?`_fin(?()), ($idx(x') : typevar <: typeuse)*{x' <- `x'*`}, comptype')))*{comptype' <- `comptype'*`, x <- `x*`, `x'*` <- `x'**`}
-=======
-  rule _{C : context, x* : idx*, comptype : comptype, x_0 : idx, x'** : idx**, comptype'* : comptype*}:
-    `%|-%:%`(C, SUB_subtype(`FINAL%?`_fin(()?{}), ($idx(x) : typevar <: typeuse)*{x : typeidx}, comptype), OK_oktypeidx(x_0))
-    -- if (|x*{x : idx}| <= 1)
-    -- (if (x!`%`_idx.0 < x_0!`%`_idx.0))*{x : idx}
-    -- (if ($unrolldt(C.TYPES_context[x!`%`_idx.0]) = SUB_subtype(`FINAL%?`_fin(?()), ($idx(x') : typevar <: typeuse)*{x' : typeidx}, comptype')))*{comptype' : comptype, x : idx, x' : typeidx}
->>>>>>> 67c5c35a
     -- Comptype_ok: `%|-%:OK`(C, comptype)
     -- (Comptype_sub: `%|-%<:%`(C, comptype, comptype'))*{comptype' <- `comptype'*`}
 
