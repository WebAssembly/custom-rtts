# Test

```sh
$ (../src/exe-watsup/main.exe test.watsup -o test.tex && cat test.tex)
cat: test.tex: No such file or directory
[1]
```


# Preview

```sh
$ (cd ../spec/wasm-3.0 && ../../src/exe-watsup/main.exe *.watsup -v -l --print-il --print-no-pos --check)
watsup 0.4 generator
== Parsing...
== Elaboration...

;; 0-aux.watsup
syntax N = nat

;; 0-aux.watsup
syntax M = nat

;; 0-aux.watsup
syntax n = nat

;; 0-aux.watsup
syntax m = nat

;; 0-aux.watsup
def $Ki : nat
  ;; 0-aux.watsup
  def $Ki = 1024

;; 0-aux.watsup
rec {

;; 0-aux.watsup:27.1-27.25
def $min(nat : nat, nat : nat) : nat
  ;; 0-aux.watsup:28.1-28.19
  def $min{j : nat}(0, j) = 0
  ;; 0-aux.watsup:29.1-29.19
  def $min{i : nat}(i, 0) = 0
  ;; 0-aux.watsup:30.1-30.38
  def $min{i : nat, j : nat}((i + 1), (j + 1)) = $min(i, j)
}

;; 0-aux.watsup
rec {

;; 0-aux.watsup:32.1-32.21
def $sum(nat*) : nat
  ;; 0-aux.watsup:33.1-33.18
  def $sum([]) = 0
  ;; 0-aux.watsup:34.1-34.35
  def $sum{n : n, n'* : n*}([n] :: n'*{n' : nat}) = (n + $sum(n'*{n' : nat}))
}

;; 0-aux.watsup
rec {

;; 0-aux.watsup:39.1-39.59
def $concat_(syntax X, X**) : X*
  ;; 0-aux.watsup:40.1-40.34
  def $concat_{syntax X}(syntax X, []) = []
  ;; 0-aux.watsup:41.1-41.61
  def $concat_{syntax X, w* : X*, w'** : X**}(syntax X, [w*{w : X}] :: w'*{w' : X}*{w' : X}) = w*{w : X} :: $concat_(syntax X, w'*{w' : X}*{w' : X})
}

;; 1-syntax.watsup
syntax list{syntax X}(syntax X) = `%`{X* : X*}(X*{X : X} : X*)
    -- if (|X*{X : X}| < (2 ^ 32))

;; 1-syntax.watsup
syntax bit = `%`{i : nat}(i : nat)
    -- if ((i = 0) \/ (i = 1))

;; 1-syntax.watsup
syntax byte = `%`{i : nat}(i : nat)
    -- if ((i >= 0) /\ (i <= 255))

;; 1-syntax.watsup
syntax uN{N : N}(N) = `%`{i : nat}(i : nat)
    -- if ((i >= 0) /\ (i <= ((2 ^ N) - 1)))

;; 1-syntax.watsup
syntax sN{N : N}(N) = `%`{i : int}(i : int)
    -- if ((((i >= - ((2 ^ (N - 1)) : nat <: int)) /\ (i <= - (1 : nat <: int))) \/ (i = (0 : nat <: int))) \/ ((i >= + (1 : nat <: int)) /\ (i <= (((2 ^ (N - 1)) - 1) : nat <: int))))

;; 1-syntax.watsup
syntax iN{N : N}(N) = uN(N)

;; 1-syntax.watsup
syntax u8 = uN(8)

;; 1-syntax.watsup
syntax u16 = uN(16)

;; 1-syntax.watsup
syntax u31 = uN(31)

;; 1-syntax.watsup
syntax u32 = uN(32)

;; 1-syntax.watsup
syntax u64 = uN(64)

;; 1-syntax.watsup
syntax u128 = uN(128)

;; 1-syntax.watsup
syntax s33 = sN(33)

;; 1-syntax.watsup
def $signif(N : N) : nat
  ;; 1-syntax.watsup
  def $signif(32) = 23
  ;; 1-syntax.watsup
  def $signif(64) = 52

;; 1-syntax.watsup
def $expon(N : N) : nat
  ;; 1-syntax.watsup
  def $expon(32) = 8
  ;; 1-syntax.watsup
  def $expon(64) = 11

;; 1-syntax.watsup
def $M(N : N) : nat
  ;; 1-syntax.watsup
  def $M{N : N}(N) = $signif(N)

;; 1-syntax.watsup
def $E(N : N) : nat
  ;; 1-syntax.watsup
  def $E{N : N}(N) = $expon(N)

;; 1-syntax.watsup
syntax fNmag{N : N}(N) =
  | NORM{m : m, n : n}(m : m, n : n)
    -- if ((m < (2 ^ $M(N))) /\ (((2 - (2 ^ ($E(N) - 1))) <= n) /\ (n <= ((2 ^ ($E(N) - 1)) - 1))))
  | SUBNORM{m : m, N : N, n : n}(m : m)
    -- if ((m < (2 ^ $M(N))) /\ ((2 - (2 ^ ($E(N) - 1))) = n))
  | INF
  | NAN{m : m}(m : m)
    -- if ((1 <= m) /\ (m < (2 ^ $M(N))))

;; 1-syntax.watsup
syntax fN{N : N}(N) =
  | POS{fNmag : fNmag(N)}(fNmag : fNmag(N))
  | NEG{fNmag : fNmag(N)}(fNmag : fNmag(N))

;; 1-syntax.watsup
syntax f32 = fN(32)

;; 1-syntax.watsup
syntax f64 = fN(64)

;; 1-syntax.watsup
def $fzero(N : N) : fN(N)
  ;; 1-syntax.watsup
  def $fzero{N : N}(N) = POS_fN(N)(SUBNORM_fNmag(N)(0))

;; 1-syntax.watsup
def $fone(N : N) : fN(N)
  ;; 1-syntax.watsup
  def $fone{N : N}(N) = POS_fN(N)(NORM_fNmag(N)(1, 0))

;; 1-syntax.watsup
def $canon_(N : N) : nat
  ;; 1-syntax.watsup
  def $canon_{N : N}(N) = (2 ^ ($signif(N) - 1))

;; 1-syntax.watsup
syntax vN{N : N}(N) = iN(N)

;; 1-syntax.watsup
syntax char = `%`{i : nat}(i : nat)
    -- if (((i >= 0) /\ (i <= 55295)) \/ ((i >= 57344) /\ (i <= 1114111)))

;; 1-syntax.watsup
rec {

;; 1-syntax.watsup:87.1-87.25
def $utf8(char*) : byte*
  ;; A-binary.watsup:50.1-50.47
  def $utf8{ch : char, b : byte}([ch]) = [b]
    -- if ((ch.`%`.0 < 128) /\ (ch = `%`(b.`%`.0)))
  ;; A-binary.watsup:51.1-51.96
  def $utf8{ch : char, b_1 : byte, b_2 : byte}([ch]) = [b_1 b_2]
    -- if (((128 <= ch.`%`.0) /\ (ch.`%`.0 < 2048)) /\ (ch = `%`((((2 ^ 6) * (b_1.`%`.0 - 192)) + (b_2.`%`.0 - 128)))))
  ;; A-binary.watsup:52.1-52.148
  def $utf8{ch : char, b_1 : byte, b_2 : byte, b_3 : byte}([ch]) = [b_1 b_2 b_3]
    -- if ((((2048 <= ch.`%`.0) /\ (ch.`%`.0 < 55296)) \/ ((57344 <= ch.`%`.0) /\ (ch.`%`.0 < 65536))) /\ (ch = `%`(((((2 ^ 12) * (b_1.`%`.0 - 224)) + ((2 ^ 6) * (b_2.`%`.0 - 128))) + (b_3.`%`.0 - 128)))))
  ;; A-binary.watsup:53.1-53.148
  def $utf8{ch : char, b_1 : byte, b_2 : byte, b_3 : byte, b_4 : byte}([ch]) = [b_1 b_2 b_3 b_4]
    -- if (((65536 <= ch.`%`.0) /\ (ch.`%`.0 < 69632)) /\ (ch = `%`((((((2 ^ 18) * (b_1.`%`.0 - 240)) + ((2 ^ 12) * (b_2.`%`.0 - 128))) + ((2 ^ 6) * (b_3.`%`.0 - 128))) + (b_4.`%`.0 - 128)))))
  ;; A-binary.watsup:54.1-54.44
  def $utf8{ch* : char*}(ch*{ch : char}) = $concat_(syntax byte, $utf8([ch])*{ch : char})
}

;; 1-syntax.watsup
syntax name = `%`{char* : char*}(char*{char : char} : char*)
    -- if (|$utf8(char*{char : char})| < (2 ^ 32))

;; 1-syntax.watsup
syntax idx = u32

;; 1-syntax.watsup
syntax laneidx = u8

;; 1-syntax.watsup
syntax typeidx = idx

;; 1-syntax.watsup
syntax funcidx = idx

;; 1-syntax.watsup
syntax globalidx = idx

;; 1-syntax.watsup
syntax tableidx = idx

;; 1-syntax.watsup
syntax memidx = idx

;; 1-syntax.watsup
syntax elemidx = idx

;; 1-syntax.watsup
syntax dataidx = idx

;; 1-syntax.watsup
syntax labelidx = idx

;; 1-syntax.watsup
syntax localidx = idx

;; 1-syntax.watsup
syntax nul = `NULL%?`(()?)

;; 1-syntax.watsup
syntax numtype =
  | I32
  | I64
  | F32
  | F64

;; 1-syntax.watsup
syntax vectype =
  | V128

;; 1-syntax.watsup
syntax absheaptype =
  | ANY
  | EQ
  | I31
  | STRUCT
  | ARRAY
  | NONE
  | FUNC
  | NOFUNC
  | EXTERN
  | NOEXTERN
  | BOT

;; 1-syntax.watsup
syntax mut = `MUT%?`(()?)

;; 1-syntax.watsup
syntax fin = `FINAL%?`(()?)

;; 1-syntax.watsup
rec {

;; 1-syntax.watsup:147.1-148.14
syntax valtype =
  | I32
  | I64
  | F32
  | F64
  | V128
  | REF{nul : nul, heaptype : heaptype}(nul : nul, heaptype : heaptype)
  | BOT

;; 1-syntax.watsup:155.1-156.16
syntax resulttype = list(syntax valtype)

;; 1-syntax.watsup:163.1-163.68
syntax storagetype =
  | BOT
  | I32
  | I64
  | F32
  | F64
  | V128
  | REF{nul : nul, heaptype : heaptype}(nul : nul, heaptype : heaptype)
  | I8
  | I16

;; 1-syntax.watsup:176.1-177.18
syntax fieldtype = `%%`{mut : mut, storagetype : storagetype}(mut : mut, storagetype : storagetype)

;; 1-syntax.watsup:179.1-179.70
syntax functype = `%->%`{resulttype : resulttype}(resulttype : resulttype, resulttype)

;; 1-syntax.watsup:180.1-180.64
syntax structtype = list(syntax fieldtype)

;; 1-syntax.watsup:181.1-181.53
syntax arraytype = fieldtype

;; 1-syntax.watsup:183.1-186.18
syntax comptype =
  | STRUCT{structtype : structtype}(structtype : structtype)
  | ARRAY{arraytype : arraytype}(arraytype : arraytype)
  | FUNC{functype : functype}(functype : functype)

;; 1-syntax.watsup:190.1-191.60
syntax subtype =
  | SUB{fin : fin, typeidx* : typeidx*, comptype : comptype}(fin : fin, typeidx*{typeidx : typeidx} : typeidx*, comptype : comptype)
  | SUBD{fin : fin, heaptype* : heaptype*, comptype : comptype}(fin : fin, heaptype*{heaptype : heaptype} : heaptype*, comptype : comptype)

;; 1-syntax.watsup:193.1-194.22
syntax rectype =
  | REC{list : list(syntax subtype)}(list : list(syntax subtype))

;; 1-syntax.watsup:199.1-200.26
syntax heaptype =
  | _IDX{typeidx : typeidx}(typeidx : typeidx)
  | ANY
  | EQ
  | I31
  | STRUCT
  | ARRAY
  | NONE
  | FUNC
  | NOFUNC
  | EXTERN
  | NOEXTERN
  | BOT
  | DEF{rectype : rectype}(rectype : rectype, nat)
  | REC{n : n}(n : n)
}

;; 1-syntax.watsup
syntax reftype =
  | REF{nul : nul, heaptype : heaptype}(nul : nul, heaptype : heaptype)

;; 1-syntax.watsup
syntax inn =
  | I32
  | I64

;; 1-syntax.watsup
syntax fnn =
  | F32
  | F64

;; 1-syntax.watsup
syntax vnn =
  | V128

;; 1-syntax.watsup
syntax packtype =
  | I8
  | I16

;; 1-syntax.watsup
syntax lanetype =
  | I32
  | I64
  | F32
  | F64
  | I8
  | I16

;; 1-syntax.watsup
syntax pnn =
  | I8
  | I16

;; 1-syntax.watsup
syntax lnn =
  | I32
  | I64
  | F32
  | F64
  | I8
  | I16

;; 1-syntax.watsup
syntax imm =
  | I32
  | I64
  | I8
  | I16

;; 1-syntax.watsup
syntax deftype =
  | DEF{rectype : rectype}(rectype : rectype, nat)

;; 1-syntax.watsup
syntax limits = `[%..%]`{u32 : u32}(u32 : u32, u32)

;; 1-syntax.watsup
syntax globaltype = `%%`{mut : mut, valtype : valtype}(mut : mut, valtype : valtype)

;; 1-syntax.watsup
syntax tabletype = `%%`{limits : limits, reftype : reftype}(limits : limits, reftype : reftype)

;; 1-syntax.watsup
syntax memtype = `%I8`{limits : limits}(limits : limits)

;; 1-syntax.watsup
syntax elemtype = reftype

;; 1-syntax.watsup
syntax datatype = OK

;; 1-syntax.watsup
syntax externtype =
  | FUNC{deftype : deftype}(deftype : deftype)
  | GLOBAL{globaltype : globaltype}(globaltype : globaltype)
  | TABLE{tabletype : tabletype}(tabletype : tabletype)
  | MEM{memtype : memtype}(memtype : memtype)

;; 1-syntax.watsup
def $size(numtype : numtype) : nat
  ;; 2-syntax-aux.watsup
  def $size(I32_numtype) = 32
  ;; 2-syntax-aux.watsup
  def $size(I64_numtype) = 64
  ;; 2-syntax-aux.watsup
  def $size(F32_numtype) = 32
  ;; 2-syntax-aux.watsup
  def $size(F64_numtype) = 64

;; 1-syntax.watsup
def $vsize(vectype : vectype) : nat
  ;; 2-syntax-aux.watsup
  def $vsize(V128_vectype) = 128

;; 1-syntax.watsup
def $psize(packtype : packtype) : nat
  ;; 2-syntax-aux.watsup
  def $psize(I8_packtype) = 8
  ;; 2-syntax-aux.watsup
  def $psize(I16_packtype) = 16

;; 1-syntax.watsup
def $lsize(lanetype : lanetype) : nat
  ;; 2-syntax-aux.watsup
  def $lsize{numtype : numtype}((numtype : numtype <: lanetype)) = $size(numtype)
  ;; 2-syntax-aux.watsup
  def $lsize{packtype : packtype}((packtype : packtype <: lanetype)) = $psize(packtype)

;; 1-syntax.watsup
def $zsize(storagetype : storagetype) : nat
  ;; 2-syntax-aux.watsup
  def $zsize{numtype : numtype}((numtype : numtype <: storagetype)) = $size(numtype)
  ;; 2-syntax-aux.watsup
  def $zsize{vectype : vectype}((vectype : vectype <: storagetype)) = $vsize(vectype)
  ;; 2-syntax-aux.watsup
  def $zsize{packtype : packtype}((packtype : packtype <: storagetype)) = $psize(packtype)

;; 1-syntax.watsup
syntax dim = `%`{i : nat}(i : nat)
    -- if (((((i = 1) \/ (i = 2)) \/ (i = 4)) \/ (i = 8)) \/ (i = 16))

;; 1-syntax.watsup
syntax shape = `%X%`{lanetype : lanetype, dim : dim}(lanetype : lanetype, dim : dim)

;; 1-syntax.watsup
def $lanetype(shape : shape) : lanetype
  ;; 2-syntax-aux.watsup
  def $lanetype{lnn : lnn, N : N}(`%X%`(lnn, `%`(N))) = lnn

;; 1-syntax.watsup
def $sizenn(numtype : numtype) : nat
  ;; 1-syntax.watsup
  def $sizenn{nt : numtype}(nt) = $size(nt)

;; 1-syntax.watsup
syntax num_(numtype : numtype)
  ;; 1-syntax.watsup
  syntax num_{inn : inn}((inn : inn <: numtype)) = iN($sizenn((inn : inn <: numtype)))


  ;; 1-syntax.watsup
  syntax num_{fnn : fnn}((fnn : fnn <: numtype)) = fN($sizenn((fnn : fnn <: numtype)))


;; 1-syntax.watsup
syntax pack_{pnn : pnn}(pnn) = iN($psize(pnn))

;; 1-syntax.watsup
syntax lane_(lanetype : lanetype)
  ;; 1-syntax.watsup
  syntax lane_{numtype : numtype}((numtype : numtype <: lanetype)) = num_(numtype)


  ;; 1-syntax.watsup
  syntax lane_{packtype : packtype}((packtype : packtype <: lanetype)) = pack_(packtype)


  ;; 1-syntax.watsup
  syntax lane_{imm : imm}((imm : imm <: lanetype)) = iN($lsize((imm : imm <: lanetype)))


;; 1-syntax.watsup
syntax vec_{vnn : vnn}(vnn) = vN($vsize(vnn))

;; 1-syntax.watsup
syntax zval_(storagetype : storagetype)
  ;; 1-syntax.watsup
  syntax zval_{numtype : numtype}((numtype : numtype <: storagetype)) = num_(numtype)


  ;; 1-syntax.watsup
  syntax zval_{vectype : vectype}((vectype : vectype <: storagetype)) = vec_(vectype)


  ;; 1-syntax.watsup
  syntax zval_{packtype : packtype}((packtype : packtype <: storagetype)) = pack_(packtype)


;; 1-syntax.watsup
syntax sx =
  | U
  | S

;; 1-syntax.watsup
syntax unop_(numtype : numtype)
  ;; 1-syntax.watsup
  syntax unop_{inn : inn}((inn : inn <: numtype)) =
  | CLZ
  | CTZ
  | POPCNT
  | EXTEND{n : n}(n : n)


  ;; 1-syntax.watsup
  syntax unop_{fnn : fnn}((fnn : fnn <: numtype)) =
  | ABS
  | NEG
  | SQRT
  | CEIL
  | FLOOR
  | TRUNC
  | NEAREST


;; 1-syntax.watsup
syntax binop_(numtype : numtype)
  ;; 1-syntax.watsup
  syntax binop_{inn : inn}((inn : inn <: numtype)) =
  | ADD
  | SUB
  | MUL
  | DIV{sx : sx}(sx : sx)
  | REM{sx : sx}(sx : sx)
  | AND
  | OR
  | XOR
  | SHL
  | SHR{sx : sx}(sx : sx)
  | ROTL
  | ROTR


  ;; 1-syntax.watsup
  syntax binop_{fnn : fnn}((fnn : fnn <: numtype)) =
  | ADD
  | SUB
  | MUL
  | DIV
  | MIN
  | MAX
  | COPYSIGN


;; 1-syntax.watsup
syntax testop_{inn : inn}((inn : inn <: numtype)) =
  | EQZ

;; 1-syntax.watsup
syntax relop_(numtype : numtype)
  ;; 1-syntax.watsup
  syntax relop_{inn : inn}((inn : inn <: numtype)) =
  | EQ
  | NE
  | LT{sx : sx}(sx : sx)
  | GT{sx : sx}(sx : sx)
  | LE{sx : sx}(sx : sx)
  | GE{sx : sx}(sx : sx)


  ;; 1-syntax.watsup
  syntax relop_{fnn : fnn}((fnn : fnn <: numtype)) =
  | EQ
  | NE
  | LT
  | GT
  | LE
  | GE


;; 1-syntax.watsup
syntax cvtop =
  | CONVERT
  | CONVERT_SAT
  | REINTERPRET

;; 1-syntax.watsup
syntax ishape = `%X%`{imm : imm, dim : dim}(imm : imm, dim : dim)

;; 1-syntax.watsup
syntax fshape = `%X%`{fnn : fnn, dim : dim}(fnn : fnn, dim : dim)

;; 1-syntax.watsup
syntax pshape = `%X%`{pnn : pnn, dim : dim}(pnn : pnn, dim : dim)

;; 1-syntax.watsup
def $dim(shape : shape) : dim
  ;; 2-syntax-aux.watsup
  def $dim{lnn : lnn, N : N}(`%X%`(lnn, `%`(N))) = `%`(N)

;; 1-syntax.watsup
def $shsize(shape : shape) : nat
  ;; 2-syntax-aux.watsup
  def $shsize{lnn : lnn, N : N}(`%X%`(lnn, `%`(N))) = ($lsize(lnn) * N)

;; 1-syntax.watsup
syntax vvunop =
  | NOT

;; 1-syntax.watsup
syntax vvbinop =
  | AND
  | ANDNOT
  | OR
  | XOR

;; 1-syntax.watsup
syntax vvternop =
  | BITSELECT

;; 1-syntax.watsup
syntax vvtestop =
  | ANY_TRUE

;; 1-syntax.watsup
syntax vunop_(shape : shape)
  ;; 1-syntax.watsup
  syntax vunop_{imm : imm, N : N}(`%X%`((imm : imm <: lanetype), `%`(N))) =
  | ABS
  | NEG
  | POPCNT{imm : imm}
    -- if (imm = I8_imm)


  ;; 1-syntax.watsup
  syntax vunop_{fnn : fnn, N : N}(`%X%`((fnn : fnn <: lanetype), `%`(N))) =
  | ABS
  | NEG
  | SQRT
  | CEIL
  | FLOOR
  | TRUNC
  | NEAREST


;; 1-syntax.watsup
syntax vbinop_(shape : shape)
  ;; 1-syntax.watsup
  syntax vbinop_{imm : imm, N : N}(`%X%`((imm : imm <: lanetype), `%`(N))) =
  | ADD
  | SUB
  | ADD_SAT{sx : sx}(sx : sx)
    -- if ($lsize((imm : imm <: lanetype)) <= 16)
  | SUB_SAT{sx : sx}(sx : sx)
    -- if ($lsize((imm : imm <: lanetype)) <= 16)
  | MUL
    -- if ($lsize((imm : imm <: lanetype)) >= 16)
  | AVGR_U
    -- if ($lsize((imm : imm <: lanetype)) <= 16)
  | Q15MULR_SAT_S{imm : imm}
    -- if ($lsize((imm : imm <: lanetype)) = 16)
  | MIN{sx : sx}(sx : sx)
    -- if ($lsize((imm : imm <: lanetype)) <= 32)
  | MAX{sx : sx}(sx : sx)
    -- if ($lsize((imm : imm <: lanetype)) <= 32)


  ;; 1-syntax.watsup
  syntax vbinop_{fnn : fnn, N : N}(`%X%`((fnn : fnn <: lanetype), `%`(N))) =
  | ADD
  | SUB
  | MUL
  | DIV
  | MIN
  | MAX
  | PMIN
  | PMAX


;; 1-syntax.watsup
syntax vtestop_{imm : imm, N : N}(`%X%`((imm : imm <: lanetype), `%`(N))) =
  | ALL_TRUE

;; 1-syntax.watsup
syntax vrelop_(shape : shape)
  ;; 1-syntax.watsup
  syntax vrelop_{imm : imm, N : N}(`%X%`((imm : imm <: lanetype), `%`(N))) =
  | EQ
  | NE
  | LT{sx : sx}(sx : sx)
  | GT{sx : sx}(sx : sx)
  | LE{sx : sx}(sx : sx)
  | GE{sx : sx}(sx : sx)


  ;; 1-syntax.watsup
  syntax vrelop_{fnn : fnn, N : N}(`%X%`((fnn : fnn <: lanetype), `%`(N))) =
  | EQ
  | NE
  | LT
  | GT
  | LE
  | GE


;; 1-syntax.watsup
syntax vcvtop =
  | EXTEND
  | TRUNC_SAT
  | CONVERT
  | DEMOTE
  | PROMOTE

;; 1-syntax.watsup
syntax vshiftop_{imm : imm, N : N}(`%X%`(imm, `%`(N))) =
  | SHL
  | SHR{sx : sx}(sx : sx)

;; 1-syntax.watsup
syntax vextunop_{imm_1 : imm, N_1 : N, imm_2 : imm, N_2 : N}(`%X%`(imm_1, `%`(N_1)), `%X%`(imm_2, `%`(N_2))) =
  | EXTADD_PAIRWISE
    -- if ((16 <= $lsize((imm_1 : imm <: lanetype))) /\ ($lsize((imm_1 : imm <: lanetype)) <= 32))

;; 1-syntax.watsup
syntax half =
  | LOW
  | HIGH

;; 1-syntax.watsup
syntax vextbinop_{imm_1 : imm, N_1 : N, imm_2 : imm, N_2 : N}(`%X%`(imm_1, `%`(N_1)), `%X%`(imm_2, `%`(N_2))) =
  | EXTMUL{half : half}(half : half)
  | DOT{imm_1 : imm}
    -- if ($lsize((imm_1 : imm <: lanetype)) = 32)

;; 1-syntax.watsup
syntax memop =
{
  ALIGN{u32 : u32} u32,
  OFFSET{u32 : u32} u32
}

;; 1-syntax.watsup
syntax vloadop =
  | SHAPE{sx : sx}(nat, nat, sx : sx)
  | SPLAT(nat)
  | ZERO(nat)

;; 1-syntax.watsup
syntax blocktype =
  | _RESULT{valtype? : valtype?}(valtype?{valtype : valtype} : valtype?)
  | _IDX{funcidx : funcidx}(funcidx : funcidx)

;; 1-syntax.watsup
syntax zero = `ZERO%?`(()?)

;; 1-syntax.watsup
rec {

;; 1-syntax.watsup:523.1-535.78
syntax instr =
  | UNREACHABLE
  | NOP
  | DROP
  | SELECT{valtype*? : valtype*?}(valtype*{valtype : valtype}?{valtype : valtype} : valtype*?)
  | BLOCK{blocktype : blocktype, instr* : instr*}(blocktype : blocktype, instr*{instr : instr} : instr*)
  | LOOP{blocktype : blocktype, instr* : instr*}(blocktype : blocktype, instr*{instr : instr} : instr*)
  | IF{blocktype : blocktype, instr* : instr*}(blocktype : blocktype, instr*{instr : instr} : instr*, instr*)
  | BR{labelidx : labelidx}(labelidx : labelidx)
  | BR_IF{labelidx : labelidx}(labelidx : labelidx)
  | BR_TABLE{labelidx : labelidx}(labelidx*{} : labelidx*, labelidx)
  | BR_ON_NULL{labelidx : labelidx}(labelidx : labelidx)
  | BR_ON_NON_NULL{labelidx : labelidx}(labelidx : labelidx)
  | BR_ON_CAST{labelidx : labelidx, reftype : reftype}(labelidx : labelidx, reftype : reftype, reftype)
  | BR_ON_CAST_FAIL{labelidx : labelidx, reftype : reftype}(labelidx : labelidx, reftype : reftype, reftype)
  | CALL{funcidx : funcidx}(funcidx : funcidx)
  | CALL_REF{typeidx? : typeidx?}(typeidx?{typeidx : typeidx} : typeidx?)
  | CALL_INDIRECT{tableidx : tableidx, typeidx : typeidx}(tableidx : tableidx, typeidx : typeidx)
  | RETURN
  | RETURN_CALL{funcidx : funcidx}(funcidx : funcidx)
  | RETURN_CALL_REF{typeidx? : typeidx?}(typeidx?{typeidx : typeidx} : typeidx?)
  | RETURN_CALL_INDIRECT{tableidx : tableidx, typeidx : typeidx}(tableidx : tableidx, typeidx : typeidx)
  | CONST{numtype : numtype, num_ : num_(numtype)}(numtype : numtype, num_ : num_(numtype))
  | UNOP{numtype : numtype, unop_ : unop_(numtype)}(numtype : numtype, unop_ : unop_(numtype))
  | BINOP{numtype : numtype, binop_ : binop_(numtype)}(numtype : numtype, binop_ : binop_(numtype))
  | TESTOP{numtype : numtype, testop_ : testop_(numtype)}(numtype : numtype, testop_ : testop_(numtype))
  | RELOP{numtype : numtype, relop_ : relop_(numtype)}(numtype : numtype, relop_ : relop_(numtype))
  | CVTOP{numtype_1 : numtype, cvtop : cvtop, numtype_2 : numtype, sx? : sx?}(numtype_1 : numtype, cvtop : cvtop, numtype_2 : numtype, sx?{sx : sx} : sx?)
  | EXTEND{numtype : numtype, n : n}(numtype : numtype, n : n)
  | VCONST{vectype : vectype, vec_ : vec_(vectype)}(vectype : vectype, vec_ : vec_(vectype))
  | VVUNOP{vectype : vectype, vvunop : vvunop}(vectype : vectype, vvunop : vvunop)
  | VVBINOP{vectype : vectype, vvbinop : vvbinop}(vectype : vectype, vvbinop : vvbinop)
  | VVTERNOP{vectype : vectype, vvternop : vvternop}(vectype : vectype, vvternop : vvternop)
  | VVTESTOP{vectype : vectype, vvtestop : vvtestop}(vectype : vectype, vvtestop : vvtestop)
  | VSWIZZLE{ishape : ishape}(ishape : ishape)
    -- if (ishape = `%X%`(I8_imm, `%`(16)))
  | VSHUFFLE{ishape : ishape, laneidx* : laneidx*}(ishape : ishape, laneidx*{laneidx : laneidx} : laneidx*)
    -- if ((ishape = `%X%`(I8_imm, `%`(16))) /\ (|laneidx*{laneidx : laneidx}| = $dim((ishape : ishape <: shape)).`%`.0))
  | VSPLAT{shape : shape}(shape : shape)
  | VEXTRACT_LANE{shape : shape, sx? : sx?, laneidx : laneidx, numtype : numtype}(shape : shape, sx?{sx : sx} : sx?, laneidx : laneidx)
    -- if (($lanetype(shape) = (numtype : numtype <: lanetype)) <=> (sx?{sx : sx} = ?()))
  | VREPLACE_LANE{shape : shape, laneidx : laneidx}(shape : shape, laneidx : laneidx)
  | VUNOP{shape : shape, vunop_ : vunop_(shape)}(shape : shape, vunop_ : vunop_(shape))
  | VBINOP{shape : shape, vbinop_ : vbinop_(shape)}(shape : shape, vbinop_ : vbinop_(shape))
  | VTESTOP{shape : shape, vtestop_ : vtestop_(shape)}(shape : shape, vtestop_ : vtestop_(shape))
  | VRELOP{shape : shape, vrelop_ : vrelop_(shape)}(shape : shape, vrelop_ : vrelop_(shape))
  | VSHIFTOP{ishape : ishape, vshiftop_ : vshiftop_(ishape)}(ishape : ishape, vshiftop_ : vshiftop_(ishape))
  | VBITMASK{ishape : ishape}(ishape : ishape)
  | VCVTOP{shape : shape, vcvtop : vcvtop, half? : half?, sx? : sx?, zero : zero}(shape : shape, vcvtop : vcvtop, half?{half : half} : half?, shape, sx?{sx : sx} : sx?, zero : zero)
  | VNARROW{ishape : ishape, sx : sx}(ishape : ishape, ishape, sx : sx)
  | VEXTUNOP{ishape_1 : ishape, ishape_2 : ishape, vextunop_ : vextunop_(ishape_1, ishape_2), sx : sx, imm_1 : imm, imm_2 : imm}(ishape_1 : ishape, ishape_2 : ishape, vextunop_ : vextunop_(ishape_1, ishape_2), sx : sx)
    -- if ($lsize((imm_1 : imm <: lanetype)) = (2 * $lsize((imm_2 : imm <: lanetype))))
  | VEXTBINOP{ishape_1 : ishape, ishape_2 : ishape, vextbinop_ : vextbinop_(ishape_1, ishape_2), sx : sx, imm_1 : imm, imm_2 : imm}(ishape_1 : ishape, ishape_2 : ishape, vextbinop_ : vextbinop_(ishape_1, ishape_2), sx : sx)
    -- if ($lsize((imm_1 : imm <: lanetype)) = (2 * $lsize((imm_2 : imm <: lanetype))))
  | REF.NULL{heaptype : heaptype}(heaptype : heaptype)
  | REF.I31
  | REF.FUNC{funcidx : funcidx}(funcidx : funcidx)
  | REF.IS_NULL
  | REF.AS_NON_NULL
  | REF.EQ
  | REF.TEST{reftype : reftype}(reftype : reftype)
  | REF.CAST{reftype : reftype}(reftype : reftype)
  | I31.GET{sx : sx}(sx : sx)
  | STRUCT.NEW{typeidx : typeidx}(typeidx : typeidx)
  | STRUCT.NEW_DEFAULT{typeidx : typeidx}(typeidx : typeidx)
  | STRUCT.GET{sx? : sx?, typeidx : typeidx, u32 : u32}(sx?{sx : sx} : sx?, typeidx : typeidx, u32 : u32)
  | STRUCT.SET{typeidx : typeidx, u32 : u32}(typeidx : typeidx, u32 : u32)
  | ARRAY.NEW{typeidx : typeidx}(typeidx : typeidx)
  | ARRAY.NEW_DEFAULT{typeidx : typeidx}(typeidx : typeidx)
  | ARRAY.NEW_FIXED{typeidx : typeidx}(typeidx : typeidx, nat)
  | ARRAY.NEW_DATA{typeidx : typeidx, dataidx : dataidx}(typeidx : typeidx, dataidx : dataidx)
  | ARRAY.NEW_ELEM{typeidx : typeidx, elemidx : elemidx}(typeidx : typeidx, elemidx : elemidx)
  | ARRAY.GET{sx? : sx?, typeidx : typeidx}(sx?{sx : sx} : sx?, typeidx : typeidx)
  | ARRAY.SET{typeidx : typeidx}(typeidx : typeidx)
  | ARRAY.LEN
  | ARRAY.FILL{typeidx : typeidx}(typeidx : typeidx)
  | ARRAY.COPY{typeidx : typeidx}(typeidx : typeidx, typeidx)
  | ARRAY.INIT_DATA{typeidx : typeidx, dataidx : dataidx}(typeidx : typeidx, dataidx : dataidx)
  | ARRAY.INIT_ELEM{typeidx : typeidx, elemidx : elemidx}(typeidx : typeidx, elemidx : elemidx)
  | EXTERN.CONVERT_ANY
  | ANY.CONVERT_EXTERN
  | LOCAL.GET{localidx : localidx}(localidx : localidx)
  | LOCAL.SET{localidx : localidx}(localidx : localidx)
  | LOCAL.TEE{localidx : localidx}(localidx : localidx)
  | GLOBAL.GET{globalidx : globalidx}(globalidx : globalidx)
  | GLOBAL.SET{globalidx : globalidx}(globalidx : globalidx)
  | TABLE.GET{tableidx : tableidx}(tableidx : tableidx)
  | TABLE.SET{tableidx : tableidx}(tableidx : tableidx)
  | TABLE.SIZE{tableidx : tableidx}(tableidx : tableidx)
  | TABLE.GROW{tableidx : tableidx}(tableidx : tableidx)
  | TABLE.FILL{tableidx : tableidx}(tableidx : tableidx)
  | TABLE.COPY{tableidx : tableidx}(tableidx : tableidx, tableidx)
  | TABLE.INIT{tableidx : tableidx, elemidx : elemidx}(tableidx : tableidx, elemidx : elemidx)
  | ELEM.DROP{elemidx : elemidx}(elemidx : elemidx)
  | MEMORY.SIZE{memidx : memidx}(memidx : memidx)
  | MEMORY.GROW{memidx : memidx}(memidx : memidx)
  | MEMORY.FILL{memidx : memidx}(memidx : memidx)
  | MEMORY.COPY{memidx : memidx}(memidx : memidx, memidx)
  | MEMORY.INIT{memidx : memidx, dataidx : dataidx}(memidx : memidx, dataidx : dataidx)
  | DATA.DROP{dataidx : dataidx}(dataidx : dataidx)
  | LOAD{numtype : numtype, n? : n?, sx? : sx?, memidx : memidx, memop : memop}(numtype : numtype, (n, sx)?{n : n sx : sx} : (n, sx)?, memidx : memidx, memop : memop)
  | STORE{numtype : numtype, n? : n?, memidx : memidx, memop : memop}(numtype : numtype, n?{n : n} : n?, memidx : memidx, memop : memop)
  | VLOAD{vloadop? : vloadop?, memidx : memidx, memop : memop}(vloadop?{vloadop : vloadop} : vloadop?, memidx : memidx, memop : memop)
  | VLOAD_LANE{n : n, memidx : memidx, memop : memop, laneidx : laneidx}(n : n, memidx : memidx, memop : memop, laneidx : laneidx)
  | VSTORE{memidx : memidx, memop : memop}(memidx : memidx, memop : memop)
  | VSTORE_LANE{n : n, memidx : memidx, memop : memop, laneidx : laneidx}(n : n, memidx : memidx, memop : memop, laneidx : laneidx)
}

;; 1-syntax.watsup
syntax expr = instr*

;; 1-syntax.watsup
syntax elemmode =
  | ACTIVE{tableidx : tableidx, expr : expr}(tableidx : tableidx, expr : expr)
  | PASSIVE
  | DECLARE

;; 1-syntax.watsup
syntax datamode =
  | ACTIVE{memidx : memidx, expr : expr}(memidx : memidx, expr : expr)
  | PASSIVE

;; 1-syntax.watsup
syntax type = TYPE{rectype : rectype}(rectype : rectype)

;; 1-syntax.watsup
syntax local = LOCAL{valtype : valtype}(valtype : valtype)

;; 1-syntax.watsup
syntax func = FUNC{typeidx : typeidx, local* : local*, expr : expr}(typeidx : typeidx, local*{local : local} : local*, expr : expr)

;; 1-syntax.watsup
syntax global = GLOBAL{globaltype : globaltype, expr : expr}(globaltype : globaltype, expr : expr)

;; 1-syntax.watsup
syntax table = TABLE{tabletype : tabletype, expr : expr}(tabletype : tabletype, expr : expr)

;; 1-syntax.watsup
syntax mem = MEMORY{memtype : memtype}(memtype : memtype)

;; 1-syntax.watsup
syntax elem = ELEM{reftype : reftype, expr* : expr*, elemmode : elemmode}(reftype : reftype, expr*{expr : expr} : expr*, elemmode : elemmode)

;; 1-syntax.watsup
syntax data = DATA{byte* : byte*, datamode : datamode}(byte*{byte : byte} : byte*, datamode : datamode)

;; 1-syntax.watsup
syntax start = START{funcidx : funcidx}(funcidx : funcidx)

;; 1-syntax.watsup
syntax externidx =
  | FUNC{funcidx : funcidx}(funcidx : funcidx)
  | GLOBAL{globalidx : globalidx}(globalidx : globalidx)
  | TABLE{tableidx : tableidx}(tableidx : tableidx)
  | MEM{memidx : memidx}(memidx : memidx)

;; 1-syntax.watsup
syntax export = EXPORT{name : name, externidx : externidx}(name : name, externidx : externidx)

;; 1-syntax.watsup
syntax import = IMPORT{name : name, externtype : externtype}(name : name, name, externtype : externtype)

;; 1-syntax.watsup
syntax module = MODULE{type* : type*, import* : import*, func* : func*, global* : global*, table* : table*, mem* : mem*, elem* : elem*, data* : data*, start* : start*, export* : export*}(type*{type : type} : type*, import*{import : import} : import*, func*{func : func} : func*, global*{global : global} : global*, table*{table : table} : table*, mem*{mem : mem} : mem*, elem*{elem : elem} : elem*, data*{data : data} : data*, start*{start : start} : start*, export*{export : export} : export*)

;; 2-syntax-aux.watsup
rec {

;; 2-syntax-aux.watsup:8.1-8.33
def $setminus1(idx : idx, idx*) : idx*
  ;; 2-syntax-aux.watsup:13.1-13.27
  def $setminus1{x : idx}(x, []) = [x]
  ;; 2-syntax-aux.watsup:14.1-14.61
  def $setminus1{x : idx, y_1 : idx, y* : idx*}(x, [y_1] :: y*{y : idx}) = []
    -- if (x = y_1)
  ;; 2-syntax-aux.watsup:15.1-15.60
  def $setminus1{x : idx, y_1 : idx, y* : idx*}(x, [y_1] :: y*{y : idx}) = $setminus1(x, y*{y : idx})
    -- otherwise
}

;; 2-syntax-aux.watsup
rec {

;; 2-syntax-aux.watsup:7.1-7.49
def $setminus(idx*, idx*) : idx*
  ;; 2-syntax-aux.watsup:10.1-10.29
  def $setminus{y* : idx*}([], y*{y : idx}) = []
  ;; 2-syntax-aux.watsup:11.1-11.66
  def $setminus{x_1 : idx, x* : idx*, y* : idx*}([x_1] :: x*{x : idx}, y*{y : idx}) = $setminus1(x_1, y*{y : idx}) :: $setminus(x*{x : idx}, y*{y : idx})
}

;; 2-syntax-aux.watsup
def $free_dataidx_instr(instr : instr) : dataidx*
  ;; 2-syntax-aux.watsup
  def $free_dataidx_instr{x : idx, y : idx}(MEMORY.INIT_instr(x, y)) = [y]
  ;; 2-syntax-aux.watsup
  def $free_dataidx_instr{x : idx}(DATA.DROP_instr(x)) = [x]
  ;; 2-syntax-aux.watsup
  def $free_dataidx_instr{in : instr}(in) = []

;; 2-syntax-aux.watsup
rec {

;; 2-syntax-aux.watsup:25.1-25.73
def $free_dataidx_instrs(instr*) : dataidx*
  ;; 2-syntax-aux.watsup:26.1-26.36
  def $free_dataidx_instrs([]) = []
  ;; 2-syntax-aux.watsup:27.1-27.99
  def $free_dataidx_instrs{instr : instr, instr'* : instr*}([instr] :: instr'*{instr' : instr}) = $free_dataidx_instr(instr) :: $free_dataidx_instrs(instr'*{instr' : instr})
}

;; 2-syntax-aux.watsup
def $free_dataidx_expr(expr : expr) : dataidx*
  ;; 2-syntax-aux.watsup
  def $free_dataidx_expr{in* : instr*}(in*{in : instr}) = $free_dataidx_instrs(in*{in : instr})

;; 2-syntax-aux.watsup
def $free_dataidx_func(func : func) : dataidx*
  ;; 2-syntax-aux.watsup
  def $free_dataidx_func{x : idx, loc* : local*, e : expr}(FUNC(x, loc*{loc : local}, e)) = $free_dataidx_expr(e)

;; 2-syntax-aux.watsup
rec {

;; 2-syntax-aux.watsup:35.1-35.71
def $free_dataidx_funcs(func*) : dataidx*
  ;; 2-syntax-aux.watsup:36.1-36.35
  def $free_dataidx_funcs([]) = []
  ;; 2-syntax-aux.watsup:37.1-37.92
  def $free_dataidx_funcs{func : func, func'* : func*}([func] :: func'*{func' : func}) = $free_dataidx_func(func) :: $free_dataidx_funcs(func'*{func' : func})
}

;; 2-syntax-aux.watsup
def $lunpack(lanetype : lanetype) : numtype
  ;; 2-syntax-aux.watsup
  def $lunpack{numtype : numtype}((numtype : numtype <: lanetype)) = numtype
  ;; 2-syntax-aux.watsup
  def $lunpack{packtype : packtype}((packtype : packtype <: lanetype)) = I32_numtype

;; 2-syntax-aux.watsup
def $unpack(storagetype : storagetype) : valtype
  ;; 2-syntax-aux.watsup
  def $unpack{valtype : valtype}((valtype : valtype <: storagetype)) = valtype
  ;; 2-syntax-aux.watsup
  def $unpack{packtype : packtype}((packtype : packtype <: storagetype)) = I32_valtype

;; 2-syntax-aux.watsup
def $nunpack(storagetype : storagetype) : numtype
  ;; 2-syntax-aux.watsup
  def $nunpack{numtype : numtype}((numtype : numtype <: storagetype)) = numtype
  ;; 2-syntax-aux.watsup
  def $nunpack{packtype : packtype}((packtype : packtype <: storagetype)) = I32_numtype

;; 2-syntax-aux.watsup
def $vunpack(storagetype : storagetype) : vectype
  ;; 2-syntax-aux.watsup
  def $vunpack{vectype : vectype}((vectype : vectype <: storagetype)) = vectype

;; 2-syntax-aux.watsup
def $sxfield(storagetype : storagetype) : sx?
  ;; 2-syntax-aux.watsup
  def $sxfield{valtype : valtype}((valtype : valtype <: storagetype)) = ?()
  ;; 2-syntax-aux.watsup
  def $sxfield{packtype : packtype}((packtype : packtype <: storagetype)) = ?(S_sx)

;; 2-syntax-aux.watsup
def $diffrt(reftype : reftype, reftype : reftype) : reftype
  ;; 2-syntax-aux.watsup
  def $diffrt{nul_1 : nul, ht_1 : heaptype, ht_2 : heaptype}(REF_reftype(nul_1, ht_1), REF_reftype(`NULL%?`(?(())), ht_2)) = REF_reftype(`NULL%?`(?()), ht_1)
  ;; 2-syntax-aux.watsup
  def $diffrt{nul_1 : nul, ht_1 : heaptype, ht_2 : heaptype}(REF_reftype(nul_1, ht_1), REF_reftype(`NULL%?`(?()), ht_2)) = REF_reftype(nul_1, ht_1)

;; 2-syntax-aux.watsup
syntax typevar =
  | _IDX{typeidx : typeidx}(typeidx : typeidx)
  | REC(nat)

;; 2-syntax-aux.watsup
def $idx(typeidx : typeidx) : typevar
  ;; 2-syntax-aux.watsup
  def $idx{x : idx}(x) = _IDX_typevar(x)

;; 2-syntax-aux.watsup
rec {

;; 2-syntax-aux.watsup:125.1-125.92
def $subst_typevar(typevar : typevar, typevar*, heaptype*) : heaptype
  ;; 2-syntax-aux.watsup:150.1-150.38
  def $subst_typevar{xx : typevar}(xx, [], []) = (xx : typevar <: heaptype)
  ;; 2-syntax-aux.watsup:151.1-151.95
  def $subst_typevar{xx : typevar, xx_1 : typevar, xx'* : typevar*, ht_1 : heaptype, ht'* : heaptype*}(xx, [xx_1] :: xx'*{xx' : typevar}, [ht_1] :: ht'*{ht' : heaptype}) = ht_1
    -- if (xx = xx_1)
  ;; 2-syntax-aux.watsup:152.1-152.92
  def $subst_typevar{xx : typevar, xx_1 : typevar, xx'* : typevar*, ht_1 : heaptype, ht'* : heaptype*}(xx, [xx_1] :: xx'*{xx' : typevar}, [ht_1] :: ht'*{ht' : heaptype}) = $subst_typevar(xx, xx'*{xx' : typevar}, ht'*{ht' : heaptype})
    -- otherwise
}

;; 2-syntax-aux.watsup
def $subst_numtype(numtype : numtype, typevar*, heaptype*) : numtype
  ;; 2-syntax-aux.watsup
  def $subst_numtype{nt : numtype, xx* : typevar*, ht* : heaptype*}(nt, xx*{xx : typevar}, ht*{ht : heaptype}) = nt

;; 2-syntax-aux.watsup
def $subst_vectype(vectype : vectype, typevar*, heaptype*) : vectype
  ;; 2-syntax-aux.watsup
  def $subst_vectype{vt : vectype, xx* : typevar*, ht* : heaptype*}(vt, xx*{xx : typevar}, ht*{ht : heaptype}) = vt

;; 2-syntax-aux.watsup
def $subst_packtype(packtype : packtype, typevar*, heaptype*) : packtype
  ;; 2-syntax-aux.watsup
  def $subst_packtype{pt : packtype, xx* : typevar*, ht* : heaptype*}(pt, xx*{xx : typevar}, ht*{ht : heaptype}) = pt

;; 2-syntax-aux.watsup
rec {

;; 2-syntax-aux.watsup:129.1-129.92
def $subst_heaptype(heaptype : heaptype, typevar*, heaptype*) : heaptype
  ;; 2-syntax-aux.watsup:157.1-157.67
  def $subst_heaptype{xx' : typevar, xx* : typevar*, ht* : heaptype*}((xx' : typevar <: heaptype), xx*{xx : typevar}, ht*{ht : heaptype}) = $subst_typevar(xx', xx*{xx : typevar}, ht*{ht : heaptype})
  ;; 2-syntax-aux.watsup:158.1-158.65
  def $subst_heaptype{dt : deftype, xx* : typevar*, ht* : heaptype*}((dt : deftype <: heaptype), xx*{xx : typevar}, ht*{ht : heaptype}) = ($subst_deftype(dt, xx*{xx : typevar}, ht*{ht : heaptype}) : deftype <: heaptype)
  ;; 2-syntax-aux.watsup:159.1-159.55
  def $subst_heaptype{ht' : heaptype, xx* : typevar*, ht* : heaptype*}(ht', xx*{xx : typevar}, ht*{ht : heaptype}) = ht'
    -- otherwise

;; 2-syntax-aux.watsup:130.1-130.92
def $subst_reftype(reftype : reftype, typevar*, heaptype*) : reftype
  ;; 2-syntax-aux.watsup:161.1-161.85
  def $subst_reftype{nul : nul, ht' : heaptype, xx* : typevar*, ht* : heaptype*}(REF_reftype(nul, ht'), xx*{xx : typevar}, ht*{ht : heaptype}) = REF_reftype(nul, $subst_heaptype(ht', xx*{xx : typevar}, ht*{ht : heaptype}))

;; 2-syntax-aux.watsup:131.1-131.92
def $subst_valtype(valtype : valtype, typevar*, heaptype*) : valtype
  ;; 2-syntax-aux.watsup:163.1-163.64
  def $subst_valtype{nt : numtype, xx* : typevar*, ht* : heaptype*}((nt : numtype <: valtype), xx*{xx : typevar}, ht*{ht : heaptype}) = ($subst_numtype(nt, xx*{xx : typevar}, ht*{ht : heaptype}) : numtype <: valtype)
  ;; 2-syntax-aux.watsup:164.1-164.64
  def $subst_valtype{vt : vectype, xx* : typevar*, ht* : heaptype*}((vt : vectype <: valtype), xx*{xx : typevar}, ht*{ht : heaptype}) = ($subst_vectype(vt, xx*{xx : typevar}, ht*{ht : heaptype}) : vectype <: valtype)
  ;; 2-syntax-aux.watsup:165.1-165.64
  def $subst_valtype{rt : reftype, xx* : typevar*, ht* : heaptype*}((rt : reftype <: valtype), xx*{xx : typevar}, ht*{ht : heaptype}) = ($subst_reftype(rt, xx*{xx : typevar}, ht*{ht : heaptype}) : reftype <: valtype)
  ;; 2-syntax-aux.watsup:166.1-166.40
  def $subst_valtype{xx* : typevar*, ht* : heaptype*}(BOT_valtype, xx*{xx : typevar}, ht*{ht : heaptype}) = BOT_valtype

;; 2-syntax-aux.watsup:134.1-134.92
def $subst_storagetype(storagetype : storagetype, typevar*, heaptype*) : storagetype
  ;; 2-syntax-aux.watsup:170.1-170.66
  def $subst_storagetype{t : valtype, xx* : typevar*, ht* : heaptype*}((t : valtype <: storagetype), xx*{xx : typevar}, ht*{ht : heaptype}) = ($subst_valtype(t, xx*{xx : typevar}, ht*{ht : heaptype}) : valtype <: storagetype)
  ;; 2-syntax-aux.watsup:171.1-171.69
  def $subst_storagetype{pt : packtype, xx* : typevar*, ht* : heaptype*}((pt : packtype <: storagetype), xx*{xx : typevar}, ht*{ht : heaptype}) = ($subst_packtype(pt, xx*{xx : typevar}, ht*{ht : heaptype}) : packtype <: storagetype)

;; 2-syntax-aux.watsup:135.1-135.92
def $subst_fieldtype(fieldtype : fieldtype, typevar*, heaptype*) : fieldtype
  ;; 2-syntax-aux.watsup:173.1-173.80
  def $subst_fieldtype{mut : mut, zt : storagetype, xx* : typevar*, ht* : heaptype*}(`%%`(mut, zt), xx*{xx : typevar}, ht*{ht : heaptype}) = `%%`(mut, $subst_storagetype(zt, xx*{xx : typevar}, ht*{ht : heaptype}))

;; 2-syntax-aux.watsup:137.1-137.92
def $subst_comptype(comptype : comptype, typevar*, heaptype*) : comptype
  ;; 2-syntax-aux.watsup:175.1-175.85
  def $subst_comptype{yt* : fieldtype*, xx* : typevar*, ht* : heaptype*}(STRUCT_comptype(`%`(yt*{yt : fieldtype})), xx*{xx : typevar}, ht*{ht : heaptype}) = STRUCT_comptype(`%`($subst_fieldtype(yt, xx*{xx : typevar}, ht*{ht : heaptype})*{yt : fieldtype}))
  ;; 2-syntax-aux.watsup:176.1-176.81
  def $subst_comptype{yt : fieldtype, xx* : typevar*, ht* : heaptype*}(ARRAY_comptype(yt), xx*{xx : typevar}, ht*{ht : heaptype}) = ARRAY_comptype($subst_fieldtype(yt, xx*{xx : typevar}, ht*{ht : heaptype}))
  ;; 2-syntax-aux.watsup:177.1-177.78
  def $subst_comptype{ft : functype, xx* : typevar*, ht* : heaptype*}(FUNC_comptype(ft), xx*{xx : typevar}, ht*{ht : heaptype}) = FUNC_comptype($subst_functype(ft, xx*{xx : typevar}, ht*{ht : heaptype}))

;; 2-syntax-aux.watsup:138.1-138.92
def $subst_subtype(subtype : subtype, typevar*, heaptype*) : subtype
  ;; 2-syntax-aux.watsup:179.1-180.76
  def $subst_subtype{fin : fin, y* : idx*, ct : comptype, xx* : typevar*, ht* : heaptype*}(SUB_subtype(fin, y*{y : typeidx}, ct), xx*{xx : typevar}, ht*{ht : heaptype}) = SUBD_subtype(fin, $subst_heaptype(_IDX_heaptype(y), xx*{xx : typevar}, ht*{ht : heaptype})*{y : typeidx}, $subst_comptype(ct, xx*{xx : typevar}, ht*{ht : heaptype}))
  ;; 2-syntax-aux.watsup:181.1-182.73
  def $subst_subtype{fin : fin, ht'* : heaptype*, ct : comptype, xx* : typevar*, ht* : heaptype*}(SUBD_subtype(fin, ht'*{ht' : heaptype}, ct), xx*{xx : typevar}, ht*{ht : heaptype}) = SUBD_subtype(fin, $subst_heaptype(ht', xx*{xx : typevar}, ht*{ht : heaptype})*{ht' : heaptype}, $subst_comptype(ct, xx*{xx : typevar}, ht*{ht : heaptype}))

;; 2-syntax-aux.watsup:139.1-139.92
def $subst_rectype(rectype : rectype, typevar*, heaptype*) : rectype
  ;; 2-syntax-aux.watsup:184.1-184.76
  def $subst_rectype{st* : subtype*, xx* : typevar*, ht* : heaptype*}(REC_rectype(`%`(st*{st : subtype})), xx*{xx : typevar}, ht*{ht : heaptype}) = REC_rectype(`%`($subst_subtype(st, xx*{xx : typevar}, ht*{ht : heaptype})*{st : subtype}))

;; 2-syntax-aux.watsup:140.1-140.92
def $subst_deftype(deftype : deftype, typevar*, heaptype*) : deftype
  ;; 2-syntax-aux.watsup:186.1-186.78
  def $subst_deftype{qt : rectype, i : nat, xx* : typevar*, ht* : heaptype*}(DEF_deftype(qt, i), xx*{xx : typevar}, ht*{ht : heaptype}) = DEF_deftype($subst_rectype(qt, xx*{xx : typevar}, ht*{ht : heaptype}), i)

;; 2-syntax-aux.watsup:143.1-143.92
def $subst_functype(functype : functype, typevar*, heaptype*) : functype
  ;; 2-syntax-aux.watsup:189.1-189.113
  def $subst_functype{t_1* : valtype*, t_2* : valtype*, xx* : typevar*, ht* : heaptype*}(`%->%`(`%`(t_1*{t_1 : valtype}), `%`(t_2*{t_2 : valtype})), xx*{xx : typevar}, ht*{ht : heaptype}) = `%->%`(`%`($subst_valtype(t_1, xx*{xx : typevar}, ht*{ht : heaptype})*{t_1 : valtype}), `%`($subst_valtype(t_2, xx*{xx : typevar}, ht*{ht : heaptype})*{t_2 : valtype}))
}

;; 2-syntax-aux.watsup
def $subst_globaltype(globaltype : globaltype, typevar*, heaptype*) : globaltype
  ;; 2-syntax-aux.watsup
  def $subst_globaltype{mut : mut, t : valtype, xx* : typevar*, ht* : heaptype*}(`%%`(mut, t), xx*{xx : typevar}, ht*{ht : heaptype}) = `%%`(mut, $subst_valtype(t, xx*{xx : typevar}, ht*{ht : heaptype}))

;; 2-syntax-aux.watsup
def $subst_tabletype(tabletype : tabletype, typevar*, heaptype*) : tabletype
  ;; 2-syntax-aux.watsup
  def $subst_tabletype{lim : limits, rt : reftype, xx* : typevar*, ht* : heaptype*}(`%%`(lim, rt), xx*{xx : typevar}, ht*{ht : heaptype}) = `%%`(lim, $subst_reftype(rt, xx*{xx : typevar}, ht*{ht : heaptype}))

;; 2-syntax-aux.watsup
def $subst_memtype(memtype : memtype, typevar*, heaptype*) : memtype
  ;; 2-syntax-aux.watsup
  def $subst_memtype{lim : limits, xx* : typevar*, ht* : heaptype*}(`%I8`(lim), xx*{xx : typevar}, ht*{ht : heaptype}) = `%I8`(lim)

;; 2-syntax-aux.watsup
def $subst_externtype(externtype : externtype, typevar*, heaptype*) : externtype
  ;; 2-syntax-aux.watsup
  def $subst_externtype{dt : deftype, xx* : typevar*, ht* : heaptype*}(FUNC_externtype(dt), xx*{xx : typevar}, ht*{ht : heaptype}) = FUNC_externtype($subst_deftype(dt, xx*{xx : typevar}, ht*{ht : heaptype}))
  ;; 2-syntax-aux.watsup
  def $subst_externtype{gt : globaltype, xx* : typevar*, ht* : heaptype*}(GLOBAL_externtype(gt), xx*{xx : typevar}, ht*{ht : heaptype}) = GLOBAL_externtype($subst_globaltype(gt, xx*{xx : typevar}, ht*{ht : heaptype}))
  ;; 2-syntax-aux.watsup
  def $subst_externtype{tt : tabletype, xx* : typevar*, ht* : heaptype*}(TABLE_externtype(tt), xx*{xx : typevar}, ht*{ht : heaptype}) = TABLE_externtype($subst_tabletype(tt, xx*{xx : typevar}, ht*{ht : heaptype}))
  ;; 2-syntax-aux.watsup
  def $subst_externtype{mt : memtype, xx* : typevar*, ht* : heaptype*}(MEM_externtype(mt), xx*{xx : typevar}, ht*{ht : heaptype}) = MEM_externtype($subst_memtype(mt, xx*{xx : typevar}, ht*{ht : heaptype}))

;; 2-syntax-aux.watsup
def $subst_all_reftype(reftype : reftype, heaptype*) : reftype
  ;; 2-syntax-aux.watsup
  def $subst_all_reftype{rt : reftype, ht^n : heaptype^n, n : n, i^n : nat^n}(rt, ht^n{ht : heaptype}) = $subst_reftype(rt, $idx(`%`(i))^(i<n){i : nat}, ht^n{ht : heaptype})

;; 2-syntax-aux.watsup
def $subst_all_deftype(deftype : deftype, heaptype*) : deftype
  ;; 2-syntax-aux.watsup
  def $subst_all_deftype{dt : deftype, ht^n : heaptype^n, n : n, i^n : nat^n}(dt, ht^n{ht : heaptype}) = $subst_deftype(dt, $idx(`%`(i))^(i<n){i : nat}, ht^n{ht : heaptype})

;; 2-syntax-aux.watsup
rec {

;; 2-syntax-aux.watsup:205.1-205.77
def $subst_all_deftypes(deftype*, heaptype*) : deftype*
  ;; 2-syntax-aux.watsup:207.1-207.40
  def $subst_all_deftypes{ht* : heaptype*}([], ht*{ht : heaptype}) = []
  ;; 2-syntax-aux.watsup:208.1-208.101
  def $subst_all_deftypes{dt_1 : deftype, dt* : deftype*, ht* : heaptype*}([dt_1] :: dt*{dt : deftype}, ht*{ht : heaptype}) = [$subst_all_deftype(dt_1, ht*{ht : heaptype})] :: $subst_all_deftypes(dt*{dt : deftype}, ht*{ht : heaptype})
}

;; 2-syntax-aux.watsup
def $rollrt(typeidx : typeidx, rectype : rectype) : rectype
  ;; 2-syntax-aux.watsup
  def $rollrt{x : idx, st^n : subtype^n, n : n, i^n : nat^n}(x, REC_rectype(`%`(st^n{st : subtype}))) = REC_rectype(`%`($subst_subtype(st, $idx(`%`((x.`%`.0 + i)))^(i<n){i : nat}, REC_heaptype(i)^(i<n){i : nat})^n{st : subtype}))

;; 2-syntax-aux.watsup
def $unrollrt(rectype : rectype) : rectype
  ;; 2-syntax-aux.watsup
  def $unrollrt{st^n : subtype^n, n : n, i^n : nat^n, qt : rectype}(REC_rectype(`%`(st^n{st : subtype}))) = REC_rectype(`%`($subst_subtype(st, REC_typevar(i)^(i<n){i : nat}, DEF_heaptype(qt, i)^(i<n){i : nat})^n{st : subtype}))
    -- if (qt = REC_rectype(`%`(st^n{st : subtype})))

;; 2-syntax-aux.watsup
def $rolldt(typeidx : typeidx, rectype : rectype) : deftype*
  ;; 2-syntax-aux.watsup
  def $rolldt{x : idx, qt : rectype, st^n : subtype^n, n : n, i^n : nat^n}(x, qt) = DEF_deftype(REC_rectype(`%`(st^n{st : subtype})), i)^(i<n){i : nat}
    -- if ($rollrt(x, qt) = REC_rectype(`%`(st^n{st : subtype})))

;; 2-syntax-aux.watsup
def $unrolldt(deftype : deftype) : subtype
  ;; 2-syntax-aux.watsup
  def $unrolldt{qt : rectype, i : nat, st* : subtype*}(DEF_deftype(qt, i)) = st*{st : subtype}[i]
    -- if ($unrollrt(qt) = REC_rectype(`%`(st*{st : subtype})))

;; 2-syntax-aux.watsup
def $expanddt(deftype : deftype) : comptype
  ;; 2-syntax-aux.watsup
  def $expanddt{dt : deftype, ct : comptype, fin : fin, ht* : heaptype*}(dt) = ct
    -- if ($unrolldt(dt) = SUBD_subtype(fin, ht*{ht : heaptype}, ct))

;; 2-syntax-aux.watsup
relation Expand: `%~~%`(deftype, comptype)
  ;; 2-syntax-aux.watsup
  rule _{dt : deftype, ct : comptype}:
    `%~~%`(dt, ct)
    -- if ($expanddt(dt) = ct)

;; 2-syntax-aux.watsup
rec {

;; 2-syntax-aux.watsup:238.1-238.64
def $funcsxt(externtype*) : deftype*
  ;; 2-syntax-aux.watsup:243.1-243.24
  def $funcsxt([]) = []
  ;; 2-syntax-aux.watsup:244.1-244.47
  def $funcsxt{dt : deftype, et* : externtype*}([FUNC_externtype(dt)] :: et*{et : externtype}) = [dt] :: $funcsxt(et*{et : externtype})
  ;; 2-syntax-aux.watsup:245.1-245.59
  def $funcsxt{externtype : externtype, et* : externtype*}([externtype] :: et*{et : externtype}) = $funcsxt(et*{et : externtype})
    -- otherwise
}

;; 2-syntax-aux.watsup
rec {

;; 2-syntax-aux.watsup:239.1-239.66
def $globalsxt(externtype*) : globaltype*
  ;; 2-syntax-aux.watsup:247.1-247.26
  def $globalsxt([]) = []
  ;; 2-syntax-aux.watsup:248.1-248.53
  def $globalsxt{gt : globaltype, et* : externtype*}([GLOBAL_externtype(gt)] :: et*{et : externtype}) = [gt] :: $globalsxt(et*{et : externtype})
  ;; 2-syntax-aux.watsup:249.1-249.63
  def $globalsxt{externtype : externtype, et* : externtype*}([externtype] :: et*{et : externtype}) = $globalsxt(et*{et : externtype})
    -- otherwise
}

;; 2-syntax-aux.watsup
rec {

;; 2-syntax-aux.watsup:240.1-240.65
def $tablesxt(externtype*) : tabletype*
  ;; 2-syntax-aux.watsup:251.1-251.25
  def $tablesxt([]) = []
  ;; 2-syntax-aux.watsup:252.1-252.50
  def $tablesxt{tt : tabletype, et* : externtype*}([TABLE_externtype(tt)] :: et*{et : externtype}) = [tt] :: $tablesxt(et*{et : externtype})
  ;; 2-syntax-aux.watsup:253.1-253.61
  def $tablesxt{externtype : externtype, et* : externtype*}([externtype] :: et*{et : externtype}) = $tablesxt(et*{et : externtype})
    -- otherwise
}

;; 2-syntax-aux.watsup
rec {

;; 2-syntax-aux.watsup:241.1-241.63
def $memsxt(externtype*) : memtype*
  ;; 2-syntax-aux.watsup:255.1-255.23
  def $memsxt([]) = []
  ;; 2-syntax-aux.watsup:256.1-256.44
  def $memsxt{mt : memtype, et* : externtype*}([MEM_externtype(mt)] :: et*{et : externtype}) = [mt] :: $memsxt(et*{et : externtype})
  ;; 2-syntax-aux.watsup:257.1-257.57
  def $memsxt{externtype : externtype, et* : externtype*}([externtype] :: et*{et : externtype}) = $memsxt(et*{et : externtype})
    -- otherwise
}

;; 2-syntax-aux.watsup
def $memop0 : memop
  ;; 2-syntax-aux.watsup
  def $memop0 = {ALIGN `%`(0), OFFSET `%`(0)}

;; 3-numerics.watsup
def $s33_to_u32(s33 : s33) : u32

;; 3-numerics.watsup
def $signed(N : N, nat : nat) : int
  ;; 3-numerics.watsup
  def $signed{N : N, i : nat}(N, i) = (i : nat <: int)
    -- if (0 <= (2 ^ (N - 1)))
  ;; 3-numerics.watsup
  def $signed{N : N, i : nat}(N, i) = ((i - (2 ^ N)) : nat <: int)
    -- if (((2 ^ (N - 1)) <= i) /\ (i < (2 ^ N)))

;; 3-numerics.watsup
def $invsigned(N : N, int : int) : nat
  ;; 3-numerics.watsup
  def $invsigned{N : N, i : nat, j : nat}(N, (i : nat <: int)) = j
    -- if ($signed(N, j) = (i : nat <: int))

;; 3-numerics.watsup
def $ext(M : M, N : N, sx : sx, iN : iN(M)) : iN(N)

;; 3-numerics.watsup
def $fabs(N : N, fN : fN(N)) : fN(N)

;; 3-numerics.watsup
def $fceil(N : N, fN : fN(N)) : fN(N)

;; 3-numerics.watsup
def $ffloor(N : N, fN : fN(N)) : fN(N)

;; 3-numerics.watsup
def $fnearest(N : N, fN : fN(N)) : fN(N)

;; 3-numerics.watsup
def $fneg(N : N, fN : fN(N)) : fN(N)

;; 3-numerics.watsup
def $fsqrt(N : N, fN : fN(N)) : fN(N)

;; 3-numerics.watsup
def $ftrunc(N : N, fN : fN(N)) : fN(N)

;; 3-numerics.watsup
def $iclz(N : N, iN : iN(N)) : iN(N)

;; 3-numerics.watsup
def $ictz(N : N, iN : iN(N)) : iN(N)

;; 3-numerics.watsup
def $ipopcnt(N : N, iN : iN(N)) : iN(N)

;; 3-numerics.watsup
def $wrap(M : M, N : N, iN : iN(M)) : iN(N)

;; 3-numerics.watsup
def $unop(numtype : numtype, unop_ : unop_(numtype), num_ : num_(numtype)) : num_(numtype)*
  ;; 3-numerics.watsup
  def $unop{inn : inn, iN : num_((inn : inn <: numtype))}((inn : inn <: numtype), CLZ_unop_((inn : inn <: numtype)), iN) = [$iclz($size((inn : inn <: numtype)), iN)]
  ;; 3-numerics.watsup
  def $unop{inn : inn, iN : num_((inn : inn <: numtype))}((inn : inn <: numtype), CTZ_unop_((inn : inn <: numtype)), iN) = [$ictz($size((inn : inn <: numtype)), iN)]
  ;; 3-numerics.watsup
  def $unop{inn : inn, iN : num_((inn : inn <: numtype))}((inn : inn <: numtype), POPCNT_unop_((inn : inn <: numtype)), iN) = [$ipopcnt($size((inn : inn <: numtype)), iN)]
  ;; 3-numerics.watsup
  def $unop{inn : inn, N : N, iN : num_((inn : inn <: numtype))}((inn : inn <: numtype), EXTEND_unop_((inn : inn <: numtype))(N), iN) = [$ext(N, $size((inn : inn <: numtype)), S_sx, $wrap($size((inn : inn <: numtype)), N, iN))]
  ;; 3-numerics.watsup
  def $unop{fnn : fnn, fN : num_((fnn : fnn <: numtype))}((fnn : fnn <: numtype), ABS_unop_((fnn : fnn <: numtype)), fN) = [$fabs($size((fnn : fnn <: numtype)), fN)]
  ;; 3-numerics.watsup
  def $unop{fnn : fnn, fN : num_((fnn : fnn <: numtype))}((fnn : fnn <: numtype), NEG_unop_((fnn : fnn <: numtype)), fN) = [$fneg($size((fnn : fnn <: numtype)), fN)]
  ;; 3-numerics.watsup
  def $unop{fnn : fnn, fN : num_((fnn : fnn <: numtype))}((fnn : fnn <: numtype), SQRT_unop_((fnn : fnn <: numtype)), fN) = [$fsqrt($size((fnn : fnn <: numtype)), fN)]
  ;; 3-numerics.watsup
  def $unop{fnn : fnn, fN : num_((fnn : fnn <: numtype))}((fnn : fnn <: numtype), CEIL_unop_((fnn : fnn <: numtype)), fN) = [$fceil($size((fnn : fnn <: numtype)), fN)]
  ;; 3-numerics.watsup
  def $unop{fnn : fnn, fN : num_((fnn : fnn <: numtype))}((fnn : fnn <: numtype), FLOOR_unop_((fnn : fnn <: numtype)), fN) = [$ffloor($size((fnn : fnn <: numtype)), fN)]
  ;; 3-numerics.watsup
  def $unop{fnn : fnn, fN : num_((fnn : fnn <: numtype))}((fnn : fnn <: numtype), TRUNC_unop_((fnn : fnn <: numtype)), fN) = [$ftrunc($size((fnn : fnn <: numtype)), fN)]
  ;; 3-numerics.watsup
  def $unop{fnn : fnn, fN : num_((fnn : fnn <: numtype))}((fnn : fnn <: numtype), NEAREST_unop_((fnn : fnn <: numtype)), fN) = [$fnearest($size((fnn : fnn <: numtype)), fN)]

;; 3-numerics.watsup
def $fadd(N : N, fN : fN(N), fN : fN(N)) : fN(N)

;; 3-numerics.watsup
def $fcopysign(N : N, fN : fN(N), fN : fN(N)) : fN(N)

;; 3-numerics.watsup
def $fdiv(N : N, fN : fN(N), fN : fN(N)) : fN(N)

;; 3-numerics.watsup
def $fmax(N : N, fN : fN(N), fN : fN(N)) : fN(N)

;; 3-numerics.watsup
def $fmin(N : N, fN : fN(N), fN : fN(N)) : fN(N)

;; 3-numerics.watsup
def $fmul(N : N, fN : fN(N), fN : fN(N)) : fN(N)

;; 3-numerics.watsup
def $fsub(N : N, fN : fN(N), fN : fN(N)) : fN(N)

;; 3-numerics.watsup
def $iadd(N : N, iN : iN(N), iN : iN(N)) : iN(N)

;; 3-numerics.watsup
def $iand(N : N, iN : iN(N), iN : iN(N)) : iN(N)

;; 3-numerics.watsup
def $idiv(N : N, sx : sx, iN : iN(N), iN : iN(N)) : iN(N)

;; 3-numerics.watsup
def $imul(N : N, iN : iN(N), iN : iN(N)) : iN(N)

;; 3-numerics.watsup
def $ior(N : N, iN : iN(N), iN : iN(N)) : iN(N)

;; 3-numerics.watsup
def $irem(N : N, sx : sx, iN : iN(N), iN : iN(N)) : iN(N)

;; 3-numerics.watsup
def $irotl(N : N, iN : iN(N), iN : iN(N)) : iN(N)

;; 3-numerics.watsup
def $irotr(N : N, iN : iN(N), iN : iN(N)) : iN(N)

;; 3-numerics.watsup
def $ishl(N : N, iN : iN(N), u32 : u32) : iN(N)

;; 3-numerics.watsup
def $ishr(N : N, sx : sx, iN : iN(N), u32 : u32) : iN(N)

;; 3-numerics.watsup
def $isub(N : N, iN : iN(N), iN : iN(N)) : iN(N)

;; 3-numerics.watsup
def $ixor(N : N, iN : iN(N), iN : iN(N)) : iN(N)

;; 3-numerics.watsup
def $binop(numtype : numtype, binop_ : binop_(numtype), num_ : num_(numtype), num_ : num_(numtype)) : num_(numtype)*
  ;; 3-numerics.watsup
  def $binop{inn : inn, iN_1 : num_((inn : inn <: numtype)), iN_2 : num_((inn : inn <: numtype))}((inn : inn <: numtype), ADD_binop_((inn : inn <: numtype)), iN_1, iN_2) = [$iadd($size((inn : inn <: numtype)), iN_1, iN_2)]
  ;; 3-numerics.watsup
  def $binop{inn : inn, iN_1 : num_((inn : inn <: numtype)), iN_2 : num_((inn : inn <: numtype))}((inn : inn <: numtype), SUB_binop_((inn : inn <: numtype)), iN_1, iN_2) = [$isub($size((inn : inn <: numtype)), iN_1, iN_2)]
  ;; 3-numerics.watsup
  def $binop{inn : inn, iN_1 : num_((inn : inn <: numtype)), iN_2 : num_((inn : inn <: numtype))}((inn : inn <: numtype), MUL_binop_((inn : inn <: numtype)), iN_1, iN_2) = [$imul($size((inn : inn <: numtype)), iN_1, iN_2)]
  ;; 3-numerics.watsup
  def $binop{inn : inn, sx : sx, iN_1 : num_((inn : inn <: numtype)), iN_2 : num_((inn : inn <: numtype))}((inn : inn <: numtype), DIV_binop_((inn : inn <: numtype))(sx), iN_1, iN_2) = [$idiv($size((inn : inn <: numtype)), sx, iN_1, iN_2)]
  ;; 3-numerics.watsup
  def $binop{inn : inn, sx : sx, iN_1 : num_((inn : inn <: numtype)), iN_2 : num_((inn : inn <: numtype))}((inn : inn <: numtype), REM_binop_((inn : inn <: numtype))(sx), iN_1, iN_2) = [$irem($size((inn : inn <: numtype)), sx, iN_1, iN_2)]
  ;; 3-numerics.watsup
  def $binop{inn : inn, iN_1 : num_((inn : inn <: numtype)), iN_2 : num_((inn : inn <: numtype))}((inn : inn <: numtype), AND_binop_((inn : inn <: numtype)), iN_1, iN_2) = [$iand($size((inn : inn <: numtype)), iN_1, iN_2)]
  ;; 3-numerics.watsup
  def $binop{inn : inn, iN_1 : num_((inn : inn <: numtype)), iN_2 : num_((inn : inn <: numtype))}((inn : inn <: numtype), OR_binop_((inn : inn <: numtype)), iN_1, iN_2) = [$ior($size((inn : inn <: numtype)), iN_1, iN_2)]
  ;; 3-numerics.watsup
  def $binop{inn : inn, iN_1 : num_((inn : inn <: numtype)), iN_2 : num_((inn : inn <: numtype))}((inn : inn <: numtype), XOR_binop_((inn : inn <: numtype)), iN_1, iN_2) = [$ixor($size((inn : inn <: numtype)), iN_1, iN_2)]
  ;; 3-numerics.watsup
  def $binop{inn : inn, iN_1 : num_((inn : inn <: numtype)), iN_2 : num_((inn : inn <: numtype))}((inn : inn <: numtype), SHL_binop_((inn : inn <: numtype)), iN_1, iN_2) = [$ishl($size((inn : inn <: numtype)), iN_1, `%`(iN_2.`%`.0))]
  ;; 3-numerics.watsup
  def $binop{inn : inn, sx : sx, iN_1 : num_((inn : inn <: numtype)), iN_2 : num_((inn : inn <: numtype))}((inn : inn <: numtype), SHR_binop_((inn : inn <: numtype))(sx), iN_1, iN_2) = [$ishr($size((inn : inn <: numtype)), sx, iN_1, `%`(iN_2.`%`.0))]
  ;; 3-numerics.watsup
  def $binop{inn : inn, iN_1 : num_((inn : inn <: numtype)), iN_2 : num_((inn : inn <: numtype))}((inn : inn <: numtype), ROTL_binop_((inn : inn <: numtype)), iN_1, iN_2) = [$irotl($size((inn : inn <: numtype)), iN_1, iN_2)]
  ;; 3-numerics.watsup
  def $binop{inn : inn, iN_1 : num_((inn : inn <: numtype)), iN_2 : num_((inn : inn <: numtype))}((inn : inn <: numtype), ROTR_binop_((inn : inn <: numtype)), iN_1, iN_2) = [$irotr($size((inn : inn <: numtype)), iN_1, iN_2)]
  ;; 3-numerics.watsup
  def $binop{fnn : fnn, fN_1 : num_((fnn : fnn <: numtype)), fN_2 : num_((fnn : fnn <: numtype))}((fnn : fnn <: numtype), ADD_binop_((fnn : fnn <: numtype)), fN_1, fN_2) = [$fadd($size((fnn : fnn <: numtype)), fN_1, fN_2)]
  ;; 3-numerics.watsup
  def $binop{fnn : fnn, fN_1 : num_((fnn : fnn <: numtype)), fN_2 : num_((fnn : fnn <: numtype))}((fnn : fnn <: numtype), SUB_binop_((fnn : fnn <: numtype)), fN_1, fN_2) = [$fsub($size((fnn : fnn <: numtype)), fN_1, fN_2)]
  ;; 3-numerics.watsup
  def $binop{fnn : fnn, fN_1 : num_((fnn : fnn <: numtype)), fN_2 : num_((fnn : fnn <: numtype))}((fnn : fnn <: numtype), MUL_binop_((fnn : fnn <: numtype)), fN_1, fN_2) = [$fmul($size((fnn : fnn <: numtype)), fN_1, fN_2)]
  ;; 3-numerics.watsup
  def $binop{fnn : fnn, fN_1 : num_((fnn : fnn <: numtype)), fN_2 : num_((fnn : fnn <: numtype))}((fnn : fnn <: numtype), DIV_binop_((fnn : fnn <: numtype)), fN_1, fN_2) = [$fdiv($size((fnn : fnn <: numtype)), fN_1, fN_2)]
  ;; 3-numerics.watsup
  def $binop{fnn : fnn, fN_1 : num_((fnn : fnn <: numtype)), fN_2 : num_((fnn : fnn <: numtype))}((fnn : fnn <: numtype), MIN_binop_((fnn : fnn <: numtype)), fN_1, fN_2) = [$fmin($size((fnn : fnn <: numtype)), fN_1, fN_2)]
  ;; 3-numerics.watsup
  def $binop{fnn : fnn, fN_1 : num_((fnn : fnn <: numtype)), fN_2 : num_((fnn : fnn <: numtype))}((fnn : fnn <: numtype), MAX_binop_((fnn : fnn <: numtype)), fN_1, fN_2) = [$fmax($size((fnn : fnn <: numtype)), fN_1, fN_2)]
  ;; 3-numerics.watsup
  def $binop{fnn : fnn, fN_1 : num_((fnn : fnn <: numtype)), fN_2 : num_((fnn : fnn <: numtype))}((fnn : fnn <: numtype), COPYSIGN_binop_((fnn : fnn <: numtype)), fN_1, fN_2) = [$fcopysign($size((fnn : fnn <: numtype)), fN_1, fN_2)]

;; 3-numerics.watsup
def $ieqz(N : N, iN : iN(N)) : u32

;; 3-numerics.watsup
def $testop(numtype : numtype, testop_ : testop_(numtype), num_ : num_(numtype)) : num_(I32_numtype)
  ;; 3-numerics.watsup
  def $testop{inn : inn, iN : num_((inn : inn <: numtype))}((inn : inn <: numtype), EQZ_testop_((inn : inn <: numtype)), iN) = $ieqz($size((inn : inn <: numtype)), iN)

;; 3-numerics.watsup
def $feq(N : N, fN : fN(N), fN : fN(N)) : u32

;; 3-numerics.watsup
def $fge(N : N, fN : fN(N), fN : fN(N)) : u32

;; 3-numerics.watsup
def $fgt(N : N, fN : fN(N), fN : fN(N)) : u32

;; 3-numerics.watsup
def $fle(N : N, fN : fN(N), fN : fN(N)) : u32

;; 3-numerics.watsup
def $flt(N : N, fN : fN(N), fN : fN(N)) : u32

;; 3-numerics.watsup
def $fne(N : N, fN : fN(N), fN : fN(N)) : u32

;; 3-numerics.watsup
def $ieq(N : N, iN : iN(N), iN : iN(N)) : u32

;; 3-numerics.watsup
def $ige(N : N, sx : sx, iN : iN(N), iN : iN(N)) : u32

;; 3-numerics.watsup
def $igt(N : N, sx : sx, iN : iN(N), iN : iN(N)) : u32

;; 3-numerics.watsup
def $ile(N : N, sx : sx, iN : iN(N), iN : iN(N)) : u32

;; 3-numerics.watsup
def $ilt(N : N, sx : sx, iN : iN(N), iN : iN(N)) : u32

;; 3-numerics.watsup
def $ine(N : N, iN : iN(N), iN : iN(N)) : u32

;; 3-numerics.watsup
def $relop(numtype : numtype, relop_ : relop_(numtype), num_ : num_(numtype), num_ : num_(numtype)) : num_(I32_numtype)
  ;; 3-numerics.watsup
  def $relop{inn : inn, iN_1 : num_((inn : inn <: numtype)), iN_2 : num_((inn : inn <: numtype))}((inn : inn <: numtype), EQ_relop_((inn : inn <: numtype)), iN_1, iN_2) = $ieq($size((inn : inn <: numtype)), iN_1, iN_2)
  ;; 3-numerics.watsup
  def $relop{inn : inn, iN_1 : num_((inn : inn <: numtype)), iN_2 : num_((inn : inn <: numtype))}((inn : inn <: numtype), NE_relop_((inn : inn <: numtype)), iN_1, iN_2) = $ine($size((inn : inn <: numtype)), iN_1, iN_2)
  ;; 3-numerics.watsup
  def $relop{inn : inn, sx : sx, iN_1 : num_((inn : inn <: numtype)), iN_2 : num_((inn : inn <: numtype))}((inn : inn <: numtype), LT_relop_((inn : inn <: numtype))(sx), iN_1, iN_2) = $ilt($size((inn : inn <: numtype)), sx, iN_1, iN_2)
  ;; 3-numerics.watsup
  def $relop{inn : inn, sx : sx, iN_1 : num_((inn : inn <: numtype)), iN_2 : num_((inn : inn <: numtype))}((inn : inn <: numtype), GT_relop_((inn : inn <: numtype))(sx), iN_1, iN_2) = $igt($size((inn : inn <: numtype)), sx, iN_1, iN_2)
  ;; 3-numerics.watsup
  def $relop{inn : inn, sx : sx, iN_1 : num_((inn : inn <: numtype)), iN_2 : num_((inn : inn <: numtype))}((inn : inn <: numtype), LE_relop_((inn : inn <: numtype))(sx), iN_1, iN_2) = $ile($size((inn : inn <: numtype)), sx, iN_1, iN_2)
  ;; 3-numerics.watsup
  def $relop{inn : inn, sx : sx, iN_1 : num_((inn : inn <: numtype)), iN_2 : num_((inn : inn <: numtype))}((inn : inn <: numtype), GE_relop_((inn : inn <: numtype))(sx), iN_1, iN_2) = $ige($size((inn : inn <: numtype)), sx, iN_1, iN_2)
  ;; 3-numerics.watsup
  def $relop{fnn : fnn, fN_1 : num_((fnn : fnn <: numtype)), fN_2 : num_((fnn : fnn <: numtype))}((fnn : fnn <: numtype), EQ_relop_((fnn : fnn <: numtype)), fN_1, fN_2) = $feq($size((fnn : fnn <: numtype)), fN_1, fN_2)
  ;; 3-numerics.watsup
  def $relop{fnn : fnn, fN_1 : num_((fnn : fnn <: numtype)), fN_2 : num_((fnn : fnn <: numtype))}((fnn : fnn <: numtype), NE_relop_((fnn : fnn <: numtype)), fN_1, fN_2) = $fne($size((fnn : fnn <: numtype)), fN_1, fN_2)
  ;; 3-numerics.watsup
  def $relop{fnn : fnn, fN_1 : num_((fnn : fnn <: numtype)), fN_2 : num_((fnn : fnn <: numtype))}((fnn : fnn <: numtype), LT_relop_((fnn : fnn <: numtype)), fN_1, fN_2) = $flt($size((fnn : fnn <: numtype)), fN_1, fN_2)
  ;; 3-numerics.watsup
  def $relop{fnn : fnn, fN_1 : num_((fnn : fnn <: numtype)), fN_2 : num_((fnn : fnn <: numtype))}((fnn : fnn <: numtype), GT_relop_((fnn : fnn <: numtype)), fN_1, fN_2) = $fgt($size((fnn : fnn <: numtype)), fN_1, fN_2)
  ;; 3-numerics.watsup
  def $relop{fnn : fnn, fN_1 : num_((fnn : fnn <: numtype)), fN_2 : num_((fnn : fnn <: numtype))}((fnn : fnn <: numtype), LE_relop_((fnn : fnn <: numtype)), fN_1, fN_2) = $fle($size((fnn : fnn <: numtype)), fN_1, fN_2)
  ;; 3-numerics.watsup
  def $relop{fnn : fnn, fN_1 : num_((fnn : fnn <: numtype)), fN_2 : num_((fnn : fnn <: numtype))}((fnn : fnn <: numtype), GE_relop_((fnn : fnn <: numtype)), fN_1, fN_2) = $fge($size((fnn : fnn <: numtype)), fN_1, fN_2)

;; 3-numerics.watsup
def $convert(M : M, N : N, sx : sx, iN : iN(M)) : fN(N)

;; 3-numerics.watsup
def $demote(M : M, N : N, fN : fN(M)) : fN(N)

;; 3-numerics.watsup
def $promote(M : M, N : N, fN : fN(M)) : fN(N)

;; 3-numerics.watsup
def $reinterpret(numtype_1 : numtype, numtype_2 : numtype, num_ : num_(numtype_1)) : num_(numtype_2)

;; 3-numerics.watsup
def $trunc(M : M, N : N, sx : sx, fN : fN(M)) : iN(N)

;; 3-numerics.watsup
def $trunc_sat(M : M, N : N, sx : sx, fN : fN(M)) : iN(N)

;; 3-numerics.watsup
def $cvtop(numtype_1 : numtype, numtype_2 : numtype, cvtop : cvtop, sx?, num_ : num_(numtype_1)) : num_(numtype_2)*
  ;; 3-numerics.watsup
  def $cvtop{sx : sx, iN : num_(I32_numtype)}(I32_numtype, I64_numtype, CONVERT_cvtop, ?(sx), iN) = [$ext(32, 64, sx, iN)]
  ;; 3-numerics.watsup
  def $cvtop{sx? : sx?, iN : num_(I64_numtype)}(I64_numtype, I32_numtype, CONVERT_cvtop, sx?{sx : sx}, iN) = [$wrap(64, 32, iN)]
  ;; 3-numerics.watsup
  def $cvtop{fnn : fnn, inn : inn, sx : sx, fN : num_((fnn : fnn <: numtype))}((fnn : fnn <: numtype), (inn : inn <: numtype), CONVERT_cvtop, ?(sx), fN) = [$trunc($size((fnn : fnn <: numtype)), $size((inn : inn <: numtype)), sx, fN)]
  ;; 3-numerics.watsup
  def $cvtop{fnn : fnn, inn : inn, sx : sx, fN : num_((fnn : fnn <: numtype))}((fnn : fnn <: numtype), (inn : inn <: numtype), CONVERT_SAT_cvtop, ?(sx), fN) = [$trunc_sat($size((fnn : fnn <: numtype)), $size((inn : inn <: numtype)), sx, fN)]
  ;; 3-numerics.watsup
  def $cvtop{sx? : sx?, fN : num_(F32_numtype)}(F32_numtype, F64_numtype, CONVERT_cvtop, sx?{sx : sx}, fN) = [$promote(32, 64, fN)]
  ;; 3-numerics.watsup
  def $cvtop{sx? : sx?, fN : num_(F64_numtype)}(F64_numtype, F32_numtype, CONVERT_cvtop, sx?{sx : sx}, fN) = [$demote(64, 32, fN)]
  ;; 3-numerics.watsup
  def $cvtop{inn : inn, fnn : fnn, sx : sx, iN : num_((inn : inn <: numtype))}((inn : inn <: numtype), (fnn : fnn <: numtype), CONVERT_cvtop, ?(sx), iN) = [$convert($size((inn : inn <: numtype)), $size((fnn : fnn <: numtype)), sx, iN)]
  ;; 3-numerics.watsup
  def $cvtop{inn : inn, fnn : fnn, sx? : sx?, iN : num_((inn : inn <: numtype))}((inn : inn <: numtype), (fnn : fnn <: numtype), REINTERPRET_cvtop, sx?{sx : sx}, iN) = [$reinterpret((inn : inn <: numtype), (fnn : fnn <: numtype), iN)]
    -- if ($size((inn : inn <: numtype)) = $size((fnn : fnn <: numtype)))
  ;; 3-numerics.watsup
  def $cvtop{fnn : fnn, inn : inn, sx? : sx?, fN : num_((fnn : fnn <: numtype))}((fnn : fnn <: numtype), (inn : inn <: numtype), REINTERPRET_cvtop, sx?{sx : sx}, fN) = [$reinterpret((fnn : fnn <: numtype), (inn : inn <: numtype), fN)]
    -- if ($size((inn : inn <: numtype)) = $size((fnn : fnn <: numtype)))

;; 3-numerics.watsup
def $narrow(M : M, N : N, sx : sx, iN : iN(M)) : iN(N)

;; 3-numerics.watsup
def $ibits(N : N, iN : iN(N)) : bit*

;; 3-numerics.watsup
def $fbits(N : N, fN : fN(N)) : bit*

;; 3-numerics.watsup
def $ibytes(N : N, iN : iN(N)) : byte*

;; 3-numerics.watsup
def $fbytes(N : N, fN : fN(N)) : byte*

;; 3-numerics.watsup
def $nbytes(numtype : numtype, num_ : num_(numtype)) : byte*

;; 3-numerics.watsup
def $vbytes(vectype : vectype, vec_ : vec_(vectype)) : byte*

;; 3-numerics.watsup
def $zbytes(storagetype : storagetype, zval_ : zval_(storagetype)) : byte*

;; 3-numerics.watsup
def $invibytes(N : N, byte*) : iN(N)
  ;; 3-numerics.watsup
  def $invibytes{N : N, b* : byte*, n : n}(N, b*{b : byte}) = `%`(n)
    -- if ($ibytes(N, `%`(n)) = b*{b : byte})

;; 3-numerics.watsup
def $invfbytes(N : N, byte*) : fN(N)
  ;; 3-numerics.watsup
  def $invfbytes{N : N, b* : byte*, p : fN(N)}(N, b*{b : byte}) = p
    -- if ($fbytes(N, p) = b*{b : byte})

;; 3-numerics.watsup
def $inot(N : N, iN : iN(N)) : iN(N)

;; 3-numerics.watsup
def $iandnot(N : N, iN : iN(N), iN : iN(N)) : iN(N)

;; 3-numerics.watsup
def $ibitselect(N : N, iN : iN(N), iN : iN(N), iN : iN(N)) : iN(N)

;; 3-numerics.watsup
def $iabs(N : N, iN : iN(N)) : iN(N)

;; 3-numerics.watsup
def $ineg(N : N, iN : iN(N)) : iN(N)

;; 3-numerics.watsup
def $imin(N : N, sx : sx, iN : iN(N), iN : iN(N)) : iN(N)

;; 3-numerics.watsup
def $imax(N : N, sx : sx, iN : iN(N), iN : iN(N)) : iN(N)

;; 3-numerics.watsup
def $iaddsat(N : N, sx : sx, iN : iN(N), iN : iN(N)) : iN(N)

;; 3-numerics.watsup
def $isubsat(N : N, sx : sx, iN : iN(N), iN : iN(N)) : iN(N)

;; 3-numerics.watsup
def $iavgr_u(N : N, iN : iN(N), iN : iN(N)) : iN(N)

;; 3-numerics.watsup
def $iq15mulrsat_s(N : N, iN : iN(N), iN : iN(N)) : iN(N)

;; 3-numerics.watsup
def $fpmin(N : N, fN : fN(N), fN : fN(N)) : fN(N)

;; 3-numerics.watsup
def $fpmax(N : N, fN : fN(N), fN : fN(N)) : fN(N)

;; 3-numerics.watsup
def $packnum(lanetype : lanetype, num_ : num_($lunpack(lanetype))) : lane_(lanetype)
  ;; 3-numerics.watsup
  def $packnum{numtype : numtype, c : num_($lunpack((numtype : numtype <: lanetype)))}((numtype : numtype <: lanetype), c) = c
  ;; 3-numerics.watsup
  def $packnum{packtype : packtype, c : num_($lunpack((packtype : packtype <: lanetype)))}((packtype : packtype <: lanetype), c) = $wrap($size($lunpack((packtype : packtype <: lanetype))), $psize(packtype), c)

;; 3-numerics.watsup
def $unpacknum(lanetype : lanetype, lane_ : lane_(lanetype)) : num_($lunpack(lanetype))
  ;; 3-numerics.watsup
  def $unpacknum{numtype : numtype, c : lane_((numtype : numtype <: lanetype))}((numtype : numtype <: lanetype), c) = c
  ;; 3-numerics.watsup
  def $unpacknum{packtype : packtype, c : lane_((packtype : packtype <: lanetype))}((packtype : packtype <: lanetype), c) = $ext($psize(packtype), $size($lunpack((packtype : packtype <: lanetype))), U_sx, c)

;; 3-numerics.watsup
def $lanes_(shape : shape, vec_ : vec_(V128_vnn)) : lane_($lanetype(shape))*

;; 3-numerics.watsup
def $invlanes_(shape : shape, lane_($lanetype(shape))*) : vec_(V128_vnn)
  ;; 3-numerics.watsup
  def $invlanes_{sh : shape, c* : lane_($lanetype(sh))*, vc : vec_(V128_vnn)}(sh, c*{c : lane_($lanetype(sh))}) = vc
    -- if (c*{c : lane_($lanetype(sh))} = $lanes_(sh, vc))

;; 3-numerics.watsup
def $halfop(half : half, nat : nat, nat : nat) : nat
  ;; 3-numerics.watsup
  def $halfop{i : nat, j : nat}(LOW_half, i, j) = i
  ;; 3-numerics.watsup
  def $halfop{i : nat, j : nat}(HIGH_half, i, j) = j

;; 3-numerics.watsup
def $vvunop(vectype : vectype, vvunop : vvunop, vec_ : vec_(vectype)) : vec_(vectype)
  ;; 3-numerics.watsup
  def $vvunop{v128 : vec_(V128_vnn)}(V128_vectype, NOT_vvunop, v128) = $inot($vsize(V128_vectype), v128)

;; 3-numerics.watsup
def $vvbinop(vectype : vectype, vvbinop : vvbinop, vec_ : vec_(vectype), vec_ : vec_(vectype)) : vec_(vectype)
  ;; 3-numerics.watsup
  def $vvbinop{v128_1 : vec_(V128_vnn), v128_2 : vec_(V128_vnn)}(V128_vectype, AND_vvbinop, v128_1, v128_2) = $iand($vsize(V128_vectype), v128_1, v128_2)
  ;; 3-numerics.watsup
  def $vvbinop{v128_1 : vec_(V128_vnn), v128_2 : vec_(V128_vnn)}(V128_vectype, ANDNOT_vvbinop, v128_1, v128_2) = $iandnot($vsize(V128_vectype), v128_1, v128_2)
  ;; 3-numerics.watsup
  def $vvbinop{v128_1 : vec_(V128_vnn), v128_2 : vec_(V128_vnn)}(V128_vectype, OR_vvbinop, v128_1, v128_2) = $ior($vsize(V128_vectype), v128_1, v128_2)
  ;; 3-numerics.watsup
  def $vvbinop{v128_1 : vec_(V128_vnn), v128_2 : vec_(V128_vnn)}(V128_vectype, XOR_vvbinop, v128_1, v128_2) = $ixor($vsize(V128_vectype), v128_1, v128_2)

;; 3-numerics.watsup
def $vvternop(vectype : vectype, vvternop : vvternop, vec_ : vec_(vectype), vec_ : vec_(vectype), vec_ : vec_(vectype)) : vec_(vectype)
  ;; 3-numerics.watsup
  def $vvternop{v128_1 : vec_(V128_vnn), v128_2 : vec_(V128_vnn), v128_3 : vec_(V128_vnn)}(V128_vectype, BITSELECT_vvternop, v128_1, v128_2, v128_3) = $ibitselect($vsize(V128_vectype), v128_1, v128_2, v128_3)

;; 3-numerics.watsup
def $vunop(shape : shape, vunop_ : vunop_(shape), vec_ : vec_(V128_vnn)) : vec_(V128_vnn)
  ;; 3-numerics.watsup
  def $vunop{imm : imm, N : N, v128_1 : vec_(V128_vnn), v128 : vec_(V128_vnn), lane_1* : lane_($lanetype(`%X%`((imm : imm <: lanetype), `%`(N))))*}(`%X%`((imm : imm <: lanetype), `%`(N)), ABS_vunop_(`%X%`((imm : imm <: lanetype), `%`(N))), v128_1) = v128
    -- if (lane_1*{lane_1 : lane_($lanetype(`%X%`((imm : imm <: lanetype), `%`(N))))} = $lanes_(`%X%`((imm : imm <: lanetype), `%`(N)), v128_1))
    -- if (v128 = $invlanes_(`%X%`((imm : imm <: lanetype), `%`(N)), $iabs($lsize((imm : imm <: lanetype)), lane_1)*{lane_1 : iN($lsize((imm : imm <: lanetype)))}))
  ;; 3-numerics.watsup
  def $vunop{imm : imm, N : N, v128_1 : vec_(V128_vnn), v128 : vec_(V128_vnn), lane_1* : lane_($lanetype(`%X%`((imm : imm <: lanetype), `%`(N))))*}(`%X%`((imm : imm <: lanetype), `%`(N)), NEG_vunop_(`%X%`((imm : imm <: lanetype), `%`(N))), v128_1) = v128
    -- if (lane_1*{lane_1 : lane_($lanetype(`%X%`((imm : imm <: lanetype), `%`(N))))} = $lanes_(`%X%`((imm : imm <: lanetype), `%`(N)), v128_1))
    -- if (v128 = $invlanes_(`%X%`((imm : imm <: lanetype), `%`(N)), $ineg($lsize((imm : imm <: lanetype)), lane_1)*{lane_1 : iN($lsize((imm : imm <: lanetype)))}))
  ;; 3-numerics.watsup
  def $vunop{imm : imm, N : N, v128_1 : vec_(V128_vnn), v128 : vec_(V128_vnn), lane_1* : lane_($lanetype(`%X%`((imm : imm <: lanetype), `%`(N))))*}(`%X%`((imm : imm <: lanetype), `%`(N)), POPCNT_vunop_(`%X%`((imm : imm <: lanetype), `%`(N))), v128_1) = v128
    -- if (lane_1*{lane_1 : lane_($lanetype(`%X%`((imm : imm <: lanetype), `%`(N))))} = $lanes_(`%X%`((imm : imm <: lanetype), `%`(N)), v128_1))
    -- if (v128 = $invlanes_(`%X%`((imm : imm <: lanetype), `%`(N)), $ipopcnt($lsize((imm : imm <: lanetype)), lane_1)*{lane_1 : iN($lsize((imm : imm <: lanetype)))}))
  ;; 3-numerics.watsup
  def $vunop{fnn : fnn, N : N, v128_1 : vec_(V128_vnn), v128 : vec_(V128_vnn), lane_1* : lane_($lanetype(`%X%`((fnn : fnn <: lanetype), `%`(N))))*}(`%X%`((fnn : fnn <: lanetype), `%`(N)), ABS_vunop_(`%X%`((fnn : fnn <: lanetype), `%`(N))), v128_1) = v128
    -- if (lane_1*{lane_1 : lane_($lanetype(`%X%`((fnn : fnn <: lanetype), `%`(N))))} = $lanes_(`%X%`((fnn : fnn <: lanetype), `%`(N)), v128_1))
    -- if (v128 = $invlanes_(`%X%`((fnn : fnn <: lanetype), `%`(N)), $fabs($size((fnn : fnn <: numtype)), lane_1)*{lane_1 : fN($size((fnn : fnn <: numtype)))}))
  ;; 3-numerics.watsup
  def $vunop{fnn : fnn, N : N, v128_1 : vec_(V128_vnn), v128 : vec_(V128_vnn), lane_1* : lane_($lanetype(`%X%`((fnn : fnn <: lanetype), `%`(N))))*}(`%X%`((fnn : fnn <: lanetype), `%`(N)), NEG_vunop_(`%X%`((fnn : fnn <: lanetype), `%`(N))), v128_1) = v128
    -- if (lane_1*{lane_1 : lane_($lanetype(`%X%`((fnn : fnn <: lanetype), `%`(N))))} = $lanes_(`%X%`((fnn : fnn <: lanetype), `%`(N)), v128_1))
    -- if (v128 = $invlanes_(`%X%`((fnn : fnn <: lanetype), `%`(N)), $fneg($size((fnn : fnn <: numtype)), lane_1)*{lane_1 : fN($size((fnn : fnn <: numtype)))}))
  ;; 3-numerics.watsup
  def $vunop{fnn : fnn, N : N, v128_1 : vec_(V128_vnn), v128 : vec_(V128_vnn), lane_1* : lane_($lanetype(`%X%`((fnn : fnn <: lanetype), `%`(N))))*}(`%X%`((fnn : fnn <: lanetype), `%`(N)), SQRT_vunop_(`%X%`((fnn : fnn <: lanetype), `%`(N))), v128_1) = v128
    -- if (lane_1*{lane_1 : lane_($lanetype(`%X%`((fnn : fnn <: lanetype), `%`(N))))} = $lanes_(`%X%`((fnn : fnn <: lanetype), `%`(N)), v128_1))
    -- if (v128 = $invlanes_(`%X%`((fnn : fnn <: lanetype), `%`(N)), $fsqrt($size((fnn : fnn <: numtype)), lane_1)*{lane_1 : fN($size((fnn : fnn <: numtype)))}))
  ;; 3-numerics.watsup
  def $vunop{fnn : fnn, N : N, v128_1 : vec_(V128_vnn), v128 : vec_(V128_vnn), lane_1* : lane_($lanetype(`%X%`((fnn : fnn <: lanetype), `%`(N))))*}(`%X%`((fnn : fnn <: lanetype), `%`(N)), CEIL_vunop_(`%X%`((fnn : fnn <: lanetype), `%`(N))), v128_1) = v128
    -- if (lane_1*{lane_1 : lane_($lanetype(`%X%`((fnn : fnn <: lanetype), `%`(N))))} = $lanes_(`%X%`((fnn : fnn <: lanetype), `%`(N)), v128_1))
    -- if (v128 = $invlanes_(`%X%`((fnn : fnn <: lanetype), `%`(N)), $fceil($size((fnn : fnn <: numtype)), lane_1)*{lane_1 : fN($size((fnn : fnn <: numtype)))}))
  ;; 3-numerics.watsup
  def $vunop{fnn : fnn, N : N, v128_1 : vec_(V128_vnn), v128 : vec_(V128_vnn), lane_1* : lane_($lanetype(`%X%`((fnn : fnn <: lanetype), `%`(N))))*}(`%X%`((fnn : fnn <: lanetype), `%`(N)), FLOOR_vunop_(`%X%`((fnn : fnn <: lanetype), `%`(N))), v128_1) = v128
    -- if (lane_1*{lane_1 : lane_($lanetype(`%X%`((fnn : fnn <: lanetype), `%`(N))))} = $lanes_(`%X%`((fnn : fnn <: lanetype), `%`(N)), v128_1))
    -- if (v128 = $invlanes_(`%X%`((fnn : fnn <: lanetype), `%`(N)), $ffloor($size((fnn : fnn <: numtype)), lane_1)*{lane_1 : fN($size((fnn : fnn <: numtype)))}))
  ;; 3-numerics.watsup
  def $vunop{fnn : fnn, N : N, v128_1 : vec_(V128_vnn), v128 : vec_(V128_vnn), lane_1* : lane_($lanetype(`%X%`((fnn : fnn <: lanetype), `%`(N))))*}(`%X%`((fnn : fnn <: lanetype), `%`(N)), TRUNC_vunop_(`%X%`((fnn : fnn <: lanetype), `%`(N))), v128_1) = v128
    -- if (lane_1*{lane_1 : lane_($lanetype(`%X%`((fnn : fnn <: lanetype), `%`(N))))} = $lanes_(`%X%`((fnn : fnn <: lanetype), `%`(N)), v128_1))
    -- if (v128 = $invlanes_(`%X%`((fnn : fnn <: lanetype), `%`(N)), $ftrunc($size((fnn : fnn <: numtype)), lane_1)*{lane_1 : fN($size((fnn : fnn <: numtype)))}))
  ;; 3-numerics.watsup
  def $vunop{fnn : fnn, N : N, v128_1 : vec_(V128_vnn), v128 : vec_(V128_vnn), lane_1* : lane_($lanetype(`%X%`((fnn : fnn <: lanetype), `%`(N))))*}(`%X%`((fnn : fnn <: lanetype), `%`(N)), NEAREST_vunop_(`%X%`((fnn : fnn <: lanetype), `%`(N))), v128_1) = v128
    -- if (lane_1*{lane_1 : lane_($lanetype(`%X%`((fnn : fnn <: lanetype), `%`(N))))} = $lanes_(`%X%`((fnn : fnn <: lanetype), `%`(N)), v128_1))
    -- if (v128 = $invlanes_(`%X%`((fnn : fnn <: lanetype), `%`(N)), $fnearest($size((fnn : fnn <: numtype)), lane_1)*{lane_1 : fN($size((fnn : fnn <: numtype)))}))

;; 3-numerics.watsup
def $vbinop(shape : shape, vbinop_ : vbinop_(shape), vec_ : vec_(V128_vnn), vec_ : vec_(V128_vnn)) : vec_(V128_vnn)*
  ;; 3-numerics.watsup
  def $vbinop{imm : imm, N : N, v128_1 : vec_(V128_vnn), v128_2 : vec_(V128_vnn), v128 : vec_(V128_vnn)*, lane_1* : lane_($lanetype(`%X%`((imm : imm <: lanetype), `%`(N))))*, lane_2* : lane_($lanetype(`%X%`((imm : imm <: lanetype), `%`(N))))*}(`%X%`((imm : imm <: lanetype), `%`(N)), ADD_vbinop_(`%X%`((imm : imm <: lanetype), `%`(N))), v128_1, v128_2) = v128
    -- if (lane_1*{lane_1 : lane_($lanetype(`%X%`((imm : imm <: lanetype), `%`(N))))} = $lanes_(`%X%`((imm : imm <: lanetype), `%`(N)), v128_1))
    -- if (lane_2*{lane_2 : lane_($lanetype(`%X%`((imm : imm <: lanetype), `%`(N))))} = $lanes_(`%X%`((imm : imm <: lanetype), `%`(N)), v128_2))
    -- if (v128 = [$invlanes_(`%X%`((imm : imm <: lanetype), `%`(N)), $iadd($lsize((imm : imm <: lanetype)), lane_1, lane_2)*{lane_1 : iN($lsize((imm : imm <: lanetype))) lane_2 : iN($lsize((imm : imm <: lanetype)))})])
  ;; 3-numerics.watsup
  def $vbinop{imm : imm, N : N, v128_1 : vec_(V128_vnn), v128_2 : vec_(V128_vnn), v128 : vec_(V128_vnn)*, lane_1* : lane_($lanetype(`%X%`((imm : imm <: lanetype), `%`(N))))*, lane_2* : lane_($lanetype(`%X%`((imm : imm <: lanetype), `%`(N))))*}(`%X%`((imm : imm <: lanetype), `%`(N)), SUB_vbinop_(`%X%`((imm : imm <: lanetype), `%`(N))), v128_1, v128_2) = v128
    -- if (lane_1*{lane_1 : lane_($lanetype(`%X%`((imm : imm <: lanetype), `%`(N))))} = $lanes_(`%X%`((imm : imm <: lanetype), `%`(N)), v128_1))
    -- if (lane_2*{lane_2 : lane_($lanetype(`%X%`((imm : imm <: lanetype), `%`(N))))} = $lanes_(`%X%`((imm : imm <: lanetype), `%`(N)), v128_2))
    -- if (v128 = [$invlanes_(`%X%`((imm : imm <: lanetype), `%`(N)), $isub($lsize((imm : imm <: lanetype)), lane_1, lane_2)*{lane_1 : iN($lsize((imm : imm <: lanetype))) lane_2 : iN($lsize((imm : imm <: lanetype)))})])
  ;; 3-numerics.watsup
  def $vbinop{imm : imm, N : N, sx : sx, v128_1 : vec_(V128_vnn), v128_2 : vec_(V128_vnn), v128 : vec_(V128_vnn)*, lane_1* : lane_($lanetype(`%X%`((imm : imm <: lanetype), `%`(N))))*, lane_2* : lane_($lanetype(`%X%`((imm : imm <: lanetype), `%`(N))))*}(`%X%`((imm : imm <: lanetype), `%`(N)), MIN_vbinop_(`%X%`((imm : imm <: lanetype), `%`(N)))(sx), v128_1, v128_2) = v128
    -- if (lane_1*{lane_1 : lane_($lanetype(`%X%`((imm : imm <: lanetype), `%`(N))))} = $lanes_(`%X%`((imm : imm <: lanetype), `%`(N)), v128_1))
    -- if (lane_2*{lane_2 : lane_($lanetype(`%X%`((imm : imm <: lanetype), `%`(N))))} = $lanes_(`%X%`((imm : imm <: lanetype), `%`(N)), v128_2))
    -- if (v128 = [$invlanes_(`%X%`((imm : imm <: lanetype), `%`(N)), $imin($lsize((imm : imm <: lanetype)), sx, lane_1, lane_2)*{lane_1 : iN($lsize((imm : imm <: lanetype))) lane_2 : iN($lsize((imm : imm <: lanetype)))})])
  ;; 3-numerics.watsup
  def $vbinop{imm : imm, N : N, sx : sx, v128_1 : vec_(V128_vnn), v128_2 : vec_(V128_vnn), v128 : vec_(V128_vnn)*, lane_1* : lane_($lanetype(`%X%`((imm : imm <: lanetype), `%`(N))))*, lane_2* : lane_($lanetype(`%X%`((imm : imm <: lanetype), `%`(N))))*}(`%X%`((imm : imm <: lanetype), `%`(N)), MAX_vbinop_(`%X%`((imm : imm <: lanetype), `%`(N)))(sx), v128_1, v128_2) = v128
    -- if (lane_1*{lane_1 : lane_($lanetype(`%X%`((imm : imm <: lanetype), `%`(N))))} = $lanes_(`%X%`((imm : imm <: lanetype), `%`(N)), v128_1))
    -- if (lane_2*{lane_2 : lane_($lanetype(`%X%`((imm : imm <: lanetype), `%`(N))))} = $lanes_(`%X%`((imm : imm <: lanetype), `%`(N)), v128_2))
    -- if (v128 = [$invlanes_(`%X%`((imm : imm <: lanetype), `%`(N)), $imax($lsize((imm : imm <: lanetype)), sx, lane_1, lane_2)*{lane_1 : iN($lsize((imm : imm <: lanetype))) lane_2 : iN($lsize((imm : imm <: lanetype)))})])
  ;; 3-numerics.watsup
  def $vbinop{imm : imm, N : N, sx : sx, v128_1 : vec_(V128_vnn), v128_2 : vec_(V128_vnn), v128 : vec_(V128_vnn)*, lane_1* : lane_($lanetype(`%X%`((imm : imm <: lanetype), `%`(N))))*, lane_2* : lane_($lanetype(`%X%`((imm : imm <: lanetype), `%`(N))))*}(`%X%`((imm : imm <: lanetype), `%`(N)), ADD_SAT_vbinop_(`%X%`((imm : imm <: lanetype), `%`(N)))(sx), v128_1, v128_2) = v128
    -- if (lane_1*{lane_1 : lane_($lanetype(`%X%`((imm : imm <: lanetype), `%`(N))))} = $lanes_(`%X%`((imm : imm <: lanetype), `%`(N)), v128_1))
    -- if (lane_2*{lane_2 : lane_($lanetype(`%X%`((imm : imm <: lanetype), `%`(N))))} = $lanes_(`%X%`((imm : imm <: lanetype), `%`(N)), v128_2))
    -- if (v128 = [$invlanes_(`%X%`((imm : imm <: lanetype), `%`(N)), $iaddsat($lsize((imm : imm <: lanetype)), sx, lane_1, lane_2)*{lane_1 : iN($lsize((imm : imm <: lanetype))) lane_2 : iN($lsize((imm : imm <: lanetype)))})])
  ;; 3-numerics.watsup
  def $vbinop{imm : imm, N : N, sx : sx, v128_1 : vec_(V128_vnn), v128_2 : vec_(V128_vnn), v128 : vec_(V128_vnn)*, lane_1* : lane_($lanetype(`%X%`((imm : imm <: lanetype), `%`(N))))*, lane_2* : lane_($lanetype(`%X%`((imm : imm <: lanetype), `%`(N))))*}(`%X%`((imm : imm <: lanetype), `%`(N)), SUB_SAT_vbinop_(`%X%`((imm : imm <: lanetype), `%`(N)))(sx), v128_1, v128_2) = v128
    -- if (lane_1*{lane_1 : lane_($lanetype(`%X%`((imm : imm <: lanetype), `%`(N))))} = $lanes_(`%X%`((imm : imm <: lanetype), `%`(N)), v128_1))
    -- if (lane_2*{lane_2 : lane_($lanetype(`%X%`((imm : imm <: lanetype), `%`(N))))} = $lanes_(`%X%`((imm : imm <: lanetype), `%`(N)), v128_2))
    -- if (v128 = [$invlanes_(`%X%`((imm : imm <: lanetype), `%`(N)), $isubsat($lsize((imm : imm <: lanetype)), sx, lane_1, lane_2)*{lane_1 : iN($lsize((imm : imm <: lanetype))) lane_2 : iN($lsize((imm : imm <: lanetype)))})])
  ;; 3-numerics.watsup
  def $vbinop{imm : imm, N : N, v128_1 : vec_(V128_vnn), v128_2 : vec_(V128_vnn), v128 : vec_(V128_vnn)*, lane_1* : lane_($lanetype(`%X%`((imm : imm <: lanetype), `%`(N))))*, lane_2* : lane_($lanetype(`%X%`((imm : imm <: lanetype), `%`(N))))*}(`%X%`((imm : imm <: lanetype), `%`(N)), MUL_vbinop_(`%X%`((imm : imm <: lanetype), `%`(N))), v128_1, v128_2) = v128
    -- if (lane_1*{lane_1 : lane_($lanetype(`%X%`((imm : imm <: lanetype), `%`(N))))} = $lanes_(`%X%`((imm : imm <: lanetype), `%`(N)), v128_1))
    -- if (lane_2*{lane_2 : lane_($lanetype(`%X%`((imm : imm <: lanetype), `%`(N))))} = $lanes_(`%X%`((imm : imm <: lanetype), `%`(N)), v128_2))
    -- if (v128 = [$invlanes_(`%X%`((imm : imm <: lanetype), `%`(N)), $imul($lsize((imm : imm <: lanetype)), lane_1, lane_2)*{lane_1 : iN($lsize((imm : imm <: lanetype))) lane_2 : iN($lsize((imm : imm <: lanetype)))})])
  ;; 3-numerics.watsup
  def $vbinop{imm : imm, N : N, v128_1 : vec_(V128_vnn), v128_2 : vec_(V128_vnn), v128 : vec_(V128_vnn)*, lane_1* : lane_($lanetype(`%X%`((imm : imm <: lanetype), `%`(N))))*, lane_2* : lane_($lanetype(`%X%`((imm : imm <: lanetype), `%`(N))))*}(`%X%`((imm : imm <: lanetype), `%`(N)), AVGR_U_vbinop_(`%X%`((imm : imm <: lanetype), `%`(N))), v128_1, v128_2) = v128
    -- if (lane_1*{lane_1 : lane_($lanetype(`%X%`((imm : imm <: lanetype), `%`(N))))} = $lanes_(`%X%`((imm : imm <: lanetype), `%`(N)), v128_1))
    -- if (lane_2*{lane_2 : lane_($lanetype(`%X%`((imm : imm <: lanetype), `%`(N))))} = $lanes_(`%X%`((imm : imm <: lanetype), `%`(N)), v128_2))
    -- if (v128 = [$invlanes_(`%X%`((imm : imm <: lanetype), `%`(N)), $iavgr_u($lsize((imm : imm <: lanetype)), lane_1, lane_2)*{lane_1 : iN($lsize((imm : imm <: lanetype))) lane_2 : iN($lsize((imm : imm <: lanetype)))})])
  ;; 3-numerics.watsup
  def $vbinop{imm : imm, N : N, v128_1 : vec_(V128_vnn), v128_2 : vec_(V128_vnn), v128 : vec_(V128_vnn)*, lane_1* : lane_($lanetype(`%X%`((imm : imm <: lanetype), `%`(N))))*, lane_2* : lane_($lanetype(`%X%`((imm : imm <: lanetype), `%`(N))))*}(`%X%`((imm : imm <: lanetype), `%`(N)), Q15MULR_SAT_S_vbinop_(`%X%`((imm : imm <: lanetype), `%`(N))), v128_1, v128_2) = v128
    -- if (lane_1*{lane_1 : lane_($lanetype(`%X%`((imm : imm <: lanetype), `%`(N))))} = $lanes_(`%X%`((imm : imm <: lanetype), `%`(N)), v128_1))
    -- if (lane_2*{lane_2 : lane_($lanetype(`%X%`((imm : imm <: lanetype), `%`(N))))} = $lanes_(`%X%`((imm : imm <: lanetype), `%`(N)), v128_2))
    -- if (v128 = [$invlanes_(`%X%`((imm : imm <: lanetype), `%`(N)), $iq15mulrsat_s($lsize((imm : imm <: lanetype)), lane_1, lane_2)*{lane_1 : iN($lsize((imm : imm <: lanetype))) lane_2 : iN($lsize((imm : imm <: lanetype)))})])
  ;; 3-numerics.watsup
  def $vbinop{fnn : fnn, N : N, v128_1 : vec_(V128_vnn), v128_2 : vec_(V128_vnn), v128 : vec_(V128_vnn)*, lane_1* : lane_($lanetype(`%X%`((fnn : fnn <: lanetype), `%`(N))))*, lane_2* : lane_($lanetype(`%X%`((fnn : fnn <: lanetype), `%`(N))))*}(`%X%`((fnn : fnn <: lanetype), `%`(N)), ADD_vbinop_(`%X%`((fnn : fnn <: lanetype), `%`(N))), v128_1, v128_2) = v128
    -- if (lane_1*{lane_1 : lane_($lanetype(`%X%`((fnn : fnn <: lanetype), `%`(N))))} = $lanes_(`%X%`((fnn : fnn <: lanetype), `%`(N)), v128_1))
    -- if (lane_2*{lane_2 : lane_($lanetype(`%X%`((fnn : fnn <: lanetype), `%`(N))))} = $lanes_(`%X%`((fnn : fnn <: lanetype), `%`(N)), v128_2))
    -- if (v128 = [$invlanes_(`%X%`((fnn : fnn <: lanetype), `%`(N)), $fadd($size((fnn : fnn <: numtype)), lane_1, lane_2)*{lane_1 : fN($size((fnn : fnn <: numtype))) lane_2 : fN($size((fnn : fnn <: numtype)))})])
  ;; 3-numerics.watsup
  def $vbinop{fnn : fnn, N : N, v128_1 : vec_(V128_vnn), v128_2 : vec_(V128_vnn), v128 : vec_(V128_vnn)*, lane_1* : lane_($lanetype(`%X%`((fnn : fnn <: lanetype), `%`(N))))*, lane_2* : lane_($lanetype(`%X%`((fnn : fnn <: lanetype), `%`(N))))*}(`%X%`((fnn : fnn <: lanetype), `%`(N)), SUB_vbinop_(`%X%`((fnn : fnn <: lanetype), `%`(N))), v128_1, v128_2) = v128
    -- if (lane_1*{lane_1 : lane_($lanetype(`%X%`((fnn : fnn <: lanetype), `%`(N))))} = $lanes_(`%X%`((fnn : fnn <: lanetype), `%`(N)), v128_1))
    -- if (lane_2*{lane_2 : lane_($lanetype(`%X%`((fnn : fnn <: lanetype), `%`(N))))} = $lanes_(`%X%`((fnn : fnn <: lanetype), `%`(N)), v128_2))
    -- if (v128 = [$invlanes_(`%X%`((fnn : fnn <: lanetype), `%`(N)), $fsub($size((fnn : fnn <: numtype)), lane_1, lane_2)*{lane_1 : fN($size((fnn : fnn <: numtype))) lane_2 : fN($size((fnn : fnn <: numtype)))})])
  ;; 3-numerics.watsup
  def $vbinop{fnn : fnn, N : N, v128_1 : vec_(V128_vnn), v128_2 : vec_(V128_vnn), v128 : vec_(V128_vnn)*, lane_1* : lane_($lanetype(`%X%`((fnn : fnn <: lanetype), `%`(N))))*, lane_2* : lane_($lanetype(`%X%`((fnn : fnn <: lanetype), `%`(N))))*}(`%X%`((fnn : fnn <: lanetype), `%`(N)), MUL_vbinop_(`%X%`((fnn : fnn <: lanetype), `%`(N))), v128_1, v128_2) = v128
    -- if (lane_1*{lane_1 : lane_($lanetype(`%X%`((fnn : fnn <: lanetype), `%`(N))))} = $lanes_(`%X%`((fnn : fnn <: lanetype), `%`(N)), v128_1))
    -- if (lane_2*{lane_2 : lane_($lanetype(`%X%`((fnn : fnn <: lanetype), `%`(N))))} = $lanes_(`%X%`((fnn : fnn <: lanetype), `%`(N)), v128_2))
    -- if (v128 = [$invlanes_(`%X%`((fnn : fnn <: lanetype), `%`(N)), $fmul($size((fnn : fnn <: numtype)), lane_1, lane_2)*{lane_1 : fN($size((fnn : fnn <: numtype))) lane_2 : fN($size((fnn : fnn <: numtype)))})])
  ;; 3-numerics.watsup
  def $vbinop{fnn : fnn, N : N, v128_1 : vec_(V128_vnn), v128_2 : vec_(V128_vnn), v128 : vec_(V128_vnn)*, lane_1* : lane_($lanetype(`%X%`((fnn : fnn <: lanetype), `%`(N))))*, lane_2* : lane_($lanetype(`%X%`((fnn : fnn <: lanetype), `%`(N))))*}(`%X%`((fnn : fnn <: lanetype), `%`(N)), DIV_vbinop_(`%X%`((fnn : fnn <: lanetype), `%`(N))), v128_1, v128_2) = v128
    -- if (lane_1*{lane_1 : lane_($lanetype(`%X%`((fnn : fnn <: lanetype), `%`(N))))} = $lanes_(`%X%`((fnn : fnn <: lanetype), `%`(N)), v128_1))
    -- if (lane_2*{lane_2 : lane_($lanetype(`%X%`((fnn : fnn <: lanetype), `%`(N))))} = $lanes_(`%X%`((fnn : fnn <: lanetype), `%`(N)), v128_2))
    -- if (v128 = [$invlanes_(`%X%`((fnn : fnn <: lanetype), `%`(N)), $fdiv($size((fnn : fnn <: numtype)), lane_1, lane_2)*{lane_1 : fN($size((fnn : fnn <: numtype))) lane_2 : fN($size((fnn : fnn <: numtype)))})])
  ;; 3-numerics.watsup
  def $vbinop{fnn : fnn, N : N, v128_1 : vec_(V128_vnn), v128_2 : vec_(V128_vnn), v128 : vec_(V128_vnn)*, lane_1* : lane_($lanetype(`%X%`((fnn : fnn <: lanetype), `%`(N))))*, lane_2* : lane_($lanetype(`%X%`((fnn : fnn <: lanetype), `%`(N))))*}(`%X%`((fnn : fnn <: lanetype), `%`(N)), MIN_vbinop_(`%X%`((fnn : fnn <: lanetype), `%`(N))), v128_1, v128_2) = v128
    -- if (lane_1*{lane_1 : lane_($lanetype(`%X%`((fnn : fnn <: lanetype), `%`(N))))} = $lanes_(`%X%`((fnn : fnn <: lanetype), `%`(N)), v128_1))
    -- if (lane_2*{lane_2 : lane_($lanetype(`%X%`((fnn : fnn <: lanetype), `%`(N))))} = $lanes_(`%X%`((fnn : fnn <: lanetype), `%`(N)), v128_2))
    -- if (v128 = [$invlanes_(`%X%`((fnn : fnn <: lanetype), `%`(N)), $fmin($size((fnn : fnn <: numtype)), lane_1, lane_2)*{lane_1 : fN($size((fnn : fnn <: numtype))) lane_2 : fN($size((fnn : fnn <: numtype)))})])
  ;; 3-numerics.watsup
  def $vbinop{fnn : fnn, N : N, v128_1 : vec_(V128_vnn), v128_2 : vec_(V128_vnn), v128 : vec_(V128_vnn)*, lane_1* : lane_($lanetype(`%X%`((fnn : fnn <: lanetype), `%`(N))))*, lane_2* : lane_($lanetype(`%X%`((fnn : fnn <: lanetype), `%`(N))))*}(`%X%`((fnn : fnn <: lanetype), `%`(N)), MAX_vbinop_(`%X%`((fnn : fnn <: lanetype), `%`(N))), v128_1, v128_2) = v128
    -- if (lane_1*{lane_1 : lane_($lanetype(`%X%`((fnn : fnn <: lanetype), `%`(N))))} = $lanes_(`%X%`((fnn : fnn <: lanetype), `%`(N)), v128_1))
    -- if (lane_2*{lane_2 : lane_($lanetype(`%X%`((fnn : fnn <: lanetype), `%`(N))))} = $lanes_(`%X%`((fnn : fnn <: lanetype), `%`(N)), v128_2))
    -- if (v128 = [$invlanes_(`%X%`((fnn : fnn <: lanetype), `%`(N)), $fmax($size((fnn : fnn <: numtype)), lane_1, lane_2)*{lane_1 : fN($size((fnn : fnn <: numtype))) lane_2 : fN($size((fnn : fnn <: numtype)))})])
  ;; 3-numerics.watsup
  def $vbinop{fnn : fnn, N : N, v128_1 : vec_(V128_vnn), v128_2 : vec_(V128_vnn), v128 : vec_(V128_vnn)*, lane_1* : lane_($lanetype(`%X%`((fnn : fnn <: lanetype), `%`(N))))*, lane_2* : lane_($lanetype(`%X%`((fnn : fnn <: lanetype), `%`(N))))*}(`%X%`((fnn : fnn <: lanetype), `%`(N)), PMIN_vbinop_(`%X%`((fnn : fnn <: lanetype), `%`(N))), v128_1, v128_2) = v128
    -- if (lane_1*{lane_1 : lane_($lanetype(`%X%`((fnn : fnn <: lanetype), `%`(N))))} = $lanes_(`%X%`((fnn : fnn <: lanetype), `%`(N)), v128_1))
    -- if (lane_2*{lane_2 : lane_($lanetype(`%X%`((fnn : fnn <: lanetype), `%`(N))))} = $lanes_(`%X%`((fnn : fnn <: lanetype), `%`(N)), v128_2))
    -- if (v128 = [$invlanes_(`%X%`((fnn : fnn <: lanetype), `%`(N)), $fpmin($size((fnn : fnn <: numtype)), lane_1, lane_2)*{lane_1 : fN($size((fnn : fnn <: numtype))) lane_2 : fN($size((fnn : fnn <: numtype)))})])
  ;; 3-numerics.watsup
  def $vbinop{fnn : fnn, N : N, v128_1 : vec_(V128_vnn), v128_2 : vec_(V128_vnn), v128 : vec_(V128_vnn)*, lane_1* : lane_($lanetype(`%X%`((fnn : fnn <: lanetype), `%`(N))))*, lane_2* : lane_($lanetype(`%X%`((fnn : fnn <: lanetype), `%`(N))))*}(`%X%`((fnn : fnn <: lanetype), `%`(N)), PMAX_vbinop_(`%X%`((fnn : fnn <: lanetype), `%`(N))), v128_1, v128_2) = v128
    -- if (lane_1*{lane_1 : lane_($lanetype(`%X%`((fnn : fnn <: lanetype), `%`(N))))} = $lanes_(`%X%`((fnn : fnn <: lanetype), `%`(N)), v128_1))
    -- if (lane_2*{lane_2 : lane_($lanetype(`%X%`((fnn : fnn <: lanetype), `%`(N))))} = $lanes_(`%X%`((fnn : fnn <: lanetype), `%`(N)), v128_2))
    -- if (v128 = [$invlanes_(`%X%`((fnn : fnn <: lanetype), `%`(N)), $fpmax($size((fnn : fnn <: numtype)), lane_1, lane_2)*{lane_1 : fN($size((fnn : fnn <: numtype))) lane_2 : fN($size((fnn : fnn <: numtype)))})])

;; 3-numerics.watsup
def $vrelop(shape : shape, vrelop_ : vrelop_(shape), vec_ : vec_(V128_vnn), vec_ : vec_(V128_vnn)) : vec_(V128_vnn)
  ;; 3-numerics.watsup
  def $vrelop{imm : imm, N : N, v128_1 : vec_(V128_vnn), v128_2 : vec_(V128_vnn), v128 : vec_(V128_vnn), lane_1* : lane_($lanetype(`%X%`((imm : imm <: lanetype), `%`(N))))*, lane_2* : lane_($lanetype(`%X%`((imm : imm <: lanetype), `%`(N))))*, lane_3* : iN($lsize((imm : imm <: lanetype)))*}(`%X%`((imm : imm <: lanetype), `%`(N)), EQ_vrelop_(`%X%`((imm : imm <: lanetype), `%`(N))), v128_1, v128_2) = v128
    -- if (lane_1*{lane_1 : lane_($lanetype(`%X%`((imm : imm <: lanetype), `%`(N))))} = $lanes_(`%X%`((imm : imm <: lanetype), `%`(N)), v128_1))
    -- if (lane_2*{lane_2 : lane_($lanetype(`%X%`((imm : imm <: lanetype), `%`(N))))} = $lanes_(`%X%`((imm : imm <: lanetype), `%`(N)), v128_2))
    -- if (lane_3*{lane_3 : iN($lsize((imm : imm <: lanetype)))} = $ext(1, $lsize((imm : imm <: lanetype)), S_sx, `%`($ieq($lsize((imm : imm <: lanetype)), lane_1, lane_2).`%`.0))*{lane_1 : iN($lsize((imm : imm <: lanetype))) lane_2 : iN($lsize((imm : imm <: lanetype)))})
    -- if (v128 = $invlanes_(`%X%`((imm : imm <: lanetype), `%`(N)), lane_3*{lane_3 : lane_($lanetype(`%X%`((imm : imm <: lanetype), `%`(N))))}))
  ;; 3-numerics.watsup
  def $vrelop{imm : imm, N : N, v128_1 : vec_(V128_vnn), v128_2 : vec_(V128_vnn), v128 : vec_(V128_vnn), lane_1* : lane_($lanetype(`%X%`((imm : imm <: lanetype), `%`(N))))*, lane_2* : lane_($lanetype(`%X%`((imm : imm <: lanetype), `%`(N))))*, lane_3* : iN($lsize((imm : imm <: lanetype)))*}(`%X%`((imm : imm <: lanetype), `%`(N)), NE_vrelop_(`%X%`((imm : imm <: lanetype), `%`(N))), v128_1, v128_2) = v128
    -- if (lane_1*{lane_1 : lane_($lanetype(`%X%`((imm : imm <: lanetype), `%`(N))))} = $lanes_(`%X%`((imm : imm <: lanetype), `%`(N)), v128_1))
    -- if (lane_2*{lane_2 : lane_($lanetype(`%X%`((imm : imm <: lanetype), `%`(N))))} = $lanes_(`%X%`((imm : imm <: lanetype), `%`(N)), v128_2))
    -- if (lane_3*{lane_3 : iN($lsize((imm : imm <: lanetype)))} = $ext(1, $lsize((imm : imm <: lanetype)), S_sx, `%`($ine($lsize((imm : imm <: lanetype)), lane_1, lane_2).`%`.0))*{lane_1 : iN($lsize((imm : imm <: lanetype))) lane_2 : iN($lsize((imm : imm <: lanetype)))})
    -- if (v128 = $invlanes_(`%X%`((imm : imm <: lanetype), `%`(N)), lane_3*{lane_3 : lane_($lanetype(`%X%`((imm : imm <: lanetype), `%`(N))))}))
  ;; 3-numerics.watsup
  def $vrelop{imm : imm, N : N, sx : sx, v128_1 : vec_(V128_vnn), v128_2 : vec_(V128_vnn), v128 : vec_(V128_vnn), lane_1* : lane_($lanetype(`%X%`((imm : imm <: lanetype), `%`(N))))*, lane_2* : lane_($lanetype(`%X%`((imm : imm <: lanetype), `%`(N))))*, lane_3* : iN($lsize((imm : imm <: lanetype)))*}(`%X%`((imm : imm <: lanetype), `%`(N)), LT_vrelop_(`%X%`((imm : imm <: lanetype), `%`(N)))(sx), v128_1, v128_2) = v128
    -- if (lane_1*{lane_1 : lane_($lanetype(`%X%`((imm : imm <: lanetype), `%`(N))))} = $lanes_(`%X%`((imm : imm <: lanetype), `%`(N)), v128_1))
    -- if (lane_2*{lane_2 : lane_($lanetype(`%X%`((imm : imm <: lanetype), `%`(N))))} = $lanes_(`%X%`((imm : imm <: lanetype), `%`(N)), v128_2))
    -- if (lane_3*{lane_3 : iN($lsize((imm : imm <: lanetype)))} = $ext(1, $lsize((imm : imm <: lanetype)), S_sx, `%`($ilt($lsize((imm : imm <: lanetype)), sx, lane_1, lane_2).`%`.0))*{lane_1 : iN($lsize((imm : imm <: lanetype))) lane_2 : iN($lsize((imm : imm <: lanetype)))})
    -- if (v128 = $invlanes_(`%X%`((imm : imm <: lanetype), `%`(N)), lane_3*{lane_3 : lane_($lanetype(`%X%`((imm : imm <: lanetype), `%`(N))))}))
  ;; 3-numerics.watsup
  def $vrelop{imm : imm, N : N, sx : sx, v128_1 : vec_(V128_vnn), v128_2 : vec_(V128_vnn), v128 : vec_(V128_vnn), lane_1* : lane_($lanetype(`%X%`((imm : imm <: lanetype), `%`(N))))*, lane_2* : lane_($lanetype(`%X%`((imm : imm <: lanetype), `%`(N))))*, lane_3* : iN($lsize((imm : imm <: lanetype)))*}(`%X%`((imm : imm <: lanetype), `%`(N)), GT_vrelop_(`%X%`((imm : imm <: lanetype), `%`(N)))(sx), v128_1, v128_2) = v128
    -- if (lane_1*{lane_1 : lane_($lanetype(`%X%`((imm : imm <: lanetype), `%`(N))))} = $lanes_(`%X%`((imm : imm <: lanetype), `%`(N)), v128_1))
    -- if (lane_2*{lane_2 : lane_($lanetype(`%X%`((imm : imm <: lanetype), `%`(N))))} = $lanes_(`%X%`((imm : imm <: lanetype), `%`(N)), v128_2))
    -- if (lane_3*{lane_3 : iN($lsize((imm : imm <: lanetype)))} = $ext(1, $lsize((imm : imm <: lanetype)), S_sx, `%`($igt($lsize((imm : imm <: lanetype)), sx, lane_1, lane_2).`%`.0))*{lane_1 : iN($lsize((imm : imm <: lanetype))) lane_2 : iN($lsize((imm : imm <: lanetype)))})
    -- if (v128 = $invlanes_(`%X%`((imm : imm <: lanetype), `%`(N)), lane_3*{lane_3 : lane_($lanetype(`%X%`((imm : imm <: lanetype), `%`(N))))}))
  ;; 3-numerics.watsup
  def $vrelop{imm : imm, N : N, sx : sx, v128_1 : vec_(V128_vnn), v128_2 : vec_(V128_vnn), v128 : vec_(V128_vnn), lane_1* : lane_($lanetype(`%X%`((imm : imm <: lanetype), `%`(N))))*, lane_2* : lane_($lanetype(`%X%`((imm : imm <: lanetype), `%`(N))))*, lane_3* : iN($lsize((imm : imm <: lanetype)))*}(`%X%`((imm : imm <: lanetype), `%`(N)), LE_vrelop_(`%X%`((imm : imm <: lanetype), `%`(N)))(sx), v128_1, v128_2) = v128
    -- if (lane_1*{lane_1 : lane_($lanetype(`%X%`((imm : imm <: lanetype), `%`(N))))} = $lanes_(`%X%`((imm : imm <: lanetype), `%`(N)), v128_1))
    -- if (lane_2*{lane_2 : lane_($lanetype(`%X%`((imm : imm <: lanetype), `%`(N))))} = $lanes_(`%X%`((imm : imm <: lanetype), `%`(N)), v128_2))
    -- if (lane_3*{lane_3 : iN($lsize((imm : imm <: lanetype)))} = $ext(1, $lsize((imm : imm <: lanetype)), S_sx, `%`($ile($lsize((imm : imm <: lanetype)), sx, lane_1, lane_2).`%`.0))*{lane_1 : iN($lsize((imm : imm <: lanetype))) lane_2 : iN($lsize((imm : imm <: lanetype)))})
    -- if (v128 = $invlanes_(`%X%`((imm : imm <: lanetype), `%`(N)), lane_3*{lane_3 : lane_($lanetype(`%X%`((imm : imm <: lanetype), `%`(N))))}))
  ;; 3-numerics.watsup
  def $vrelop{imm : imm, N : N, sx : sx, v128_1 : vec_(V128_vnn), v128_2 : vec_(V128_vnn), v128 : vec_(V128_vnn), lane_1* : lane_($lanetype(`%X%`((imm : imm <: lanetype), `%`(N))))*, lane_2* : lane_($lanetype(`%X%`((imm : imm <: lanetype), `%`(N))))*, lane_3* : iN($lsize((imm : imm <: lanetype)))*}(`%X%`((imm : imm <: lanetype), `%`(N)), GE_vrelop_(`%X%`((imm : imm <: lanetype), `%`(N)))(sx), v128_1, v128_2) = v128
    -- if (lane_1*{lane_1 : lane_($lanetype(`%X%`((imm : imm <: lanetype), `%`(N))))} = $lanes_(`%X%`((imm : imm <: lanetype), `%`(N)), v128_1))
    -- if (lane_2*{lane_2 : lane_($lanetype(`%X%`((imm : imm <: lanetype), `%`(N))))} = $lanes_(`%X%`((imm : imm <: lanetype), `%`(N)), v128_2))
    -- if (lane_3*{lane_3 : iN($lsize((imm : imm <: lanetype)))} = $ext(1, $lsize((imm : imm <: lanetype)), S_sx, `%`($ige($lsize((imm : imm <: lanetype)), sx, lane_1, lane_2).`%`.0))*{lane_1 : iN($lsize((imm : imm <: lanetype))) lane_2 : iN($lsize((imm : imm <: lanetype)))})
    -- if (v128 = $invlanes_(`%X%`((imm : imm <: lanetype), `%`(N)), lane_3*{lane_3 : lane_($lanetype(`%X%`((imm : imm <: lanetype), `%`(N))))}))
  ;; 3-numerics.watsup
  def $vrelop{N : N, v128_1 : vec_(V128_vnn), v128_2 : vec_(V128_vnn), v128 : vec_(V128_vnn), lane_1* : lane_($lanetype(`%X%`(F32_lanetype, `%`(N))))*, lane_2* : lane_($lanetype(`%X%`(F32_lanetype, `%`(N))))*, lane_3* : iN(32)*}(`%X%`(F32_lanetype, `%`(N)), EQ_vrelop_(`%X%`(F32_lanetype, `%`(N))), v128_1, v128_2) = v128
    -- if (lane_1*{lane_1 : lane_($lanetype(`%X%`(F32_lanetype, `%`(N))))} = $lanes_(`%X%`(F32_lanetype, `%`(N)), v128_1))
    -- if (lane_2*{lane_2 : lane_($lanetype(`%X%`(F32_lanetype, `%`(N))))} = $lanes_(`%X%`(F32_lanetype, `%`(N)), v128_2))
    -- if (lane_3*{lane_3 : iN(32)} = $ext(1, 32, S_sx, `%`($feq(32, lane_1, lane_2).`%`.0))*{lane_1 : fN(32) lane_2 : fN(32)})
    -- if (v128 = $invlanes_(`%X%`(I32_lanetype, `%`(N)), lane_3*{lane_3 : lane_($lanetype(`%X%`(I32_lanetype, `%`(N))))}))
  ;; 3-numerics.watsup
  def $vrelop{N : N, v128_1 : vec_(V128_vnn), v128_2 : vec_(V128_vnn), v128 : vec_(V128_vnn), lane_1* : lane_($lanetype(`%X%`(F32_lanetype, `%`(N))))*, lane_2* : lane_($lanetype(`%X%`(F32_lanetype, `%`(N))))*, lane_3* : iN(32)*}(`%X%`(F32_lanetype, `%`(N)), NE_vrelop_(`%X%`(F32_lanetype, `%`(N))), v128_1, v128_2) = v128
    -- if (lane_1*{lane_1 : lane_($lanetype(`%X%`(F32_lanetype, `%`(N))))} = $lanes_(`%X%`(F32_lanetype, `%`(N)), v128_1))
    -- if (lane_2*{lane_2 : lane_($lanetype(`%X%`(F32_lanetype, `%`(N))))} = $lanes_(`%X%`(F32_lanetype, `%`(N)), v128_2))
    -- if (lane_3*{lane_3 : iN(32)} = $ext(1, 32, S_sx, `%`($fne(32, lane_1, lane_2).`%`.0))*{lane_1 : fN(32) lane_2 : fN(32)})
    -- if (v128 = $invlanes_(`%X%`(I32_lanetype, `%`(N)), lane_3*{lane_3 : lane_($lanetype(`%X%`(I32_lanetype, `%`(N))))}))
  ;; 3-numerics.watsup
  def $vrelop{N : N, v128_1 : vec_(V128_vnn), v128_2 : vec_(V128_vnn), v128 : vec_(V128_vnn), lane_1* : lane_($lanetype(`%X%`(F32_lanetype, `%`(N))))*, lane_2* : lane_($lanetype(`%X%`(F32_lanetype, `%`(N))))*, lane_3* : iN(32)*}(`%X%`(F32_lanetype, `%`(N)), LT_vrelop_(`%X%`(F32_lanetype, `%`(N))), v128_1, v128_2) = v128
    -- if (lane_1*{lane_1 : lane_($lanetype(`%X%`(F32_lanetype, `%`(N))))} = $lanes_(`%X%`(F32_lanetype, `%`(N)), v128_1))
    -- if (lane_2*{lane_2 : lane_($lanetype(`%X%`(F32_lanetype, `%`(N))))} = $lanes_(`%X%`(F32_lanetype, `%`(N)), v128_2))
    -- if (lane_3*{lane_3 : iN(32)} = $ext(1, 32, S_sx, `%`($flt(32, lane_1, lane_2).`%`.0))*{lane_1 : fN(32) lane_2 : fN(32)})
    -- if (v128 = $invlanes_(`%X%`(I32_lanetype, `%`(N)), lane_3*{lane_3 : lane_($lanetype(`%X%`(I32_lanetype, `%`(N))))}))
  ;; 3-numerics.watsup
  def $vrelop{N : N, v128_1 : vec_(V128_vnn), v128_2 : vec_(V128_vnn), v128 : vec_(V128_vnn), lane_1* : lane_($lanetype(`%X%`(F32_lanetype, `%`(N))))*, lane_2* : lane_($lanetype(`%X%`(F32_lanetype, `%`(N))))*, lane_3* : iN(32)*}(`%X%`(F32_lanetype, `%`(N)), GT_vrelop_(`%X%`(F32_lanetype, `%`(N))), v128_1, v128_2) = v128
    -- if (lane_1*{lane_1 : lane_($lanetype(`%X%`(F32_lanetype, `%`(N))))} = $lanes_(`%X%`(F32_lanetype, `%`(N)), v128_1))
    -- if (lane_2*{lane_2 : lane_($lanetype(`%X%`(F32_lanetype, `%`(N))))} = $lanes_(`%X%`(F32_lanetype, `%`(N)), v128_2))
    -- if (lane_3*{lane_3 : iN(32)} = $ext(1, 32, S_sx, `%`($fgt(32, lane_1, lane_2).`%`.0))*{lane_1 : fN(32) lane_2 : fN(32)})
    -- if (v128 = $invlanes_(`%X%`(I32_lanetype, `%`(N)), lane_3*{lane_3 : lane_($lanetype(`%X%`(I32_lanetype, `%`(N))))}))
  ;; 3-numerics.watsup
  def $vrelop{N : N, v128_1 : vec_(V128_vnn), v128_2 : vec_(V128_vnn), v128 : vec_(V128_vnn), lane_1* : lane_($lanetype(`%X%`(F32_lanetype, `%`(N))))*, lane_2* : lane_($lanetype(`%X%`(F32_lanetype, `%`(N))))*, lane_3* : iN(32)*}(`%X%`(F32_lanetype, `%`(N)), LE_vrelop_(`%X%`(F32_lanetype, `%`(N))), v128_1, v128_2) = v128
    -- if (lane_1*{lane_1 : lane_($lanetype(`%X%`(F32_lanetype, `%`(N))))} = $lanes_(`%X%`(F32_lanetype, `%`(N)), v128_1))
    -- if (lane_2*{lane_2 : lane_($lanetype(`%X%`(F32_lanetype, `%`(N))))} = $lanes_(`%X%`(F32_lanetype, `%`(N)), v128_2))
    -- if (lane_3*{lane_3 : iN(32)} = $ext(1, 32, S_sx, `%`($fle(32, lane_1, lane_2).`%`.0))*{lane_1 : fN(32) lane_2 : fN(32)})
    -- if (v128 = $invlanes_(`%X%`(I32_lanetype, `%`(N)), lane_3*{lane_3 : lane_($lanetype(`%X%`(I32_lanetype, `%`(N))))}))
  ;; 3-numerics.watsup
  def $vrelop{N : N, v128_1 : vec_(V128_vnn), v128_2 : vec_(V128_vnn), v128 : vec_(V128_vnn), lane_1* : lane_($lanetype(`%X%`(F32_lanetype, `%`(N))))*, lane_2* : lane_($lanetype(`%X%`(F32_lanetype, `%`(N))))*, lane_3* : iN(32)*}(`%X%`(F32_lanetype, `%`(N)), GE_vrelop_(`%X%`(F32_lanetype, `%`(N))), v128_1, v128_2) = v128
    -- if (lane_1*{lane_1 : lane_($lanetype(`%X%`(F32_lanetype, `%`(N))))} = $lanes_(`%X%`(F32_lanetype, `%`(N)), v128_1))
    -- if (lane_2*{lane_2 : lane_($lanetype(`%X%`(F32_lanetype, `%`(N))))} = $lanes_(`%X%`(F32_lanetype, `%`(N)), v128_2))
    -- if (lane_3*{lane_3 : iN(32)} = $ext(1, 32, S_sx, `%`($fge(32, lane_1, lane_2).`%`.0))*{lane_1 : fN(32) lane_2 : fN(32)})
    -- if (v128 = $invlanes_(`%X%`(I32_lanetype, `%`(N)), lane_3*{lane_3 : lane_($lanetype(`%X%`(I32_lanetype, `%`(N))))}))
  ;; 3-numerics.watsup
  def $vrelop{N : N, v128_1 : vec_(V128_vnn), v128_2 : vec_(V128_vnn), v128 : vec_(V128_vnn), lane_1* : lane_($lanetype(`%X%`(F64_lanetype, `%`(N))))*, lane_2* : lane_($lanetype(`%X%`(F64_lanetype, `%`(N))))*, lane_3* : iN(64)*}(`%X%`(F64_lanetype, `%`(N)), EQ_vrelop_(`%X%`(F64_lanetype, `%`(N))), v128_1, v128_2) = v128
    -- if (lane_1*{lane_1 : lane_($lanetype(`%X%`(F64_lanetype, `%`(N))))} = $lanes_(`%X%`(F64_lanetype, `%`(N)), v128_1))
    -- if (lane_2*{lane_2 : lane_($lanetype(`%X%`(F64_lanetype, `%`(N))))} = $lanes_(`%X%`(F64_lanetype, `%`(N)), v128_2))
    -- if (lane_3*{lane_3 : iN(64)} = $ext(1, 64, S_sx, `%`($feq(64, lane_1, lane_2).`%`.0))*{lane_1 : fN(64) lane_2 : fN(64)})
    -- if (v128 = $invlanes_(`%X%`(I64_lanetype, `%`(N)), lane_3*{lane_3 : lane_($lanetype(`%X%`(I64_lanetype, `%`(N))))}))
  ;; 3-numerics.watsup
  def $vrelop{N : N, v128_1 : vec_(V128_vnn), v128_2 : vec_(V128_vnn), v128 : vec_(V128_vnn), lane_1* : lane_($lanetype(`%X%`(F64_lanetype, `%`(N))))*, lane_2* : lane_($lanetype(`%X%`(F64_lanetype, `%`(N))))*, lane_3* : iN(64)*}(`%X%`(F64_lanetype, `%`(N)), NE_vrelop_(`%X%`(F64_lanetype, `%`(N))), v128_1, v128_2) = v128
    -- if (lane_1*{lane_1 : lane_($lanetype(`%X%`(F64_lanetype, `%`(N))))} = $lanes_(`%X%`(F64_lanetype, `%`(N)), v128_1))
    -- if (lane_2*{lane_2 : lane_($lanetype(`%X%`(F64_lanetype, `%`(N))))} = $lanes_(`%X%`(F64_lanetype, `%`(N)), v128_2))
    -- if (lane_3*{lane_3 : iN(64)} = $ext(1, 64, S_sx, `%`($fne(64, lane_1, lane_2).`%`.0))*{lane_1 : fN(64) lane_2 : fN(64)})
    -- if (v128 = $invlanes_(`%X%`(I64_lanetype, `%`(N)), lane_3*{lane_3 : lane_($lanetype(`%X%`(I64_lanetype, `%`(N))))}))
  ;; 3-numerics.watsup
  def $vrelop{N : N, v128_1 : vec_(V128_vnn), v128_2 : vec_(V128_vnn), v128 : vec_(V128_vnn), lane_1* : lane_($lanetype(`%X%`(F64_lanetype, `%`(N))))*, lane_2* : lane_($lanetype(`%X%`(F64_lanetype, `%`(N))))*, lane_3* : iN(64)*}(`%X%`(F64_lanetype, `%`(N)), LT_vrelop_(`%X%`(F64_lanetype, `%`(N))), v128_1, v128_2) = v128
    -- if (lane_1*{lane_1 : lane_($lanetype(`%X%`(F64_lanetype, `%`(N))))} = $lanes_(`%X%`(F64_lanetype, `%`(N)), v128_1))
    -- if (lane_2*{lane_2 : lane_($lanetype(`%X%`(F64_lanetype, `%`(N))))} = $lanes_(`%X%`(F64_lanetype, `%`(N)), v128_2))
    -- if (lane_3*{lane_3 : iN(64)} = $ext(1, 64, S_sx, `%`($flt(64, lane_1, lane_2).`%`.0))*{lane_1 : fN(64) lane_2 : fN(64)})
    -- if (v128 = $invlanes_(`%X%`(I64_lanetype, `%`(N)), lane_3*{lane_3 : lane_($lanetype(`%X%`(I64_lanetype, `%`(N))))}))
  ;; 3-numerics.watsup
  def $vrelop{N : N, v128_1 : vec_(V128_vnn), v128_2 : vec_(V128_vnn), v128 : vec_(V128_vnn), lane_1* : lane_($lanetype(`%X%`(F64_lanetype, `%`(N))))*, lane_2* : lane_($lanetype(`%X%`(F64_lanetype, `%`(N))))*, lane_3* : iN(64)*}(`%X%`(F64_lanetype, `%`(N)), GT_vrelop_(`%X%`(F64_lanetype, `%`(N))), v128_1, v128_2) = v128
    -- if (lane_1*{lane_1 : lane_($lanetype(`%X%`(F64_lanetype, `%`(N))))} = $lanes_(`%X%`(F64_lanetype, `%`(N)), v128_1))
    -- if (lane_2*{lane_2 : lane_($lanetype(`%X%`(F64_lanetype, `%`(N))))} = $lanes_(`%X%`(F64_lanetype, `%`(N)), v128_2))
    -- if (lane_3*{lane_3 : iN(64)} = $ext(1, 64, S_sx, `%`($fgt(64, lane_1, lane_2).`%`.0))*{lane_1 : fN(64) lane_2 : fN(64)})
    -- if (v128 = $invlanes_(`%X%`(I64_lanetype, `%`(N)), lane_3*{lane_3 : lane_($lanetype(`%X%`(I64_lanetype, `%`(N))))}))
  ;; 3-numerics.watsup
  def $vrelop{N : N, v128_1 : vec_(V128_vnn), v128_2 : vec_(V128_vnn), v128 : vec_(V128_vnn), lane_1* : lane_($lanetype(`%X%`(F64_lanetype, `%`(N))))*, lane_2* : lane_($lanetype(`%X%`(F64_lanetype, `%`(N))))*, lane_3* : iN(64)*}(`%X%`(F64_lanetype, `%`(N)), LE_vrelop_(`%X%`(F64_lanetype, `%`(N))), v128_1, v128_2) = v128
    -- if (lane_1*{lane_1 : lane_($lanetype(`%X%`(F64_lanetype, `%`(N))))} = $lanes_(`%X%`(F64_lanetype, `%`(N)), v128_1))
    -- if (lane_2*{lane_2 : lane_($lanetype(`%X%`(F64_lanetype, `%`(N))))} = $lanes_(`%X%`(F64_lanetype, `%`(N)), v128_2))
    -- if (lane_3*{lane_3 : iN(64)} = $ext(1, 64, S_sx, `%`($fle(64, lane_1, lane_2).`%`.0))*{lane_1 : fN(64) lane_2 : fN(64)})
    -- if (v128 = $invlanes_(`%X%`(I64_lanetype, `%`(N)), lane_3*{lane_3 : lane_($lanetype(`%X%`(I64_lanetype, `%`(N))))}))
  ;; 3-numerics.watsup
  def $vrelop{N : N, v128_1 : vec_(V128_vnn), v128_2 : vec_(V128_vnn), v128 : vec_(V128_vnn), lane_1* : lane_($lanetype(`%X%`(F64_lanetype, `%`(N))))*, lane_2* : lane_($lanetype(`%X%`(F64_lanetype, `%`(N))))*, lane_3* : iN(64)*}(`%X%`(F64_lanetype, `%`(N)), GE_vrelop_(`%X%`(F64_lanetype, `%`(N))), v128_1, v128_2) = v128
    -- if (lane_1*{lane_1 : lane_($lanetype(`%X%`(F64_lanetype, `%`(N))))} = $lanes_(`%X%`(F64_lanetype, `%`(N)), v128_1))
    -- if (lane_2*{lane_2 : lane_($lanetype(`%X%`(F64_lanetype, `%`(N))))} = $lanes_(`%X%`(F64_lanetype, `%`(N)), v128_2))
    -- if (lane_3*{lane_3 : iN(64)} = $ext(1, 64, S_sx, `%`($fge(64, lane_1, lane_2).`%`.0))*{lane_1 : fN(64) lane_2 : fN(64)})
    -- if (v128 = $invlanes_(`%X%`(I64_lanetype, `%`(N)), lane_3*{lane_3 : lane_($lanetype(`%X%`(I64_lanetype, `%`(N))))}))

;; 3-numerics.watsup
def $vcvtop(shape_1 : shape, shape_2 : shape, vcvtop : vcvtop, sx?, lane_ : lane_($lanetype(shape_1))) : lane_($lanetype(shape_2))
  ;; 3-numerics.watsup
  def $vcvtop{N_1 : N, N_2 : N, sx : sx, i8 : lane_($lanetype(`%X%`(I8_lanetype, N_1))), i16 : lane_($lanetype(`%X%`(I16_lanetype, N_2)))}(`%X%`(I8_lanetype, N_1), `%X%`(I16_lanetype, N_2), EXTEND_vcvtop, ?(sx), i8) = i16
    -- if (i16 = $ext(8, 16, sx, i8))
  ;; 3-numerics.watsup
  def $vcvtop{N_1 : N, N_2 : N, sx : sx, i16 : lane_($lanetype(`%X%`(I16_lanetype, N_1))), i32 : lane_($lanetype(`%X%`(I32_lanetype, N_2)))}(`%X%`(I16_lanetype, N_1), `%X%`(I32_lanetype, N_2), EXTEND_vcvtop, ?(sx), i16) = i32
    -- if (i32 = $ext(16, 32, sx, i16))
  ;; 3-numerics.watsup
  def $vcvtop{N_1 : N, N_2 : N, sx : sx, i32 : lane_($lanetype(`%X%`(I32_lanetype, N_1))), i64 : lane_($lanetype(`%X%`(I64_lanetype, N_2)))}(`%X%`(I32_lanetype, N_1), `%X%`(I64_lanetype, N_2), EXTEND_vcvtop, ?(sx), i32) = i64
    -- if (i64 = $ext(32, 64, sx, i32))
  ;; 3-numerics.watsup
  def $vcvtop{N_1 : N, N_2 : N, sx : sx, f32 : f32, i32 : lane_($lanetype(`%X%`(I32_lanetype, N_2)))}(`%X%`(F32_lanetype, N_1), `%X%`(I32_lanetype, N_2), TRUNC_SAT_vcvtop, ?(sx), f32) = i32
    -- if (i32 = $trunc_sat(32, 32, sx, f32))
  ;; 3-numerics.watsup
  def $vcvtop{N_1 : N, N_2 : N, sx : sx, f64 : f64, i32 : lane_($lanetype(`%X%`(I32_lanetype, N_2)))}(`%X%`(F64_lanetype, N_1), `%X%`(I32_lanetype, N_2), TRUNC_SAT_vcvtop, ?(sx), f64) = i32
    -- if (i32 = $trunc_sat(64, 32, sx, f64))
  ;; 3-numerics.watsup
  def $vcvtop{N_1 : N, N_2 : N, sx : sx, i32 : lane_($lanetype(`%X%`(I32_lanetype, N_1))), f32 : f32}(`%X%`(I32_lanetype, N_1), `%X%`(F32_lanetype, N_2), CONVERT_vcvtop, ?(sx), i32) = f32
    -- if (f32 = $convert(32, 32, sx, i32))
  ;; 3-numerics.watsup
  def $vcvtop{N_1 : N, N_2 : N, sx : sx, i32 : lane_($lanetype(`%X%`(I32_lanetype, N_1))), f64 : f64}(`%X%`(I32_lanetype, N_1), `%X%`(F64_lanetype, N_2), CONVERT_vcvtop, ?(sx), i32) = f64
    -- if (f64 = $convert(32, 64, sx, i32))
  ;; 3-numerics.watsup
  def $vcvtop{N_1 : N, N_2 : N, sx : sx, f64 : f64, f32 : f32}(`%X%`(F64_lanetype, N_1), `%X%`(F32_lanetype, N_2), DEMOTE_vcvtop, ?(sx), f64) = f32
    -- if (f32 = $demote(64, 32, f64))
  ;; 3-numerics.watsup
  def $vcvtop{N_1 : N, N_2 : N, sx : sx, f32 : f32, f64 : f64}(`%X%`(F32_lanetype, N_1), `%X%`(F64_lanetype, N_2), PROMOTE_vcvtop, ?(sx), f32) = f64
    -- if (f64 = $promote(32, 64, f32))

;; 3-numerics.watsup
def $vextunop(ishape_1 : ishape, ishape_2 : ishape, vextunop_ : vextunop_(ishape_1, ishape_2), sx : sx, vec_ : vec_(V128_vnn)) : vec_(V128_vnn)

;; 3-numerics.watsup
def $vextbinop(ishape_1 : ishape, ishape_2 : ishape, vextbinop_ : vextbinop_(ishape_1, ishape_2), sx : sx, vec_ : vec_(V128_vnn), vec_ : vec_(V128_vnn)) : vec_(V128_vnn)
  ;; 3-numerics.watsup
  def $vextbinop{inn_1 : inn, N_1 : N, inn_2 : inn, N_2 : N, sx : sx, c_1 : vec_(V128_vnn), c_2 : vec_(V128_vnn), c : vec_(V128_vnn), cj_1 : iN($lsize((inn_1 : inn <: lanetype))), cj_2 : iN($lsize((inn_1 : inn <: lanetype))), ci_1* : lane_($lanetype(`%X%`((inn_2 : inn <: lanetype), N_2)))*, ci_2* : lane_($lanetype(`%X%`((inn_2 : inn <: lanetype), N_2)))*}(`%X%`((inn_1 : inn <: imm), N_1), `%X%`((inn_2 : inn <: imm), N_2), DOT_vextbinop_(`%X%`((inn_1 : inn <: imm), N_1), `%X%`((inn_2 : inn <: imm), N_2)), sx, c_1, c_2) = c
    -- if (ci_1*{ci_1} = $lanes_(`%X%`((inn_2 : inn <: lanetype), N_2), c_1))
    -- if (ci_2*{ci_2} = $lanes_(`%X%`((inn_2 : inn <: lanetype), N_2), c_2))
    -- if ($concat_(syntax iN($lsize((inn_1 : inn <: lanetype))), [cj_1 cj_2]*{}) = $imul($lsize((inn_1 : inn <: lanetype)), $ext($lsize((inn_2 : inn <: lanetype)), $lsize((inn_1 : inn <: lanetype)), S_sx, ci_1), $ext($lsize((inn_2 : inn <: lanetype)), $lsize((inn_1 : inn <: lanetype)), S_sx, ci_2))*{ci_1 ci_2})
    -- if (c = $invlanes_(`%X%`((inn_1 : inn <: lanetype), N_1), $iadd($lsize((inn_1 : inn <: lanetype)), cj_1, cj_2)^N_1{}))

;; 3-numerics.watsup
def $vishiftop(ishape : ishape, vshiftop_ : vshiftop_(ishape), lane_ : lane_($lanetype((ishape : ishape <: shape))), u32 : u32) : lane_($lanetype((ishape : ishape <: shape)))
  ;; 3-numerics.watsup
  def $vishiftop{imm : imm, N : N, lane : lane_($lanetype(`%X%`((imm : imm <: lanetype), `%`(N)))), n : n}(`%X%`(imm, `%`(N)), SHL_vshiftop_(`%X%`(imm, `%`(N))), lane, `%`(n)) = $ishl($lsize((imm : imm <: lanetype)), lane, `%`(n))
  ;; 3-numerics.watsup
  def $vishiftop{imm : imm, N : N, sx : sx, lane : lane_($lanetype(`%X%`((imm : imm <: lanetype), `%`(N)))), n : n}(`%X%`(imm, `%`(N)), SHR_vshiftop_(`%X%`(imm, `%`(N)))(sx), lane, `%`(n)) = $ishr($lsize((imm : imm <: lanetype)), sx, lane, `%`(n))

;; 4-runtime.watsup
syntax addr = nat

;; 4-runtime.watsup
syntax funcaddr = addr

;; 4-runtime.watsup
syntax globaladdr = addr

;; 4-runtime.watsup
syntax tableaddr = addr

;; 4-runtime.watsup
syntax memaddr = addr

;; 4-runtime.watsup
syntax elemaddr = addr

;; 4-runtime.watsup
syntax dataaddr = addr

;; 4-runtime.watsup
syntax hostaddr = addr

;; 4-runtime.watsup
syntax structaddr = addr

;; 4-runtime.watsup
syntax arrayaddr = addr

;; 4-runtime.watsup
syntax num =
  | CONST{numtype : numtype, num_ : num_(numtype)}(numtype : numtype, num_ : num_(numtype))

;; 4-runtime.watsup
syntax vec =
  | VCONST{vectype : vectype, vec_ : vec_(vectype)}(vectype : vectype, vec_ : vec_(vectype))

;; 4-runtime.watsup
rec {

;; 4-runtime.watsup:37.1-43.23
syntax addrref =
  | REF.I31_NUM{u31 : u31}(u31 : u31)
  | REF.STRUCT_ADDR{structaddr : structaddr}(structaddr : structaddr)
  | REF.ARRAY_ADDR{arrayaddr : arrayaddr}(arrayaddr : arrayaddr)
  | REF.FUNC_ADDR{funcaddr : funcaddr}(funcaddr : funcaddr)
  | REF.HOST_ADDR{hostaddr : hostaddr}(hostaddr : hostaddr)
  | REF.EXTERN{addrref : addrref}(addrref : addrref)
}

;; 4-runtime.watsup
syntax ref =
  | REF.I31_NUM{u31 : u31}(u31 : u31)
  | REF.STRUCT_ADDR{structaddr : structaddr}(structaddr : structaddr)
  | REF.ARRAY_ADDR{arrayaddr : arrayaddr}(arrayaddr : arrayaddr)
  | REF.FUNC_ADDR{funcaddr : funcaddr}(funcaddr : funcaddr)
  | REF.HOST_ADDR{hostaddr : hostaddr}(hostaddr : hostaddr)
  | REF.EXTERN{addrref : addrref}(addrref : addrref)
  | REF.NULL{heaptype : heaptype}(heaptype : heaptype)

;; 4-runtime.watsup
syntax val =
  | CONST{numtype : numtype, num_ : num_(numtype)}(numtype : numtype, num_ : num_(numtype))
  | VCONST{vectype : vectype, vec_ : vec_(vectype)}(vectype : vectype, vec_ : vec_(vectype))
  | REF.NULL{heaptype : heaptype}(heaptype : heaptype)
  | REF.I31_NUM{u31 : u31}(u31 : u31)
  | REF.STRUCT_ADDR{structaddr : structaddr}(structaddr : structaddr)
  | REF.ARRAY_ADDR{arrayaddr : arrayaddr}(arrayaddr : arrayaddr)
  | REF.FUNC_ADDR{funcaddr : funcaddr}(funcaddr : funcaddr)
  | REF.HOST_ADDR{hostaddr : hostaddr}(hostaddr : hostaddr)
  | REF.EXTERN{addrref : addrref}(addrref : addrref)

;; 4-runtime.watsup
syntax result =
  | _VALS{val* : val*}(val*{val : val} : val*)
  | TRAP

;; 4-runtime.watsup
syntax externval =
  | FUNC{funcaddr : funcaddr}(funcaddr : funcaddr)
  | GLOBAL{globaladdr : globaladdr}(globaladdr : globaladdr)
  | TABLE{tableaddr : tableaddr}(tableaddr : tableaddr)
  | MEM{memaddr : memaddr}(memaddr : memaddr)

;; 4-runtime.watsup
syntax exportinst =
{
  NAME{name : name} name,
  VALUE{externval : externval} externval
}

;; 4-runtime.watsup
syntax moduleinst =
{
  TYPE{deftype* : deftype*} deftype*,
  FUNC{funcaddr* : funcaddr*} funcaddr*,
  GLOBAL{globaladdr* : globaladdr*} globaladdr*,
  TABLE{tableaddr* : tableaddr*} tableaddr*,
  MEM{memaddr* : memaddr*} memaddr*,
  ELEM{elemaddr* : elemaddr*} elemaddr*,
  DATA{dataaddr* : dataaddr*} dataaddr*,
  EXPORT{exportinst* : exportinst*} exportinst*
}

;; 4-runtime.watsup
syntax funcinst =
{
  TYPE{deftype : deftype} deftype,
  MODULE{moduleinst : moduleinst} moduleinst,
  CODE{func : func} func
}

;; 4-runtime.watsup
syntax globalinst =
{
  TYPE{globaltype : globaltype} globaltype,
  VALUE{val : val} val
}

;; 4-runtime.watsup
syntax tableinst =
{
  TYPE{tabletype : tabletype} tabletype,
  ELEM{ref* : ref*} ref*
}

;; 4-runtime.watsup
syntax meminst =
{
  TYPE{memtype : memtype} memtype,
  DATA{byte* : byte*} byte*
}

;; 4-runtime.watsup
syntax eleminst =
{
  TYPE{elemtype : elemtype} elemtype,
  ELEM{ref* : ref*} ref*
}

;; 4-runtime.watsup
syntax datainst =
{
  DATA{byte* : byte*} byte*
}

;; 4-runtime.watsup
syntax packval =
  | PACK{packtype : packtype, pack_ : pack_(packtype)}(packtype : packtype, pack_ : pack_(packtype))

;; 4-runtime.watsup
syntax fieldval =
  | CONST{numtype : numtype, num_ : num_(numtype)}(numtype : numtype, num_ : num_(numtype))
  | VCONST{vectype : vectype, vec_ : vec_(vectype)}(vectype : vectype, vec_ : vec_(vectype))
  | REF.NULL{heaptype : heaptype}(heaptype : heaptype)
  | REF.I31_NUM{u31 : u31}(u31 : u31)
  | REF.STRUCT_ADDR{structaddr : structaddr}(structaddr : structaddr)
  | REF.ARRAY_ADDR{arrayaddr : arrayaddr}(arrayaddr : arrayaddr)
  | REF.FUNC_ADDR{funcaddr : funcaddr}(funcaddr : funcaddr)
  | REF.HOST_ADDR{hostaddr : hostaddr}(hostaddr : hostaddr)
  | REF.EXTERN{addrref : addrref}(addrref : addrref)
  | PACK{packtype : packtype, pack_ : pack_(packtype)}(packtype : packtype, pack_ : pack_(packtype))

;; 4-runtime.watsup
syntax structinst =
{
  TYPE{deftype : deftype} deftype,
  FIELD{fieldval* : fieldval*} fieldval*
}

;; 4-runtime.watsup
syntax arrayinst =
{
  TYPE{deftype : deftype} deftype,
  FIELD{fieldval* : fieldval*} fieldval*
}

;; 4-runtime.watsup
syntax store =
{
  FUNC{funcinst* : funcinst*} funcinst*,
  GLOBAL{globalinst* : globalinst*} globalinst*,
  TABLE{tableinst* : tableinst*} tableinst*,
  MEM{meminst* : meminst*} meminst*,
  ELEM{eleminst* : eleminst*} eleminst*,
  DATA{datainst* : datainst*} datainst*,
  STRUCT{structinst* : structinst*} structinst*,
  ARRAY{arrayinst* : arrayinst*} arrayinst*
}

;; 4-runtime.watsup
syntax frame =
{
  LOCAL{val?* : val?*} val?*,
  MODULE{moduleinst : moduleinst} moduleinst
}

;; 4-runtime.watsup
syntax state = `%;%`{store : store, frame : frame}(store : store, frame : frame)

;; 4-runtime.watsup
rec {

;; 4-runtime.watsup:158.1-163.9
syntax admininstr =
  | UNREACHABLE
  | NOP
  | DROP
  | SELECT{valtype*? : valtype*?}(valtype*{valtype : valtype}?{valtype : valtype} : valtype*?)
  | BLOCK{blocktype : blocktype, instr* : instr*}(blocktype : blocktype, instr*{instr : instr} : instr*)
  | LOOP{blocktype : blocktype, instr* : instr*}(blocktype : blocktype, instr*{instr : instr} : instr*)
  | IF{blocktype : blocktype, instr* : instr*}(blocktype : blocktype, instr*{instr : instr} : instr*, instr*)
  | BR{labelidx : labelidx}(labelidx : labelidx)
  | BR_IF{labelidx : labelidx}(labelidx : labelidx)
  | BR_TABLE{labelidx : labelidx}(labelidx*{} : labelidx*, labelidx)
  | BR_ON_NULL{labelidx : labelidx}(labelidx : labelidx)
  | BR_ON_NON_NULL{labelidx : labelidx}(labelidx : labelidx)
  | BR_ON_CAST{labelidx : labelidx, reftype : reftype}(labelidx : labelidx, reftype : reftype, reftype)
  | BR_ON_CAST_FAIL{labelidx : labelidx, reftype : reftype}(labelidx : labelidx, reftype : reftype, reftype)
  | CALL{funcidx : funcidx}(funcidx : funcidx)
  | CALL_REF{typeidx? : typeidx?}(typeidx?{typeidx : typeidx} : typeidx?)
  | CALL_INDIRECT{tableidx : tableidx, typeidx : typeidx}(tableidx : tableidx, typeidx : typeidx)
  | RETURN
  | RETURN_CALL{funcidx : funcidx}(funcidx : funcidx)
  | RETURN_CALL_REF{typeidx? : typeidx?}(typeidx?{typeidx : typeidx} : typeidx?)
  | RETURN_CALL_INDIRECT{tableidx : tableidx, typeidx : typeidx}(tableidx : tableidx, typeidx : typeidx)
  | CONST{numtype : numtype, num_ : num_(numtype)}(numtype : numtype, num_ : num_(numtype))
  | UNOP{numtype : numtype, unop_ : unop_(numtype)}(numtype : numtype, unop_ : unop_(numtype))
  | BINOP{numtype : numtype, binop_ : binop_(numtype)}(numtype : numtype, binop_ : binop_(numtype))
  | TESTOP{numtype : numtype, testop_ : testop_(numtype)}(numtype : numtype, testop_ : testop_(numtype))
  | RELOP{numtype : numtype, relop_ : relop_(numtype)}(numtype : numtype, relop_ : relop_(numtype))
  | CVTOP{numtype_1 : numtype, cvtop : cvtop, numtype_2 : numtype, sx? : sx?}(numtype_1 : numtype, cvtop : cvtop, numtype_2 : numtype, sx?{sx : sx} : sx?)
  | EXTEND{numtype : numtype, n : n}(numtype : numtype, n : n)
  | VCONST{vectype : vectype, vec_ : vec_(vectype)}(vectype : vectype, vec_ : vec_(vectype))
  | VVUNOP{vectype : vectype, vvunop : vvunop}(vectype : vectype, vvunop : vvunop)
  | VVBINOP{vectype : vectype, vvbinop : vvbinop}(vectype : vectype, vvbinop : vvbinop)
  | VVTERNOP{vectype : vectype, vvternop : vvternop}(vectype : vectype, vvternop : vvternop)
  | VVTESTOP{vectype : vectype, vvtestop : vvtestop}(vectype : vectype, vvtestop : vvtestop)
  | VSWIZZLE{ishape : ishape}(ishape : ishape)
    -- if (ishape = `%X%`(I8_imm, `%`(16)))
  | VSHUFFLE{ishape : ishape, laneidx* : laneidx*}(ishape : ishape, laneidx*{laneidx : laneidx} : laneidx*)
    -- if ((ishape = `%X%`(I8_imm, `%`(16))) /\ (|laneidx*{laneidx : laneidx}| = $dim((ishape : ishape <: shape)).`%`.0))
  | VSPLAT{shape : shape}(shape : shape)
  | VEXTRACT_LANE{shape : shape, sx? : sx?, laneidx : laneidx, numtype : numtype}(shape : shape, sx?{sx : sx} : sx?, laneidx : laneidx)
    -- if (($lanetype(shape) = (numtype : numtype <: lanetype)) <=> (sx?{sx : sx} = ?()))
  | VREPLACE_LANE{shape : shape, laneidx : laneidx}(shape : shape, laneidx : laneidx)
  | VUNOP{shape : shape, vunop_ : vunop_(shape)}(shape : shape, vunop_ : vunop_(shape))
  | VBINOP{shape : shape, vbinop_ : vbinop_(shape)}(shape : shape, vbinop_ : vbinop_(shape))
  | VTESTOP{shape : shape, vtestop_ : vtestop_(shape)}(shape : shape, vtestop_ : vtestop_(shape))
  | VRELOP{shape : shape, vrelop_ : vrelop_(shape)}(shape : shape, vrelop_ : vrelop_(shape))
  | VSHIFTOP{ishape : ishape, vshiftop_ : vshiftop_(ishape)}(ishape : ishape, vshiftop_ : vshiftop_(ishape))
  | VBITMASK{ishape : ishape}(ishape : ishape)
  | VCVTOP{shape : shape, vcvtop : vcvtop, half? : half?, sx? : sx?, zero : zero}(shape : shape, vcvtop : vcvtop, half?{half : half} : half?, shape, sx?{sx : sx} : sx?, zero : zero)
  | VNARROW{ishape : ishape, sx : sx}(ishape : ishape, ishape, sx : sx)
  | VEXTUNOP{ishape_1 : ishape, ishape_2 : ishape, vextunop_ : vextunop_(ishape_1, ishape_2), sx : sx, imm_1 : imm, imm_2 : imm}(ishape_1 : ishape, ishape_2 : ishape, vextunop_ : vextunop_(ishape_1, ishape_2), sx : sx)
    -- if ($lsize((imm_1 : imm <: lanetype)) = (2 * $lsize((imm_2 : imm <: lanetype))))
  | VEXTBINOP{ishape_1 : ishape, ishape_2 : ishape, vextbinop_ : vextbinop_(ishape_1, ishape_2), sx : sx, imm_1 : imm, imm_2 : imm}(ishape_1 : ishape, ishape_2 : ishape, vextbinop_ : vextbinop_(ishape_1, ishape_2), sx : sx)
    -- if ($lsize((imm_1 : imm <: lanetype)) = (2 * $lsize((imm_2 : imm <: lanetype))))
  | REF.NULL{heaptype : heaptype}(heaptype : heaptype)
  | REF.I31
  | REF.FUNC{funcidx : funcidx}(funcidx : funcidx)
  | REF.IS_NULL
  | REF.AS_NON_NULL
  | REF.EQ
  | REF.TEST{reftype : reftype}(reftype : reftype)
  | REF.CAST{reftype : reftype}(reftype : reftype)
  | I31.GET{sx : sx}(sx : sx)
  | STRUCT.NEW{typeidx : typeidx}(typeidx : typeidx)
  | STRUCT.NEW_DEFAULT{typeidx : typeidx}(typeidx : typeidx)
  | STRUCT.GET{sx? : sx?, typeidx : typeidx, u32 : u32}(sx?{sx : sx} : sx?, typeidx : typeidx, u32 : u32)
  | STRUCT.SET{typeidx : typeidx, u32 : u32}(typeidx : typeidx, u32 : u32)
  | ARRAY.NEW{typeidx : typeidx}(typeidx : typeidx)
  | ARRAY.NEW_DEFAULT{typeidx : typeidx}(typeidx : typeidx)
  | ARRAY.NEW_FIXED{typeidx : typeidx}(typeidx : typeidx, nat)
  | ARRAY.NEW_DATA{typeidx : typeidx, dataidx : dataidx}(typeidx : typeidx, dataidx : dataidx)
  | ARRAY.NEW_ELEM{typeidx : typeidx, elemidx : elemidx}(typeidx : typeidx, elemidx : elemidx)
  | ARRAY.GET{sx? : sx?, typeidx : typeidx}(sx?{sx : sx} : sx?, typeidx : typeidx)
  | ARRAY.SET{typeidx : typeidx}(typeidx : typeidx)
  | ARRAY.LEN
  | ARRAY.FILL{typeidx : typeidx}(typeidx : typeidx)
  | ARRAY.COPY{typeidx : typeidx}(typeidx : typeidx, typeidx)
  | ARRAY.INIT_DATA{typeidx : typeidx, dataidx : dataidx}(typeidx : typeidx, dataidx : dataidx)
  | ARRAY.INIT_ELEM{typeidx : typeidx, elemidx : elemidx}(typeidx : typeidx, elemidx : elemidx)
  | EXTERN.CONVERT_ANY
  | ANY.CONVERT_EXTERN
  | LOCAL.GET{localidx : localidx}(localidx : localidx)
  | LOCAL.SET{localidx : localidx}(localidx : localidx)
  | LOCAL.TEE{localidx : localidx}(localidx : localidx)
  | GLOBAL.GET{globalidx : globalidx}(globalidx : globalidx)
  | GLOBAL.SET{globalidx : globalidx}(globalidx : globalidx)
  | TABLE.GET{tableidx : tableidx}(tableidx : tableidx)
  | TABLE.SET{tableidx : tableidx}(tableidx : tableidx)
  | TABLE.SIZE{tableidx : tableidx}(tableidx : tableidx)
  | TABLE.GROW{tableidx : tableidx}(tableidx : tableidx)
  | TABLE.FILL{tableidx : tableidx}(tableidx : tableidx)
  | TABLE.COPY{tableidx : tableidx}(tableidx : tableidx, tableidx)
  | TABLE.INIT{tableidx : tableidx, elemidx : elemidx}(tableidx : tableidx, elemidx : elemidx)
  | ELEM.DROP{elemidx : elemidx}(elemidx : elemidx)
  | MEMORY.SIZE{memidx : memidx}(memidx : memidx)
  | MEMORY.GROW{memidx : memidx}(memidx : memidx)
  | MEMORY.FILL{memidx : memidx}(memidx : memidx)
  | MEMORY.COPY{memidx : memidx}(memidx : memidx, memidx)
  | MEMORY.INIT{memidx : memidx, dataidx : dataidx}(memidx : memidx, dataidx : dataidx)
  | DATA.DROP{dataidx : dataidx}(dataidx : dataidx)
  | LOAD{numtype : numtype, n? : n?, sx? : sx?, memidx : memidx, memop : memop}(numtype : numtype, (n, sx)?{n : n sx : sx} : (n, sx)?, memidx : memidx, memop : memop)
  | STORE{numtype : numtype, n? : n?, memidx : memidx, memop : memop}(numtype : numtype, n?{n : n} : n?, memidx : memidx, memop : memop)
  | VLOAD{vloadop? : vloadop?, memidx : memidx, memop : memop}(vloadop?{vloadop : vloadop} : vloadop?, memidx : memidx, memop : memop)
  | VLOAD_LANE{n : n, memidx : memidx, memop : memop, laneidx : laneidx}(n : n, memidx : memidx, memop : memop, laneidx : laneidx)
  | VSTORE{memidx : memidx, memop : memop}(memidx : memidx, memop : memop)
  | VSTORE_LANE{n : n, memidx : memidx, memop : memop, laneidx : laneidx}(n : n, memidx : memidx, memop : memop, laneidx : laneidx)
  | REF.I31_NUM{u31 : u31}(u31 : u31)
  | REF.STRUCT_ADDR{structaddr : structaddr}(structaddr : structaddr)
  | REF.ARRAY_ADDR{arrayaddr : arrayaddr}(arrayaddr : arrayaddr)
  | REF.FUNC_ADDR{funcaddr : funcaddr}(funcaddr : funcaddr)
  | REF.HOST_ADDR{hostaddr : hostaddr}(hostaddr : hostaddr)
  | REF.EXTERN{addrref : addrref}(addrref : addrref)
  | LABEL_{n : n, instr* : instr*, admininstr* : admininstr*}(n : n, instr*{instr : instr} : instr*, admininstr*{admininstr : admininstr} : admininstr*)
  | FRAME_{n : n, frame : frame, admininstr* : admininstr*}(n : n, frame : frame, admininstr*{admininstr : admininstr} : admininstr*)
  | TRAP
}

;; 4-runtime.watsup
syntax config = `%;%`{state : state, admininstr* : admininstr*}(state : state, admininstr*{admininstr : admininstr} : admininstr*)

;; 4-runtime.watsup
rec {

;; 4-runtime.watsup:165.1-168.25
syntax E =
  | _HOLE
  | _SEQ{val* : val*, E : E, instr* : instr*}(val*{val : val} : val*, E : E, instr*{instr : instr} : instr*)
  | LABEL_{n : n, instr* : instr*, E : E}(n : n, instr*{instr : instr} : instr*, E : E)
}

;; 5-runtime-aux.watsup
def $inst_reftype(moduleinst : moduleinst, reftype : reftype) : reftype
  ;; 5-runtime-aux.watsup
  def $inst_reftype{mm : moduleinst, rt : reftype, dt* : deftype*}(mm, rt) = $subst_all_reftype(rt, (dt : deftype <: heaptype)*{dt : deftype})
    -- if (dt*{dt : deftype} = mm.TYPE_moduleinst)

;; 5-runtime-aux.watsup
def $default(valtype : valtype) : val?
  ;; 5-runtime-aux.watsup
  def $default(I32_valtype) = ?(CONST_val(I32_numtype, `%`(0)))
  ;; 5-runtime-aux.watsup
  def $default(I64_valtype) = ?(CONST_val(I64_numtype, `%`(0)))
  ;; 5-runtime-aux.watsup
  def $default(F32_valtype) = ?(CONST_val(F32_numtype, $fzero(32)))
  ;; 5-runtime-aux.watsup
  def $default(F64_valtype) = ?(CONST_val(F64_numtype, $fzero(64)))
  ;; 5-runtime-aux.watsup
  def $default(V128_valtype) = ?(VCONST_val(V128_vectype, `%`(0)))
  ;; 5-runtime-aux.watsup
  def $default{ht : heaptype}(REF_valtype(`NULL%?`(?(())), ht)) = ?(REF.NULL_val(ht))
  ;; 5-runtime-aux.watsup
  def $default{ht : heaptype}(REF_valtype(`NULL%?`(?()), ht)) = ?()

;; 5-runtime-aux.watsup
def $packval(storagetype : storagetype, val : val) : fieldval
  ;; 5-runtime-aux.watsup
  def $packval{t : valtype, val : val}((t : valtype <: storagetype), val) = (val : val <: fieldval)
  ;; 5-runtime-aux.watsup
  def $packval{pt : packtype, i : nat}((pt : packtype <: storagetype), CONST_val(I32_numtype, `%`(i))) = PACK_fieldval(pt, $wrap(32, $psize(pt), `%`(i)))

;; 5-runtime-aux.watsup
def $unpackval(storagetype : storagetype, sx?, fieldval : fieldval) : val
  ;; 5-runtime-aux.watsup
  def $unpackval{t : valtype, val : val}((t : valtype <: storagetype), ?(), (val : val <: fieldval)) = val
  ;; 5-runtime-aux.watsup
  def $unpackval{pt : packtype, sx : sx, i : nat}((pt : packtype <: storagetype), ?(sx), PACK_fieldval(pt, `%`(i))) = CONST_val(I32_numtype, $ext($psize(pt), 32, sx, `%`(i)))

;; 5-runtime-aux.watsup
rec {

;; 5-runtime-aux.watsup:44.1-44.62
def $funcsxv(externval*) : funcaddr*
  ;; 5-runtime-aux.watsup:49.1-49.24
  def $funcsxv([]) = []
  ;; 5-runtime-aux.watsup:50.1-50.47
  def $funcsxv{fa : funcaddr, xv* : externval*}([FUNC_externval(fa)] :: xv*{xv : externval}) = [fa] :: $funcsxv(xv*{xv : externval})
  ;; 5-runtime-aux.watsup:51.1-51.58
  def $funcsxv{externval : externval, xv* : externval*}([externval] :: xv*{xv : externval}) = $funcsxv(xv*{xv : externval})
    -- otherwise
}

;; 5-runtime-aux.watsup
rec {

;; 5-runtime-aux.watsup:45.1-45.64
def $globalsxv(externval*) : globaladdr*
  ;; 5-runtime-aux.watsup:53.1-53.26
  def $globalsxv([]) = []
  ;; 5-runtime-aux.watsup:54.1-54.53
  def $globalsxv{ga : globaladdr, xv* : externval*}([GLOBAL_externval(ga)] :: xv*{xv : externval}) = [ga] :: $globalsxv(xv*{xv : externval})
  ;; 5-runtime-aux.watsup:55.1-55.62
  def $globalsxv{externval : externval, xv* : externval*}([externval] :: xv*{xv : externval}) = $globalsxv(xv*{xv : externval})
    -- otherwise
}

;; 5-runtime-aux.watsup
rec {

;; 5-runtime-aux.watsup:46.1-46.63
def $tablesxv(externval*) : tableaddr*
  ;; 5-runtime-aux.watsup:57.1-57.25
  def $tablesxv([]) = []
  ;; 5-runtime-aux.watsup:58.1-58.50
  def $tablesxv{ta : tableaddr, xv* : externval*}([TABLE_externval(ta)] :: xv*{xv : externval}) = [ta] :: $tablesxv(xv*{xv : externval})
  ;; 5-runtime-aux.watsup:59.1-59.60
  def $tablesxv{externval : externval, xv* : externval*}([externval] :: xv*{xv : externval}) = $tablesxv(xv*{xv : externval})
    -- otherwise
}

;; 5-runtime-aux.watsup
rec {

;; 5-runtime-aux.watsup:47.1-47.61
def $memsxv(externval*) : memaddr*
  ;; 5-runtime-aux.watsup:61.1-61.23
  def $memsxv([]) = []
  ;; 5-runtime-aux.watsup:62.1-62.44
  def $memsxv{ma : memaddr, xv* : externval*}([MEM_externval(ma)] :: xv*{xv : externval}) = [ma] :: $memsxv(xv*{xv : externval})
  ;; 5-runtime-aux.watsup:63.1-63.56
  def $memsxv{externval : externval, xv* : externval*}([externval] :: xv*{xv : externval}) = $memsxv(xv*{xv : externval})
    -- otherwise
}

;; 5-runtime-aux.watsup
def $store(state : state) : store
  ;; 5-runtime-aux.watsup
  def $store{s : store, f : frame}(`%;%`(s, f)) = s

;; 5-runtime-aux.watsup
def $frame(state : state) : frame
  ;; 5-runtime-aux.watsup
  def $frame{s : store, f : frame}(`%;%`(s, f)) = f

;; 5-runtime-aux.watsup
def $funcaddr(state : state) : funcaddr*
  ;; 5-runtime-aux.watsup
  def $funcaddr{s : store, f : frame}(`%;%`(s, f)) = f.MODULE_frame.FUNC_moduleinst

;; 5-runtime-aux.watsup
def $funcinst(state : state) : funcinst*
  ;; 5-runtime-aux.watsup
  def $funcinst{s : store, f : frame}(`%;%`(s, f)) = s.FUNC_store

;; 5-runtime-aux.watsup
def $globalinst(state : state) : globalinst*
  ;; 5-runtime-aux.watsup
  def $globalinst{s : store, f : frame}(`%;%`(s, f)) = s.GLOBAL_store

;; 5-runtime-aux.watsup
def $tableinst(state : state) : tableinst*
  ;; 5-runtime-aux.watsup
  def $tableinst{s : store, f : frame}(`%;%`(s, f)) = s.TABLE_store

;; 5-runtime-aux.watsup
def $meminst(state : state) : meminst*
  ;; 5-runtime-aux.watsup
  def $meminst{s : store, f : frame}(`%;%`(s, f)) = s.MEM_store

;; 5-runtime-aux.watsup
def $eleminst(state : state) : eleminst*
  ;; 5-runtime-aux.watsup
  def $eleminst{s : store, f : frame}(`%;%`(s, f)) = s.ELEM_store

;; 5-runtime-aux.watsup
def $datainst(state : state) : datainst*
  ;; 5-runtime-aux.watsup
  def $datainst{s : store, f : frame}(`%;%`(s, f)) = s.DATA_store

;; 5-runtime-aux.watsup
def $structinst(state : state) : structinst*
  ;; 5-runtime-aux.watsup
  def $structinst{s : store, f : frame}(`%;%`(s, f)) = s.STRUCT_store

;; 5-runtime-aux.watsup
def $arrayinst(state : state) : arrayinst*
  ;; 5-runtime-aux.watsup
  def $arrayinst{s : store, f : frame}(`%;%`(s, f)) = s.ARRAY_store

;; 5-runtime-aux.watsup
def $moduleinst(state : state) : moduleinst
  ;; 5-runtime-aux.watsup
  def $moduleinst{s : store, f : frame}(`%;%`(s, f)) = f.MODULE_frame

;; 5-runtime-aux.watsup
def $type(state : state, typeidx : typeidx) : deftype
  ;; 5-runtime-aux.watsup
  def $type{s : store, f : frame, x : idx}(`%;%`(s, f), x) = f.MODULE_frame.TYPE_moduleinst[x.`%`.0]

;; 5-runtime-aux.watsup
def $func(state : state, funcidx : funcidx) : funcinst
  ;; 5-runtime-aux.watsup
  def $func{s : store, f : frame, x : idx}(`%;%`(s, f), x) = s.FUNC_store[f.MODULE_frame.FUNC_moduleinst[x.`%`.0]]

;; 5-runtime-aux.watsup
def $global(state : state, globalidx : globalidx) : globalinst
  ;; 5-runtime-aux.watsup
  def $global{s : store, f : frame, x : idx}(`%;%`(s, f), x) = s.GLOBAL_store[f.MODULE_frame.GLOBAL_moduleinst[x.`%`.0]]

;; 5-runtime-aux.watsup
def $table(state : state, tableidx : tableidx) : tableinst
  ;; 5-runtime-aux.watsup
  def $table{s : store, f : frame, x : idx}(`%;%`(s, f), x) = s.TABLE_store[f.MODULE_frame.TABLE_moduleinst[x.`%`.0]]

;; 5-runtime-aux.watsup
def $mem(state : state, memidx : memidx) : meminst
  ;; 5-runtime-aux.watsup
  def $mem{s : store, f : frame, x : idx}(`%;%`(s, f), x) = s.MEM_store[f.MODULE_frame.MEM_moduleinst[x.`%`.0]]

;; 5-runtime-aux.watsup
def $elem(state : state, tableidx : tableidx) : eleminst
  ;; 5-runtime-aux.watsup
  def $elem{s : store, f : frame, x : idx}(`%;%`(s, f), x) = s.ELEM_store[f.MODULE_frame.ELEM_moduleinst[x.`%`.0]]

;; 5-runtime-aux.watsup
def $data(state : state, dataidx : dataidx) : datainst
  ;; 5-runtime-aux.watsup
  def $data{s : store, f : frame, x : idx}(`%;%`(s, f), x) = s.DATA_store[f.MODULE_frame.DATA_moduleinst[x.`%`.0]]

;; 5-runtime-aux.watsup
def $local(state : state, localidx : localidx) : val?
  ;; 5-runtime-aux.watsup
  def $local{s : store, f : frame, x : idx}(`%;%`(s, f), x) = f.LOCAL_frame[x.`%`.0]

;; 5-runtime-aux.watsup
def $with_local(state : state, localidx : localidx, val : val) : state
  ;; 5-runtime-aux.watsup
  def $with_local{s : store, f : frame, x : idx, v : val}(`%;%`(s, f), x, v) = `%;%`(s, f[LOCAL_frame[x.`%`.0] = ?(v)])

;; 5-runtime-aux.watsup
def $with_global(state : state, globalidx : globalidx, val : val) : state
  ;; 5-runtime-aux.watsup
  def $with_global{s : store, f : frame, x : idx, v : val}(`%;%`(s, f), x, v) = `%;%`(s[GLOBAL_store[f.MODULE_frame.GLOBAL_moduleinst[x.`%`.0]].VALUE_globalinst = v], f)

;; 5-runtime-aux.watsup
def $with_table(state : state, tableidx : tableidx, nat : nat, ref : ref) : state
  ;; 5-runtime-aux.watsup
  def $with_table{s : store, f : frame, x : idx, i : nat, r : ref}(`%;%`(s, f), x, i, r) = `%;%`(s[TABLE_store[f.MODULE_frame.TABLE_moduleinst[x.`%`.0]].ELEM_tableinst[i] = r], f)

;; 5-runtime-aux.watsup
def $with_tableinst(state : state, tableidx : tableidx, tableinst : tableinst) : state
  ;; 5-runtime-aux.watsup
  def $with_tableinst{s : store, f : frame, x : idx, ti : tableinst}(`%;%`(s, f), x, ti) = `%;%`(s[TABLE_store[f.MODULE_frame.TABLE_moduleinst[x.`%`.0]] = ti], f)

;; 5-runtime-aux.watsup
def $with_mem(state : state, memidx : memidx, nat : nat, nat : nat, byte*) : state
  ;; 5-runtime-aux.watsup
  def $with_mem{s : store, f : frame, x : idx, i : nat, j : nat, b* : byte*}(`%;%`(s, f), x, i, j, b*{b : byte}) = `%;%`(s[MEM_store[f.MODULE_frame.MEM_moduleinst[x.`%`.0]].DATA_meminst[i : j] = b*{b : byte}], f)

;; 5-runtime-aux.watsup
def $with_meminst(state : state, memidx : memidx, meminst : meminst) : state
  ;; 5-runtime-aux.watsup
  def $with_meminst{s : store, f : frame, x : idx, mi : meminst}(`%;%`(s, f), x, mi) = `%;%`(s[MEM_store[f.MODULE_frame.MEM_moduleinst[x.`%`.0]] = mi], f)

;; 5-runtime-aux.watsup
def $with_elem(state : state, elemidx : elemidx, ref*) : state
  ;; 5-runtime-aux.watsup
  def $with_elem{s : store, f : frame, x : idx, r* : ref*}(`%;%`(s, f), x, r*{r : ref}) = `%;%`(s[ELEM_store[f.MODULE_frame.ELEM_moduleinst[x.`%`.0]].ELEM_eleminst = r*{r : ref}], f)

;; 5-runtime-aux.watsup
def $with_data(state : state, dataidx : dataidx, byte*) : state
  ;; 5-runtime-aux.watsup
  def $with_data{s : store, f : frame, x : idx, b* : byte*}(`%;%`(s, f), x, b*{b : byte}) = `%;%`(s[DATA_store[f.MODULE_frame.DATA_moduleinst[x.`%`.0]].DATA_datainst = b*{b : byte}], f)

;; 5-runtime-aux.watsup
def $with_struct(state : state, structaddr : structaddr, nat : nat, fieldval : fieldval) : state
  ;; 5-runtime-aux.watsup
  def $with_struct{s : store, f : frame, a : addr, i : nat, fv : fieldval}(`%;%`(s, f), a, i, fv) = `%;%`(s[STRUCT_store[a].FIELD_structinst[i] = fv], f)

;; 5-runtime-aux.watsup
def $with_array(state : state, arrayaddr : arrayaddr, nat : nat, fieldval : fieldval) : state
  ;; 5-runtime-aux.watsup
  def $with_array{s : store, f : frame, a : addr, i : nat, fv : fieldval}(`%;%`(s, f), a, i, fv) = `%;%`(s[ARRAY_store[a].FIELD_arrayinst[i] = fv], f)

;; 5-runtime-aux.watsup
def $ext_structinst(state : state, structinst*) : state
  ;; 5-runtime-aux.watsup
  def $ext_structinst{s : store, f : frame, si* : structinst*}(`%;%`(s, f), si*{si : structinst}) = `%;%`(s[STRUCT_store =.. si*{si : structinst}], f)

;; 5-runtime-aux.watsup
def $ext_arrayinst(state : state, arrayinst*) : state
  ;; 5-runtime-aux.watsup
  def $ext_arrayinst{s : store, f : frame, ai* : arrayinst*}(`%;%`(s, f), ai*{ai : arrayinst}) = `%;%`(s[ARRAY_store =.. ai*{ai : arrayinst}], f)

;; 5-runtime-aux.watsup
def $growtable(tableinst : tableinst, nat : nat, ref : ref) : tableinst
  ;; 5-runtime-aux.watsup
  def $growtable{ti : tableinst, n : n, r : ref, ti' : tableinst, i : nat, j : nat, rt : reftype, r'* : ref*, i' : nat}(ti, n, r) = ti'
    -- if (ti = {TYPE `%%`(`[%..%]`(`%`(i), `%`(j)), rt), ELEM r'*{r' : ref}})
    -- if (i' = (|r'*{r' : ref}| + n))
    -- if (ti' = {TYPE `%%`(`[%..%]`(`%`(i'), `%`(j)), rt), ELEM r'*{r' : ref} :: r^n{}})
    -- if (i' <= j)

;; 5-runtime-aux.watsup
def $growmemory(meminst : meminst, nat : nat) : meminst
  ;; 5-runtime-aux.watsup
  def $growmemory{mi : meminst, n : n, mi' : meminst, i : nat, j : nat, b* : byte*, i' : nat}(mi, n) = mi'
    -- if (mi = {TYPE `%I8`(`[%..%]`(`%`(i), `%`(j))), DATA b*{b : byte}})
    -- if (i' = ((|b*{b : byte}| / (64 * $Ki)) + n))
    -- if (mi' = {TYPE `%I8`(`[%..%]`(`%`(i'), `%`(j))), DATA b*{b : byte} :: `%`(0)^((n * 64) * $Ki){}})
    -- if (i' <= j)

;; 6-typing.watsup
syntax init =
  | SET
  | UNSET

;; 6-typing.watsup
syntax localtype = `%%`{init : init, valtype : valtype}(init : init, valtype : valtype)

;; 6-typing.watsup
syntax instrtype = `%->%%`{resulttype : resulttype, localidx* : localidx*}(resulttype : resulttype, localidx*{localidx : localidx} : localidx*, resulttype)

;; 6-typing.watsup
syntax context =
{
  TYPE{deftype* : deftype*} deftype*,
  REC{subtype* : subtype*} subtype*,
  FUNC{deftype* : deftype*} deftype*,
  GLOBAL{globaltype* : globaltype*} globaltype*,
  TABLE{tabletype* : tabletype*} tabletype*,
  MEM{memtype* : memtype*} memtype*,
  ELEM{elemtype* : elemtype*} elemtype*,
  DATA{datatype* : datatype*} datatype*,
  LOCAL{localtype* : localtype*} localtype*,
  LABEL{resulttype* : resulttype*} resulttype*,
  RETURN{resulttype? : resulttype?} resulttype?
}

;; 6-typing.watsup
rec {

;; 6-typing.watsup:26.1-26.86
def $with_locals(context : context, localidx*, localtype*) : context
  ;; 6-typing.watsup:28.1-28.34
  def $with_locals{C : context}(C, [], []) = C
  ;; 6-typing.watsup:29.1-29.85
  def $with_locals{C : context, x_1 : idx, x* : idx*, lt_1 : localtype, lt* : localtype*}(C, [x_1] :: x*{x : localidx}, [lt_1] :: lt*{lt : localtype}) = $with_locals(C[LOCAL_context[x_1.`%`.0] = lt_1], x*{x : localidx}, lt*{lt : localtype})
}

;; 6-typing.watsup
rec {

;; 6-typing.watsup:33.1-33.65
def $clostypes(deftype*) : deftype*
  ;; 6-typing.watsup:37.1-37.26
  def $clostypes([]) = []
  ;; 6-typing.watsup:38.1-38.93
  def $clostypes{dt* : deftype*, dt_N : deftype, dt'* : deftype*}(dt*{dt : deftype} :: [dt_N]) = dt'*{dt' : deftype} :: [$subst_all_deftype(dt_N, (dt' : deftype <: heaptype)*{dt' : deftype})]
    -- if (dt'*{dt' : deftype} = $clostypes(dt*{dt : deftype}))
}

;; 6-typing.watsup
def $clostype(context : context, deftype : deftype) : deftype
  ;; 6-typing.watsup
  def $clostype{C : context, dt : deftype, dt'* : deftype*}(C, dt) = $subst_all_deftype(dt, (dt' : deftype <: heaptype)*{dt' : deftype})
    -- if (dt'*{dt' : deftype} = $clostypes(C.TYPE_context))

;; 6-typing.watsup
relation Numtype_ok: `%|-%:_OK`(context, numtype)
  ;; 6-typing.watsup
  rule _{C : context, numtype : numtype}:
    `%|-%:_OK`(C, numtype)

;; 6-typing.watsup
relation Vectype_ok: `%|-%:_OK`(context, vectype)
  ;; 6-typing.watsup
  rule _{C : context, vectype : vectype}:
    `%|-%:_OK`(C, vectype)

;; 6-typing.watsup
relation Heaptype_ok: `%|-%:_OK`(context, heaptype)
  ;; 6-typing.watsup
  rule abs{C : context, absheaptype : absheaptype}:
    `%|-%:_OK`(C, (absheaptype : absheaptype <: heaptype))

  ;; 6-typing.watsup
  rule typeidx{C : context, x : idx, dt : deftype}:
    `%|-%:_OK`(C, _IDX_heaptype(x))
    -- if (C.TYPE_context[x.`%`.0] = dt)

  ;; 6-typing.watsup
  rule rec{C : context, i : nat, st : subtype}:
    `%|-%:_OK`(C, REC_heaptype(i))
    -- if (C.REC_context[i] = st)

;; 6-typing.watsup
relation Reftype_ok: `%|-%:_OK`(context, reftype)
  ;; 6-typing.watsup
  rule _{C : context, nul : nul, ht : heaptype}:
    `%|-%:_OK`(C, REF_reftype(nul, ht))
    -- Heaptype_ok: `%|-%:_OK`(C, ht)

;; 6-typing.watsup
relation Valtype_ok: `%|-%:_OK`(context, valtype)
  ;; 6-typing.watsup
  rule num{C : context, numtype : numtype}:
    `%|-%:_OK`(C, (numtype : numtype <: valtype))
    -- Numtype_ok: `%|-%:_OK`(C, numtype)

  ;; 6-typing.watsup
  rule vec{C : context, vectype : vectype}:
    `%|-%:_OK`(C, (vectype : vectype <: valtype))
    -- Vectype_ok: `%|-%:_OK`(C, vectype)

  ;; 6-typing.watsup
  rule ref{C : context, reftype : reftype}:
    `%|-%:_OK`(C, (reftype : reftype <: valtype))
    -- Reftype_ok: `%|-%:_OK`(C, reftype)

  ;; 6-typing.watsup
  rule bot{C : context}:
    `%|-%:_OK`(C, BOT_valtype)

;; 6-typing.watsup
relation Resulttype_ok: `%|-%:_OK`(context, resulttype)
  ;; 6-typing.watsup
  rule _{C : context, t* : valtype*}:
    `%|-%:_OK`(C, `%`(t*{t : valtype}))
    -- (Valtype_ok: `%|-%:_OK`(C, t))*{t : valtype}

;; 6-typing.watsup
relation Instrtype_ok: `%|-%:_OK`(context, instrtype)
  ;; 6-typing.watsup
  rule _{C : context, t_1* : valtype*, x* : idx*, t_2* : valtype*, lt* : localtype*}:
    `%|-%:_OK`(C, `%->%%`(`%`(t_1*{t_1 : valtype}), x*{x : localidx}, `%`(t_2*{t_2 : valtype})))
    -- Resulttype_ok: `%|-%:_OK`(C, `%`(t_1*{t_1 : valtype}))
    -- Resulttype_ok: `%|-%:_OK`(C, `%`(t_2*{t_2 : valtype}))
    -- (if (C.LOCAL_context[x.`%`.0] = lt))*{lt : localtype x : idx}

;; 6-typing.watsup
syntax oktypeidx =
  | OK{typeidx : typeidx}(typeidx : typeidx)

;; 6-typing.watsup
syntax oktypeidxnat =
  | OK{typeidx : typeidx}(typeidx : typeidx, nat)

;; 6-typing.watsup
relation Packtype_ok: `%|-%:_OK`(context, packtype)
  ;; 6-typing.watsup
  rule _{C : context, packtype : packtype}:
    `%|-%:_OK`(C, packtype)

;; 6-typing.watsup
relation Storagetype_ok: `%|-%:_OK`(context, storagetype)
  ;; 6-typing.watsup
  rule val{C : context, valtype : valtype}:
    `%|-%:_OK`(C, (valtype : valtype <: storagetype))
    -- Valtype_ok: `%|-%:_OK`(C, valtype)

  ;; 6-typing.watsup
  rule pack{C : context, packtype : packtype}:
    `%|-%:_OK`(C, (packtype : packtype <: storagetype))
    -- Packtype_ok: `%|-%:_OK`(C, packtype)

;; 6-typing.watsup
relation Fieldtype_ok: `%|-%:_OK`(context, fieldtype)
  ;; 6-typing.watsup
  rule _{C : context, mut : mut, zt : storagetype}:
    `%|-%:_OK`(C, `%%`(mut, zt))
    -- Storagetype_ok: `%|-%:_OK`(C, zt)

;; 6-typing.watsup
relation Functype_ok: `%|-%:_OK`(context, functype)
  ;; 6-typing.watsup
  rule _{C : context, t_1* : valtype*, t_2* : valtype*}:
    `%|-%:_OK`(C, `%->%`(`%`(t_1*{t_1 : valtype}), `%`(t_2*{t_2 : valtype})))
    -- Resulttype_ok: `%|-%:_OK`(C, `%`(t_1*{t_1 : valtype}))
    -- Resulttype_ok: `%|-%:_OK`(C, `%`(t_2*{t_2 : valtype}))

;; 6-typing.watsup
relation Comptype_ok: `%|-%:_OK`(context, comptype)
  ;; 6-typing.watsup
  rule struct{C : context, yt* : fieldtype*}:
    `%|-%:_OK`(C, STRUCT_comptype(`%`(yt*{yt : fieldtype})))
    -- (Fieldtype_ok: `%|-%:_OK`(C, yt))*{yt : fieldtype}

  ;; 6-typing.watsup
  rule array{C : context, yt : fieldtype}:
    `%|-%:_OK`(C, ARRAY_comptype(yt))
    -- Fieldtype_ok: `%|-%:_OK`(C, yt)

  ;; 6-typing.watsup
  rule func{C : context, ft : functype}:
    `%|-%:_OK`(C, FUNC_comptype(ft))
    -- Functype_ok: `%|-%:_OK`(C, ft)

;; 6-typing.watsup
relation Packtype_sub: `%|-%<:%`(context, packtype, packtype)
  ;; 6-typing.watsup
  rule _{C : context, packtype : packtype}:
    `%|-%<:%`(C, packtype, packtype)

;; 6-typing.watsup
relation Numtype_sub: `%|-%<:%`(context, numtype, numtype)
  ;; 6-typing.watsup
  rule _{C : context, numtype : numtype}:
    `%|-%<:%`(C, numtype, numtype)

;; 6-typing.watsup
rec {

;; 6-typing.watsup:125.1-125.75
relation Deftype_sub: `%|-%<:%`(context, deftype, deftype)
  ;; 6-typing.watsup:434.1-436.58
  rule refl{C : context, deftype_1 : deftype, deftype_2 : deftype}:
    `%|-%<:%`(C, deftype_1, deftype_2)
    -- if ($clostype(C, deftype_1) = $clostype(C, deftype_2))

  ;; 6-typing.watsup:438.1-441.40
  rule super{C : context, deftype_1 : deftype, deftype_2 : deftype, fin : fin, ht_1* : heaptype*, ht : heaptype, ht_2* : heaptype*, ct : comptype}:
    `%|-%<:%`(C, deftype_1, deftype_2)
    -- if ($unrolldt(deftype_1) = SUBD_subtype(fin, ht_1*{ht_1 : heaptype} :: [ht] :: ht_2*{ht_2 : heaptype}, ct))
    -- Heaptype_sub: `%|-%<:%`(C, ht, (deftype_2 : deftype <: heaptype))

;; 6-typing.watsup:271.1-271.79
relation Heaptype_sub: `%|-%<:%`(context, heaptype, heaptype)
  ;; 6-typing.watsup:282.1-283.28
  rule refl{C : context, heaptype : heaptype}:
    `%|-%<:%`(C, heaptype, heaptype)

  ;; 6-typing.watsup:285.1-289.48
  rule trans{C : context, heaptype_1 : heaptype, heaptype_2 : heaptype, heaptype' : heaptype}:
    `%|-%<:%`(C, heaptype_1, heaptype_2)
    -- Heaptype_ok: `%|-%:_OK`(C, heaptype')
    -- Heaptype_sub: `%|-%<:%`(C, heaptype_1, heaptype')
    -- Heaptype_sub: `%|-%<:%`(C, heaptype', heaptype_2)

  ;; 6-typing.watsup:291.1-292.17
  rule eq-any{C : context}:
    `%|-%<:%`(C, EQ_heaptype, ANY_heaptype)

  ;; 6-typing.watsup:294.1-295.17
  rule i31-eq{C : context}:
    `%|-%<:%`(C, I31_heaptype, EQ_heaptype)

  ;; 6-typing.watsup:297.1-298.20
  rule struct-eq{C : context}:
    `%|-%<:%`(C, STRUCT_heaptype, EQ_heaptype)

  ;; 6-typing.watsup:300.1-301.19
  rule array-eq{C : context}:
    `%|-%<:%`(C, ARRAY_heaptype, EQ_heaptype)

  ;; 6-typing.watsup:303.1-305.35
  rule struct{C : context, deftype : deftype, yt* : fieldtype*}:
    `%|-%<:%`(C, (deftype : deftype <: heaptype), STRUCT_heaptype)
    -- Expand: `%~~%`(deftype, STRUCT_comptype(`%`(yt*{yt : fieldtype})))

  ;; 6-typing.watsup:307.1-309.33
  rule array{C : context, deftype : deftype, yt : fieldtype}:
    `%|-%<:%`(C, (deftype : deftype <: heaptype), ARRAY_heaptype)
    -- Expand: `%~~%`(deftype, ARRAY_comptype(yt))

  ;; 6-typing.watsup:311.1-313.32
  rule func{C : context, deftype : deftype, ft : functype}:
    `%|-%<:%`(C, (deftype : deftype <: heaptype), FUNC_heaptype)
    -- Expand: `%~~%`(deftype, FUNC_comptype(ft))

  ;; 6-typing.watsup:315.1-317.46
  rule def{C : context, deftype_1 : deftype, deftype_2 : deftype}:
    `%|-%<:%`(C, (deftype_1 : deftype <: heaptype), (deftype_2 : deftype <: heaptype))
    -- Deftype_sub: `%|-%<:%`(C, deftype_1, deftype_2)

  ;; 6-typing.watsup:319.1-321.52
  rule typeidx-l{C : context, typeidx : typeidx, heaptype : heaptype}:
    `%|-%<:%`(C, _IDX_heaptype(typeidx), heaptype)
    -- Heaptype_sub: `%|-%<:%`(C, (C.TYPE_context[typeidx.`%`.0] : deftype <: heaptype), heaptype)

  ;; 6-typing.watsup:323.1-325.52
  rule typeidx-r{C : context, heaptype : heaptype, typeidx : typeidx}:
    `%|-%<:%`(C, heaptype, _IDX_heaptype(typeidx))
    -- Heaptype_sub: `%|-%<:%`(C, heaptype, (C.TYPE_context[typeidx.`%`.0] : deftype <: heaptype))

  ;; 6-typing.watsup:327.1-329.48
  rule rec{C : context, i : nat, ht : heaptype, fin : fin, ht_1* : heaptype*, ht_2* : heaptype*, ct : comptype}:
    `%|-%<:%`(C, REC_heaptype(i), ht)
    -- if (C.REC_context[i] = SUBD_subtype(fin, ht_1*{ht_1 : heaptype} :: [ht] :: ht_2*{ht_2 : heaptype}, ct))

  ;; 6-typing.watsup:331.1-333.40
  rule none{C : context, heaptype : heaptype}:
    `%|-%<:%`(C, NONE_heaptype, heaptype)
    -- Heaptype_sub: `%|-%<:%`(C, heaptype, ANY_heaptype)

  ;; 6-typing.watsup:335.1-337.41
  rule nofunc{C : context, heaptype : heaptype}:
    `%|-%<:%`(C, NOFUNC_heaptype, heaptype)
    -- Heaptype_sub: `%|-%<:%`(C, heaptype, FUNC_heaptype)

  ;; 6-typing.watsup:339.1-341.43
  rule noextern{C : context, heaptype : heaptype}:
    `%|-%<:%`(C, NOEXTERN_heaptype, heaptype)
    -- Heaptype_sub: `%|-%<:%`(C, heaptype, EXTERN_heaptype)

  ;; 6-typing.watsup:343.1-344.23
  rule bot{C : context, heaptype : heaptype}:
    `%|-%<:%`(C, BOT_heaptype, heaptype)
}

;; 6-typing.watsup
relation Reftype_sub: `%|-%<:%`(context, reftype, reftype)
  ;; 6-typing.watsup
  rule nonnull{C : context, ht_1 : heaptype, ht_2 : heaptype}:
    `%|-%<:%`(C, REF_reftype(`NULL%?`(?()), ht_1), REF_reftype(`NULL%?`(?()), ht_2))
    -- Heaptype_sub: `%|-%<:%`(C, ht_1, ht_2)

  ;; 6-typing.watsup
  rule null{C : context, ht_1 : heaptype, ht_2 : heaptype}:
    `%|-%<:%`(C, REF_reftype(`NULL%?`(()?{}), ht_1), REF_reftype(`NULL%?`(?(())), ht_2))
    -- Heaptype_sub: `%|-%<:%`(C, ht_1, ht_2)

;; 6-typing.watsup
relation Vectype_sub: `%|-%<:%`(context, vectype, vectype)
  ;; 6-typing.watsup
  rule _{C : context, vectype : vectype}:
    `%|-%<:%`(C, vectype, vectype)

;; 6-typing.watsup
relation Valtype_sub: `%|-%<:%`(context, valtype, valtype)
  ;; 6-typing.watsup
  rule num{C : context, numtype_1 : numtype, numtype_2 : numtype}:
    `%|-%<:%`(C, (numtype_1 : numtype <: valtype), (numtype_2 : numtype <: valtype))
    -- Numtype_sub: `%|-%<:%`(C, numtype_1, numtype_2)

  ;; 6-typing.watsup
  rule vec{C : context, vectype_1 : vectype, vectype_2 : vectype}:
    `%|-%<:%`(C, (vectype_1 : vectype <: valtype), (vectype_2 : vectype <: valtype))
    -- Vectype_sub: `%|-%<:%`(C, vectype_1, vectype_2)

  ;; 6-typing.watsup
  rule ref{C : context, reftype_1 : reftype, reftype_2 : reftype}:
    `%|-%<:%`(C, (reftype_1 : reftype <: valtype), (reftype_2 : reftype <: valtype))
    -- Reftype_sub: `%|-%<:%`(C, reftype_1, reftype_2)

  ;; 6-typing.watsup
  rule bot{C : context, valtype : valtype}:
    `%|-%<:%`(C, BOT_valtype, valtype)

;; 6-typing.watsup
relation Storagetype_sub: `%|-%<:%`(context, storagetype, storagetype)
  ;; 6-typing.watsup
  rule val{C : context, valtype_1 : valtype, valtype_2 : valtype}:
    `%|-%<:%`(C, (valtype_1 : valtype <: storagetype), (valtype_2 : valtype <: storagetype))
    -- Valtype_sub: `%|-%<:%`(C, valtype_1, valtype_2)

  ;; 6-typing.watsup
  rule pack{C : context, packtype_1 : packtype, packtype_2 : packtype}:
    `%|-%<:%`(C, (packtype_1 : packtype <: storagetype), (packtype_2 : packtype <: storagetype))
    -- Packtype_sub: `%|-%<:%`(C, packtype_1, packtype_2)

;; 6-typing.watsup
relation Fieldtype_sub: `%|-%<:%`(context, fieldtype, fieldtype)
  ;; 6-typing.watsup
  rule const{C : context, zt_1 : storagetype, zt_2 : storagetype}:
    `%|-%<:%`(C, `%%`(`MUT%?`(?()), zt_1), `%%`(`MUT%?`(?()), zt_2))
    -- Storagetype_sub: `%|-%<:%`(C, zt_1, zt_2)

  ;; 6-typing.watsup
  rule var{C : context, zt_1 : storagetype, zt_2 : storagetype}:
    `%|-%<:%`(C, `%%`(`MUT%?`(?(())), zt_1), `%%`(`MUT%?`(?(())), zt_2))
    -- Storagetype_sub: `%|-%<:%`(C, zt_1, zt_2)
    -- Storagetype_sub: `%|-%<:%`(C, zt_2, zt_1)

;; 6-typing.watsup
relation Functype_sub: `%|-%<:%`(context, functype, functype)
  ;; 6-typing.watsup
  rule _{C : context, ft : functype}:
    `%|-%<:%`(C, ft, ft)

;; 6-typing.watsup
relation Comptype_sub: `%|-%<:%`(context, comptype, comptype)
  ;; 6-typing.watsup
  rule struct{C : context, yt_1* : fieldtype*, yt'_1 : fieldtype, yt_2* : fieldtype*}:
    `%|-%<:%`(C, STRUCT_comptype(`%`(yt_1*{yt_1 : fieldtype} :: [yt'_1])), STRUCT_comptype(`%`(yt_2*{yt_2 : fieldtype})))
    -- (Fieldtype_sub: `%|-%<:%`(C, yt_1, yt_2))*{yt_1 : fieldtype yt_2 : fieldtype}

  ;; 6-typing.watsup
  rule array{C : context, yt_1 : fieldtype, yt_2 : fieldtype}:
    `%|-%<:%`(C, ARRAY_comptype(yt_1), ARRAY_comptype(yt_2))
    -- Fieldtype_sub: `%|-%<:%`(C, yt_1, yt_2)

  ;; 6-typing.watsup
  rule func{C : context, ft_1 : functype, ft_2 : functype}:
    `%|-%<:%`(C, FUNC_comptype(ft_1), FUNC_comptype(ft_2))
    -- Functype_sub: `%|-%<:%`(C, ft_1, ft_2)

;; 6-typing.watsup
relation Subtype_ok: `%|-%:%`(context, subtype, oktypeidx)
  ;; 6-typing.watsup
  rule _{C : context, fin : fin, y* : idx*, ct : comptype, x : idx, y'** : idx**, ct'* : comptype*}:
    `%|-%:%`(C, SUB_subtype(fin, y*{y : typeidx}, ct), OK_oktypeidx(x))
    -- if (|y*{y : idx}| <= 1)
    -- (if (y.`%`.0 < x.`%`.0))*{y : idx}
    -- (if ($unrolldt(C.TYPE_context[y.`%`.0]) = SUB_subtype(`FINAL%?`(?()), y'*{y' : typeidx}, ct')))*{ct' : comptype y : idx y' : typeidx}
    -- Comptype_ok: `%|-%:_OK`(C, ct)
    -- (Comptype_sub: `%|-%<:%`(C, ct, ct'))*{ct' : comptype}

;; 6-typing.watsup
def $before(heaptype : heaptype, typeidx : typeidx, nat : nat) : bool
  ;; 6-typing.watsup
  def $before{deftype : deftype, x : idx, i : nat}((deftype : deftype <: heaptype), x, i) = true
  ;; 6-typing.watsup
  def $before{typeidx : typeidx, x : idx, i : nat}(_IDX_heaptype(typeidx), x, i) = (typeidx.`%`.0 < x.`%`.0)
  ;; 6-typing.watsup
  def $before{j : nat, x : idx, i : nat}(REC_heaptype(j), x, i) = (j < i)

;; 6-typing.watsup
def $unrollht(context : context, heaptype : heaptype) : subtype
  ;; 6-typing.watsup
  def $unrollht{C : context, deftype : deftype}(C, (deftype : deftype <: heaptype)) = $unrolldt(deftype)
  ;; 6-typing.watsup
  def $unrollht{C : context, typeidx : typeidx}(C, _IDX_heaptype(typeidx)) = $unrolldt(C.TYPE_context[typeidx.`%`.0])
  ;; 6-typing.watsup
  def $unrollht{C : context, i : nat}(C, REC_heaptype(i)) = C.REC_context[i]

;; 6-typing.watsup
relation Subtype_ok2: `%|-%:%`(context, subtype, oktypeidxnat)
  ;; 6-typing.watsup
  rule _{C : context, fin : fin, ht* : heaptype*, ct : comptype, x : idx, i : nat, ht'** : heaptype**, ct'* : comptype*}:
    `%|-%:%`(C, SUBD_subtype(fin, ht*{ht : heaptype}, ct), OK_oktypeidxnat(x, i))
    -- if (|ht*{ht : heaptype}| <= 1)
    -- (if $before(ht, x, i))*{ht : heaptype}
    -- (if ($unrollht(C, ht) = SUBD_subtype(`FINAL%?`(?()), ht'*{ht' : heaptype}, ct')))*{ct' : comptype ht : heaptype ht' : heaptype}
    -- Comptype_ok: `%|-%:_OK`(C, ct)
    -- (Comptype_sub: `%|-%<:%`(C, ct, ct'))*{ct' : comptype}

;; 6-typing.watsup
rec {

;; 6-typing.watsup:120.1-120.76
relation Rectype_ok2: `%|-%:%`(context, rectype, oktypeidxnat)
  ;; 6-typing.watsup:196.1-197.24
  rule empty{C : context, x : idx, i : nat}:
    `%|-%:%`(C, REC_rectype(`%`([])), OK_oktypeidxnat(x, i))

  ;; 6-typing.watsup:199.1-202.50
  rule cons{C : context, st_1 : subtype, st* : subtype*, x : idx, i : nat}:
    `%|-%:%`(C, REC_rectype(`%`([st_1] :: st*{st : subtype})), OK_oktypeidxnat(x, i))
    -- Subtype_ok2: `%|-%:%`(C, st_1, OK_oktypeidxnat(x, i))
    -- Rectype_ok2: `%|-%:%`(C, REC_rectype(`%`(st*{st : subtype})), OK_oktypeidxnat(`%`((x.`%`.0 + 1)), (i + 1)))
}

;; 6-typing.watsup
rec {

;; 6-typing.watsup:118.1-118.74
relation Rectype_ok: `%|-%:%`(context, rectype, oktypeidx)
  ;; 6-typing.watsup:184.1-185.23
  rule empty{C : context, x : idx}:
    `%|-%:%`(C, REC_rectype(`%`([])), OK_oktypeidx(x))

  ;; 6-typing.watsup:187.1-190.43
  rule cons{C : context, st_1 : subtype, st* : subtype*, x : idx}:
    `%|-%:%`(C, REC_rectype(`%`([st_1] :: st*{st : subtype})), OK_oktypeidx(x))
    -- Subtype_ok: `%|-%:%`(C, st_1, OK_oktypeidx(x))
    -- Rectype_ok: `%|-%:%`(C, REC_rectype(`%`(st*{st : subtype})), OK_oktypeidx(`%`((x.`%`.0 + 1))))

  ;; 6-typing.watsup:192.1-194.49
  rule rec2{C : context, st* : subtype*, x : idx}:
    `%|-%:%`(C, REC_rectype(`%`(st*{st : subtype})), OK_oktypeidx(x))
    -- Rectype_ok2: `%|-%:%`(C ++ {TYPE [], REC st*{st : subtype}, FUNC [], GLOBAL [], TABLE [], MEM [], ELEM [], DATA [], LOCAL [], LABEL [], RETURN ?()}, REC_rectype(`%`(st*{st : subtype})), OK_oktypeidxnat(x, 0))
}

;; 6-typing.watsup
relation Deftype_ok: `%|-%:_OK`(context, deftype)
  ;; 6-typing.watsup
  rule _{C : context, qt : rectype, i : nat, x : idx, st^n : subtype^n, n : n}:
    `%|-%:_OK`(C, DEF_deftype(qt, i))
    -- Rectype_ok: `%|-%:%`(C, qt, OK_oktypeidx(x))
    -- if (qt = REC_rectype(`%`(st^n{st : subtype})))
    -- if (i < n)

;; 6-typing.watsup
relation Limits_ok: `%|-%:%`(context, limits, nat)
  ;; 6-typing.watsup
  rule _{C : context, n_1 : n, n_2 : n, k : nat}:
    `%|-%:%`(C, `[%..%]`(`%`(n_1), `%`(n_2)), k)
    -- if ((n_1 <= n_2) /\ (n_2 <= k))

;; 6-typing.watsup
relation Globaltype_ok: `%|-%:_OK`(context, globaltype)
  ;; 6-typing.watsup
  rule _{C : context, mut : mut, t : valtype}:
    `%|-%:_OK`(C, `%%`(mut, t))
    -- Valtype_ok: `%|-%:_OK`(C, t)

;; 6-typing.watsup
relation Tabletype_ok: `%|-%:_OK`(context, tabletype)
  ;; 6-typing.watsup
  rule _{C : context, lim : limits, rt : reftype}:
    `%|-%:_OK`(C, `%%`(lim, rt))
    -- Limits_ok: `%|-%:%`(C, lim, ((2 ^ 32) - 1))
    -- Reftype_ok: `%|-%:_OK`(C, rt)

;; 6-typing.watsup
relation Memtype_ok: `%|-%:_OK`(context, memtype)
  ;; 6-typing.watsup
  rule _{C : context, lim : limits}:
    `%|-%:_OK`(C, `%I8`(lim))
    -- Limits_ok: `%|-%:%`(C, lim, (2 ^ 16))

;; 6-typing.watsup
relation Externtype_ok: `%|-%:_OK`(context, externtype)
  ;; 6-typing.watsup
  rule func{C : context, dt : deftype, ft : functype}:
    `%|-%:_OK`(C, FUNC_externtype(dt))
    -- Deftype_ok: `%|-%:_OK`(C, dt)
    -- Expand: `%~~%`(dt, FUNC_comptype(ft))

  ;; 6-typing.watsup
  rule global{C : context, gt : globaltype}:
    `%|-%:_OK`(C, GLOBAL_externtype(gt))
    -- Globaltype_ok: `%|-%:_OK`(C, gt)

  ;; 6-typing.watsup
  rule table{C : context, tt : tabletype}:
    `%|-%:_OK`(C, TABLE_externtype(tt))
    -- Tabletype_ok: `%|-%:_OK`(C, tt)

  ;; 6-typing.watsup
  rule mem{C : context, mt : memtype}:
    `%|-%:_OK`(C, MEM_externtype(mt))
    -- Memtype_ok: `%|-%:_OK`(C, mt)

;; 6-typing.watsup
relation Resulttype_sub: `%|-%<:%`(context, valtype*, valtype*)
  ;; 6-typing.watsup
  rule _{C : context, t_1* : valtype*, t_2* : valtype*}:
    `%|-%<:%`(C, t_1*{t_1 : valtype}, t_2*{t_2 : valtype})
    -- (Valtype_sub: `%|-%<:%`(C, t_1, t_2))*{t_1 : valtype t_2 : valtype}

;; 6-typing.watsup
relation Instrtype_sub: `%|-%<:%`(context, instrtype, instrtype)
  ;; 6-typing.watsup
  rule _{C : context, t_11* : valtype*, x_1* : idx*, t_12* : valtype*, t_21* : valtype*, x_2* : idx*, t_22* : valtype*, x* : idx*, t* : valtype*}:
    `%|-%<:%`(C, `%->%%`(`%`(t_11*{t_11 : valtype}), x_1*{x_1 : localidx}, `%`(t_12*{t_12 : valtype})), `%->%%`(`%`(t_21*{t_21 : valtype}), x_2*{x_2 : localidx}, `%`(t_22*{t_22 : valtype})))
    -- Resulttype_sub: `%|-%<:%`(C, t_21*{t_21 : valtype}, t_11*{t_11 : valtype})
    -- Resulttype_sub: `%|-%<:%`(C, t_12*{t_12 : valtype}, t_22*{t_22 : valtype})
    -- if (x*{x : idx} = $setminus(x_2*{x_2 : idx}, x_1*{x_1 : idx}))
    -- (if (C.LOCAL_context[x.`%`.0] = `%%`(SET_init, t)))*{t : valtype x : idx}

;; 6-typing.watsup
relation Limits_sub: `%|-%<:%`(context, limits, limits)
  ;; 6-typing.watsup
  rule _{C : context, n_11 : n, n_12 : n, n_21 : n, n_22 : n}:
    `%|-%<:%`(C, `[%..%]`(`%`(n_11), `%`(n_12)), `[%..%]`(`%`(n_21), `%`(n_22)))
    -- if (n_11 >= n_21)
    -- if (n_12 <= n_22)

;; 6-typing.watsup
relation Globaltype_sub: `%|-%<:%`(context, globaltype, globaltype)
  ;; 6-typing.watsup
  rule const{C : context, t_1 : valtype, t_2 : valtype}:
    `%|-%<:%`(C, `%%`(`MUT%?`(?()), t_1), `%%`(`MUT%?`(?()), t_2))
    -- Valtype_sub: `%|-%<:%`(C, t_1, t_2)

  ;; 6-typing.watsup
  rule var{C : context, t_1 : valtype, t_2 : valtype}:
    `%|-%<:%`(C, `%%`(`MUT%?`(?(())), t_1), `%%`(`MUT%?`(?(())), t_2))
    -- Valtype_sub: `%|-%<:%`(C, t_1, t_2)
    -- Valtype_sub: `%|-%<:%`(C, t_2, t_1)

;; 6-typing.watsup
relation Tabletype_sub: `%|-%<:%`(context, tabletype, tabletype)
  ;; 6-typing.watsup
  rule _{C : context, lim_1 : limits, rt_1 : reftype, lim_2 : limits, rt_2 : reftype}:
    `%|-%<:%`(C, `%%`(lim_1, rt_1), `%%`(lim_2, rt_2))
    -- Limits_sub: `%|-%<:%`(C, lim_1, lim_2)
    -- Reftype_sub: `%|-%<:%`(C, rt_1, rt_2)
    -- Reftype_sub: `%|-%<:%`(C, rt_2, rt_1)

;; 6-typing.watsup
relation Memtype_sub: `%|-%<:%`(context, memtype, memtype)
  ;; 6-typing.watsup
  rule _{C : context, lim_1 : limits, lim_2 : limits}:
    `%|-%<:%`(C, `%I8`(lim_1), `%I8`(lim_2))
    -- Limits_sub: `%|-%<:%`(C, lim_1, lim_2)

;; 6-typing.watsup
relation Externtype_sub: `%|-%<:%`(context, externtype, externtype)
  ;; 6-typing.watsup
  rule func{C : context, dt_1 : deftype, dt_2 : deftype}:
    `%|-%<:%`(C, FUNC_externtype(dt_1), FUNC_externtype(dt_2))
    -- Deftype_sub: `%|-%<:%`(C, dt_1, dt_2)

  ;; 6-typing.watsup
  rule global{C : context, gt_1 : globaltype, gt_2 : globaltype}:
    `%|-%<:%`(C, GLOBAL_externtype(gt_1), GLOBAL_externtype(gt_2))
    -- Globaltype_sub: `%|-%<:%`(C, gt_1, gt_2)

  ;; 6-typing.watsup
  rule table{C : context, tt_1 : tabletype, tt_2 : tabletype}:
    `%|-%<:%`(C, TABLE_externtype(tt_1), TABLE_externtype(tt_2))
    -- Tabletype_sub: `%|-%<:%`(C, tt_1, tt_2)

  ;; 6-typing.watsup
  rule mem{C : context, mt_1 : memtype, mt_2 : memtype}:
    `%|-%<:%`(C, MEM_externtype(mt_1), MEM_externtype(mt_2))
    -- Memtype_sub: `%|-%<:%`(C, mt_1, mt_2)

;; 6-typing.watsup
relation Blocktype_ok: `%|-%:%`(context, blocktype, functype)
  ;; 6-typing.watsup
  rule void{C : context}:
    `%|-%:%`(C, _RESULT_blocktype(?()), `%->%`(`%`([]), `%`([])))

  ;; 6-typing.watsup
  rule result{C : context, t : valtype}:
    `%|-%:%`(C, _RESULT_blocktype(?(t)), `%->%`(`%`([]), `%`([t])))

  ;; 6-typing.watsup
  rule typeidx{C : context, x : idx, ft : functype}:
    `%|-%:%`(C, _IDX_blocktype(x), ft)
    -- Expand: `%~~%`(C.TYPE_context[x.`%`.0], FUNC_comptype(ft))

;; 6-typing.watsup
rec {

;; 6-typing.watsup:503.1-503.67
relation Instr_ok: `%|-%:%`(context, instr, functype)
  ;; 6-typing.watsup:544.1-545.34
  rule unreachable{C : context, t_1* : valtype*, t_2* : valtype*}:
    `%|-%:%`(C, UNREACHABLE_instr, `%->%`(`%`(t_1*{t_1 : valtype}), `%`(t_2*{t_2 : valtype})))

  ;; 6-typing.watsup:547.1-548.24
  rule nop{C : context}:
    `%|-%:%`(C, NOP_instr, `%->%`(`%`([]), `%`([])))

  ;; 6-typing.watsup:550.1-551.23
  rule drop{C : context, t : valtype}:
    `%|-%:%`(C, DROP_instr, `%->%`(`%`([t]), `%`([])))

  ;; 6-typing.watsup:554.1-555.31
  rule select-expl{C : context, t : valtype}:
    `%|-%:%`(C, SELECT_instr(?([t])), `%->%`(`%`([t t I32_valtype]), `%`([t])))

  ;; 6-typing.watsup:557.1-560.37
  rule select-impl{C : context, t : valtype, t' : valtype, numtype : numtype, vectype : vectype}:
    `%|-%:%`(C, SELECT_instr(?()), `%->%`(`%`([t t I32_valtype]), `%`([t])))
    -- Valtype_sub: `%|-%<:%`(C, t, t')
    -- if ((t' = (numtype : numtype <: valtype)) \/ (t' = (vectype : vectype <: valtype)))

  ;; 6-typing.watsup:578.1-581.61
  rule block{C : context, bt : blocktype, instr* : instr*, t_1* : valtype*, t_2* : valtype*, x* : idx*}:
    `%|-%:%`(C, BLOCK_instr(bt, instr*{instr : instr}), `%->%`(`%`(t_1*{t_1 : valtype}), `%`(t_2*{t_2 : valtype})))
    -- Blocktype_ok: `%|-%:%`(C, bt, `%->%`(`%`(t_1*{t_1 : valtype}), `%`(t_2*{t_2 : valtype})))
    -- Instrs_ok: `%|-%:%`(C ++ {TYPE [], REC [], FUNC [], GLOBAL [], TABLE [], MEM [], ELEM [], DATA [], LOCAL [], LABEL [`%`(t_2*{t_2 : valtype})], RETURN ?()}, instr*{instr : instr}, `%->%%`(`%`(t_1*{t_1 : valtype}), x*{x : localidx}, `%`(t_2*{t_2 : valtype})))

  ;; 6-typing.watsup:583.1-586.61
  rule loop{C : context, bt : blocktype, instr* : instr*, t_1* : valtype*, t_2* : valtype*, x* : idx*}:
    `%|-%:%`(C, LOOP_instr(bt, instr*{instr : instr}), `%->%`(`%`(t_1*{t_1 : valtype}), `%`(t_2*{t_2 : valtype})))
    -- Blocktype_ok: `%|-%:%`(C, bt, `%->%`(`%`(t_1*{t_1 : valtype}), `%`(t_2*{t_2 : valtype})))
    -- Instrs_ok: `%|-%:%`(C ++ {TYPE [], REC [], FUNC [], GLOBAL [], TABLE [], MEM [], ELEM [], DATA [], LOCAL [], LABEL [`%`(t_1*{t_1 : valtype})], RETURN ?()}, instr*{instr : instr}, `%->%%`(`%`(t_1*{t_1 : valtype}), x*{x : localidx}, `%`(t_2*{t_2 : valtype})))

  ;; 6-typing.watsup:588.1-592.65
  rule if{C : context, bt : blocktype, instr_1* : instr*, instr_2* : instr*, t_1* : valtype*, t_2* : valtype*, x_1* : idx*, x_2* : idx*}:
    `%|-%:%`(C, IF_instr(bt, instr_1*{instr_1 : instr}, instr_2*{instr_2 : instr}), `%->%`(`%`(t_1*{t_1 : valtype} :: [I32_valtype]), `%`(t_2*{t_2 : valtype})))
    -- Blocktype_ok: `%|-%:%`(C, bt, `%->%`(`%`(t_1*{t_1 : valtype}), `%`(t_2*{t_2 : valtype})))
    -- Instrs_ok: `%|-%:%`(C ++ {TYPE [], REC [], FUNC [], GLOBAL [], TABLE [], MEM [], ELEM [], DATA [], LOCAL [], LABEL [`%`(t_2*{t_2 : valtype})], RETURN ?()}, instr_1*{instr_1 : instr}, `%->%%`(`%`(t_1*{t_1 : valtype}), x_1*{x_1 : localidx}, `%`(t_2*{t_2 : valtype})))
    -- Instrs_ok: `%|-%:%`(C ++ {TYPE [], REC [], FUNC [], GLOBAL [], TABLE [], MEM [], ELEM [], DATA [], LOCAL [], LABEL [`%`(t_2*{t_2 : valtype})], RETURN ?()}, instr_2*{instr_2 : instr}, `%->%%`(`%`(t_1*{t_1 : valtype}), x_2*{x_2 : localidx}, `%`(t_2*{t_2 : valtype})))

  ;; 6-typing.watsup:597.1-599.24
  rule br{C : context, l : labelidx, t_1* : valtype*, t* : valtype*, t_2* : valtype*}:
    `%|-%:%`(C, BR_instr(l), `%->%`(`%`(t_1*{t_1 : valtype} :: t*{t : valtype}), `%`(t_2*{t_2 : valtype})))
    -- if (C.LABEL_context[l.`%`.0] = `%`(t*{t : valtype}))

  ;; 6-typing.watsup:601.1-603.24
  rule br_if{C : context, l : labelidx, t* : valtype*}:
    `%|-%:%`(C, BR_IF_instr(l), `%->%`(`%`(t*{t : valtype} :: [I32_valtype]), `%`(t*{t : valtype})))
    -- if (C.LABEL_context[l.`%`.0] = `%`(t*{t : valtype}))

  ;; 6-typing.watsup:605.1-608.44
  rule br_table{C : context, l* : labelidx*, l' : labelidx, t_1* : valtype*, t* : valtype*, t_2* : valtype*}:
    `%|-%:%`(C, BR_TABLE_instr(l*{l : labelidx}, l'), `%->%`(`%`(t_1*{t_1 : valtype} :: t*{t : valtype}), `%`(t_2*{t_2 : valtype})))
    -- (Resulttype_sub: `%|-%<:%`(C, t*{t : valtype}, C.LABEL_context[l.`%`.0].`%`.0))*{l : labelidx}
    -- Resulttype_sub: `%|-%<:%`(C, t*{t : valtype}, C.LABEL_context[l'.`%`.0].`%`.0)

  ;; 6-typing.watsup:610.1-613.31
  rule br_on_null{C : context, l : labelidx, t* : valtype*, ht : heaptype}:
    `%|-%:%`(C, BR_ON_NULL_instr(l), `%->%`(`%`(t*{t : valtype} :: [REF_valtype(`NULL%?`(?(())), ht)]), `%`(t*{t : valtype} :: [REF_valtype(`NULL%?`(?()), ht)])))
    -- if (C.LABEL_context[l.`%`.0] = `%`(t*{t : valtype}))
    -- Heaptype_ok: `%|-%:_OK`(C, ht)

  ;; 6-typing.watsup:615.1-618.31
  rule br_on_non_null{C : context, l : labelidx, t* : valtype*, ht : heaptype}:
    `%|-%:%`(C, BR_ON_NON_NULL_instr(l), `%->%`(`%`(t*{t : valtype} :: [REF_valtype(`NULL%?`(?(())), ht)]), `%`(t*{t : valtype})))
    -- if (C.LABEL_context[l.`%`.0] = `%`(t*{t : valtype} :: [REF_valtype(`NULL%?`(?()), ht)]))
    -- Heaptype_ok: `%|-%:_OK`(C, ht)

  ;; 6-typing.watsup:620.1-626.34
  rule br_on_cast{C : context, l : labelidx, rt_1 : reftype, rt_2 : reftype, t* : valtype*, rt : reftype}:
    `%|-%:%`(C, BR_ON_CAST_instr(l, rt_1, rt_2), `%->%`(`%`(t*{t : valtype} :: [(rt_1 : reftype <: valtype)]), `%`(t*{t : valtype} :: [($diffrt(rt_1, rt_2) : reftype <: valtype)])))
    -- if (C.LABEL_context[l.`%`.0] = `%`(t*{t : valtype} :: [(rt : reftype <: valtype)]))
    -- Reftype_ok: `%|-%:_OK`(C, rt_1)
    -- Reftype_ok: `%|-%:_OK`(C, rt_2)
    -- Reftype_sub: `%|-%<:%`(C, rt_2, rt_1)
    -- Reftype_sub: `%|-%<:%`(C, rt_2, rt)

  ;; 6-typing.watsup:628.1-634.49
  rule br_on_cast_fail{C : context, l : labelidx, rt_1 : reftype, rt_2 : reftype, t* : valtype*, rt : reftype}:
    `%|-%:%`(C, BR_ON_CAST_FAIL_instr(l, rt_1, rt_2), `%->%`(`%`(t*{t : valtype} :: [(rt_1 : reftype <: valtype)]), `%`(t*{t : valtype} :: [(rt_2 : reftype <: valtype)])))
    -- if (C.LABEL_context[l.`%`.0] = `%`(t*{t : valtype} :: [(rt : reftype <: valtype)]))
    -- Reftype_ok: `%|-%:_OK`(C, rt_1)
    -- Reftype_ok: `%|-%:_OK`(C, rt_2)
    -- Reftype_sub: `%|-%<:%`(C, rt_2, rt_1)
    -- Reftype_sub: `%|-%<:%`(C, $diffrt(rt_1, rt_2), rt)

  ;; 6-typing.watsup:639.1-641.24
  rule return{C : context, t_1* : valtype*, t* : valtype*, t_2* : valtype*}:
    `%|-%:%`(C, RETURN_instr, `%->%`(`%`(t_1*{t_1 : valtype} :: t*{t : valtype}), `%`(t_2*{t_2 : valtype})))
    -- if (C.RETURN_context = ?(`%`(t*{t : valtype})))

  ;; 6-typing.watsup:643.1-645.46
  rule call{C : context, x : idx, t_1* : valtype*, t_2* : valtype*}:
    `%|-%:%`(C, CALL_instr(x), `%->%`(`%`(t_1*{t_1 : valtype}), `%`(t_2*{t_2 : valtype})))
    -- Expand: `%~~%`(C.FUNC_context[x.`%`.0], FUNC_comptype(`%->%`(`%`(t_1*{t_1 : valtype}), `%`(t_2*{t_2 : valtype}))))

  ;; 6-typing.watsup:647.1-649.46
  rule call_ref{C : context, x : idx, t_1* : valtype*, t_2* : valtype*}:
    `%|-%:%`(C, CALL_REF_instr(?(x)), `%->%`(`%`(t_1*{t_1 : valtype} :: [REF_valtype(`NULL%?`(?(())), ($idx(x) : typevar <: heaptype))]), `%`(t_2*{t_2 : valtype})))
    -- Expand: `%~~%`(C.TYPE_context[x.`%`.0], FUNC_comptype(`%->%`(`%`(t_1*{t_1 : valtype}), `%`(t_2*{t_2 : valtype}))))

  ;; 6-typing.watsup:651.1-655.46
  rule call_indirect{C : context, x : idx, y : idx, t_1* : valtype*, t_2* : valtype*, lim : limits, rt : reftype}:
    `%|-%:%`(C, CALL_INDIRECT_instr(x, y), `%->%`(`%`(t_1*{t_1 : valtype} :: [I32_valtype]), `%`(t_2*{t_2 : valtype})))
    -- if (C.TABLE_context[x.`%`.0] = `%%`(lim, rt))
    -- Reftype_sub: `%|-%<:%`(C, rt, REF_reftype(`NULL%?`(?(())), FUNC_heaptype))
    -- Expand: `%~~%`(C.TYPE_context[y.`%`.0], FUNC_comptype(`%->%`(`%`(t_1*{t_1 : valtype}), `%`(t_2*{t_2 : valtype}))))

  ;; 6-typing.watsup:657.1-661.40
  rule return_call{C : context, x : idx, t_3* : valtype*, t_1* : valtype*, t_4* : valtype*, t_2* : valtype*, t'_2* : valtype*}:
    `%|-%:%`(C, RETURN_CALL_instr(x), `%->%`(`%`(t_3*{t_3 : valtype} :: t_1*{t_1 : valtype}), `%`(t_4*{t_4 : valtype})))
    -- Expand: `%~~%`(C.FUNC_context[x.`%`.0], FUNC_comptype(`%->%`(`%`(t_1*{t_1 : valtype}), `%`(t_2*{t_2 : valtype}))))
    -- if (C.RETURN_context = ?(`%`(t'_2*{t'_2 : valtype})))
    -- Resulttype_sub: `%|-%<:%`(C, t_2*{t_2 : valtype}, t'_2*{t'_2 : valtype})

  ;; 6-typing.watsup:663.1-667.40
  rule return_call_ref{C : context, x : idx, t_3* : valtype*, t_1* : valtype*, t_4* : valtype*, t_2* : valtype*, t'_2* : valtype*}:
    `%|-%:%`(C, RETURN_CALL_REF_instr(?(x)), `%->%`(`%`(t_3*{t_3 : valtype} :: t_1*{t_1 : valtype} :: [REF_valtype(`NULL%?`(?(())), ($idx(x) : typevar <: heaptype))]), `%`(t_4*{t_4 : valtype})))
    -- Expand: `%~~%`(C.TYPE_context[x.`%`.0], FUNC_comptype(`%->%`(`%`(t_1*{t_1 : valtype}), `%`(t_2*{t_2 : valtype}))))
    -- if (C.RETURN_context = ?(`%`(t'_2*{t'_2 : valtype})))
    -- Resulttype_sub: `%|-%<:%`(C, t_2*{t_2 : valtype}, t'_2*{t'_2 : valtype})

  ;; 6-typing.watsup:669.1-675.40
  rule return_call_indirect{C : context, x : idx, y : idx, t_3* : valtype*, t_1* : valtype*, t_4* : valtype*, lim : limits, rt : reftype, t_2* : valtype*, t'_2* : valtype*}:
    `%|-%:%`(C, RETURN_CALL_INDIRECT_instr(x, y), `%->%`(`%`(t_3*{t_3 : valtype} :: t_1*{t_1 : valtype} :: [I32_valtype]), `%`(t_4*{t_4 : valtype})))
    -- if (C.TABLE_context[x.`%`.0] = `%%`(lim, rt))
    -- Reftype_sub: `%|-%<:%`(C, rt, REF_reftype(`NULL%?`(?(())), FUNC_heaptype))
    -- Expand: `%~~%`(C.TYPE_context[y.`%`.0], FUNC_comptype(`%->%`(`%`(t_1*{t_1 : valtype}), `%`(t_2*{t_2 : valtype}))))
    -- if (C.RETURN_context = ?(`%`(t'_2*{t'_2 : valtype})))
    -- Resulttype_sub: `%|-%<:%`(C, t_2*{t_2 : valtype}, t'_2*{t'_2 : valtype})

  ;; 6-typing.watsup:680.1-681.33
  rule const{C : context, nt : numtype, c_nt : num_(nt)}:
    `%|-%:%`(C, CONST_instr(nt, c_nt), `%->%`(`%`([]), `%`([(nt : numtype <: valtype)])))

  ;; 6-typing.watsup:683.1-684.34
  rule unop{C : context, nt : numtype, unop_nt : unop_(nt)}:
    `%|-%:%`(C, UNOP_instr(nt, unop_nt), `%->%`(`%`([(nt : numtype <: valtype)]), `%`([(nt : numtype <: valtype)])))

  ;; 6-typing.watsup:686.1-687.39
  rule binop{C : context, nt : numtype, binop_nt : binop_(nt)}:
    `%|-%:%`(C, BINOP_instr(nt, binop_nt), `%->%`(`%`([(nt : numtype <: valtype) (nt : numtype <: valtype)]), `%`([(nt : numtype <: valtype)])))

  ;; 6-typing.watsup:689.1-690.39
  rule testop{C : context, nt : numtype, testop_nt : testop_(nt)}:
    `%|-%:%`(C, TESTOP_instr(nt, testop_nt), `%->%`(`%`([(nt : numtype <: valtype)]), `%`([I32_valtype])))

  ;; 6-typing.watsup:692.1-693.40
  rule relop{C : context, nt : numtype, relop_nt : relop_(nt)}:
    `%|-%:%`(C, RELOP_instr(nt, relop_nt), `%->%`(`%`([(nt : numtype <: valtype) (nt : numtype <: valtype)]), `%`([I32_valtype])))

  ;; 6-typing.watsup:696.1-699.34
  rule reinterpret{C : context, nt_1 : numtype, nt_2 : numtype}:
    `%|-%:%`(C, CVTOP_instr(nt_1, REINTERPRET_cvtop, nt_2, ?()), `%->%`(`%`([(nt_2 : numtype <: valtype)]), `%`([(nt_1 : numtype <: valtype)])))
    -- if (nt_1 =/= nt_2)
    -- if ($size(nt_1) = $size(nt_2))

  ;; 6-typing.watsup:701.1-704.50
  rule convert-i{C : context, inn_1 : inn, inn_2 : inn, sx? : sx?}:
    `%|-%:%`(C, CVTOP_instr((inn_1 : inn <: numtype), CONVERT_cvtop, (inn_2 : inn <: numtype), sx?{sx : sx}), `%->%`(`%`([(inn_2 : inn <: valtype)]), `%`([(inn_1 : inn <: valtype)])))
    -- if (inn_1 =/= inn_2)
    -- if ((sx?{sx : sx} = ?()) <=> ($size((inn_1 : inn <: numtype)) > $size((inn_2 : inn <: numtype))))

  ;; 6-typing.watsup:706.1-708.24
  rule convert-f{C : context, fnn_1 : fnn, fnn_2 : fnn}:
    `%|-%:%`(C, CVTOP_instr((fnn_1 : fnn <: numtype), CONVERT_cvtop, (fnn_2 : fnn <: numtype), ?()), `%->%`(`%`([(fnn_2 : fnn <: valtype)]), `%`([(fnn_1 : fnn <: valtype)])))
    -- if (fnn_1 =/= fnn_2)

  ;; 6-typing.watsup:713.1-715.31
  rule ref.null{C : context, ht : heaptype}:
    `%|-%:%`(C, REF.NULL_instr(ht), `%->%`(`%`([]), `%`([REF_valtype(`NULL%?`(?(())), ht)])))
    -- Heaptype_ok: `%|-%:_OK`(C, ht)

  ;; 6-typing.watsup:718.1-720.23
  rule ref.func{C : context, x : idx, epsilon : resulttype, dt : deftype}:
    `%|-%:%`(C, REF.FUNC_instr(x), `%->%`(epsilon, `%`([REF_valtype(`NULL%?`(?()), (dt : deftype <: heaptype))])))
    -- if (C.FUNC_context[x.`%`.0] = dt)

  ;; 6-typing.watsup:722.1-723.34
  rule ref.i31{C : context}:
    `%|-%:%`(C, REF.I31_instr, `%->%`(`%`([I32_valtype]), `%`([REF_valtype(`NULL%?`(?()), I31_heaptype)])))

  ;; 6-typing.watsup:725.1-726.31
  rule ref.is_null{C : context, rt : reftype}:
    `%|-%:%`(C, REF.IS_NULL_instr, `%->%`(`%`([(rt : reftype <: valtype)]), `%`([I32_valtype])))

  ;; 6-typing.watsup:728.1-730.31
  rule ref.as_non_null{C : context, ht : heaptype}:
    `%|-%:%`(C, REF.AS_NON_NULL_instr, `%->%`(`%`([REF_valtype(`NULL%?`(?(())), ht)]), `%`([REF_valtype(`NULL%?`(?()), ht)])))
    -- Heaptype_ok: `%|-%:_OK`(C, ht)

  ;; 6-typing.watsup:732.1-733.51
  rule ref.eq{C : context}:
    `%|-%:%`(C, REF.EQ_instr, `%->%`(`%`([REF_valtype(`NULL%?`(?(())), EQ_heaptype) REF_valtype(`NULL%?`(?(())), EQ_heaptype)]), `%`([I32_valtype])))

  ;; 6-typing.watsup:735.1-739.33
  rule ref.test{C : context, rt : reftype, rt' : reftype}:
    `%|-%:%`(C, REF.TEST_instr(rt), `%->%`(`%`([(rt' : reftype <: valtype)]), `%`([I32_valtype])))
    -- Reftype_ok: `%|-%:_OK`(C, rt)
    -- Reftype_ok: `%|-%:_OK`(C, rt')
    -- Reftype_sub: `%|-%<:%`(C, rt, rt')

  ;; 6-typing.watsup:741.1-745.33
  rule ref.cast{C : context, rt : reftype, rt' : reftype}:
    `%|-%:%`(C, REF.CAST_instr(rt), `%->%`(`%`([(rt' : reftype <: valtype)]), `%`([(rt : reftype <: valtype)])))
    -- Reftype_ok: `%|-%:_OK`(C, rt)
    -- Reftype_ok: `%|-%:_OK`(C, rt')
    -- Reftype_sub: `%|-%<:%`(C, rt, rt')

  ;; 6-typing.watsup:750.1-751.42
  rule i31.get{C : context, sx : sx}:
    `%|-%:%`(C, I31.GET_instr(sx), `%->%`(`%`([REF_valtype(`NULL%?`(?(())), I31_heaptype)]), `%`([I32_valtype])))

  ;; 6-typing.watsup:756.1-758.43
  rule struct.new{C : context, x : idx, zt* : storagetype*, mut* : mut*}:
    `%|-%:%`(C, STRUCT.NEW_instr(x), `%->%`(`%`($unpack(zt)*{zt : storagetype}), `%`([REF_valtype(`NULL%?`(?()), ($idx(x) : typevar <: heaptype))])))
    -- Expand: `%~~%`(C.TYPE_context[x.`%`.0], STRUCT_comptype(`%`(`%%`(mut, zt)*{mut : mut zt : storagetype})))

  ;; 6-typing.watsup:760.1-763.39
  rule struct.new_default{C : context, x : idx, zt* : storagetype*, mut* : mut*, val* : val*}:
    `%|-%:%`(C, STRUCT.NEW_DEFAULT_instr(x), `%->%`(`%`($unpack(zt)*{zt : storagetype}), `%`([REF_valtype(`NULL%?`(?()), ($idx(x) : typevar <: heaptype))])))
    -- Expand: `%~~%`(C.TYPE_context[x.`%`.0], STRUCT_comptype(`%`(`%%`(mut, zt)*{mut : mut zt : storagetype})))
    -- (if ($default($unpack(zt)) = ?(val)))*{val : val zt : storagetype}

  ;; 6-typing.watsup:765.1-769.39
  rule struct.get{C : context, sx? : sx?, x : idx, i : nat, zt : storagetype, yt* : fieldtype*, mut : mut}:
    `%|-%:%`(C, STRUCT.GET_instr(sx?{sx : sx}, x, `%`(i)), `%->%`(`%`([REF_valtype(`NULL%?`(?(())), ($idx(x) : typevar <: heaptype))]), `%`([$unpack(zt)])))
    -- Expand: `%~~%`(C.TYPE_context[x.`%`.0], STRUCT_comptype(`%`(yt*{yt : fieldtype})))
    -- if (yt*{yt : fieldtype}[i] = `%%`(mut, zt))
    -- if ((sx?{sx : sx} = ?()) <=> (zt = ($unpack(zt) : valtype <: storagetype)))

  ;; 6-typing.watsup:771.1-774.24
  rule struct.set{C : context, x : idx, i : nat, zt : storagetype, yt* : fieldtype*}:
    `%|-%:%`(C, STRUCT.SET_instr(x, `%`(i)), `%->%`(`%`([REF_valtype(`NULL%?`(?(())), ($idx(x) : typevar <: heaptype)) $unpack(zt)]), `%`([])))
    -- Expand: `%~~%`(C.TYPE_context[x.`%`.0], STRUCT_comptype(`%`(yt*{yt : fieldtype})))
    -- if (yt*{yt : fieldtype}[i] = `%%`(`MUT%?`(?(())), zt))

  ;; 6-typing.watsup:779.1-781.41
  rule array.new{C : context, x : idx, zt : storagetype, mut : mut}:
    `%|-%:%`(C, ARRAY.NEW_instr(x), `%->%`(`%`([$unpack(zt) I32_valtype]), `%`([REF_valtype(`NULL%?`(?()), ($idx(x) : typevar <: heaptype))])))
    -- Expand: `%~~%`(C.TYPE_context[x.`%`.0], ARRAY_comptype(`%%`(mut, zt)))

  ;; 6-typing.watsup:783.1-786.36
  rule array.new_default{C : context, x : idx, mut : mut, zt : storagetype, val : val}:
    `%|-%:%`(C, ARRAY.NEW_DEFAULT_instr(x), `%->%`(`%`([I32_valtype]), `%`([REF_valtype(`NULL%?`(?()), ($idx(x) : typevar <: heaptype))])))
    -- Expand: `%~~%`(C.TYPE_context[x.`%`.0], ARRAY_comptype(`%%`(mut, zt)))
    -- if ($default($unpack(zt)) = ?(val))

  ;; 6-typing.watsup:788.1-790.41
  rule array.new_fixed{C : context, x : idx, n : n, zt : storagetype, mut : mut}:
    `%|-%:%`(C, ARRAY.NEW_FIXED_instr(x, n), `%->%`(`%`([$unpack(zt)]), `%`([REF_valtype(`NULL%?`(?()), ($idx(x) : typevar <: heaptype))])))
    -- Expand: `%~~%`(C.TYPE_context[x.`%`.0], ARRAY_comptype(`%%`(mut, zt)))

  ;; 6-typing.watsup:792.1-795.39
  rule array.new_elem{C : context, x : idx, y : idx, mut : mut, rt : reftype}:
    `%|-%:%`(C, ARRAY.NEW_ELEM_instr(x, y), `%->%`(`%`([I32_valtype I32_valtype]), `%`([REF_valtype(`NULL%?`(?()), ($idx(x) : typevar <: heaptype))])))
    -- Expand: `%~~%`(C.TYPE_context[x.`%`.0], ARRAY_comptype(`%%`(mut, (rt : reftype <: storagetype))))
    -- Reftype_sub: `%|-%<:%`(C, C.ELEM_context[y.`%`.0], rt)

  ;; 6-typing.watsup:797.1-801.23
  rule array.new_data{C : context, x : idx, y : idx, mut : mut, t : valtype, numtype : numtype, vectype : vectype}:
    `%|-%:%`(C, ARRAY.NEW_DATA_instr(x, y), `%->%`(`%`([I32_valtype I32_valtype]), `%`([REF_valtype(`NULL%?`(?()), ($idx(x) : typevar <: heaptype))])))
    -- Expand: `%~~%`(C.TYPE_context[x.`%`.0], ARRAY_comptype(`%%`(mut, (t : valtype <: storagetype))))
    -- if ((t = (numtype : numtype <: valtype)) \/ (t = (vectype : vectype <: valtype)))
    -- if (C.DATA_context[y.`%`.0] = OK)

  ;; 6-typing.watsup:803.1-806.39
  rule array.get{C : context, sx? : sx?, x : idx, zt : storagetype, mut : mut}:
    `%|-%:%`(C, ARRAY.GET_instr(sx?{sx : sx}, x), `%->%`(`%`([REF_valtype(`NULL%?`(?(())), ($idx(x) : typevar <: heaptype)) I32_valtype]), `%`([$unpack(zt)])))
    -- Expand: `%~~%`(C.TYPE_context[x.`%`.0], ARRAY_comptype(`%%`(mut, zt)))
    -- if ((sx?{sx : sx} = ?()) <=> (zt = ($unpack(zt) : valtype <: storagetype)))

  ;; 6-typing.watsup:808.1-810.41
  rule array.set{C : context, x : idx, zt : storagetype}:
    `%|-%:%`(C, ARRAY.SET_instr(x), `%->%`(`%`([REF_valtype(`NULL%?`(?(())), ($idx(x) : typevar <: heaptype)) I32_valtype $unpack(zt)]), `%`([])))
    -- Expand: `%~~%`(C.TYPE_context[x.`%`.0], ARRAY_comptype(`%%`(`MUT%?`(?(())), zt)))

  ;; 6-typing.watsup:812.1-814.41
  rule array.len{C : context, x : idx, zt : storagetype}:
    `%|-%:%`(C, ARRAY.LEN_instr, `%->%`(`%`([REF_valtype(`NULL%?`(?(())), ARRAY_heaptype)]), `%`([I32_valtype])))
    -- Expand: `%~~%`(C.TYPE_context[x.`%`.0], ARRAY_comptype(`%%`(`MUT%?`(?(())), zt)))

  ;; 6-typing.watsup:816.1-818.41
  rule array.fill{C : context, x : idx, zt : storagetype}:
    `%|-%:%`(C, ARRAY.FILL_instr(x), `%->%`(`%`([REF_valtype(`NULL%?`(?(())), ($idx(x) : typevar <: heaptype)) I32_valtype $unpack(zt) I32_valtype]), `%`([])))
    -- Expand: `%~~%`(C.TYPE_context[x.`%`.0], ARRAY_comptype(`%%`(`MUT%?`(?(())), zt)))

  ;; 6-typing.watsup:820.1-824.40
  rule array.copy{C : context, x_1 : idx, x_2 : idx, zt_1 : storagetype, mut : mut, zt_2 : storagetype}:
    `%|-%:%`(C, ARRAY.COPY_instr(x_1, x_2), `%->%`(`%`([REF_valtype(`NULL%?`(?(())), ($idx(x_1) : typevar <: heaptype)) I32_valtype REF_valtype(`NULL%?`(?(())), ($idx(x_2) : typevar <: heaptype)) I32_valtype I32_valtype]), `%`([])))
    -- Expand: `%~~%`(C.TYPE_context[x_1.`%`.0], ARRAY_comptype(`%%`(`MUT%?`(?(())), zt_1)))
    -- Expand: `%~~%`(C.TYPE_context[x_2.`%`.0], ARRAY_comptype(`%%`(mut, zt_2)))
    -- Storagetype_sub: `%|-%<:%`(C, zt_2, zt_1)

  ;; 6-typing.watsup:826.1-829.43
  rule array.init_elem{C : context, x : idx, y : idx, zt : storagetype}:
    `%|-%:%`(C, ARRAY.INIT_ELEM_instr(x, y), `%->%`(`%`([REF_valtype(`NULL%?`(?(())), ($idx(x) : typevar <: heaptype)) I32_valtype I32_valtype I32_valtype]), `%`([])))
    -- Expand: `%~~%`(C.TYPE_context[x.`%`.0], ARRAY_comptype(`%%`(`MUT%?`(?(())), zt)))
    -- Storagetype_sub: `%|-%<:%`(C, (C.ELEM_context[y.`%`.0] : reftype <: storagetype), zt)

  ;; 6-typing.watsup:831.1-835.23
  rule array.init_data{C : context, x : idx, y : idx, zt : storagetype, t : valtype, numtype : numtype, vectype : vectype}:
    `%|-%:%`(C, ARRAY.INIT_DATA_instr(x, y), `%->%`(`%`([REF_valtype(`NULL%?`(?(())), ($idx(x) : typevar <: heaptype)) I32_valtype I32_valtype I32_valtype]), `%`([])))
    -- Expand: `%~~%`(C.TYPE_context[x.`%`.0], ARRAY_comptype(`%%`(`MUT%?`(?(())), zt)))
    -- if ((t = (numtype : numtype <: valtype)) \/ (t = (vectype : vectype <: valtype)))
    -- if (C.DATA_context[y.`%`.0] = OK)

  ;; 6-typing.watsup:840.1-841.62
  rule extern.convert_any{C : context, nul : nul}:
    `%|-%:%`(C, EXTERN.CONVERT_ANY_instr, `%->%`(`%`([REF_valtype(nul, ANY_heaptype)]), `%`([REF_valtype(nul, EXTERN_heaptype)])))

  ;; 6-typing.watsup:843.1-844.62
  rule any.convert_extern{C : context, nul : nul}:
    `%|-%:%`(C, ANY.CONVERT_EXTERN_instr, `%->%`(`%`([REF_valtype(nul, EXTERN_heaptype)]), `%`([REF_valtype(nul, ANY_heaptype)])))

  ;; 6-typing.watsup:849.1-850.35
  rule vconst{C : context, c : vec_(V128_vnn)}:
    `%|-%:%`(C, VCONST_instr(V128_vectype, c), `%->%`(`%`([]), `%`([V128_valtype])))

  ;; 6-typing.watsup:852.1-853.41
  rule vvunop{C : context, vvunop : vvunop}:
    `%|-%:%`(C, VVUNOP_instr(V128_vectype, vvunop), `%->%`(`%`([V128_valtype]), `%`([V128_valtype])))

  ;; 6-typing.watsup:855.1-856.48
  rule vvbinop{C : context, vvbinop : vvbinop}:
    `%|-%:%`(C, VVBINOP_instr(V128_vectype, vvbinop), `%->%`(`%`([V128_valtype V128_valtype]), `%`([V128_valtype])))

  ;; 6-typing.watsup:858.1-859.55
  rule vvternop{C : context, vvternop : vvternop}:
    `%|-%:%`(C, VVTERNOP_instr(V128_vectype, vvternop), `%->%`(`%`([V128_valtype V128_valtype V128_valtype]), `%`([V128_valtype])))

  ;; 6-typing.watsup:861.1-862.44
  rule vvtestop{C : context, vvtestop : vvtestop}:
    `%|-%:%`(C, VVTESTOP_instr(V128_vectype, vvtestop), `%->%`(`%`([V128_valtype]), `%`([I32_valtype])))

  ;; 6-typing.watsup:864.1-865.33
  rule vbitmask{C : context, sh : ishape}:
    `%|-%:%`(C, VBITMASK_instr(sh), `%->%`(`%`([V128_valtype]), `%`([I32_valtype])))

  ;; 6-typing.watsup:867.1-868.39
  rule vswizzle{C : context, sh : ishape}:
    `%|-%:%`(C, VSWIZZLE_instr(sh), `%->%`(`%`([V128_valtype V128_valtype]), `%`([V128_valtype])))

  ;; 6-typing.watsup:870.1-872.22
  rule vshuffle{C : context, imm : imm, N : N, i* : nat*}:
    `%|-%:%`(C, VSHUFFLE_instr(`%X%`(imm, `%`(N)), `%`(i)*{i : nat}), `%->%`(`%`([V128_valtype V128_valtype]), `%`([V128_valtype])))
    -- (if (i < (N * 2)))*{i : nat}

  ;; 6-typing.watsup:874.1-875.48
  rule vsplat{C : context, lnn : lnn, N : N}:
    `%|-%:%`(C, VSPLAT_instr(`%X%`(lnn, `%`(N))), `%->%`(`%`([($lunpack(lnn) : numtype <: valtype)]), `%`([V128_valtype])))

  ;; 6-typing.watsup:878.1-880.14
  rule vextract_lane{C : context, lnn : lnn, N : N, sx? : sx?, i : nat}:
    `%|-%:%`(C, VEXTRACT_LANE_instr(`%X%`(lnn, `%`(N)), sx?{sx : sx}, `%`(i)), `%->%`(`%`([V128_valtype]), `%`([($lunpack(lnn) : numtype <: valtype)])))
    -- if (i < N)

  ;; 6-typing.watsup:882.1-884.14
  rule vreplace_lane{C : context, lnn : lnn, N : N, i : nat}:
    `%|-%:%`(C, VREPLACE_LANE_instr(`%X%`(lnn, `%`(N)), `%`(i)), `%->%`(`%`([V128_valtype ($lunpack(lnn) : numtype <: valtype)]), `%`([V128_valtype])))
    -- if (i < N)

  ;; 6-typing.watsup:886.1-887.40
  rule vunop{C : context, sh : shape, vunop_sh : vunop_(sh)}:
    `%|-%:%`(C, VUNOP_instr(sh, vunop_sh), `%->%`(`%`([V128_valtype]), `%`([V128_valtype])))

  ;; 6-typing.watsup:889.1-890.47
  rule vbinop{C : context, sh : shape, vbinop_sh : vbinop_(sh)}:
    `%|-%:%`(C, VBINOP_instr(sh, vbinop_sh), `%->%`(`%`([V128_valtype V128_valtype]), `%`([V128_valtype])))

  ;; 6-typing.watsup:892.1-893.43
  rule vtestop{C : context, sh : shape, vtestop_sh : vtestop_(sh)}:
    `%|-%:%`(C, VTESTOP_instr(sh, vtestop_sh), `%->%`(`%`([V128_valtype]), `%`([I32_valtype])))

  ;; 6-typing.watsup:895.1-896.47
  rule vrelop{C : context, sh : shape, vrelop_sh : vrelop_(sh)}:
    `%|-%:%`(C, VRELOP_instr(sh, vrelop_sh), `%->%`(`%`([V128_valtype V128_valtype]), `%`([V128_valtype])))

  ;; 6-typing.watsup:898.1-899.50
  rule vshiftop{C : context, sh : ishape, vshiftop_sh : vshiftop_(sh)}:
    `%|-%:%`(C, VSHIFTOP_instr(sh, vshiftop_sh), `%->%`(`%`([V128_valtype I32_valtype]), `%`([V128_valtype])))

  ;; 6-typing.watsup:902.1-903.55
  rule vcvtop{C : context, sh : shape, vcvtop : vcvtop, hf? : half?, sx? : sx?, zero : zero}:
    `%|-%:%`(C, VCVTOP_instr(sh, vcvtop, hf?{hf : half}, sh, sx?{sx : sx}, zero), `%->%`(`%`([V128_valtype]), `%`([V128_valtype])))

  ;; 6-typing.watsup:905.1-906.44
  rule vnarrow{C : context, sh : ishape, sx : sx}:
    `%|-%:%`(C, VNARROW_instr(sh, sh, sx), `%->%`(`%`([V128_valtype V128_valtype]), `%`([V128_valtype])))

  ;; 6-typing.watsup:908.1-909.49
  rule vextunop{C : context, sh : ishape, vextunop : vextunop_(sh, sh), sx : sx}:
    `%|-%:%`(C, VEXTUNOP_instr(sh, sh, vextunop, sx), `%->%`(`%`([V128_valtype]), `%`([V128_valtype])))

  ;; 6-typing.watsup:911.1-912.56
  rule vextbinop{C : context, sh : ishape, vextbinop : vextbinop_(sh, sh), sx : sx}:
    `%|-%:%`(C, VEXTBINOP_instr(sh, sh, vextbinop, sx), `%->%`(`%`([V128_valtype V128_valtype]), `%`([V128_valtype])))

  ;; 6-typing.watsup:914.1-915.33
  rule vbitmask{C : context, sh : ishape}:
    `%|-%:%`(C, VBITMASK_instr(sh), `%->%`(`%`([V128_valtype]), `%`([I32_valtype])))

  ;; 6-typing.watsup:920.1-922.28
  rule local.get{C : context, x : idx, t : valtype, init : init}:
    `%|-%:%`(C, LOCAL.GET_instr(x), `%->%`(`%`([]), `%`([t])))
    -- if (C.LOCAL_context[x.`%`.0] = `%%`(init, t))

  ;; 6-typing.watsup:935.1-937.28
  rule global.get{C : context, x : idx, t : valtype, mut : mut}:
    `%|-%:%`(C, GLOBAL.GET_instr(x), `%->%`(`%`([]), `%`([t])))
    -- if (C.GLOBAL_context[x.`%`.0] = `%%`(mut, t))

  ;; 6-typing.watsup:939.1-941.28
  rule global.set{C : context, x : idx, t : valtype}:
    `%|-%:%`(C, GLOBAL.SET_instr(x), `%->%`(`%`([t]), `%`([])))
    -- if (C.GLOBAL_context[x.`%`.0] = `%%`(`MUT%?`(?(())), t))

  ;; 6-typing.watsup:946.1-948.28
  rule table.get{C : context, x : idx, rt : reftype, lim : limits}:
    `%|-%:%`(C, TABLE.GET_instr(x), `%->%`(`%`([I32_valtype]), `%`([(rt : reftype <: valtype)])))
    -- if (C.TABLE_context[x.`%`.0] = `%%`(lim, rt))

  ;; 6-typing.watsup:950.1-952.28
  rule table.set{C : context, x : idx, rt : reftype, lim : limits}:
    `%|-%:%`(C, TABLE.SET_instr(x), `%->%`(`%`([I32_valtype (rt : reftype <: valtype)]), `%`([])))
    -- if (C.TABLE_context[x.`%`.0] = `%%`(lim, rt))

  ;; 6-typing.watsup:954.1-956.24
  rule table.size{C : context, x : idx, tt : tabletype}:
    `%|-%:%`(C, TABLE.SIZE_instr(x), `%->%`(`%`([]), `%`([I32_valtype])))
    -- if (C.TABLE_context[x.`%`.0] = tt)

  ;; 6-typing.watsup:958.1-960.28
  rule table.grow{C : context, x : idx, rt : reftype, lim : limits}:
    `%|-%:%`(C, TABLE.GROW_instr(x), `%->%`(`%`([(rt : reftype <: valtype) I32_valtype]), `%`([I32_valtype])))
    -- if (C.TABLE_context[x.`%`.0] = `%%`(lim, rt))

  ;; 6-typing.watsup:962.1-964.28
  rule table.fill{C : context, x : idx, rt : reftype, lim : limits}:
    `%|-%:%`(C, TABLE.FILL_instr(x), `%->%`(`%`([I32_valtype (rt : reftype <: valtype) I32_valtype]), `%`([])))
    -- if (C.TABLE_context[x.`%`.0] = `%%`(lim, rt))

  ;; 6-typing.watsup:966.1-970.36
  rule table.copy{C : context, x_1 : idx, x_2 : idx, lim_1 : limits, rt_1 : reftype, lim_2 : limits, rt_2 : reftype}:
    `%|-%:%`(C, TABLE.COPY_instr(x_1, x_2), `%->%`(`%`([I32_valtype I32_valtype I32_valtype]), `%`([])))
    -- if (C.TABLE_context[x_1.`%`.0] = `%%`(lim_1, rt_1))
    -- if (C.TABLE_context[x_2.`%`.0] = `%%`(lim_2, rt_2))
    -- Reftype_sub: `%|-%<:%`(C, rt_2, rt_1)

  ;; 6-typing.watsup:972.1-976.36
  rule table.init{C : context, x : idx, y : idx, lim : limits, rt_1 : reftype, rt_2 : reftype}:
    `%|-%:%`(C, TABLE.INIT_instr(x, y), `%->%`(`%`([I32_valtype I32_valtype I32_valtype]), `%`([])))
    -- if (C.TABLE_context[x.`%`.0] = `%%`(lim, rt_1))
    -- if (C.ELEM_context[y.`%`.0] = rt_2)
    -- Reftype_sub: `%|-%<:%`(C, rt_2, rt_1)

  ;; 6-typing.watsup:978.1-980.23
  rule elem.drop{C : context, x : idx, rt : reftype}:
    `%|-%:%`(C, ELEM.DROP_instr(x), `%->%`(`%`([]), `%`([])))
    -- if (C.ELEM_context[x.`%`.0] = rt)

  ;; 6-typing.watsup:985.1-987.22
  rule memory.size{C : context, x : idx, mt : memtype}:
    `%|-%:%`(C, MEMORY.SIZE_instr(x), `%->%`(`%`([]), `%`([I32_valtype])))
    -- if (C.MEM_context[x.`%`.0] = mt)

  ;; 6-typing.watsup:989.1-991.22
  rule memory.grow{C : context, x : idx, mt : memtype}:
    `%|-%:%`(C, MEMORY.GROW_instr(x), `%->%`(`%`([I32_valtype]), `%`([I32_valtype])))
    -- if (C.MEM_context[x.`%`.0] = mt)

  ;; 6-typing.watsup:993.1-995.22
  rule memory.fill{C : context, x : idx, mt : memtype}:
    `%|-%:%`(C, MEMORY.FILL_instr(x), `%->%`(`%`([I32_valtype I32_valtype I32_valtype]), `%`([])))
    -- if (C.MEM_context[x.`%`.0] = mt)

  ;; 6-typing.watsup:997.1-1000.26
  rule memory.copy{C : context, x_1 : idx, x_2 : idx, mt_1 : memtype, mt_2 : memtype}:
    `%|-%:%`(C, MEMORY.COPY_instr(x_1, x_2), `%->%`(`%`([I32_valtype I32_valtype I32_valtype]), `%`([])))
    -- if (C.MEM_context[x_1.`%`.0] = mt_1)
    -- if (C.MEM_context[x_2.`%`.0] = mt_2)

  ;; 6-typing.watsup:1002.1-1005.23
  rule memory.init{C : context, x : idx, y : idx, mt : memtype}:
    `%|-%:%`(C, MEMORY.INIT_instr(x, y), `%->%`(`%`([I32_valtype I32_valtype I32_valtype]), `%`([])))
    -- if (C.MEM_context[x.`%`.0] = mt)
    -- if (C.DATA_context[y.`%`.0] = OK)

  ;; 6-typing.watsup:1007.1-1009.23
  rule data.drop{C : context, x : idx}:
    `%|-%:%`(C, DATA.DROP_instr(x), `%->%`(`%`([]), `%`([])))
    -- if (C.DATA_context[x.`%`.0] = OK)

  ;; 6-typing.watsup:1011.1-1016.29
  rule load{C : context, nt : numtype, n? : n?, sx? : sx?, x : idx, n_A : n, n_O : n, mt : memtype, inn : inn}:
    `%|-%:%`(C, LOAD_instr(nt, (n, sx)?{n : n sx : sx}, x, {ALIGN `%`(n_A), OFFSET `%`(n_O)}), `%->%`(`%`([I32_valtype]), `%`([(nt : numtype <: valtype)])))
    -- if (C.MEM_context[x.`%`.0] = mt)
    -- if ((2 ^ n_A) <= ($size(nt) / 8))
    -- (if (((2 ^ n_A) <= (n / 8)) /\ ((n / 8) < ($size(nt) / 8))))?{n : nat}
    -- if ((n?{n : n} = ?()) \/ (nt = (inn : inn <: numtype)))

  ;; 6-typing.watsup:1018.1-1023.29
  rule store{C : context, nt : numtype, n? : n?, x : idx, n_A : n, n_O : n, mt : memtype, inn : inn}:
    `%|-%:%`(C, STORE_instr(nt, n?{n : n}, x, {ALIGN `%`(n_A), OFFSET `%`(n_O)}), `%->%`(`%`([I32_valtype (nt : numtype <: valtype)]), `%`([])))
    -- if (C.MEM_context[x.`%`.0] = mt)
    -- if ((2 ^ n_A) <= ($size(nt) / 8))
    -- (if (((2 ^ n_A) <= (n / 8)) /\ ((n / 8) < ($size(nt) / 8))))?{n : nat}
    -- if ((n?{n : n} = ?()) \/ (nt = (inn : inn <: numtype)))

  ;; 6-typing.watsup:1025.1-1028.30
  rule vload{C : context, M : M, N : N, sx : sx, x : idx, n_A : n, n_O : n, mt : memtype}:
    `%|-%:%`(C, VLOAD_instr(?(SHAPE_vloadop(M, N, sx)), x, {ALIGN `%`(n_A), OFFSET `%`(n_O)}), `%->%`(`%`([I32_valtype]), `%`([V128_valtype])))
    -- if (C.MEM_context[x.`%`.0] = mt)
    -- if ((2 ^ n_A) <= ((M / 8) * N))

  ;; 6-typing.watsup:1030.1-1033.26
  rule vload-splat{C : context, n : n, x : idx, n_A : n, n_O : n, mt : memtype}:
    `%|-%:%`(C, VLOAD_instr(?(SPLAT_vloadop(n)), x, {ALIGN `%`(n_A), OFFSET `%`(n_O)}), `%->%`(`%`([I32_valtype]), `%`([V128_valtype])))
    -- if (C.MEM_context[x.`%`.0] = mt)
    -- if ((2 ^ n_A) <= (n / 8))

  ;; 6-typing.watsup:1035.1-1038.25
  rule vload-zero{C : context, n : n, x : idx, n_A : n, n_O : n, mt : memtype}:
    `%|-%:%`(C, VLOAD_instr(?(ZERO_vloadop(n)), x, {ALIGN `%`(n_A), OFFSET `%`(n_O)}), `%->%`(`%`([I32_valtype]), `%`([V128_valtype])))
    -- if (C.MEM_context[x.`%`.0] = mt)
    -- if ((2 ^ n_A) < (n / 8))

  ;; 6-typing.watsup:1040.1-1044.29
  rule vload_lane{C : context, n : n, x : idx, n_A : n, n_O : n, laneidx : laneidx, mt : memtype}:
    `%|-%:%`(C, VLOAD_LANE_instr(n, x, {ALIGN `%`(n_A), OFFSET `%`(n_O)}, laneidx), `%->%`(`%`([I32_valtype V128_valtype]), `%`([V128_valtype])))
    -- if (C.MEM_context[x.`%`.0] = mt)
    -- if ((2 ^ n_A) < (n / 8))
    -- if (laneidx.`%`.0 < (128 / n))

  ;; 6-typing.watsup:1046.1-1049.37
  rule vstore{C : context, x : idx, n_A : n, n_O : n, mt : memtype}:
    `%|-%:%`(C, VSTORE_instr(x, {ALIGN `%`(n_A), OFFSET `%`(n_O)}), `%->%`(`%`([I32_valtype V128_valtype]), `%`([])))
    -- if (C.MEM_context[x.`%`.0] = mt)
    -- if ((2 ^ n_A) <= ($vsize(V128_vectype) / 8))

  ;; 6-typing.watsup:1051.1-1055.29
  rule vstore_lane{C : context, n : n, x : idx, n_A : n, n_O : n, laneidx : laneidx, mt : memtype}:
    `%|-%:%`(C, VSTORE_LANE_instr(n, x, {ALIGN `%`(n_A), OFFSET `%`(n_O)}, laneidx), `%->%`(`%`([I32_valtype V128_valtype]), `%`([])))
    -- if (C.MEM_context[x.`%`.0] = mt)
    -- if ((2 ^ n_A) < (n / 8))
    -- if (laneidx.`%`.0 < (128 / n))

;; 6-typing.watsup:504.1-504.67
relation Instrf_ok: `%|-%:%`(context, instr, instrtype)
  ;; 6-typing.watsup:518.1-520.41
  rule instr{C : context, instr : instr, t_1* : valtype*, t_2* : valtype*}:
    `%|-%:%`(C, instr, `%->%%`(`%`(t_1*{t_1 : valtype}), [], `%`(t_2*{t_2 : valtype})))
    -- Instr_ok: `%|-%:%`(C, instr, `%->%`(`%`(t_1*{t_1 : valtype}), `%`(t_2*{t_2 : valtype})))

  ;; 6-typing.watsup:924.1-926.28
  rule local.set{C : context, x : idx, t : valtype, init : init}:
    `%|-%:%`(C, LOCAL.SET_instr(x), `%->%%`(`%`([t]), [x], `%`([])))
    -- if (C.LOCAL_context[x.`%`.0] = `%%`(init, t))

  ;; 6-typing.watsup:928.1-930.28
  rule local.tee{C : context, x : idx, t : valtype, init : init}:
    `%|-%:%`(C, LOCAL.TEE_instr(x), `%->%%`(`%`([t]), [x], `%`([t])))
    -- if (C.LOCAL_context[x.`%`.0] = `%%`(init, t))

;; 6-typing.watsup:505.1-505.74
relation Instrs_ok: `%|-%:%`(context, instr*, instrtype)
  ;; 6-typing.watsup:522.1-523.29
  rule empty{C : context}:
    `%|-%:%`(C, [], `%->%%`(`%`([]), [], `%`([])))

  ;; 6-typing.watsup:525.1-530.52
  rule seq{C : context, instr_1 : instr, instr_2* : instr*, t_1* : valtype*, x_1* : idx*, x_2* : idx*, t_3* : valtype*, init* : init*, t* : valtype*, C' : context, t_2* : valtype*}:
    `%|-%:%`(C, [instr_1] :: instr_2*{instr_2 : instr}, `%->%%`(`%`(t_1*{t_1 : valtype}), x_1*{x_1 : localidx} :: x_2*{x_2 : localidx}, `%`(t_3*{t_3 : valtype})))
    -- (if (C.LOCAL_context[x_1.`%`.0] = `%%`(init, t)))*{init : init t : valtype x_1 : idx}
    -- if (C' = $with_locals(C, x_1*{x_1 : localidx}, `%%`(SET_init, t)*{t : valtype}))
    -- Instrf_ok: `%|-%:%`(C, instr_1, `%->%%`(`%`(t_1*{t_1 : valtype}), x_1*{x_1 : localidx}, `%`(t_2*{t_2 : valtype})))
    -- Instrs_ok: `%|-%:%`(C', instr_2*{instr_2 : instr}, `%->%%`(`%`(t_2*{t_2 : valtype}), x_2*{x_2 : localidx}, `%`(t_3*{t_3 : valtype})))

  ;; 6-typing.watsup:532.1-535.35
  rule sub{C : context, instr* : instr*, it' : instrtype, it : instrtype}:
    `%|-%:%`(C, instr*{instr : instr}, it')
    -- Instrs_ok: `%|-%:%`(C, instr*{instr : instr}, it)
    -- Instrtype_sub: `%|-%<:%`(C, it, it')

  ;; 6-typing.watsup:537.1-539.47
  rule frame{C : context, instr* : instr*, t* : valtype*, t_1* : valtype*, x* : idx*, t_2* : valtype*}:
    `%|-%:%`(C, instr*{instr : instr}, `%->%%`(`%`(t*{t : valtype} :: t_1*{t_1 : valtype}), x*{x : localidx}, `%`(t*{t : valtype} :: t_2*{t_2 : valtype})))
    -- Instrs_ok: `%|-%:%`(C, instr*{instr : instr}, `%->%%`(`%`(t_1*{t_1 : valtype}), x*{x : localidx}, `%`(t_2*{t_2 : valtype})))
}

;; 6-typing.watsup
relation Expr_ok: `%|-%:%`(context, expr, resulttype)
  ;; 6-typing.watsup
  rule _{C : context, instr* : instr*, t* : valtype*}:
    `%|-%:%`(C, instr*{instr : instr}, `%`(t*{t : valtype}))
    -- Instrs_ok: `%|-%:%`(C, instr*{instr : instr}, `%->%%`(`%`([]), [], `%`(t*{t : valtype})))

;; 6-typing.watsup
rec {

;; 6-typing.watsup:1086.1-1086.86
def $in_binop(numtype : numtype, binop_ : binop_(numtype), binop_(numtype)*) : bool
  ;; 6-typing.watsup:1087.1-1087.42
  def $in_binop{nt : numtype, binop : binop_(nt), epsilon : binop_(nt)*}(nt, binop, epsilon) = false
  ;; 6-typing.watsup:1088.1-1088.99
  def $in_binop{nt : numtype, binop : binop_(nt), ibinop_1 : binop_(nt), ibinop'* : binop_(nt)*}(nt, binop, [ibinop_1] :: ibinop'*{ibinop' : binop_(nt)}) = ((binop = ibinop_1) \/ $in_binop(nt, binop, ibinop'*{ibinop' : binop_(nt)}))
}

;; 6-typing.watsup
rec {

;; 6-typing.watsup:1082.1-1082.63
def $in_numtype(numtype : numtype, numtype*) : bool
  ;; 6-typing.watsup:1083.1-1083.37
  def $in_numtype{nt : numtype, epsilon : numtype*}(nt, epsilon) = false
  ;; 6-typing.watsup:1084.1-1084.68
  def $in_numtype{nt : numtype, nt_1 : numtype, nt'* : numtype*}(nt, [nt_1] :: nt'*{nt' : numtype}) = ((nt = nt_1) \/ $in_numtype(nt, nt'*{nt' : numtype}))
}

;; 6-typing.watsup
relation Instr_const: `%|-%CONST`(context, instr)
  ;; 6-typing.watsup
  rule const{C : context, nt : numtype, c : num_(nt)}:
    `%|-%CONST`(C, CONST_instr(nt, c))

  ;; 6-typing.watsup
  rule vvconst{C : context, vt : vectype, c_vt : vec_(vt)}:
    `%|-%CONST`(C, VCONST_instr(vt, c_vt))

  ;; 6-typing.watsup
  rule ref.null{C : context, ht : heaptype}:
    `%|-%CONST`(C, REF.NULL_instr(ht))

  ;; 6-typing.watsup
  rule ref.func{C : context, x : idx}:
    `%|-%CONST`(C, REF.FUNC_instr(x))

  ;; 6-typing.watsup
  rule global.get{C : context, x : idx, t : valtype}:
    `%|-%CONST`(C, GLOBAL.GET_instr(x))
    -- if (C.GLOBAL_context[x.`%`.0] = `%%`(`MUT%?`(?()), t))

  ;; 6-typing.watsup
  rule binop{C : context, inn : inn, binop : binop_((inn : inn <: numtype))}:
    `%|-%CONST`(C, BINOP_instr((inn : inn <: numtype), binop))
    -- if $in_numtype((inn : inn <: numtype), [I32_numtype I64_numtype])
    -- if $in_binop((inn : inn <: numtype), binop, [ADD_binop_((inn : inn <: numtype)) SUB_binop_((inn : inn <: numtype)) MUL_binop_((inn : inn <: numtype))])

;; 6-typing.watsup
relation Expr_const: `%|-%CONST`(context, expr)
  ;; 6-typing.watsup
  rule _{C : context, instr* : instr*}:
    `%|-%CONST`(C, instr*{instr : instr})
    -- (Instr_const: `%|-%CONST`(C, instr))*{instr : instr}

;; 6-typing.watsup
relation Expr_ok_const: `%|-%:%CONST`(context, expr, valtype)
  ;; 6-typing.watsup
  rule _{C : context, expr : expr, t : valtype}:
    `%|-%:%CONST`(C, expr, t)
    -- Expr_ok: `%|-%:%`(C, expr, `%`([t]))
    -- Expr_const: `%|-%CONST`(C, expr)

;; 6-typing.watsup
relation Type_ok: `%|-%:%`(context, type, deftype*)
  ;; 6-typing.watsup
  rule _{C : context, rectype : rectype, dt* : deftype*, x : idx}:
    `%|-%:%`(C, TYPE(rectype), dt*{dt : deftype})
    -- if (x = `%`(|C.TYPE_context|))
    -- if (dt*{dt : deftype} = $rolldt(x, rectype))
    -- Rectype_ok: `%|-%:%`(C[TYPE_context =.. dt*{dt : deftype}], rectype, OK_oktypeidx(x))

;; 6-typing.watsup
relation Local_ok: `%|-%:%`(context, local, localtype)
  ;; 6-typing.watsup
  rule set{C : context, t : valtype}:
    `%|-%:%`(C, LOCAL(t), `%%`(SET_init, t))
    -- if ($default(t) =/= ?())

  ;; 6-typing.watsup
  rule unset{C : context, t : valtype}:
    `%|-%:%`(C, LOCAL(t), `%%`(UNSET_init, t))
    -- if ($default(t) = ?())

;; 6-typing.watsup
relation Func_ok: `%|-%:%`(context, func, deftype)
  ;; 6-typing.watsup
  rule _{C : context, x : idx, local* : local*, expr : expr, t_1* : valtype*, t_2* : valtype*, lt* : localtype*}:
    `%|-%:%`(C, FUNC(x, local*{local : local}, expr), C.TYPE_context[x.`%`.0])
    -- Expand: `%~~%`(C.TYPE_context[x.`%`.0], FUNC_comptype(`%->%`(`%`(t_1*{t_1 : valtype}), `%`(t_2*{t_2 : valtype}))))
    -- (Local_ok: `%|-%:%`(C, local, lt))*{local : local lt : localtype}
    -- Expr_ok: `%|-%:%`(C ++ {TYPE [], REC [], FUNC [], GLOBAL [], TABLE [], MEM [], ELEM [], DATA [], LOCAL `%%`(SET_init, t_1)*{t_1 : valtype} :: lt*{lt : localtype}, LABEL [], RETURN ?()} ++ {TYPE [], REC [], FUNC [], GLOBAL [], TABLE [], MEM [], ELEM [], DATA [], LOCAL [], LABEL [`%`(t_2*{t_2 : valtype})], RETURN ?()} ++ {TYPE [], REC [], FUNC [], GLOBAL [], TABLE [], MEM [], ELEM [], DATA [], LOCAL [], LABEL [], RETURN ?(`%`(t_2*{t_2 : valtype}))}, expr, `%`(t_2*{t_2 : valtype}))

;; 6-typing.watsup
relation Global_ok: `%|-%:%`(context, global, globaltype)
  ;; 6-typing.watsup
  rule _{C : context, gt : globaltype, expr : expr, mut : mut, t : valtype}:
    `%|-%:%`(C, GLOBAL(gt, expr), gt)
    -- Globaltype_ok: `%|-%:_OK`(C, gt)
    -- if (gt = `%%`(mut, t))
    -- Expr_ok_const: `%|-%:%CONST`(C, expr, t)

;; 6-typing.watsup
relation Table_ok: `%|-%:%`(context, table, tabletype)
  ;; 6-typing.watsup
  rule _{C : context, tt : tabletype, expr : expr, limits : limits, rt : reftype}:
    `%|-%:%`(C, TABLE(tt, expr), tt)
    -- Tabletype_ok: `%|-%:_OK`(C, tt)
    -- if (tt = `%%`(limits, rt))
    -- Expr_ok_const: `%|-%:%CONST`(C, expr, (rt : reftype <: valtype))

;; 6-typing.watsup
relation Mem_ok: `%|-%:%`(context, mem, memtype)
  ;; 6-typing.watsup
  rule _{C : context, mt : memtype}:
    `%|-%:%`(C, MEMORY(mt), mt)
    -- Memtype_ok: `%|-%:_OK`(C, mt)

;; 6-typing.watsup
relation Elemmode_ok: `%|-%:%`(context, elemmode, reftype)
  ;; 6-typing.watsup
  rule active{C : context, x : idx, expr : expr, rt : reftype, lim : limits}:
    `%|-%:%`(C, ACTIVE_elemmode(x, expr), rt)
    -- if (C.TABLE_context[x.`%`.0] = `%%`(lim, rt))
    -- (Expr_ok_const: `%|-%:%CONST`(C, expr, I32_valtype))*{}

  ;; 6-typing.watsup
  rule passive{C : context, rt : reftype}:
    `%|-%:%`(C, PASSIVE_elemmode, rt)

  ;; 6-typing.watsup
  rule declare{C : context, rt : reftype}:
    `%|-%:%`(C, DECLARE_elemmode, rt)

;; 6-typing.watsup
relation Elem_ok: `%|-%:%`(context, elem, reftype)
  ;; 6-typing.watsup
  rule _{C : context, rt : reftype, expr* : expr*, elemmode : elemmode}:
    `%|-%:%`(C, ELEM(rt, expr*{expr : expr}, elemmode), rt)
    -- (Expr_ok_const: `%|-%:%CONST`(C, expr, (rt : reftype <: valtype)))*{expr : expr}
    -- Elemmode_ok: `%|-%:%`(C, elemmode, rt)

;; 6-typing.watsup
relation Datamode_ok: `%|-%:_OK`(context, datamode)
  ;; 6-typing.watsup
  rule active{C : context, x : idx, expr : expr, mt : memtype}:
    `%|-%:_OK`(C, ACTIVE_datamode(x, expr))
    -- if (C.MEM_context[x.`%`.0] = mt)
    -- (Expr_ok_const: `%|-%:%CONST`(C, expr, I32_valtype))*{}

  ;; 6-typing.watsup
  rule passive{C : context}:
    `%|-%:_OK`(C, PASSIVE_datamode)

;; 6-typing.watsup
relation Data_ok: `%|-%:_OK`(context, data)
  ;; 6-typing.watsup
  rule _{C : context, b* : byte*, datamode : datamode}:
    `%|-%:_OK`(C, DATA(b*{b : byte}, datamode))
    -- Datamode_ok: `%|-%:_OK`(C, datamode)

;; 6-typing.watsup
relation Start_ok: `%|-%:_OK`(context, start)
  ;; 6-typing.watsup
  rule _{C : context, x : idx}:
    `%|-%:_OK`(C, START(x))
    -- Expand: `%~~%`(C.FUNC_context[x.`%`.0], FUNC_comptype(`%->%`(`%`([]), `%`([]))))

;; 6-typing.watsup
relation Import_ok: `%|-%:%`(context, import, externtype)
  ;; 6-typing.watsup
  rule _{C : context, name_1 : name, name_2 : name, xt : externtype}:
    `%|-%:%`(C, IMPORT(name_1, name_2, xt), xt)
    -- Externtype_ok: `%|-%:_OK`(C, xt)

;; 6-typing.watsup
relation Externidx_ok: `%|-%:%`(context, externidx, externtype)
  ;; 6-typing.watsup
  rule func{C : context, x : idx, dt : deftype}:
    `%|-%:%`(C, FUNC_externidx(x), FUNC_externtype(dt))
    -- if (C.FUNC_context[x.`%`.0] = dt)

  ;; 6-typing.watsup
  rule global{C : context, x : idx, gt : globaltype}:
    `%|-%:%`(C, GLOBAL_externidx(x), GLOBAL_externtype(gt))
    -- if (C.GLOBAL_context[x.`%`.0] = gt)

  ;; 6-typing.watsup
  rule table{C : context, x : idx, tt : tabletype}:
    `%|-%:%`(C, TABLE_externidx(x), TABLE_externtype(tt))
    -- if (C.TABLE_context[x.`%`.0] = tt)

  ;; 6-typing.watsup
  rule mem{C : context, x : idx, mt : memtype}:
    `%|-%:%`(C, MEM_externidx(x), MEM_externtype(mt))
    -- if (C.MEM_context[x.`%`.0] = mt)

;; 6-typing.watsup
relation Export_ok: `%|-%:%`(context, export, externtype)
  ;; 6-typing.watsup
  rule _{C : context, name : name, externidx : externidx, xt : externtype}:
    `%|-%:%`(C, EXPORT(name, externidx), xt)
    -- Externidx_ok: `%|-%:%`(C, externidx, xt)

;; 6-typing.watsup
rec {

;; 6-typing.watsup:1229.1-1229.77
relation Globals_ok: `%|-%:%`(context, global*, globaltype*)
  ;; 6-typing.watsup:1272.1-1273.17
  rule empty{C : context}:
    `%|-%:%`(C, [], [])

  ;; 6-typing.watsup:1275.1-1278.54
  rule cons{C : context, global_1 : global, global : global, gt_1 : globaltype, gt* : globaltype*}:
    `%|-%:%`(C, [global_1] :: global*{}, [gt_1] :: gt*{gt : globaltype})
    -- Global_ok: `%|-%:%`(C, global, gt_1)
    -- Globals_ok: `%|-%:%`(C[GLOBAL_context =.. [gt_1]], global*{}, gt*{gt : globaltype})
}

;; 6-typing.watsup
rec {

;; 6-typing.watsup:1228.1-1228.75
relation Types_ok: `%|-%:%`(context, type*, deftype*)
  ;; 6-typing.watsup:1264.1-1265.17
  rule empty{C : context}:
    `%|-%:%`(C, [], [])

  ;; 6-typing.watsup:1267.1-1270.49
  rule cons{C : context, type_1 : type, type* : type*, dt_1 : deftype, dt* : deftype*}:
    `%|-%:%`(C, [type_1] :: type*{type : type}, dt_1*{} :: dt*{dt : deftype})
    -- Type_ok: `%|-%:%`(C, type_1, [dt_1])
    -- Types_ok: `%|-%:%`(C[TYPE_context =.. dt_1*{}], type*{type : type}, dt*{dt : deftype})
}

;; 6-typing.watsup
relation Module_ok: `|-%:_OK`(module)
  ;; 6-typing.watsup
  rule _{type* : type*, import* : import*, func* : func*, global* : global*, table* : table*, mem* : mem*, elem* : elem*, data^n : data^n, n : n, start? : start?, export* : export*, dt'* : deftype*, ixt* : externtype*, C' : context, gt* : globaltype*, tt* : tabletype*, mt* : memtype*, C : context, dt* : deftype*, rt* : reftype*, et* : externtype*, idt* : deftype*, igt* : globaltype*, itt* : tabletype*, imt* : memtype*}:
    `|-%:_OK`(MODULE(type*{type : type}, import*{import : import}, func*{func : func}, global*{global : global}, table*{table : table}, mem*{mem : mem}, elem*{elem : elem}, data^n{data : data}, start?{start : start}, export*{export : export}))
    -- Types_ok: `%|-%:%`({TYPE [], REC [], FUNC [], GLOBAL [], TABLE [], MEM [], ELEM [], DATA [], LOCAL [], LABEL [], RETURN ?()}, type*{type : type}, dt'*{dt' : deftype})
    -- (Import_ok: `%|-%:%`({TYPE dt'*{dt' : deftype}, REC [], FUNC [], GLOBAL [], TABLE [], MEM [], ELEM [], DATA [], LOCAL [], LABEL [], RETURN ?()}, import, ixt))*{import : import ixt : externtype}
    -- Globals_ok: `%|-%:%`(C', global*{global : global}, gt*{gt : globaltype})
    -- (Table_ok: `%|-%:%`(C', table, tt))*{table : table tt : tabletype}
    -- (Mem_ok: `%|-%:%`(C', mem, mt))*{mem : mem mt : memtype}
    -- (Func_ok: `%|-%:%`(C, func, dt))*{dt : deftype func : func}
    -- (Elem_ok: `%|-%:%`(C, elem, rt))*{elem : elem rt : reftype}
    -- (Data_ok: `%|-%:_OK`(C, data))^n{data : data}
    -- (Start_ok: `%|-%:_OK`(C, start))?{start : start}
    -- (Export_ok: `%|-%:%`(C, export, et))*{et : externtype export : export}
    -- if (C = {TYPE dt'*{dt' : deftype}, REC [], FUNC idt*{idt : deftype} :: dt*{dt : deftype}, GLOBAL igt*{igt : globaltype} :: gt*{gt : globaltype}, TABLE itt*{itt : tabletype} :: tt*{tt : tabletype}, MEM imt*{imt : memtype} :: mt*{mt : memtype}, ELEM rt*{rt : elemtype}, DATA OK^n{}, LOCAL [], LABEL [], RETURN ?()})
    -- if (C' = {TYPE dt'*{dt' : deftype}, REC [], FUNC idt*{idt : deftype} :: dt*{dt : deftype}, GLOBAL igt*{igt : globaltype}, TABLE [], MEM [], ELEM [], DATA [], LOCAL [], LABEL [], RETURN ?()})
    -- if (idt*{idt : deftype} = $funcsxt(ixt*{ixt : externtype}))
    -- if (igt*{igt : globaltype} = $globalsxt(ixt*{ixt : externtype}))
    -- if (itt*{itt : tabletype} = $tablesxt(ixt*{ixt : externtype}))
    -- if (imt*{imt : memtype} = $memsxt(ixt*{ixt : externtype}))

;; 7-runtime-typing.watsup
relation Ref_ok: `%|-%:%`(store, ref, reftype)
  ;; 7-runtime-typing.watsup
  rule null{s : store, ht : heaptype}:
    `%|-%:%`(s, REF.NULL_ref(ht), REF_reftype(`NULL%?`(?(())), ht))

  ;; 7-runtime-typing.watsup
  rule i31{s : store, i : nat}:
    `%|-%:%`(s, REF.I31_NUM_ref(`%`(i)), REF_reftype(`NULL%?`(?()), I31_heaptype))

  ;; 7-runtime-typing.watsup
  rule struct{s : store, a : addr, dt : deftype}:
    `%|-%:%`(s, REF.STRUCT_ADDR_ref(a), REF_reftype(`NULL%?`(?()), (dt : deftype <: heaptype)))
    -- if (s.STRUCT_store[a].TYPE_structinst = dt)

  ;; 7-runtime-typing.watsup
  rule array{s : store, a : addr, dt : deftype}:
    `%|-%:%`(s, REF.ARRAY_ADDR_ref(a), REF_reftype(`NULL%?`(?()), (dt : deftype <: heaptype)))
    -- if (s.ARRAY_store[a].TYPE_arrayinst = dt)

  ;; 7-runtime-typing.watsup
  rule func{s : store, a : addr, dt : deftype}:
    `%|-%:%`(s, REF.FUNC_ADDR_ref(a), REF_reftype(`NULL%?`(?()), (dt : deftype <: heaptype)))
    -- if (s.FUNC_store[a].TYPE_funcinst = dt)

  ;; 7-runtime-typing.watsup
  rule host{s : store, a : addr}:
    `%|-%:%`(s, REF.HOST_ADDR_ref(a), REF_reftype(`NULL%?`(?()), ANY_heaptype))

  ;; 7-runtime-typing.watsup
  rule extern{s : store, addrref : addrref}:
    `%|-%:%`(s, REF.EXTERN_ref(addrref), REF_reftype(`NULL%?`(?()), EXTERN_heaptype))

;; 8-reduction.watsup
relation Step_pure: `%~>%`(admininstr*, admininstr*)
  ;; 8-reduction.watsup
  rule unreachable:
    `%~>%`([UNREACHABLE_admininstr], [TRAP_admininstr])

  ;; 8-reduction.watsup
  rule nop:
    `%~>%`([NOP_admininstr], [])

  ;; 8-reduction.watsup
  rule drop{val : val}:
    `%~>%`([(val : val <: admininstr) DROP_admininstr], [])

  ;; 8-reduction.watsup
  rule select-true{val_1 : val, val_2 : val, c : num_(I32_numtype), t*? : valtype*?}:
    `%~>%`([(val_1 : val <: admininstr) (val_2 : val <: admininstr) CONST_admininstr(I32_numtype, c) SELECT_admininstr(t*{t : valtype}?{t : valtype})], [(val_1 : val <: admininstr)])
    -- if (c =/= `%`(0))

  ;; 8-reduction.watsup
  rule select-false{val_1 : val, val_2 : val, c : num_(I32_numtype), t*? : valtype*?}:
    `%~>%`([(val_1 : val <: admininstr) (val_2 : val <: admininstr) CONST_admininstr(I32_numtype, c) SELECT_admininstr(t*{t : valtype}?{t : valtype})], [(val_2 : val <: admininstr)])
    -- if (c = `%`(0))

  ;; 8-reduction.watsup
  rule if-true{c : num_(I32_numtype), bt : blocktype, instr_1* : instr*, instr_2* : instr*}:
    `%~>%`([CONST_admininstr(I32_numtype, c) IF_admininstr(bt, instr_1*{instr_1 : instr}, instr_2*{instr_2 : instr})], [BLOCK_admininstr(bt, instr_1*{instr_1 : instr})])
    -- if (c =/= `%`(0))

  ;; 8-reduction.watsup
  rule if-false{c : num_(I32_numtype), bt : blocktype, instr_1* : instr*, instr_2* : instr*}:
    `%~>%`([CONST_admininstr(I32_numtype, c) IF_admininstr(bt, instr_1*{instr_1 : instr}, instr_2*{instr_2 : instr})], [BLOCK_admininstr(bt, instr_2*{instr_2 : instr})])
    -- if (c = `%`(0))

  ;; 8-reduction.watsup
  rule label-vals{n : n, instr* : instr*, val* : val*}:
    `%~>%`([LABEL__admininstr(n, instr*{instr : instr}, (val : val <: admininstr)*{val : val})], (val : val <: admininstr)*{val : val})

  ;; 8-reduction.watsup
  rule br-zero{n : n, instr'* : instr*, val'* : val*, val^n : val^n, instr* : instr*}:
    `%~>%`([LABEL__admininstr(n, instr'*{instr' : instr}, (val' : val <: admininstr)*{val' : val} :: (val : val <: admininstr)^n{val : val} :: [BR_admininstr(`%`(0))] :: (instr : instr <: admininstr)*{instr : instr})], (val : val <: admininstr)^n{val : val} :: (instr' : instr <: admininstr)*{instr' : instr})

  ;; 8-reduction.watsup
  rule br-succ{n : n, instr'* : instr*, val* : val*, l : labelidx, instr* : instr*}:
    `%~>%`([LABEL__admininstr(n, instr'*{instr' : instr}, (val : val <: admininstr)*{val : val} :: [BR_admininstr(`%`((l.`%`.0 + 1)))] :: (instr : instr <: admininstr)*{instr : instr})], (val : val <: admininstr)*{val : val} :: [BR_admininstr(l)])

  ;; 8-reduction.watsup
  rule br_if-true{c : num_(I32_numtype), l : labelidx}:
    `%~>%`([CONST_admininstr(I32_numtype, c) BR_IF_admininstr(l)], [BR_admininstr(l)])
    -- if (c =/= `%`(0))

  ;; 8-reduction.watsup
  rule br_if-false{c : num_(I32_numtype), l : labelidx}:
    `%~>%`([CONST_admininstr(I32_numtype, c) BR_IF_admininstr(l)], [])
    -- if (c = `%`(0))

  ;; 8-reduction.watsup
  rule br_table-lt{i : nat, l* : labelidx*, l' : labelidx}:
    `%~>%`([CONST_admininstr(I32_numtype, `%`(i)) BR_TABLE_admininstr(l*{l : labelidx}, l')], [BR_admininstr(l*{l : labelidx}[i])])
    -- if (i < |l*{l : labelidx}|)

  ;; 8-reduction.watsup
  rule br_table-ge{i : nat, l* : labelidx*, l' : labelidx}:
    `%~>%`([CONST_admininstr(I32_numtype, `%`(i)) BR_TABLE_admininstr(l*{l : labelidx}, l')], [BR_admininstr(l')])
    -- if (i >= |l*{l : labelidx}|)

  ;; 8-reduction.watsup
  rule br_on_null-null{val : val, l : labelidx, ht : heaptype}:
    `%~>%`([(val : val <: admininstr) BR_ON_NULL_admininstr(l)], [BR_admininstr(l)])
    -- if (val = REF.NULL_val(ht))

  ;; 8-reduction.watsup
  rule br_on_null-addr{val : val, l : labelidx}:
    `%~>%`([(val : val <: admininstr) BR_ON_NULL_admininstr(l)], [(val : val <: admininstr)])
    -- otherwise

  ;; 8-reduction.watsup
  rule br_on_non_null-null{val : val, l : labelidx, ht : heaptype}:
    `%~>%`([(val : val <: admininstr) BR_ON_NON_NULL_admininstr(l)], [])
    -- if (val = REF.NULL_val(ht))

  ;; 8-reduction.watsup
  rule br_on_non_null-addr{val : val, l : labelidx}:
    `%~>%`([(val : val <: admininstr) BR_ON_NON_NULL_admininstr(l)], [(val : val <: admininstr) BR_admininstr(l)])
    -- otherwise

  ;; 8-reduction.watsup
  rule call_indirect-call{x : idx, y : idx}:
    `%~>%`([CALL_INDIRECT_admininstr(x, y)], [TABLE.GET_admininstr(x) REF.CAST_admininstr(REF_reftype(`NULL%?`(?(())), ($idx(y) : typevar <: heaptype))) CALL_REF_admininstr(?(y))])

  ;; 8-reduction.watsup
  rule return_call_indirect{x : idx, y : idx}:
    `%~>%`([RETURN_CALL_INDIRECT_admininstr(x, y)], [TABLE.GET_admininstr(x) REF.CAST_admininstr(REF_reftype(`NULL%?`(?(())), ($idx(y) : typevar <: heaptype))) RETURN_CALL_REF_admininstr(?(y))])

  ;; 8-reduction.watsup
  rule frame-vals{n : n, f : frame, val^n : val^n}:
    `%~>%`([FRAME__admininstr(n, f, (val : val <: admininstr)^n{val : val})], (val : val <: admininstr)^n{val : val})

  ;; 8-reduction.watsup
  rule return-frame{n : n, f : frame, val'* : val*, val^n : val^n, instr* : instr*}:
    `%~>%`([FRAME__admininstr(n, f, (val' : val <: admininstr)*{val' : val} :: (val : val <: admininstr)^n{val : val} :: [RETURN_admininstr] :: (instr : instr <: admininstr)*{instr : instr})], (val : val <: admininstr)^n{val : val})

  ;; 8-reduction.watsup
  rule return-label{k : nat, instr'* : instr*, val* : val*, instr* : instr*}:
    `%~>%`([LABEL__admininstr(k, instr'*{instr' : instr}, (val : val <: admininstr)*{val : val} :: [RETURN_admininstr] :: (instr : instr <: admininstr)*{instr : instr})], (val : val <: admininstr)*{val : val} :: [RETURN_admininstr])

  ;; 8-reduction.watsup
  rule unop-val{nt : numtype, c_1 : num_(nt), unop : unop_(nt), c : num_(nt)}:
    `%~>%`([CONST_admininstr(nt, c_1) UNOP_admininstr(nt, unop)], [CONST_admininstr(nt, c)])
    -- if ($unop(nt, unop, c_1) = [c])

  ;; 8-reduction.watsup
  rule unop-trap{nt : numtype, c_1 : num_(nt), unop : unop_(nt)}:
    `%~>%`([CONST_admininstr(nt, c_1) UNOP_admininstr(nt, unop)], [TRAP_admininstr])
    -- if ($unop(nt, unop, c_1) = [])

  ;; 8-reduction.watsup
  rule binop-val{nt : numtype, c_1 : num_(nt), c_2 : num_(nt), binop : binop_(nt), c : num_(nt)}:
    `%~>%`([CONST_admininstr(nt, c_1) CONST_admininstr(nt, c_2) BINOP_admininstr(nt, binop)], [CONST_admininstr(nt, c)])
    -- if ($binop(nt, binop, c_1, c_2) = [c])

  ;; 8-reduction.watsup
  rule binop-trap{nt : numtype, c_1 : num_(nt), c_2 : num_(nt), binop : binop_(nt)}:
    `%~>%`([CONST_admininstr(nt, c_1) CONST_admininstr(nt, c_2) BINOP_admininstr(nt, binop)], [TRAP_admininstr])
    -- if ($binop(nt, binop, c_1, c_2) = [])

  ;; 8-reduction.watsup
  rule testop{nt : numtype, c_1 : num_(nt), testop : testop_(nt), c : num_(I32_numtype)}:
    `%~>%`([CONST_admininstr(nt, c_1) TESTOP_admininstr(nt, testop)], [CONST_admininstr(I32_numtype, c)])
    -- if (c = $testop(nt, testop, c_1))

  ;; 8-reduction.watsup
  rule relop{nt : numtype, c_1 : num_(nt), c_2 : num_(nt), relop : relop_(nt), c : num_(I32_numtype)}:
    `%~>%`([CONST_admininstr(nt, c_1) CONST_admininstr(nt, c_2) RELOP_admininstr(nt, relop)], [CONST_admininstr(I32_numtype, c)])
    -- if (c = $relop(nt, relop, c_1, c_2))

  ;; 8-reduction.watsup
  rule cvtop-val{nt_1 : numtype, c_1 : num_(nt_1), nt_2 : numtype, cvtop : cvtop, sx? : sx?, c : num_(nt_2)}:
    `%~>%`([CONST_admininstr(nt_1, c_1) CVTOP_admininstr(nt_2, cvtop, nt_1, sx?{sx : sx})], [CONST_admininstr(nt_2, c)])
    -- if ($cvtop(nt_1, nt_2, cvtop, sx?{sx : sx}, c_1) = [c])

  ;; 8-reduction.watsup
  rule cvtop-trap{nt_1 : numtype, c_1 : num_(nt_1), nt_2 : numtype, cvtop : cvtop, sx? : sx?}:
    `%~>%`([CONST_admininstr(nt_1, c_1) CVTOP_admininstr(nt_2, cvtop, nt_1, sx?{sx : sx})], [TRAP_admininstr])
    -- if ($cvtop(nt_1, nt_2, cvtop, sx?{sx : sx}, c_1) = [])

  ;; 8-reduction.watsup
  rule ref.i31{i : nat}:
    `%~>%`([CONST_admininstr(I32_numtype, `%`(i)) REF.I31_admininstr], [REF.I31_NUM_admininstr($wrap(32, 31, `%`(i)))])

  ;; 8-reduction.watsup
  rule ref.is_null-true{val : val, ht : heaptype}:
    `%~>%`([(val : val <: admininstr) REF.IS_NULL_admininstr], [CONST_admininstr(I32_numtype, `%`(1))])
    -- if (val = REF.NULL_val(ht))

  ;; 8-reduction.watsup
  rule ref.is_null-false{val : val}:
    `%~>%`([(val : val <: admininstr) REF.IS_NULL_admininstr], [CONST_admininstr(I32_numtype, `%`(0))])
    -- otherwise

  ;; 8-reduction.watsup
  rule ref.as_non_null-null{ref : ref, ht : heaptype}:
    `%~>%`([(ref : ref <: admininstr) REF.AS_NON_NULL_admininstr], [TRAP_admininstr])
    -- if (ref = REF.NULL_ref(ht))

  ;; 8-reduction.watsup
  rule ref.as_non_null-addr{ref : ref}:
    `%~>%`([(ref : ref <: admininstr) REF.AS_NON_NULL_admininstr], [(ref : ref <: admininstr)])
    -- otherwise

  ;; 8-reduction.watsup
  rule ref.eq-null{ref_1 : ref, ref_2 : ref, ht_1 : heaptype, ht_2 : heaptype}:
    `%~>%`([(ref_1 : ref <: admininstr) (ref_2 : ref <: admininstr) REF.EQ_admininstr], [CONST_admininstr(I32_numtype, `%`(1))])
    -- if ((ref_1 = REF.NULL_ref(ht_1)) /\ (ref_2 = REF.NULL_ref(ht_2)))

  ;; 8-reduction.watsup
  rule ref.eq-true{ref_1 : ref, ref_2 : ref}:
    `%~>%`([(ref_1 : ref <: admininstr) (ref_2 : ref <: admininstr) REF.EQ_admininstr], [CONST_admininstr(I32_numtype, `%`(1))])
    -- otherwise
    -- if (ref_1 = ref_2)

  ;; 8-reduction.watsup
  rule ref.eq-false{ref_1 : ref, ref_2 : ref}:
    `%~>%`([(ref_1 : ref <: admininstr) (ref_2 : ref <: admininstr) REF.EQ_admininstr], [CONST_admininstr(I32_numtype, `%`(0))])
    -- otherwise

  ;; 8-reduction.watsup
  rule i31.get-null{ht : heaptype, sx : sx}:
    `%~>%`([REF.NULL_admininstr(ht) I31.GET_admininstr(sx)], [TRAP_admininstr])

  ;; 8-reduction.watsup
  rule i31.get-num{i : nat, sx : sx}:
    `%~>%`([REF.I31_NUM_admininstr(`%`(i)) I31.GET_admininstr(sx)], [CONST_admininstr(I32_numtype, $ext(31, 32, sx, `%`(i)))])

  ;; 8-reduction.watsup
  rule extern.convert_any-null{ht : heaptype}:
    `%~>%`([REF.NULL_admininstr(ht) EXTERN.CONVERT_ANY_admininstr], [REF.NULL_admininstr(EXTERN_heaptype)])

  ;; 8-reduction.watsup
  rule extern.convert_any-addr{addrref : addrref}:
    `%~>%`([(addrref : addrref <: admininstr) EXTERN.CONVERT_ANY_admininstr], [REF.EXTERN_admininstr(addrref)])

  ;; 8-reduction.watsup
  rule any.convert_extern-null{ht : heaptype}:
    `%~>%`([REF.NULL_admininstr(ht) ANY.CONVERT_EXTERN_admininstr], [REF.NULL_admininstr(ANY_heaptype)])

  ;; 8-reduction.watsup
  rule any.convert_extern-addr{addrref : addrref}:
    `%~>%`([REF.EXTERN_admininstr(addrref) ANY.CONVERT_EXTERN_admininstr], [(addrref : addrref <: admininstr)])

  ;; 8-reduction.watsup
  rule vvunop{c_1 : vec_(V128_vnn), vvunop : vvunop, c : vec_(V128_vnn)}:
    `%~>%`([VCONST_admininstr(V128_vectype, c_1) VVUNOP_admininstr(V128_vectype, vvunop)], [VCONST_admininstr(V128_vectype, c)])
    -- if ($vvunop(V128_vectype, vvunop, c_1) = c)

  ;; 8-reduction.watsup
  rule vvbinop{c_1 : vec_(V128_vnn), c_2 : vec_(V128_vnn), vvbinop : vvbinop, c : vec_(V128_vnn)}:
    `%~>%`([VCONST_admininstr(V128_vectype, c_1) VCONST_admininstr(V128_vectype, c_2) VVBINOP_admininstr(V128_vectype, vvbinop)], [VCONST_admininstr(V128_vectype, c)])
    -- if ($vvbinop(V128_vectype, vvbinop, c_1, c_2) = c)

  ;; 8-reduction.watsup
  rule vvternop{c_1 : vec_(V128_vnn), c_2 : vec_(V128_vnn), c_3 : vec_(V128_vnn), vvternop : vvternop, c : vec_(V128_vnn)}:
    `%~>%`([VCONST_admininstr(V128_vectype, c_1) VCONST_admininstr(V128_vectype, c_2) VCONST_admininstr(V128_vectype, c_3) VVTERNOP_admininstr(V128_vectype, vvternop)], [VCONST_admininstr(V128_vectype, c)])
    -- if ($vvternop(V128_vectype, vvternop, c_1, c_2, c_3) = c)

  ;; 8-reduction.watsup
  rule vvtestop{c_1 : vec_(V128_vnn), c : num_(I32_numtype)}:
    `%~>%`([VCONST_admininstr(V128_vectype, c_1) VVTESTOP_admininstr(V128_vectype, ANY_TRUE_vvtestop)], [CONST_admininstr(I32_numtype, c)])
    -- if (c = $ine($vsize(V128_vectype), c_1, `%`(0)))

  ;; 8-reduction.watsup
<<<<<<< HEAD
  rule vswizzle{c_1 : vec_(V128_vnn), c_2 : vec_(V128_vnn), inn : inn, N : N, c' : vec_(V128_vnn), c : iN($size((inn : inn <: numtype))), ci* : lane_($lanetype(`%X%`((inn : inn <: lanetype), `%`(N))))*, k^N : nat^N}:
    `%~>%`([VCONST_admininstr(V128_vectype, c_1) VCONST_admininstr(V128_vectype, c_2) VSWIZZLE_admininstr(`%X%`((inn : inn <: imm), `%`(N)))], [VCONST_admininstr(V128_vectype, c')])
    -- if (ci*{ci : lane_($lanetype(`%X%`((inn : inn <: lanetype), `%`(N))))} = $lanes_(`%X%`((inn : inn <: lanetype), `%`(N)), c_2))
    -- if (c*{} = $lanes_(`%X%`((inn : inn <: lanetype), `%`(N)), c_1) :: `%`(0)^(256 - N){})
    -- if (c' = $invlanes_(`%X%`((inn : inn <: lanetype), `%`(N)), c*{}[ci*{ci : lane_($lanetype(`%X%`((inn : inn <: lanetype), `%`(N))))}[k].`%`.0]^(k<N){k : nat}))

  ;; 8-reduction.watsup
  rule vshuffle{c_1 : vec_(V128_vnn), c_2 : vec_(V128_vnn), inn : inn, N : N, i* : nat*, c : vec_(V128_vnn), c' : iN($size((inn : inn <: numtype))), k^N : nat^N}:
    `%~>%`([VCONST_admininstr(V128_vectype, c_1) VCONST_admininstr(V128_vectype, c_2) VSHUFFLE_admininstr(`%X%`((inn : inn <: imm), `%`(N)), `%`(i)*{i : nat})], [VCONST_admininstr(V128_vectype, c)])
    -- if (c'*{} = $lanes_(`%X%`((inn : inn <: lanetype), `%`(N)), c_1) :: $lanes_(`%X%`((inn : inn <: lanetype), `%`(N)), c_2))
    -- if (c = $invlanes_(`%X%`((inn : inn <: lanetype), `%`(N)), c'*{}[i*{i : nat}[k]]^(k<N){k : nat}))
=======
  rule vswizzle{c_1 : vec_(V128_vnn), c_2 : vec_(V128_vnn), pnn : pnn, N : N, c' : vec_(V128_vnn), c : iN($lsize((pnn : pnn <: lanetype))), ci* : lane_($lanetype(`%X%`((pnn : pnn <: lanetype), N)))*, k^N : nat^N}:
    `%*_~>%*`([VCONST_admininstr(V128_vectype, c_1) VCONST_admininstr(V128_vectype, c_2) VSWIZZLE_admininstr(`%X%`((pnn : pnn <: imm), N))], [VCONST_admininstr(V128_vectype, c')])
    -- if (ci*{ci} = $lanes_(`%X%`((pnn : pnn <: lanetype), N), c_2))
    -- if (c*{} = $lanes_(`%X%`((pnn : pnn <: lanetype), N), c_1) :: 0^(256 - N){})
    -- if (c' = $invlanes_(`%X%`((pnn : pnn <: lanetype), N), c*{}[(ci*{ci}[k] : lane_($lanetype(`%X%`((pnn : pnn <: lanetype), N))) <: nat)]^(k<N){k}))

  ;; 8-reduction.watsup
  rule vshuffle{c_1 : vec_(V128_vnn), c_2 : vec_(V128_vnn), pnn : pnn, N : N, i* : nat*, c : vec_(V128_vnn), c' : iN($lsize((pnn : pnn <: lanetype))), k^N : nat^N}:
    `%*_~>%*`([VCONST_admininstr(V128_vectype, c_1) VCONST_admininstr(V128_vectype, c_2) VSHUFFLE_admininstr(`%X%`((pnn : pnn <: imm), N), i*{i})], [VCONST_admininstr(V128_vectype, c)])
    -- if (c'*{} = $lanes_(`%X%`((pnn : pnn <: lanetype), N), c_1) :: $lanes_(`%X%`((pnn : pnn <: lanetype), N), c_2))
    -- if (c = $invlanes_(`%X%`((pnn : pnn <: lanetype), N), c'*{}[i*{i}[k]]^(k<N){k}))
>>>>>>> da0a5bff

  ;; 8-reduction.watsup
  rule vsplat{lnn : lnn, c_1 : num_($lunpack(lnn)), N : N, c : vec_(V128_vnn)}:
    `%~>%`([CONST_admininstr($lunpack(lnn), c_1) VSPLAT_admininstr(`%X%`(lnn, `%`(N)))], [VCONST_admininstr(V128_vectype, c)])
    -- if (c = $invlanes_(`%X%`(lnn, `%`(N)), $packnum(lnn, c_1)^N{}))

  ;; 8-reduction.watsup
  rule vextract_lane-num{c_1 : vec_(V128_vnn), nt : numtype, N : N, i : nat, c_2 : num_(nt)}:
    `%~>%`([VCONST_admininstr(V128_vectype, c_1) VEXTRACT_LANE_admininstr(`%X%`((nt : numtype <: lanetype), `%`(N)), ?(), `%`(i))], [CONST_admininstr(nt, c_2)])
    -- if (c_2 = $lanes_(`%X%`((nt : numtype <: lanetype), `%`(N)), c_1)[i])

  ;; 8-reduction.watsup
  rule vextract_lane-pack{c_1 : vec_(V128_vnn), pt : packtype, N : N, sx : sx, i : nat, c_2 : num_(I32_numtype)}:
    `%~>%`([VCONST_admininstr(V128_vectype, c_1) VEXTRACT_LANE_admininstr(`%X%`((pt : packtype <: lanetype), `%`(N)), ?(sx), `%`(i))], [CONST_admininstr(I32_numtype, c_2)])
    -- if (c_2 = $ext($psize(pt), 32, sx, $lanes_(`%X%`((pt : packtype <: lanetype), `%`(N)), c_1)[i]))

  ;; 8-reduction.watsup
  rule vreplace_lane{c_1 : vec_(V128_vnn), lnn : lnn, c_2 : num_($lunpack(lnn)), N : N, i : nat, c : vec_(V128_vnn)}:
    `%~>%`([VCONST_admininstr(V128_vectype, c_1) CONST_admininstr($lunpack(lnn), c_2) VREPLACE_LANE_admininstr(`%X%`(lnn, `%`(N)), `%`(i))], [VCONST_admininstr(V128_vectype, c)])
    -- if (c = $invlanes_(`%X%`(lnn, `%`(N)), $lanes_(`%X%`(lnn, `%`(N)), c_1)[[i] = $packnum(lnn, c_2)]))

  ;; 8-reduction.watsup
  rule vunop{c_1 : vec_(V128_vnn), sh : shape, vunop : vunop_(sh), c : vec_(V128_vnn)}:
    `%~>%`([VCONST_admininstr(V128_vectype, c_1) VUNOP_admininstr(sh, vunop)], [VCONST_admininstr(V128_vectype, c)])
    -- if (c = $vunop(sh, vunop, c_1))

  ;; 8-reduction.watsup
  rule vbinop-val{c_1 : vec_(V128_vnn), c_2 : vec_(V128_vnn), sh : shape, vbinop : vbinop_(sh), c : vec_(V128_vnn)}:
    `%~>%`([VCONST_admininstr(V128_vectype, c_1) VCONST_admininstr(V128_vectype, c_2) VBINOP_admininstr(sh, vbinop)], [VCONST_admininstr(V128_vectype, c)])
    -- if ($vbinop(sh, vbinop, c_1, c_2) = [c])

  ;; 8-reduction.watsup
  rule vbinop-trap{c_1 : vec_(V128_vnn), c_2 : vec_(V128_vnn), sh : shape, vbinop : vbinop_(sh)}:
    `%~>%`([VCONST_admininstr(V128_vectype, c_1) VCONST_admininstr(V128_vectype, c_2) VBINOP_admininstr(sh, vbinop)], [TRAP_admininstr])
    -- if ($vbinop(sh, vbinop, c_1, c_2) = [])

  ;; 8-reduction.watsup
  rule vrelop{c_1 : vec_(V128_vnn), c_2 : vec_(V128_vnn), sh : shape, vrelop : vrelop_(sh), c : vec_(V128_vnn)}:
    `%~>%`([VCONST_admininstr(V128_vectype, c_1) VCONST_admininstr(V128_vectype, c_2) VRELOP_admininstr(sh, vrelop)], [VCONST_admininstr(V128_vectype, c)])
    -- if ($vrelop(sh, vrelop, c_1, c_2) = c)

  ;; 8-reduction.watsup
  rule vshiftop{c_1 : vec_(V128_vnn), n : n, imm : imm, N : N, vshiftop : vshiftop_(`%X%`(imm, `%`(N))), c : vec_(V128_vnn), c'* : lane_($lanetype(`%X%`((imm : imm <: lanetype), `%`(N))))*}:
    `%~>%`([VCONST_admininstr(V128_vectype, c_1) CONST_admininstr(I32_numtype, `%`(n)) VSHIFTOP_admininstr(`%X%`(imm, `%`(N)), vshiftop)], [VCONST_admininstr(V128_vectype, c)])
    -- if (c'*{c' : lane_($lanetype(`%X%`((imm : imm <: lanetype), `%`(N))))} = $lanes_(`%X%`((imm : imm <: lanetype), `%`(N)), c_1))
    -- if (c = $invlanes_(`%X%`((imm : imm <: lanetype), `%`(N)), $vishiftop(`%X%`(imm, `%`(N)), vshiftop, c', `%`(n))*{c' : lane_($lanetype(`%X%`((imm : imm <: lanetype), `%`(N))))}))

  ;; 8-reduction.watsup
<<<<<<< HEAD
  rule vtestop-true{c : vec_(V128_vnn), inn : inn, N : N, ci_1* : lane_($lanetype(`%X%`((inn : inn <: lanetype), `%`(N))))*}:
    `%~>%`([VCONST_admininstr(V128_vectype, c) VTESTOP_admininstr(`%X%`((inn : inn <: lanetype), `%`(N)), ALL_TRUE_vtestop_(`%X%`((inn : inn <: lanetype), `%`(N))))], [CONST_admininstr(I32_numtype, `%`(1))])
    -- if (ci_1*{ci_1 : lane_($lanetype(`%X%`((inn : inn <: lanetype), `%`(N))))} = $lanes_(`%X%`((inn : inn <: lanetype), `%`(N)), c))
    -- (if (ci_1 =/= `%`(0)))*{ci_1 : lane_($lanetype(`%X%`((inn : inn <: lanetype), `%`(N))))}

  ;; 8-reduction.watsup
  rule vtestop-false{c : vec_(V128_vnn), inn : inn, N : N}:
    `%~>%`([VCONST_admininstr(V128_vectype, c) VTESTOP_admininstr(`%X%`((inn : inn <: lanetype), `%`(N)), ALL_TRUE_vtestop_(`%X%`((inn : inn <: lanetype), `%`(N))))], [CONST_admininstr(I32_numtype, `%`(0))])
    -- otherwise

  ;; 8-reduction.watsup
  rule vbitmask{c : vec_(V128_vnn), inn : inn, N : N, ci : num_(I32_numtype), ci_1* : lane_($lanetype(`%X%`((inn : inn <: lanetype), `%`(N))))*}:
    `%~>%`([VCONST_admininstr(V128_vectype, c) VBITMASK_admininstr(`%X%`((inn : inn <: imm), `%`(N)))], [CONST_admininstr(I32_numtype, ci)])
    -- if (ci_1*{ci_1 : lane_($lanetype(`%X%`((inn : inn <: lanetype), `%`(N))))} = $lanes_(`%X%`((inn : inn <: lanetype), `%`(N)), c))
    -- if ($ibits(32, ci) = `%`($ilt($size((inn : inn <: numtype)), S_sx, ci_1, `%`(0)).`%`.0)*{ci_1 : iN($size((inn : inn <: numtype)))})

  ;; 8-reduction.watsup
  rule vnarrow{c_1 : vec_(V128_vnn), c_2 : vec_(V128_vnn), inn_1 : inn, N_1 : N, inn_2 : inn, N_2 : N, sx : sx, c : vec_(V128_vnn), ci_1* : lane_($lanetype(`%X%`((inn_1 : inn <: lanetype), `%`(N_1))))*, ci_2* : lane_($lanetype(`%X%`((inn_1 : inn <: lanetype), `%`(N_1))))*, cj_1* : iN($size((inn_2 : inn <: numtype)))*, cj_2* : iN($size((inn_2 : inn <: numtype)))*}:
    `%~>%`([VCONST_admininstr(V128_vectype, c_1) VCONST_admininstr(V128_vectype, c_2) VNARROW_admininstr(`%X%`((inn_1 : inn <: imm), `%`(N_1)), `%X%`((inn_2 : inn <: imm), `%`(N_2)), sx)], [VCONST_admininstr(V128_vectype, c)])
    -- if (ci_1*{ci_1 : lane_($lanetype(`%X%`((inn_1 : inn <: lanetype), `%`(N_1))))} = $lanes_(`%X%`((inn_1 : inn <: lanetype), `%`(N_1)), c_1))
    -- if (ci_2*{ci_2 : lane_($lanetype(`%X%`((inn_1 : inn <: lanetype), `%`(N_1))))} = $lanes_(`%X%`((inn_1 : inn <: lanetype), `%`(N_1)), c_2))
    -- if (cj_1*{cj_1 : iN($size((inn_2 : inn <: numtype)))} = $narrow($size((inn_1 : inn <: numtype)), $size((inn_2 : inn <: numtype)), sx, ci_1)*{ci_1 : iN($size((inn_1 : inn <: numtype)))})
    -- if (cj_2*{cj_2 : iN($size((inn_2 : inn <: numtype)))} = $narrow($size((inn_1 : inn <: numtype)), $size((inn_2 : inn <: numtype)), sx, ci_2)*{ci_2 : iN($size((inn_1 : inn <: numtype)))})
    -- if (c = $invlanes_(`%X%`((inn_2 : inn <: lanetype), `%`(N_2)), cj_1*{cj_1 : lane_($lanetype(`%X%`((inn_2 : inn <: lanetype), `%`(N_2))))} :: cj_2*{cj_2 : lane_($lanetype(`%X%`((inn_2 : inn <: lanetype), `%`(N_2))))}))
=======
  rule vtestop-true{c : vec_(V128_vnn), imm : imm, N : N, ci_1* : lane_($lanetype(`%X%`((imm : imm <: lanetype), N)))*}:
    `%*_~>%*`([VCONST_admininstr(V128_vectype, c) VTESTOP_admininstr(`%X%`((imm : imm <: lanetype), N), ALL_TRUE_vtestop_(`%X%`((imm : imm <: lanetype), N)))], [CONST_admininstr(I32_numtype, 1)])
    -- if (ci_1*{ci_1} = $lanes_(`%X%`((imm : imm <: lanetype), N), c))
    -- (if (ci_1 =/= (0 : nat <: lane_($lanetype(`%X%`((imm : imm <: lanetype), N))))))*{ci_1}

  ;; 8-reduction.watsup
  rule vtestop-false{c : vec_(V128_vnn), imm : imm, N : N}:
    `%*_~>%*`([VCONST_admininstr(V128_vectype, c) VTESTOP_admininstr(`%X%`((imm : imm <: lanetype), N), ALL_TRUE_vtestop_(`%X%`((imm : imm <: lanetype), N)))], [CONST_admininstr(I32_numtype, 0)])
    -- otherwise

  ;; 8-reduction.watsup
  rule vbitmask{c : vec_(V128_vnn), imm : imm, N : N, ci : num_(I32_numtype), ci_1* : lane_($lanetype(`%X%`((imm : imm <: lanetype), N)))*}:
    `%*_~>%*`([VCONST_admininstr(V128_vectype, c) VBITMASK_admininstr(`%X%`(imm, N))], [CONST_admininstr(I32_numtype, ci)])
    -- if (ci_1*{ci_1} = $lanes_(`%X%`((imm : imm <: lanetype), N), c))
    -- if ($ibits(32, ci) = $ilt($lsize((imm : imm <: lanetype)), S_sx, ci_1, 0)*{ci_1})

  ;; 8-reduction.watsup
  rule vnarrow{c_1 : vec_(V128_vnn), c_2 : vec_(V128_vnn), imm_1 : imm, N_1 : N, imm_2 : imm, N_2 : N, sx : sx, c : vec_(V128_vnn), ci_1* : lane_($lanetype(`%X%`((imm_1 : imm <: lanetype), N_1)))*, ci_2* : lane_($lanetype(`%X%`((imm_1 : imm <: lanetype), N_1)))*, cj_1* : iN($lsize((imm_2 : imm <: lanetype)))*, cj_2* : iN($lsize((imm_2 : imm <: lanetype)))*}:
    `%*_~>%*`([VCONST_admininstr(V128_vectype, c_1) VCONST_admininstr(V128_vectype, c_2) VNARROW_admininstr(`%X%`(imm_1, N_1), `%X%`(imm_2, N_2), sx)], [VCONST_admininstr(V128_vectype, c)])
    -- if (ci_1*{ci_1} = $lanes_(`%X%`((imm_1 : imm <: lanetype), N_1), c_1))
    -- if (ci_2*{ci_2} = $lanes_(`%X%`((imm_1 : imm <: lanetype), N_1), c_2))
    -- if (cj_1*{cj_1} = $narrow($lsize((imm_1 : imm <: lanetype)), $lsize((imm_2 : imm <: lanetype)), sx, ci_1)*{ci_1})
    -- if (cj_2*{cj_2} = $narrow($lsize((imm_1 : imm <: lanetype)), $lsize((imm_2 : imm <: lanetype)), sx, ci_2)*{ci_2})
    -- if (c = $invlanes_(`%X%`((imm_2 : imm <: lanetype), N_2), cj_1*{cj_1} :: cj_2*{cj_2}))
>>>>>>> da0a5bff

  ;; 8-reduction.watsup
  rule vcvtop-normal{c_1 : vec_(V128_vnn), lnn_2 : lnn, N_2 : N, vcvtop : vcvtop, lnn_1 : lnn, N_1 : N, sx : sx, c : vec_(V128_vnn), c'* : lane_($lanetype(`%X%`(lnn_1, `%`(N_1))))*}:
    `%~>%`([VCONST_admininstr(V128_vectype, c_1) VCVTOP_admininstr(`%X%`(lnn_2, `%`(N_2)), vcvtop, ?(), `%X%`(lnn_1, `%`(N_1)), ?(sx), `ZERO%?`(?()))], [VCONST_admininstr(V128_vectype, c)])
    -- if (c'*{c' : lane_($lanetype(`%X%`(lnn_1, `%`(N_1))))} = $lanes_(`%X%`(lnn_1, `%`(N_1)), c_1))
    -- if (c = $invlanes_(`%X%`(lnn_2, `%`(N_2)), $vcvtop(`%X%`(lnn_1, `%`(N_1)), `%X%`(lnn_2, `%`(N_2)), vcvtop, ?(sx), c')*{c' : lane_($lanetype(`%X%`(lnn_1, `%`(N_1))))}))

  ;; 8-reduction.watsup
<<<<<<< HEAD
  rule vcvtop-half{c_1 : vec_(V128_vnn), inn_2 : inn, N_2 : N, vcvtop : vcvtop, hf : half, inn_1 : inn, N_1 : N, sx? : sx?, c : vec_(V128_vnn), ci* : lane_($lanetype(`%X%`((inn_1 : inn <: lanetype), `%`(N_1))))*}:
    `%~>%`([VCONST_admininstr(V128_vectype, c_1) VCVTOP_admininstr(`%X%`((inn_2 : inn <: lanetype), `%`(N_2)), vcvtop, ?(hf), `%X%`((inn_1 : inn <: lanetype), `%`(N_1)), sx?{sx : sx}, `ZERO%?`(?()))], [VCONST_admininstr(V128_vectype, c)])
    -- if (ci*{ci : lane_($lanetype(`%X%`((inn_1 : inn <: lanetype), `%`(N_1))))} = $lanes_(`%X%`((inn_1 : inn <: lanetype), `%`(N_1)), c_1)[$halfop(hf, 0, N_2) : N_2])
    -- if (c = $invlanes_(`%X%`((inn_2 : inn <: lanetype), `%`(N_2)), $vcvtop(`%X%`((inn_1 : inn <: lanetype), `%`(N_1)), `%X%`((inn_2 : inn <: lanetype), `%`(N_2)), vcvtop, sx?{sx : sx}, ci)*{ci : lane_($lanetype(`%X%`((inn_1 : inn <: lanetype), `%`(N_1))))}))
=======
  rule vcvtop-half{c_1 : vec_(V128_vnn), imm_2 : imm, N_2 : N, vcvtop : vcvtop, hf : half, imm_1 : imm, N_1 : N, sx? : sx?, c : vec_(V128_vnn), ci* : lane_($lanetype(`%X%`((imm_1 : imm <: lanetype), N_1)))*}:
    `%*_~>%*`([VCONST_admininstr(V128_vectype, c_1) VCVTOP_admininstr(`%X%`((imm_2 : imm <: lanetype), N_2), vcvtop, ?(hf), `%X%`((imm_1 : imm <: lanetype), N_1), sx?{sx}, `ZERO%?`(?()))], [VCONST_admininstr(V128_vectype, c)])
    -- if (ci*{ci} = $lanes_(`%X%`((imm_1 : imm <: lanetype), N_1), c_1)[$halfop(hf, 0, N_2) : N_2])
    -- if (c = $invlanes_(`%X%`((imm_2 : imm <: lanetype), N_2), $vcvtop(`%X%`((imm_1 : imm <: lanetype), N_1), `%X%`((imm_2 : imm <: lanetype), N_2), vcvtop, sx?{sx}, ci)*{ci}))
>>>>>>> da0a5bff

  ;; 8-reduction.watsup
  rule vcvtop-zero{c_1 : vec_(V128_vnn), inn_2 : inn, N_2 : N, vcvtop : vcvtop, inn_1 : inn, N_1 : N, sx? : sx?, c : vec_(V128_vnn), ci* : lane_($lanetype(`%X%`((inn_1 : inn <: lanetype), `%`(N_1))))*}:
    `%~>%`([VCONST_admininstr(V128_vectype, c_1) VCVTOP_admininstr(`%X%`((inn_2 : inn <: lanetype), `%`(N_2)), vcvtop, ?(), `%X%`((inn_1 : inn <: lanetype), `%`(N_1)), sx?{sx : sx}, `ZERO%?`(?(())))], [VCONST_admininstr(V128_vectype, c)])
    -- if (ci*{ci : lane_($lanetype(`%X%`((inn_1 : inn <: lanetype), `%`(N_1))))} = $lanes_(`%X%`((inn_1 : inn <: lanetype), `%`(N_1)), c_1))
    -- if (c = $invlanes_(`%X%`((inn_2 : inn <: lanetype), `%`(N_2)), $vcvtop(`%X%`((inn_1 : inn <: lanetype), `%`(N_1)), `%X%`((inn_2 : inn <: lanetype), `%`(N_2)), vcvtop, sx?{sx : sx}, ci)*{ci : lane_($lanetype(`%X%`((inn_1 : inn <: lanetype), `%`(N_1))))} :: `%`(0)^N_1{}))

  ;; 8-reduction.watsup
  rule vextunop{c_1 : vec_(V128_vnn), sh_1 : ishape, sh_2 : ishape, vextunop : vextunop_(sh_1, sh_2), sx : sx, c : vec_(V128_vnn)}:
    `%~>%`([VCONST_admininstr(V128_vectype, c_1) VEXTUNOP_admininstr(sh_1, sh_2, vextunop, sx)], [VCONST_admininstr(V128_vectype, c)])
    -- if ($vextunop(sh_1, sh_2, vextunop, sx, c_1) = c)

  ;; 8-reduction.watsup
  rule vextbinop{c_1 : vec_(V128_vnn), c_2 : vec_(V128_vnn), sh_1 : ishape, sh_2 : ishape, vextbinop : vextbinop_(sh_1, sh_2), sx : sx, c : vec_(V128_vnn)}:
    `%~>%`([VCONST_admininstr(V128_vectype, c_1) VCONST_admininstr(V128_vectype, c_2) VEXTBINOP_admininstr(sh_1, sh_2, vextbinop, sx)], [VCONST_admininstr(V128_vectype, c)])
    -- if ($vextbinop(sh_1, sh_2, vextbinop, sx, c_1, c_2) = c)

  ;; 8-reduction.watsup
  rule local.tee{val : val, x : idx}:
    `%~>%`([(val : val <: admininstr) LOCAL.TEE_admininstr(x)], [(val : val <: admininstr) (val : val <: admininstr) LOCAL.SET_admininstr(x)])

;; 8-reduction.watsup
def $blocktype(state : state, blocktype : blocktype) : functype
  ;; 8-reduction.watsup
  def $blocktype{z : state}(z, _RESULT_blocktype(?())) = `%->%`(`%`([]), `%`([]))
  ;; 8-reduction.watsup
  def $blocktype{z : state, t : valtype}(z, _RESULT_blocktype(?(t))) = `%->%`(`%`([]), `%`([t]))
  ;; 8-reduction.watsup
  def $blocktype{z : state, x : idx, ft : functype}(z, _IDX_blocktype(x)) = ft
    -- Expand: `%~~%`($type(z, x), FUNC_comptype(ft))

;; 8-reduction.watsup
relation Step_read: `%~>%`(config, admininstr*)
  ;; 8-reduction.watsup
  rule block{z : state, val^k : val^k, k : nat, bt : blocktype, instr* : instr*, n : n, t_1^k : valtype^k, t_2^n : valtype^n}:
    `%~>%`(`%;%`(z, (val : val <: admininstr)^k{val : val} :: [BLOCK_admininstr(bt, instr*{instr : instr})]), [LABEL__admininstr(n, [], (val : val <: admininstr)^k{val : val} :: (instr : instr <: admininstr)*{instr : instr})])
    -- if ($blocktype(z, bt) = `%->%`(`%`(t_1^k{t_1 : valtype}), `%`(t_2^n{t_2 : valtype})))

  ;; 8-reduction.watsup
  rule loop{z : state, val^k : val^k, k : nat, bt : blocktype, instr* : instr*, t_1^k : valtype^k, t_2^n : valtype^n, n : n}:
    `%~>%`(`%;%`(z, (val : val <: admininstr)^k{val : val} :: [LOOP_admininstr(bt, instr*{instr : instr})]), [LABEL__admininstr(k, [LOOP_instr(bt, instr*{instr : instr})], (val : val <: admininstr)^k{val : val} :: (instr : instr <: admininstr)*{instr : instr})])
    -- if ($blocktype(z, bt) = `%->%`(`%`(t_1^k{t_1 : valtype}), `%`(t_2^n{t_2 : valtype})))

  ;; 8-reduction.watsup
  rule br_on_cast-succeed{z : state, ref : ref, l : labelidx, rt_1 : reftype, rt_2 : reftype, rt : reftype}:
    `%~>%`(`%;%`(z, [(ref : ref <: admininstr) BR_ON_CAST_admininstr(l, rt_1, rt_2)]), [(ref : ref <: admininstr) BR_admininstr(l)])
    -- Ref_ok: `%|-%:%`($store(z), ref, rt)
    -- Reftype_sub: `%|-%<:%`({TYPE [], REC [], FUNC [], GLOBAL [], TABLE [], MEM [], ELEM [], DATA [], LOCAL [], LABEL [], RETURN ?()}, rt, $inst_reftype($moduleinst(z), rt_2))

  ;; 8-reduction.watsup
  rule br_on_cast-fail{z : state, ref : ref, l : labelidx, rt_1 : reftype, rt_2 : reftype}:
    `%~>%`(`%;%`(z, [(ref : ref <: admininstr) BR_ON_CAST_admininstr(l, rt_1, rt_2)]), [(ref : ref <: admininstr)])
    -- otherwise

  ;; 8-reduction.watsup
  rule br_on_cast_fail-succeed{z : state, ref : ref, l : labelidx, rt_1 : reftype, rt_2 : reftype, rt : reftype}:
    `%~>%`(`%;%`(z, [(ref : ref <: admininstr) BR_ON_CAST_FAIL_admininstr(l, rt_1, rt_2)]), [(ref : ref <: admininstr)])
    -- Ref_ok: `%|-%:%`($store(z), ref, rt)
    -- Reftype_sub: `%|-%<:%`({TYPE [], REC [], FUNC [], GLOBAL [], TABLE [], MEM [], ELEM [], DATA [], LOCAL [], LABEL [], RETURN ?()}, rt, $inst_reftype($moduleinst(z), rt_2))

  ;; 8-reduction.watsup
  rule br_on_cast_fail-fail{z : state, ref : ref, l : labelidx, rt_1 : reftype, rt_2 : reftype}:
    `%~>%`(`%;%`(z, [(ref : ref <: admininstr) BR_ON_CAST_FAIL_admininstr(l, rt_1, rt_2)]), [(ref : ref <: admininstr) BR_admininstr(l)])
    -- otherwise

  ;; 8-reduction.watsup
  rule call{z : state, x : idx}:
    `%~>%`(`%;%`(z, [CALL_admininstr(x)]), [REF.FUNC_ADDR_admininstr($funcaddr(z)[x.`%`.0]) CALL_REF_admininstr(?())])

  ;; 8-reduction.watsup
  rule call_ref-null{z : state, ht : heaptype, x? : idx?}:
    `%~>%`(`%;%`(z, [REF.NULL_admininstr(ht) CALL_REF_admininstr(x?{x : typeidx})]), [TRAP_admininstr])

  ;; 8-reduction.watsup
  rule call_ref-func{z : state, val^n : val^n, n : n, a : addr, x? : idx?, m : m, f : frame, instr* : instr*, fi : funcinst, t_1^n : valtype^n, t_2^m : valtype^m, y : idx, t* : valtype*}:
    `%~>%`(`%;%`(z, (val : val <: admininstr)^n{val : val} :: [REF.FUNC_ADDR_admininstr(a) CALL_REF_admininstr(x?{x : typeidx})]), [FRAME__admininstr(m, f, [LABEL__admininstr(m, [], (instr : instr <: admininstr)*{instr : instr})])])
    -- if ($funcinst(z)[a] = fi)
    -- Expand: `%~~%`(fi.TYPE_funcinst, FUNC_comptype(`%->%`(`%`(t_1^n{t_1 : valtype}), `%`(t_2^m{t_2 : valtype}))))
    -- if (fi.CODE_funcinst = FUNC(y, LOCAL(t)*{t : valtype}, instr*{instr : instr}))
    -- if (f = {LOCAL ?(val)^n{val : val} :: $default(t)*{t : valtype}, MODULE fi.MODULE_funcinst})

  ;; 8-reduction.watsup
  rule return_call{z : state, x : idx}:
    `%~>%`(`%;%`(z, [RETURN_CALL_admininstr(x)]), [REF.FUNC_ADDR_admininstr($funcaddr(z)[x.`%`.0]) RETURN_CALL_REF_admininstr(?())])

  ;; 8-reduction.watsup
  rule return_call_ref-label{z : state, k : nat, instr'* : instr*, val* : val*, x? : idx?, instr* : instr*}:
    `%~>%`(`%;%`(z, [LABEL__admininstr(k, instr'*{instr' : instr}, (val : val <: admininstr)*{val : val} :: [RETURN_CALL_REF_admininstr(x?{x : typeidx})] :: (instr : instr <: admininstr)*{instr : instr})]), (val : val <: admininstr)*{val : val} :: [RETURN_CALL_REF_admininstr(x?{x : typeidx})])

  ;; 8-reduction.watsup
  rule return_call_ref-frame-addr{z : state, k : nat, f : frame, val'* : val*, val^n : val^n, n : n, a : addr, x? : idx?, instr* : instr*, t_1^n : valtype^n, t_2^m : valtype^m, m : m}:
    `%~>%`(`%;%`(z, [FRAME__admininstr(k, f, (val' : val <: admininstr)*{val' : val} :: (val : val <: admininstr)^n{val : val} :: [REF.FUNC_ADDR_admininstr(a)] :: [RETURN_CALL_REF_admininstr(x?{x : typeidx})] :: (instr : instr <: admininstr)*{instr : instr})]), (val : val <: admininstr)^n{val : val} :: [REF.FUNC_ADDR_admininstr(a) CALL_REF_admininstr(x?{x : typeidx})])
    -- Expand: `%~~%`($funcinst(z)[a].TYPE_funcinst, FUNC_comptype(`%->%`(`%`(t_1^n{t_1 : valtype}), `%`(t_2^m{t_2 : valtype}))))

  ;; 8-reduction.watsup
  rule return_call_ref-frame-null{z : state, k : nat, f : frame, val* : val*, ht : heaptype, x? : idx?, instr* : instr*}:
    `%~>%`(`%;%`(z, [FRAME__admininstr(k, f, (val : val <: admininstr)*{val : val} :: [REF.NULL_admininstr(ht)] :: [RETURN_CALL_REF_admininstr(x?{x : typeidx})] :: (instr : instr <: admininstr)*{instr : instr})]), [TRAP_admininstr])

  ;; 8-reduction.watsup
  rule ref.func{z : state, x : idx}:
    `%~>%`(`%;%`(z, [REF.FUNC_admininstr(x)]), [REF.FUNC_ADDR_admininstr($funcaddr(z)[x.`%`.0])])

  ;; 8-reduction.watsup
  rule ref.test-true{z : state, ref : ref, rt : reftype, rt' : reftype}:
    `%~>%`(`%;%`(z, [(ref : ref <: admininstr) REF.TEST_admininstr(rt)]), [CONST_admininstr(I32_numtype, `%`(1))])
    -- Ref_ok: `%|-%:%`($store(z), ref, rt')
    -- Reftype_sub: `%|-%<:%`({TYPE [], REC [], FUNC [], GLOBAL [], TABLE [], MEM [], ELEM [], DATA [], LOCAL [], LABEL [], RETURN ?()}, rt', $inst_reftype($moduleinst(z), rt))

  ;; 8-reduction.watsup
  rule ref.test-false{z : state, ref : ref, rt : reftype}:
    `%~>%`(`%;%`(z, [(ref : ref <: admininstr) REF.TEST_admininstr(rt)]), [CONST_admininstr(I32_numtype, `%`(0))])
    -- otherwise

  ;; 8-reduction.watsup
  rule ref.cast-succeed{z : state, ref : ref, rt : reftype, rt' : reftype}:
    `%~>%`(`%;%`(z, [(ref : ref <: admininstr) REF.CAST_admininstr(rt)]), [(ref : ref <: admininstr)])
    -- Ref_ok: `%|-%:%`($store(z), ref, rt')
    -- Reftype_sub: `%|-%<:%`({TYPE [], REC [], FUNC [], GLOBAL [], TABLE [], MEM [], ELEM [], DATA [], LOCAL [], LABEL [], RETURN ?()}, rt', $inst_reftype($moduleinst(z), rt))

  ;; 8-reduction.watsup
  rule ref.cast-fail{z : state, ref : ref, rt : reftype}:
    `%~>%`(`%;%`(z, [(ref : ref <: admininstr) REF.CAST_admininstr(rt)]), [TRAP_admininstr])
    -- otherwise

  ;; 8-reduction.watsup
  rule struct.new_default{z : state, x : idx, val* : val*, mut* : mut*, zt* : storagetype*}:
    `%~>%`(`%;%`(z, [STRUCT.NEW_DEFAULT_admininstr(x)]), (val : val <: admininstr)*{val : val} :: [STRUCT.NEW_admininstr(x)])
    -- Expand: `%~~%`($type(z, x), STRUCT_comptype(`%`(`%%`(mut, zt)*{mut : mut zt : storagetype})))
    -- (if ($default($unpack(zt)) = ?(val)))*{val : val zt : storagetype}

  ;; 8-reduction.watsup
  rule struct.get-null{z : state, ht : heaptype, sx? : sx?, x : idx, i : nat}:
    `%~>%`(`%;%`(z, [REF.NULL_admininstr(ht) STRUCT.GET_admininstr(sx?{sx : sx}, x, `%`(i))]), [TRAP_admininstr])

  ;; 8-reduction.watsup
  rule struct.get-struct{z : state, a : addr, sx? : sx?, x : idx, i : nat, zt* : storagetype*, si : structinst, mut* : mut*}:
    `%~>%`(`%;%`(z, [REF.STRUCT_ADDR_admininstr(a) STRUCT.GET_admininstr(sx?{sx : sx}, x, `%`(i))]), [($unpackval(zt*{zt : storagetype}[i], sx?{sx : sx}, si.FIELD_structinst[i]) : val <: admininstr)])
    -- if ($structinst(z)[a] = si)
    -- Expand: `%~~%`(si.TYPE_structinst, STRUCT_comptype(`%`(`%%`(mut, zt)*{mut : mut zt : storagetype})))

  ;; 8-reduction.watsup
  rule array.new{z : state, val : val, n : n, x : idx}:
    `%~>%`(`%;%`(z, [(val : val <: admininstr) CONST_admininstr(I32_numtype, `%`(n)) ARRAY.NEW_admininstr(x)]), (val : val <: admininstr)^n{} :: [ARRAY.NEW_FIXED_admininstr(x, n)])

  ;; 8-reduction.watsup
  rule array.new_default{z : state, n : n, x : idx, val : val, mut : mut, zt : storagetype}:
    `%~>%`(`%;%`(z, [CONST_admininstr(I32_numtype, `%`(n)) ARRAY.NEW_DEFAULT_admininstr(x)]), (val : val <: admininstr)^n{} :: [ARRAY.NEW_FIXED_admininstr(x, n)])
    -- Expand: `%~~%`($type(z, x), ARRAY_comptype(`%%`(mut, zt)))
    -- if ($default($unpack(zt)) = ?(val))

  ;; 8-reduction.watsup
  rule array.new_elem-oob{z : state, i : nat, n : n, x : idx, y : idx}:
    `%~>%`(`%;%`(z, [CONST_admininstr(I32_numtype, `%`(i)) CONST_admininstr(I32_numtype, `%`(n)) ARRAY.NEW_ELEM_admininstr(x, y)]), [TRAP_admininstr])
    -- if ((i + n) > |$elem(z, y).ELEM_eleminst|)

  ;; 8-reduction.watsup
  rule array.new_elem-alloc{z : state, i : nat, n : n, x : idx, y : idx, ref^n : ref^n}:
    `%~>%`(`%;%`(z, [CONST_admininstr(I32_numtype, `%`(i)) CONST_admininstr(I32_numtype, `%`(n)) ARRAY.NEW_ELEM_admininstr(x, y)]), (ref : ref <: admininstr)^n{ref : ref} :: [ARRAY.NEW_FIXED_admininstr(x, n)])
    -- if (ref^n{ref : ref} = $elem(z, y).ELEM_eleminst[i : n])

  ;; 8-reduction.watsup
  rule array.new_data-oob{z : state, i : nat, n : n, x : idx, y : idx, mut : mut, zt : storagetype}:
    `%~>%`(`%;%`(z, [CONST_admininstr(I32_numtype, `%`(i)) CONST_admininstr(I32_numtype, `%`(n)) ARRAY.NEW_DATA_admininstr(x, y)]), [TRAP_admininstr])
    -- Expand: `%~~%`($type(z, x), ARRAY_comptype(`%%`(mut, zt)))
    -- if ((i + ((n * $zsize(zt)) / 8)) > |$data(z, y).DATA_datainst|)

  ;; 8-reduction.watsup
  rule array.new_data-num{z : state, i : nat, n : n, x : idx, y : idx, nt : numtype, c^n : num_(nt)^n, mut : mut, zt : storagetype}:
    `%~>%`(`%;%`(z, [CONST_admininstr(I32_numtype, `%`(i)) CONST_admininstr(I32_numtype, `%`(n)) ARRAY.NEW_DATA_admininstr(x, y)]), CONST_admininstr(nt, c)^n{c : num_(nt)} :: [ARRAY.NEW_FIXED_admininstr(x, n)])
    -- Expand: `%~~%`($type(z, x), ARRAY_comptype(`%%`(mut, zt)))
    -- if (nt = $nunpack(zt))
    -- if ($concat_(syntax byte, $nbytes(nt, c)^n{c : num_(nt)}) = $data(z, y).DATA_datainst[i : ((n * $zsize(zt)) / 8)])

  ;; 8-reduction.watsup
  rule array.new_data-vec{z : state, i : nat, n : n, x : idx, y : idx, vt : vectype, c^n : vec_(vt)^n, mut : mut, zt : storagetype}:
    `%~>%`(`%;%`(z, [CONST_admininstr(I32_numtype, `%`(i)) CONST_admininstr(I32_numtype, `%`(n)) ARRAY.NEW_DATA_admininstr(x, y)]), VCONST_admininstr(vt, c)^n{c : vec_(vt)} :: [ARRAY.NEW_FIXED_admininstr(x, n)])
    -- Expand: `%~~%`($type(z, x), ARRAY_comptype(`%%`(mut, zt)))
    -- if (vt = $vunpack(zt))
    -- if ($concat_(syntax byte, $vbytes(vt, c)^n{c : vec_(vt)}) = $data(z, y).DATA_datainst[i : ((n * $zsize(zt)) / 8)])

  ;; 8-reduction.watsup
  rule array.get-null{z : state, ht : heaptype, i : nat, sx? : sx?, x : idx}:
    `%~>%`(`%;%`(z, [REF.NULL_admininstr(ht) CONST_admininstr(I32_numtype, `%`(i)) ARRAY.GET_admininstr(sx?{sx : sx}, x)]), [TRAP_admininstr])

  ;; 8-reduction.watsup
  rule array.get-oob{z : state, a : addr, i : nat, sx? : sx?, x : idx}:
    `%~>%`(`%;%`(z, [REF.ARRAY_ADDR_admininstr(a) CONST_admininstr(I32_numtype, `%`(i)) ARRAY.GET_admininstr(sx?{sx : sx}, x)]), [TRAP_admininstr])
    -- if (i >= |$arrayinst(z)[a].FIELD_arrayinst|)

  ;; 8-reduction.watsup
  rule array.get-array{z : state, a : addr, i : nat, sx? : sx?, x : idx, zt : storagetype, fv : fieldval, mut : mut}:
    `%~>%`(`%;%`(z, [REF.ARRAY_ADDR_admininstr(a) CONST_admininstr(I32_numtype, `%`(i)) ARRAY.GET_admininstr(sx?{sx : sx}, x)]), [($unpackval(zt, sx?{sx : sx}, fv) : val <: admininstr)])
    -- if (fv = $arrayinst(z)[a].FIELD_arrayinst[i])
    -- Expand: `%~~%`($arrayinst(z)[a].TYPE_arrayinst, ARRAY_comptype(`%%`(mut, zt)))

  ;; 8-reduction.watsup
  rule array.len-null{z : state, ht : heaptype}:
    `%~>%`(`%;%`(z, [REF.NULL_admininstr(ht) ARRAY.LEN_admininstr]), [TRAP_admininstr])

  ;; 8-reduction.watsup
  rule array.len-array{z : state, a : addr, n : n}:
    `%~>%`(`%;%`(z, [REF.ARRAY_ADDR_admininstr(a) ARRAY.LEN_admininstr]), [CONST_admininstr(I32_numtype, `%`(n))])
    -- if (n = |$arrayinst(z)[a].FIELD_arrayinst|)

  ;; 8-reduction.watsup
  rule array.fill-null{z : state, ht : heaptype, i : nat, val : val, n : n, x : idx}:
    `%~>%`(`%;%`(z, [REF.NULL_admininstr(ht) CONST_admininstr(I32_numtype, `%`(i)) (val : val <: admininstr) CONST_admininstr(I32_numtype, `%`(n)) ARRAY.FILL_admininstr(x)]), [TRAP_admininstr])

  ;; 8-reduction.watsup
  rule array.fill-oob{z : state, a : addr, i : nat, val : val, n : n, x : idx}:
    `%~>%`(`%;%`(z, [REF.ARRAY_ADDR_admininstr(a) CONST_admininstr(I32_numtype, `%`(i)) (val : val <: admininstr) CONST_admininstr(I32_numtype, `%`(n)) ARRAY.FILL_admininstr(x)]), [TRAP_admininstr])
    -- if ((i + n) > |$arrayinst(z)[a].FIELD_arrayinst|)

  ;; 8-reduction.watsup
  rule array.fill-zero{z : state, a : addr, i : nat, val : val, n : n, x : idx}:
    `%~>%`(`%;%`(z, [REF.ARRAY_ADDR_admininstr(a) CONST_admininstr(I32_numtype, `%`(i)) (val : val <: admininstr) CONST_admininstr(I32_numtype, `%`(n)) ARRAY.FILL_admininstr(x)]), [])
    -- otherwise
    -- if (n = 0)

  ;; 8-reduction.watsup
  rule array.fill-succ{z : state, a : addr, i : nat, val : val, n : n, x : idx}:
    `%~>%`(`%;%`(z, [REF.ARRAY_ADDR_admininstr(a) CONST_admininstr(I32_numtype, `%`(i)) (val : val <: admininstr) CONST_admininstr(I32_numtype, `%`(n)) ARRAY.FILL_admininstr(x)]), [REF.ARRAY_ADDR_admininstr(a) CONST_admininstr(I32_numtype, `%`(i)) (val : val <: admininstr) ARRAY.SET_admininstr(x) REF.ARRAY_ADDR_admininstr(a) CONST_admininstr(I32_numtype, `%`((i + 1))) (val : val <: admininstr) CONST_admininstr(I32_numtype, `%`((n - 1))) ARRAY.FILL_admininstr(x)])
    -- otherwise

  ;; 8-reduction.watsup
  rule array.copy-null1{z : state, ht_1 : heaptype, i_1 : nat, ref : ref, i_2 : nat, n : n, x_1 : idx, x_2 : idx}:
    `%~>%`(`%;%`(z, [REF.NULL_admininstr(ht_1) CONST_admininstr(I32_numtype, `%`(i_1)) (ref : ref <: admininstr) CONST_admininstr(I32_numtype, `%`(i_2)) CONST_admininstr(I32_numtype, `%`(n)) ARRAY.COPY_admininstr(x_1, x_2)]), [TRAP_admininstr])

  ;; 8-reduction.watsup
  rule array.copy-null2{z : state, ref : ref, i_1 : nat, ht_2 : heaptype, i_2 : nat, n : n, x_1 : idx, x_2 : idx}:
    `%~>%`(`%;%`(z, [(ref : ref <: admininstr) CONST_admininstr(I32_numtype, `%`(i_1)) REF.NULL_admininstr(ht_2) CONST_admininstr(I32_numtype, `%`(i_2)) CONST_admininstr(I32_numtype, `%`(n)) ARRAY.COPY_admininstr(x_1, x_2)]), [TRAP_admininstr])

  ;; 8-reduction.watsup
  rule array.copy-oob1{z : state, a_1 : addr, i_1 : nat, a_2 : addr, i_2 : nat, n : n, x_1 : idx, x_2 : idx}:
    `%~>%`(`%;%`(z, [REF.ARRAY_ADDR_admininstr(a_1) CONST_admininstr(I32_numtype, `%`(i_1)) REF.ARRAY_ADDR_admininstr(a_2) CONST_admininstr(I32_numtype, `%`(i_2)) CONST_admininstr(I32_numtype, `%`(n)) ARRAY.COPY_admininstr(x_1, x_2)]), [TRAP_admininstr])
    -- if ((i_1 + n) > |$arrayinst(z)[a_1].FIELD_arrayinst|)

  ;; 8-reduction.watsup
  rule array.copy-oob2{z : state, a_1 : addr, i_1 : nat, a_2 : addr, i_2 : nat, n : n, x_1 : idx, x_2 : idx}:
    `%~>%`(`%;%`(z, [REF.ARRAY_ADDR_admininstr(a_1) CONST_admininstr(I32_numtype, `%`(i_1)) REF.ARRAY_ADDR_admininstr(a_2) CONST_admininstr(I32_numtype, `%`(i_2)) CONST_admininstr(I32_numtype, `%`(n)) ARRAY.COPY_admininstr(x_1, x_2)]), [TRAP_admininstr])
    -- if ((i_2 + n) > |$arrayinst(z)[a_2].FIELD_arrayinst|)

  ;; 8-reduction.watsup
  rule array.copy-zero{z : state, a_1 : addr, i_1 : nat, a_2 : addr, i_2 : nat, n : n, x_1 : idx, x_2 : idx}:
    `%~>%`(`%;%`(z, [REF.ARRAY_ADDR_admininstr(a_1) CONST_admininstr(I32_numtype, `%`(i_1)) REF.ARRAY_ADDR_admininstr(a_2) CONST_admininstr(I32_numtype, `%`(i_2)) CONST_admininstr(I32_numtype, `%`(n)) ARRAY.COPY_admininstr(x_1, x_2)]), [])
    -- otherwise
    -- if (n = 0)

  ;; 8-reduction.watsup
  rule array.copy-le{z : state, a_1 : addr, i_1 : nat, a_2 : addr, i_2 : nat, n : n, x_1 : idx, x_2 : idx, sx? : sx?, mut : mut, zt_2 : storagetype}:
    `%~>%`(`%;%`(z, [REF.ARRAY_ADDR_admininstr(a_1) CONST_admininstr(I32_numtype, `%`(i_1)) REF.ARRAY_ADDR_admininstr(a_2) CONST_admininstr(I32_numtype, `%`(i_2)) CONST_admininstr(I32_numtype, `%`(n)) ARRAY.COPY_admininstr(x_1, x_2)]), [REF.ARRAY_ADDR_admininstr(a_1) CONST_admininstr(I32_numtype, `%`(i_1)) REF.ARRAY_ADDR_admininstr(a_2) CONST_admininstr(I32_numtype, `%`(i_2)) ARRAY.GET_admininstr(sx?{sx : sx}, x_2) ARRAY.SET_admininstr(x_1) REF.ARRAY_ADDR_admininstr(a_1) CONST_admininstr(I32_numtype, `%`((i_1 + 1))) REF.ARRAY_ADDR_admininstr(a_2) CONST_admininstr(I32_numtype, `%`((i_2 + 1))) CONST_admininstr(I32_numtype, `%`((n - 1))) ARRAY.COPY_admininstr(x_1, x_2)])
    -- otherwise
    -- Expand: `%~~%`($type(z, x_2), ARRAY_comptype(`%%`(mut, zt_2)))
    -- if (sx?{sx : sx} = $sxfield(zt_2))
    -- if (i_1 <= i_2)

  ;; 8-reduction.watsup
  rule array.copy-gt{z : state, a_1 : addr, i_1 : nat, a_2 : addr, i_2 : nat, n : n, x_1 : idx, x_2 : idx, sx? : sx?, mut : mut, zt_2 : storagetype}:
    `%~>%`(`%;%`(z, [REF.ARRAY_ADDR_admininstr(a_1) CONST_admininstr(I32_numtype, `%`(i_1)) REF.ARRAY_ADDR_admininstr(a_2) CONST_admininstr(I32_numtype, `%`(i_2)) CONST_admininstr(I32_numtype, `%`(n)) ARRAY.COPY_admininstr(x_1, x_2)]), [REF.ARRAY_ADDR_admininstr(a_1) CONST_admininstr(I32_numtype, `%`(((i_1 + n) - 1))) REF.ARRAY_ADDR_admininstr(a_2) CONST_admininstr(I32_numtype, `%`(((i_2 + n) - 1))) ARRAY.GET_admininstr(sx?{sx : sx}, x_2) ARRAY.SET_admininstr(x_1) REF.ARRAY_ADDR_admininstr(a_1) CONST_admininstr(I32_numtype, `%`(i_1)) REF.ARRAY_ADDR_admininstr(a_2) CONST_admininstr(I32_numtype, `%`(i_2)) CONST_admininstr(I32_numtype, `%`((n - 1))) ARRAY.COPY_admininstr(x_1, x_2)])
    -- otherwise
    -- Expand: `%~~%`($type(z, x_2), ARRAY_comptype(`%%`(mut, zt_2)))
    -- if (sx?{sx : sx} = $sxfield(zt_2))

  ;; 8-reduction.watsup
  rule array.init_elem-null{z : state, ht : heaptype, i : nat, j : nat, n : n, x : idx, y : idx}:
    `%~>%`(`%;%`(z, [REF.NULL_admininstr(ht) CONST_admininstr(I32_numtype, `%`(i)) CONST_admininstr(I32_numtype, `%`(j)) CONST_admininstr(I32_numtype, `%`(n)) ARRAY.INIT_ELEM_admininstr(x, y)]), [TRAP_admininstr])

  ;; 8-reduction.watsup
  rule array.init_elem-oob1{z : state, a : addr, i : nat, j : nat, n : n, x : idx, y : idx}:
    `%~>%`(`%;%`(z, [REF.ARRAY_ADDR_admininstr(a) CONST_admininstr(I32_numtype, `%`(i)) CONST_admininstr(I32_numtype, `%`(j)) CONST_admininstr(I32_numtype, `%`(n)) ARRAY.INIT_ELEM_admininstr(x, y)]), [TRAP_admininstr])
    -- if ((i + n) > |$arrayinst(z)[a].FIELD_arrayinst|)

  ;; 8-reduction.watsup
  rule array.init_elem-oob2{z : state, a : addr, i : nat, j : nat, n : n, x : idx, y : idx}:
    `%~>%`(`%;%`(z, [REF.ARRAY_ADDR_admininstr(a) CONST_admininstr(I32_numtype, `%`(i)) CONST_admininstr(I32_numtype, `%`(j)) CONST_admininstr(I32_numtype, `%`(n)) ARRAY.INIT_ELEM_admininstr(x, y)]), [TRAP_admininstr])
    -- if ((j + n) > |$elem(z, y).ELEM_eleminst|)

  ;; 8-reduction.watsup
  rule array.init_elem-zero{z : state, a : addr, i : nat, j : nat, n : n, x : idx, y : idx}:
    `%~>%`(`%;%`(z, [REF.ARRAY_ADDR_admininstr(a) CONST_admininstr(I32_numtype, `%`(i)) CONST_admininstr(I32_numtype, `%`(j)) CONST_admininstr(I32_numtype, `%`(n)) ARRAY.INIT_ELEM_admininstr(x, y)]), [])
    -- otherwise
    -- if (n = 0)

  ;; 8-reduction.watsup
  rule array.init_elem-succ{z : state, a : addr, i : nat, j : nat, n : n, x : idx, y : idx, ref : ref}:
    `%~>%`(`%;%`(z, [REF.ARRAY_ADDR_admininstr(a) CONST_admininstr(I32_numtype, `%`(i)) CONST_admininstr(I32_numtype, `%`(j)) CONST_admininstr(I32_numtype, `%`(n)) ARRAY.INIT_ELEM_admininstr(x, y)]), [REF.ARRAY_ADDR_admininstr(a) CONST_admininstr(I32_numtype, `%`(i)) (ref : ref <: admininstr) ARRAY.SET_admininstr(x) REF.ARRAY_ADDR_admininstr(a) CONST_admininstr(I32_numtype, `%`((i + 1))) CONST_admininstr(I32_numtype, `%`((j + 1))) CONST_admininstr(I32_numtype, `%`((n - 1))) ARRAY.INIT_ELEM_admininstr(x, y)])
    -- otherwise
    -- if (ref = $elem(z, y).ELEM_eleminst[j])

  ;; 8-reduction.watsup
  rule array.init_data-null{z : state, ht : heaptype, i : nat, j : nat, n : n, x : idx, y : idx}:
    `%~>%`(`%;%`(z, [REF.NULL_admininstr(ht) CONST_admininstr(I32_numtype, `%`(i)) CONST_admininstr(I32_numtype, `%`(j)) CONST_admininstr(I32_numtype, `%`(n)) ARRAY.INIT_DATA_admininstr(x, y)]), [TRAP_admininstr])

  ;; 8-reduction.watsup
  rule array.init_data-oob1{z : state, a : addr, i : nat, j : nat, n : n, x : idx, y : idx}:
    `%~>%`(`%;%`(z, [REF.ARRAY_ADDR_admininstr(a) CONST_admininstr(I32_numtype, `%`(i)) CONST_admininstr(I32_numtype, `%`(j)) CONST_admininstr(I32_numtype, `%`(n)) ARRAY.INIT_DATA_admininstr(x, y)]), [TRAP_admininstr])
    -- if ((i + n) > |$arrayinst(z)[a].FIELD_arrayinst|)

  ;; 8-reduction.watsup
  rule array.init_data-oob2{z : state, a : addr, i : nat, j : nat, n : n, x : idx, y : idx, mut : mut, zt : storagetype}:
    `%~>%`(`%;%`(z, [REF.ARRAY_ADDR_admininstr(a) CONST_admininstr(I32_numtype, `%`(i)) CONST_admininstr(I32_numtype, `%`(j)) CONST_admininstr(I32_numtype, `%`(n)) ARRAY.INIT_DATA_admininstr(x, y)]), [TRAP_admininstr])
    -- Expand: `%~~%`($type(z, x), ARRAY_comptype(`%%`(mut, zt)))
    -- if ((j + ((n * $zsize(zt)) / 8)) > |$data(z, y).DATA_datainst|)

  ;; 8-reduction.watsup
  rule array.init_data-zero{z : state, a : addr, i : nat, j : nat, n : n, x : idx, y : idx}:
    `%~>%`(`%;%`(z, [REF.ARRAY_ADDR_admininstr(a) CONST_admininstr(I32_numtype, `%`(i)) CONST_admininstr(I32_numtype, `%`(j)) CONST_admininstr(I32_numtype, `%`(n)) ARRAY.INIT_DATA_admininstr(x, y)]), [])
    -- otherwise
    -- if (n = 0)

  ;; 8-reduction.watsup
  rule array.init_data-num{z : state, a : addr, i : nat, j : nat, n : n, x : idx, y : idx, nt : numtype, c : num_(nt), zt : storagetype, mut : mut}:
    `%~>%`(`%;%`(z, [REF.ARRAY_ADDR_admininstr(a) CONST_admininstr(I32_numtype, `%`(i)) CONST_admininstr(I32_numtype, `%`(j)) CONST_admininstr(I32_numtype, `%`(n)) ARRAY.INIT_DATA_admininstr(x, y)]), [REF.ARRAY_ADDR_admininstr(a) CONST_admininstr(I32_numtype, `%`(i)) CONST_admininstr(nt, c) ARRAY.SET_admininstr(x) REF.ARRAY_ADDR_admininstr(a) CONST_admininstr(I32_numtype, `%`((i + 1))) CONST_admininstr(I32_numtype, `%`((j + ($zsize(zt) / 8)))) CONST_admininstr(I32_numtype, `%`((n - 1))) ARRAY.INIT_DATA_admininstr(x, y)])
    -- otherwise
    -- Expand: `%~~%`($type(z, x), ARRAY_comptype(`%%`(mut, zt)))
    -- if (nt = $nunpack(zt))
    -- if ($nbytes(nt, c) = $data(z, y).DATA_datainst[j : ($zsize(zt) / 8)])

  ;; 8-reduction.watsup
  rule array.init_data-num{z : state, a : addr, i : nat, j : nat, n : n, x : idx, y : idx, vt : vectype, c : vec_(vt), zt : storagetype, mut : mut}:
    `%~>%`(`%;%`(z, [REF.ARRAY_ADDR_admininstr(a) CONST_admininstr(I32_numtype, `%`(i)) CONST_admininstr(I32_numtype, `%`(j)) CONST_admininstr(I32_numtype, `%`(n)) ARRAY.INIT_DATA_admininstr(x, y)]), [REF.ARRAY_ADDR_admininstr(a) CONST_admininstr(I32_numtype, `%`(i)) VCONST_admininstr(vt, c) ARRAY.SET_admininstr(x) REF.ARRAY_ADDR_admininstr(a) CONST_admininstr(I32_numtype, `%`((i + 1))) CONST_admininstr(I32_numtype, `%`((j + ($zsize(zt) / 8)))) CONST_admininstr(I32_numtype, `%`((n - 1))) ARRAY.INIT_DATA_admininstr(x, y)])
    -- otherwise
    -- Expand: `%~~%`($type(z, x), ARRAY_comptype(`%%`(mut, zt)))
    -- if (vt = $vunpack((vt : vectype <: storagetype)))
    -- if ($vbytes(vt, c) = $data(z, y).DATA_datainst[j : ($zsize(zt) / 8)])

  ;; 8-reduction.watsup
  rule local.get{z : state, x : idx, val : val}:
    `%~>%`(`%;%`(z, [LOCAL.GET_admininstr(x)]), [(val : val <: admininstr)])
    -- if ($local(z, x) = ?(val))

  ;; 8-reduction.watsup
  rule global.get{z : state, x : idx}:
    `%~>%`(`%;%`(z, [GLOBAL.GET_admininstr(x)]), [($global(z, x).VALUE_globalinst : val <: admininstr)])

  ;; 8-reduction.watsup
  rule table.get-oob{z : state, i : nat, x : idx}:
    `%~>%`(`%;%`(z, [CONST_admininstr(I32_numtype, `%`(i)) TABLE.GET_admininstr(x)]), [TRAP_admininstr])
    -- if (i >= |$table(z, x).ELEM_tableinst|)

  ;; 8-reduction.watsup
  rule table.get-val{z : state, i : nat, x : idx}:
    `%~>%`(`%;%`(z, [CONST_admininstr(I32_numtype, `%`(i)) TABLE.GET_admininstr(x)]), [($table(z, x).ELEM_tableinst[i] : ref <: admininstr)])
    -- if (i < |$table(z, x).ELEM_tableinst|)

  ;; 8-reduction.watsup
  rule table.size{z : state, x : idx, n : n}:
    `%~>%`(`%;%`(z, [TABLE.SIZE_admininstr(x)]), [CONST_admininstr(I32_numtype, `%`(n))])
    -- if (|$table(z, x).ELEM_tableinst| = n)

  ;; 8-reduction.watsup
  rule table.fill-oob{z : state, i : nat, val : val, n : n, x : idx}:
    `%~>%`(`%;%`(z, [CONST_admininstr(I32_numtype, `%`(i)) (val : val <: admininstr) CONST_admininstr(I32_numtype, `%`(n)) TABLE.FILL_admininstr(x)]), [TRAP_admininstr])
    -- if ((i + n) > |$table(z, x).ELEM_tableinst|)

  ;; 8-reduction.watsup
  rule table.fill-zero{z : state, i : nat, val : val, n : n, x : idx}:
    `%~>%`(`%;%`(z, [CONST_admininstr(I32_numtype, `%`(i)) (val : val <: admininstr) CONST_admininstr(I32_numtype, `%`(n)) TABLE.FILL_admininstr(x)]), [])
    -- otherwise
    -- if (n = 0)

  ;; 8-reduction.watsup
  rule table.fill-succ{z : state, i : nat, val : val, n : n, x : idx}:
    `%~>%`(`%;%`(z, [CONST_admininstr(I32_numtype, `%`(i)) (val : val <: admininstr) CONST_admininstr(I32_numtype, `%`(n)) TABLE.FILL_admininstr(x)]), [CONST_admininstr(I32_numtype, `%`(i)) (val : val <: admininstr) TABLE.SET_admininstr(x) CONST_admininstr(I32_numtype, `%`((i + 1))) (val : val <: admininstr) CONST_admininstr(I32_numtype, `%`((n - 1))) TABLE.FILL_admininstr(x)])
    -- otherwise

  ;; 8-reduction.watsup
  rule table.copy-oob{z : state, j : nat, i : nat, n : n, x : idx, y : idx}:
    `%~>%`(`%;%`(z, [CONST_admininstr(I32_numtype, `%`(j)) CONST_admininstr(I32_numtype, `%`(i)) CONST_admininstr(I32_numtype, `%`(n)) TABLE.COPY_admininstr(x, y)]), [TRAP_admininstr])
    -- if (((i + n) > |$table(z, y).ELEM_tableinst|) \/ ((j + n) > |$table(z, x).ELEM_tableinst|))

  ;; 8-reduction.watsup
  rule table.copy-zero{z : state, j : nat, i : nat, n : n, x : idx, y : idx}:
    `%~>%`(`%;%`(z, [CONST_admininstr(I32_numtype, `%`(j)) CONST_admininstr(I32_numtype, `%`(i)) CONST_admininstr(I32_numtype, `%`(n)) TABLE.COPY_admininstr(x, y)]), [])
    -- otherwise
    -- if (n = 0)

  ;; 8-reduction.watsup
  rule table.copy-le{z : state, j : nat, i : nat, n : n, x : idx, y : idx}:
    `%~>%`(`%;%`(z, [CONST_admininstr(I32_numtype, `%`(j)) CONST_admininstr(I32_numtype, `%`(i)) CONST_admininstr(I32_numtype, `%`(n)) TABLE.COPY_admininstr(x, y)]), [CONST_admininstr(I32_numtype, `%`(j)) CONST_admininstr(I32_numtype, `%`(i)) TABLE.GET_admininstr(y) TABLE.SET_admininstr(x) CONST_admininstr(I32_numtype, `%`((j + 1))) CONST_admininstr(I32_numtype, `%`((i + 1))) CONST_admininstr(I32_numtype, `%`((n - 1))) TABLE.COPY_admininstr(x, y)])
    -- otherwise
    -- if (j <= i)

  ;; 8-reduction.watsup
  rule table.copy-gt{z : state, j : nat, i : nat, n : n, x : idx, y : idx}:
    `%~>%`(`%;%`(z, [CONST_admininstr(I32_numtype, `%`(j)) CONST_admininstr(I32_numtype, `%`(i)) CONST_admininstr(I32_numtype, `%`(n)) TABLE.COPY_admininstr(x, y)]), [CONST_admininstr(I32_numtype, `%`(((j + n) - 1))) CONST_admininstr(I32_numtype, `%`(((i + n) - 1))) TABLE.GET_admininstr(y) TABLE.SET_admininstr(x) CONST_admininstr(I32_numtype, `%`(j)) CONST_admininstr(I32_numtype, `%`(i)) CONST_admininstr(I32_numtype, `%`((n - 1))) TABLE.COPY_admininstr(x, y)])
    -- otherwise

  ;; 8-reduction.watsup
  rule table.init-oob{z : state, j : nat, i : nat, n : n, x : idx, y : idx}:
    `%~>%`(`%;%`(z, [CONST_admininstr(I32_numtype, `%`(j)) CONST_admininstr(I32_numtype, `%`(i)) CONST_admininstr(I32_numtype, `%`(n)) TABLE.INIT_admininstr(x, y)]), [TRAP_admininstr])
    -- if (((i + n) > |$elem(z, y).ELEM_eleminst|) \/ ((j + n) > |$table(z, x).ELEM_tableinst|))

  ;; 8-reduction.watsup
  rule table.init-zero{z : state, j : nat, i : nat, n : n, x : idx, y : idx}:
    `%~>%`(`%;%`(z, [CONST_admininstr(I32_numtype, `%`(j)) CONST_admininstr(I32_numtype, `%`(i)) CONST_admininstr(I32_numtype, `%`(n)) TABLE.INIT_admininstr(x, y)]), [])
    -- otherwise
    -- if (n = 0)

  ;; 8-reduction.watsup
  rule table.init-succ{z : state, j : nat, i : nat, n : n, x : idx, y : idx}:
    `%~>%`(`%;%`(z, [CONST_admininstr(I32_numtype, `%`(j)) CONST_admininstr(I32_numtype, `%`(i)) CONST_admininstr(I32_numtype, `%`(n)) TABLE.INIT_admininstr(x, y)]), [CONST_admininstr(I32_numtype, `%`(j)) ($elem(z, y).ELEM_eleminst[i] : ref <: admininstr) TABLE.SET_admininstr(x) CONST_admininstr(I32_numtype, `%`((j + 1))) CONST_admininstr(I32_numtype, `%`((i + 1))) CONST_admininstr(I32_numtype, `%`((n - 1))) TABLE.INIT_admininstr(x, y)])
    -- otherwise

  ;; 8-reduction.watsup
  rule load-num-oob{z : state, i : nat, nt : numtype, x : idx, mo : memop}:
    `%~>%`(`%;%`(z, [CONST_admininstr(I32_numtype, `%`(i)) LOAD_admininstr(nt, ?(), x, mo)]), [TRAP_admininstr])
    -- if (((i + mo.OFFSET_memop.`%`.0) + ($size(nt) / 8)) > |$mem(z, x).DATA_meminst|)

  ;; 8-reduction.watsup
  rule load-num-val{z : state, i : nat, nt : numtype, x : idx, mo : memop, c : num_(nt)}:
    `%~>%`(`%;%`(z, [CONST_admininstr(I32_numtype, `%`(i)) LOAD_admininstr(nt, ?(), x, mo)]), [CONST_admininstr(nt, c)])
    -- if ($nbytes(nt, c) = $mem(z, x).DATA_meminst[(i + mo.OFFSET_memop.`%`.0) : ($size(nt) / 8)])

  ;; 8-reduction.watsup
  rule load-pack-oob{z : state, i : nat, inn : inn, n : n, sx : sx, x : idx, mo : memop}:
    `%~>%`(`%;%`(z, [CONST_admininstr(I32_numtype, `%`(i)) LOAD_admininstr((inn : inn <: numtype), ?((n, sx)), x, mo)]), [TRAP_admininstr])
    -- if (((i + mo.OFFSET_memop.`%`.0) + (n / 8)) > |$mem(z, x).DATA_meminst|)

  ;; 8-reduction.watsup
  rule load-pack-val{z : state, i : nat, inn : inn, n : n, sx : sx, x : idx, mo : memop, c : iN(n)}:
    `%~>%`(`%;%`(z, [CONST_admininstr(I32_numtype, `%`(i)) LOAD_admininstr((inn : inn <: numtype), ?((n, sx)), x, mo)]), [CONST_admininstr((inn : inn <: numtype), $ext(n, $size((inn : inn <: numtype)), sx, c))])
    -- if ($ibytes(n, c) = $mem(z, x).DATA_meminst[(i + mo.OFFSET_memop.`%`.0) : (n / 8)])

  ;; 8-reduction.watsup
  rule vload-oob{z : state, i : nat, x : idx, mo : memop}:
    `%~>%`(`%;%`(z, [CONST_admininstr(I32_numtype, `%`(i)) VLOAD_admininstr(?(), x, mo)]), [TRAP_admininstr])
    -- if (((i + mo.OFFSET_memop.`%`.0) + ($vsize(V128_vectype) / 8)) > |$mem(z, x).DATA_meminst|)

  ;; 8-reduction.watsup
  rule vload-val{z : state, i : nat, x : idx, mo : memop, c : vec_(V128_vnn)}:
    `%~>%`(`%;%`(z, [CONST_admininstr(I32_numtype, `%`(i)) VLOAD_admininstr(?(), x, mo)]), [VCONST_admininstr(V128_vectype, c)])
    -- if ($vbytes(V128_vectype, c) = $mem(z, x).DATA_meminst[(i + mo.OFFSET_memop.`%`.0) : ($vsize(V128_vectype) / 8)])

  ;; 8-reduction.watsup
  rule vload-shape-oob{z : state, i : nat, M : M, N : N, sx : sx, x : idx, mo : memop}:
    `%~>%`(`%;%`(z, [CONST_admininstr(I32_numtype, `%`(i)) VLOAD_admininstr(?(SHAPE_vloadop(M, N, sx)), x, mo)]), [TRAP_admininstr])
    -- if (((i + mo.OFFSET_memop.`%`.0) + ((M * N) / 8)) > |$mem(z, x).DATA_meminst|)

  ;; 8-reduction.watsup
  rule vload-shape-val{z : state, i : nat, M : M, N : N, sx : sx, x : idx, mo : memop, c : vec_(V128_vnn), j^N : nat^N, k^N : nat^N, inn : inn}:
    `%~>%`(`%;%`(z, [CONST_admininstr(I32_numtype, `%`(i)) VLOAD_admininstr(?(SHAPE_vloadop(M, N, sx)), x, mo)]), [VCONST_admininstr(V128_vectype, c)])
    -- (if ($ibytes(M, `%`(j)) = $mem(z, x).DATA_meminst[((i + mo.OFFSET_memop.`%`.0) + ((k * M) / 8)) : (M / 8)]))^(k<N){j : nat k : nat}
    -- if ($size((inn : inn <: numtype)) = (M * 2))
    -- if (c = $invlanes_(`%X%`((inn : inn <: lanetype), `%`(N)), $ext(M, $size((inn : inn <: numtype)), sx, `%`(j))^N{j : nat}))

  ;; 8-reduction.watsup
  rule vload-splat-oob{z : state, i : nat, N : N, x : idx, mo : memop}:
    `%~>%`(`%;%`(z, [CONST_admininstr(I32_numtype, `%`(i)) VLOAD_admininstr(?(SPLAT_vloadop(N)), x, mo)]), [TRAP_admininstr])
    -- if (((i + mo.OFFSET_memop.`%`.0) + (N / 8)) > |$mem(z, x).DATA_meminst|)

  ;; 8-reduction.watsup
  rule vload-splat-val{z : state, i : nat, N : N, x : idx, mo : memop, c : vec_(V128_vnn), j : nat, imm : imm, M : M}:
    `%~>%`(`%;%`(z, [CONST_admininstr(I32_numtype, `%`(i)) VLOAD_admininstr(?(SPLAT_vloadop(N)), x, mo)]), [VCONST_admininstr(V128_vectype, c)])
    -- if ($ibytes(N, `%`(j)) = $mem(z, x).DATA_meminst[(i + mo.OFFSET_memop.`%`.0) : (N / 8)])
    -- if (N = $lsize((imm : imm <: lanetype)))
    -- if (M = (128 / N))
    -- if (c = $invlanes_(`%X%`((imm : imm <: lanetype), `%`(M)), `%`(j)^M{}))

  ;; 8-reduction.watsup
  rule vload-zero-oob{z : state, i : nat, N : N, x : idx, mo : memop}:
    `%~>%`(`%;%`(z, [CONST_admininstr(I32_numtype, `%`(i)) VLOAD_admininstr(?(ZERO_vloadop(N)), x, mo)]), [TRAP_admininstr])
    -- if (((i + mo.OFFSET_memop.`%`.0) + (N / 8)) > |$mem(z, x).DATA_meminst|)

  ;; 8-reduction.watsup
  rule vload-zero-val{z : state, i : nat, N : N, x : idx, mo : memop, c : vec_(V128_vnn), j : nat}:
    `%~>%`(`%;%`(z, [CONST_admininstr(I32_numtype, `%`(i)) VLOAD_admininstr(?(ZERO_vloadop(N)), x, mo)]), [VCONST_admininstr(V128_vectype, c)])
    -- if ($ibytes(N, `%`(j)) = $mem(z, x).DATA_meminst[(i + mo.OFFSET_memop.`%`.0) : (N / 8)])
    -- if (c = $ext(N, 128, U_sx, `%`(j)))

  ;; 8-reduction.watsup
<<<<<<< HEAD
  rule vload_lane-oob{z : state, i : nat, vt : vectype, c_1 : vec_(vt), N : N, x : idx, mo : memop, j : nat}:
    `%~>%`(`%;%`(z, [CONST_admininstr(I32_numtype, `%`(i)) VCONST_admininstr(vt, c_1) VLOAD_LANE_admininstr(N, x, mo, `%`(j))]), [TRAP_admininstr])
    -- if (((i + mo.OFFSET_memop.`%`.0) + (N / 8)) > |$mem(z, x).DATA_meminst|)

  ;; 8-reduction.watsup
  rule vload_lane-val{z : state, i : nat, vt : vectype, c_1 : vec_(vt), N : N, x : idx, mo : memop, j : nat, c : vec_(vt), k : nat, imm : imm, M : M}:
    `%~>%`(`%;%`(z, [CONST_admininstr(I32_numtype, `%`(i)) VCONST_admininstr(vt, c_1) VLOAD_LANE_admininstr(N, x, mo, `%`(j))]), [VCONST_admininstr(vt, c)])
    -- if ($ibytes(N, `%`(k)) = $mem(z, x).DATA_meminst[(i + mo.OFFSET_memop.`%`.0) : (N / 8)])
    -- if (N = $lsize((imm : imm <: lanetype)))
    -- if (M = ($vsize(vt) / N))
    -- if (c = `%`($invlanes_(`%X%`((imm : imm <: lanetype), `%`(M)), $lanes_(`%X%`((imm : imm <: lanetype), `%`(M)), `%`(c_1.`%`.0))[[j] = `%`(k)]).`%`.0))
=======
  rule vload_lane-oob{z : state, i : nat, c_1 : vec_(V128_vnn), N : N, x : idx, mo : memop, j : nat}:
    `%~>%*`(`%;%*`(z, [CONST_admininstr(I32_numtype, i) VCONST_admininstr(V128_vectype, c_1) VLOAD_LANE_admininstr(N, x, mo, j)]), [TRAP_admininstr])
    -- if (((i + (mo.OFFSET_memop : uN(32) <: nat)) + (N / 8)) > |$mem(z, x).DATA_meminst|)

  ;; 8-reduction.watsup
  rule vload_lane-val{z : state, i : nat, c_1 : vec_(V128_vnn), N : N, x : idx, mo : memop, j : nat, c : vec_(V128_vnn), k : nat, imm : imm, M : M}:
    `%~>%*`(`%;%*`(z, [CONST_admininstr(I32_numtype, i) VCONST_admininstr(V128_vectype, c_1) VLOAD_LANE_admininstr(N, x, mo, j)]), [VCONST_admininstr(V128_vectype, c)])
    -- if ($ibytes(N, k) = $mem(z, x).DATA_meminst[(i + (mo.OFFSET_memop : uN(32) <: nat)) : (N / 8)])
    -- if (N = $lsize((imm : imm <: lanetype)))
    -- if (M = ($size(V128_valtype) / N))
    -- if (c = $invlanes_(`%X%`((imm : imm <: lanetype), M), $lanes_(`%X%`((imm : imm <: lanetype), M), c_1)[[j] = (k : nat <: lane_($lanetype(`%X%`((imm : imm <: lanetype), M))))]))
>>>>>>> da0a5bff

  ;; 8-reduction.watsup
  rule memory.size{z : state, x : idx, n : n}:
    `%~>%`(`%;%`(z, [MEMORY.SIZE_admininstr(x)]), [CONST_admininstr(I32_numtype, `%`(n))])
    -- if (((n * 64) * $Ki) = |$mem(z, x).DATA_meminst|)

  ;; 8-reduction.watsup
  rule memory.fill-oob{z : state, i : nat, val : val, n : n, x : idx}:
    `%~>%`(`%;%`(z, [CONST_admininstr(I32_numtype, `%`(i)) (val : val <: admininstr) CONST_admininstr(I32_numtype, `%`(n)) MEMORY.FILL_admininstr(x)]), [TRAP_admininstr])
    -- if ((i + n) > |$mem(z, x).DATA_meminst|)

  ;; 8-reduction.watsup
  rule memory.fill-zero{z : state, i : nat, val : val, n : n, x : idx}:
    `%~>%`(`%;%`(z, [CONST_admininstr(I32_numtype, `%`(i)) (val : val <: admininstr) CONST_admininstr(I32_numtype, `%`(n)) MEMORY.FILL_admininstr(x)]), [])
    -- otherwise
    -- if (n = 0)

  ;; 8-reduction.watsup
  rule memory.fill-succ{z : state, i : nat, val : val, n : n, x : idx}:
    `%~>%`(`%;%`(z, [CONST_admininstr(I32_numtype, `%`(i)) (val : val <: admininstr) CONST_admininstr(I32_numtype, `%`(n)) MEMORY.FILL_admininstr(x)]), [CONST_admininstr(I32_numtype, `%`(i)) (val : val <: admininstr) STORE_admininstr(I32_numtype, ?(8), x, $memop0) CONST_admininstr(I32_numtype, `%`((i + 1))) (val : val <: admininstr) CONST_admininstr(I32_numtype, `%`((n - 1))) MEMORY.FILL_admininstr(x)])
    -- otherwise

  ;; 8-reduction.watsup
  rule memory.copy-oob{z : state, i_1 : nat, i_2 : nat, n : n, x_1 : idx, x_2 : idx}:
    `%~>%`(`%;%`(z, [CONST_admininstr(I32_numtype, `%`(i_1)) CONST_admininstr(I32_numtype, `%`(i_2)) CONST_admininstr(I32_numtype, `%`(n)) MEMORY.COPY_admininstr(x_1, x_2)]), [TRAP_admininstr])
    -- if (((i_1 + n) > |$mem(z, x_1).DATA_meminst|) \/ ((i_2 + n) > |$mem(z, x_2).DATA_meminst|))

  ;; 8-reduction.watsup
  rule memory.copy-zero{z : state, i_1 : nat, i_2 : nat, n : n, x_1 : idx, x_2 : idx}:
    `%~>%`(`%;%`(z, [CONST_admininstr(I32_numtype, `%`(i_1)) CONST_admininstr(I32_numtype, `%`(i_2)) CONST_admininstr(I32_numtype, `%`(n)) MEMORY.COPY_admininstr(x_1, x_2)]), [])
    -- otherwise
    -- if (n = 0)

  ;; 8-reduction.watsup
  rule memory.copy-le{z : state, i_1 : nat, i_2 : nat, n : n, x_1 : idx, x_2 : idx}:
    `%~>%`(`%;%`(z, [CONST_admininstr(I32_numtype, `%`(i_1)) CONST_admininstr(I32_numtype, `%`(i_2)) CONST_admininstr(I32_numtype, `%`(n)) MEMORY.COPY_admininstr(x_1, x_2)]), [CONST_admininstr(I32_numtype, `%`(i_1)) CONST_admininstr(I32_numtype, `%`(i_2)) LOAD_admininstr(I32_numtype, ?((8, U_sx)), x_2, $memop0) STORE_admininstr(I32_numtype, ?(8), x_1, $memop0) CONST_admininstr(I32_numtype, `%`((i_1 + 1))) CONST_admininstr(I32_numtype, `%`((i_2 + 1))) CONST_admininstr(I32_numtype, `%`((n - 1))) MEMORY.COPY_admininstr(x_1, x_2)])
    -- otherwise
    -- if (i_1 <= i_2)

  ;; 8-reduction.watsup
  rule memory.copy-gt{z : state, i_1 : nat, i_2 : nat, n : n, x_1 : idx, x_2 : idx}:
    `%~>%`(`%;%`(z, [CONST_admininstr(I32_numtype, `%`(i_1)) CONST_admininstr(I32_numtype, `%`(i_2)) CONST_admininstr(I32_numtype, `%`(n)) MEMORY.COPY_admininstr(x_1, x_2)]), [CONST_admininstr(I32_numtype, `%`(((i_1 + n) - 1))) CONST_admininstr(I32_numtype, `%`(((i_2 + n) - 1))) LOAD_admininstr(I32_numtype, ?((8, U_sx)), x_2, $memop0) STORE_admininstr(I32_numtype, ?(8), x_1, $memop0) CONST_admininstr(I32_numtype, `%`(i_1)) CONST_admininstr(I32_numtype, `%`(i_2)) CONST_admininstr(I32_numtype, `%`((n - 1))) MEMORY.COPY_admininstr(x_1, x_2)])
    -- otherwise

  ;; 8-reduction.watsup
  rule memory.init-oob{z : state, j : nat, i : nat, n : n, x : idx, y : idx}:
    `%~>%`(`%;%`(z, [CONST_admininstr(I32_numtype, `%`(j)) CONST_admininstr(I32_numtype, `%`(i)) CONST_admininstr(I32_numtype, `%`(n)) MEMORY.INIT_admininstr(x, y)]), [TRAP_admininstr])
    -- if (((i + n) > |$data(z, y).DATA_datainst|) \/ ((j + n) > |$mem(z, x).DATA_meminst|))

  ;; 8-reduction.watsup
  rule memory.init-zero{z : state, j : nat, i : nat, n : n, x : idx, y : idx}:
    `%~>%`(`%;%`(z, [CONST_admininstr(I32_numtype, `%`(j)) CONST_admininstr(I32_numtype, `%`(i)) CONST_admininstr(I32_numtype, `%`(n)) MEMORY.INIT_admininstr(x, y)]), [])
    -- otherwise
    -- if (n = 0)

  ;; 8-reduction.watsup
  rule memory.init-succ{z : state, j : nat, i : nat, n : n, x : idx, y : idx}:
    `%~>%`(`%;%`(z, [CONST_admininstr(I32_numtype, `%`(j)) CONST_admininstr(I32_numtype, `%`(i)) CONST_admininstr(I32_numtype, `%`(n)) MEMORY.INIT_admininstr(x, y)]), [CONST_admininstr(I32_numtype, `%`(j)) CONST_admininstr(I32_numtype, `%`($data(z, y).DATA_datainst[i].`%`.0)) STORE_admininstr(I32_numtype, ?(8), x, $memop0) CONST_admininstr(I32_numtype, `%`((j + 1))) CONST_admininstr(I32_numtype, `%`((i + 1))) CONST_admininstr(I32_numtype, `%`((n - 1))) MEMORY.INIT_admininstr(x, y)])
    -- otherwise

;; 8-reduction.watsup
relation Step: `%~>%`(config, config)
  ;; 8-reduction.watsup
  rule pure{z : state, instr* : instr*, instr'* : instr*}:
    `%~>%`(`%;%`(z, (instr : instr <: admininstr)*{instr : instr}), `%;%`(z, (instr' : instr <: admininstr)*{instr' : instr}))
    -- Step_pure: `%~>%`((instr : instr <: admininstr)*{instr : instr}, (instr' : instr <: admininstr)*{instr' : instr})

  ;; 8-reduction.watsup
  rule read{z : state, instr* : instr*, instr'* : instr*}:
    `%~>%`(`%;%`(z, (instr : instr <: admininstr)*{instr : instr}), `%;%`(z, (instr' : instr <: admininstr)*{instr' : instr}))
    -- Step_read: `%~>%`(`%;%`(z, (instr : instr <: admininstr)*{instr : instr}), (instr' : instr <: admininstr)*{instr' : instr})

  ;; 8-reduction.watsup
  rule struct.new{z : state, val^n : val^n, n : n, x : idx, si : structinst, mut^n : mut^n, zt^n : storagetype^n}:
    `%~>%`(`%;%`(z, (val : val <: admininstr)^n{val : val} :: [STRUCT.NEW_admininstr(x)]), `%;%`($ext_structinst(z, [si]), [REF.STRUCT_ADDR_admininstr(|$structinst(z)|)]))
    -- Expand: `%~~%`($type(z, x), STRUCT_comptype(`%`(`%%`(mut, zt)^n{mut : mut zt : storagetype})))
    -- if (si = {TYPE $type(z, x), FIELD $packval(zt, val)^n{val : val zt : storagetype}})

  ;; 8-reduction.watsup
  rule struct.set-null{z : state, ht : heaptype, val : val, x : idx, i : nat}:
    `%~>%`(`%;%`(z, [REF.NULL_admininstr(ht) (val : val <: admininstr) STRUCT.SET_admininstr(x, `%`(i))]), `%;%`(z, [TRAP_admininstr]))

  ;; 8-reduction.watsup
  rule struct.set-struct{z : state, a : addr, val : val, x : idx, i : nat, fv : fieldval, mut* : mut*, zt* : storagetype*}:
    `%~>%`(`%;%`(z, [REF.STRUCT_ADDR_admininstr(a) (val : val <: admininstr) STRUCT.SET_admininstr(x, `%`(i))]), `%;%`($with_struct(z, a, i, fv), []))
    -- Expand: `%~~%`($structinst(z)[a].TYPE_structinst, STRUCT_comptype(`%`(`%%`(mut, zt)*{mut : mut zt : storagetype})))
    -- if (fv = $packval(zt*{zt : storagetype}[i], val))

  ;; 8-reduction.watsup
  rule array.new_fixed{z : state, val^n : val^n, n : n, x : idx, ai : arrayinst, mut : mut, zt : storagetype}:
    `%~>%`(`%;%`(z, (val : val <: admininstr)^n{val : val} :: [ARRAY.NEW_FIXED_admininstr(x, n)]), `%;%`($ext_arrayinst(z, [ai]), [REF.ARRAY_ADDR_admininstr(|$arrayinst(z)|)]))
    -- Expand: `%~~%`($type(z, x), ARRAY_comptype(`%%`(mut, zt)))
    -- if (ai = {TYPE $type(z, x), FIELD $packval(zt, val)^n{val : val}})

  ;; 8-reduction.watsup
  rule array.set-null{z : state, ht : heaptype, i : nat, val : val, x : idx}:
    `%~>%`(`%;%`(z, [REF.NULL_admininstr(ht) CONST_admininstr(I32_numtype, `%`(i)) (val : val <: admininstr) ARRAY.SET_admininstr(x)]), `%;%`(z, [TRAP_admininstr]))

  ;; 8-reduction.watsup
  rule array.set-oob{z : state, a : addr, i : nat, val : val, x : idx}:
    `%~>%`(`%;%`(z, [REF.ARRAY_ADDR_admininstr(a) CONST_admininstr(I32_numtype, `%`(i)) (val : val <: admininstr) ARRAY.SET_admininstr(x)]), `%;%`(z, [TRAP_admininstr]))
    -- if (i >= |$arrayinst(z)[a].FIELD_arrayinst|)

  ;; 8-reduction.watsup
  rule array.set-array{z : state, a : addr, i : nat, val : val, x : idx, fv : fieldval, mut : mut, zt : storagetype}:
    `%~>%`(`%;%`(z, [REF.ARRAY_ADDR_admininstr(a) CONST_admininstr(I32_numtype, `%`(i)) (val : val <: admininstr) ARRAY.SET_admininstr(x)]), `%;%`($with_array(z, a, i, fv), []))
    -- Expand: `%~~%`($arrayinst(z)[a].TYPE_arrayinst, ARRAY_comptype(`%%`(mut, zt)))
    -- if (fv = $packval(zt, val))

  ;; 8-reduction.watsup
  rule local.set{z : state, val : val, x : idx}:
    `%~>%`(`%;%`(z, [(val : val <: admininstr) LOCAL.SET_admininstr(x)]), `%;%`($with_local(z, x, val), []))

  ;; 8-reduction.watsup
  rule global.set{z : state, val : val, x : idx}:
    `%~>%`(`%;%`(z, [(val : val <: admininstr) GLOBAL.SET_admininstr(x)]), `%;%`($with_global(z, x, val), []))

  ;; 8-reduction.watsup
  rule table.set-oob{z : state, i : nat, ref : ref, x : idx}:
    `%~>%`(`%;%`(z, [CONST_admininstr(I32_numtype, `%`(i)) (ref : ref <: admininstr) TABLE.SET_admininstr(x)]), `%;%`(z, [TRAP_admininstr]))
    -- if (i >= |$table(z, x).ELEM_tableinst|)

  ;; 8-reduction.watsup
  rule table.set-val{z : state, i : nat, ref : ref, x : idx}:
    `%~>%`(`%;%`(z, [CONST_admininstr(I32_numtype, `%`(i)) (ref : ref <: admininstr) TABLE.SET_admininstr(x)]), `%;%`($with_table(z, x, i, ref), []))
    -- if (i < |$table(z, x).ELEM_tableinst|)

  ;; 8-reduction.watsup
  rule table.grow-succeed{z : state, ref : ref, n : n, x : idx, ti : tableinst}:
    `%~>%`(`%;%`(z, [(ref : ref <: admininstr) CONST_admininstr(I32_numtype, `%`(n)) TABLE.GROW_admininstr(x)]), `%;%`($with_tableinst(z, x, ti), [CONST_admininstr(I32_numtype, `%`(|$table(z, x).ELEM_tableinst|))]))
    -- if (ti = $growtable($table(z, x), n, ref))

  ;; 8-reduction.watsup
  rule table.grow-fail{z : state, ref : ref, n : n, x : idx}:
    `%~>%`(`%;%`(z, [(ref : ref <: admininstr) CONST_admininstr(I32_numtype, `%`(n)) TABLE.GROW_admininstr(x)]), `%;%`(z, [CONST_admininstr(I32_numtype, `%`($invsigned(32, - (1 : nat <: int))))]))

  ;; 8-reduction.watsup
  rule elem.drop{z : state, x : idx}:
    `%~>%`(`%;%`(z, [ELEM.DROP_admininstr(x)]), `%;%`($with_elem(z, x, []), []))

  ;; 8-reduction.watsup
  rule store-num-oob{z : state, i : nat, nt : numtype, c : num_(nt), x : idx, mo : memop}:
    `%~>%`(`%;%`(z, [CONST_admininstr(I32_numtype, `%`(i)) CONST_admininstr(nt, c) STORE_admininstr(nt, ?(), x, mo)]), `%;%`(z, [TRAP_admininstr]))
    -- if (((i + mo.OFFSET_memop.`%`.0) + ($size(nt) / 8)) > |$mem(z, x).DATA_meminst|)

  ;; 8-reduction.watsup
  rule store-num-val{z : state, i : nat, nt : numtype, c : num_(nt), x : idx, mo : memop, b* : byte*}:
    `%~>%`(`%;%`(z, [CONST_admininstr(I32_numtype, `%`(i)) CONST_admininstr(nt, c) STORE_admininstr(nt, ?(), x, mo)]), `%;%`($with_mem(z, x, (i + mo.OFFSET_memop.`%`.0), ($size(nt) / 8), b*{b : byte}), []))
    -- if (b*{b : byte} = $nbytes(nt, c))

  ;; 8-reduction.watsup
  rule store-pack-oob{z : state, i : nat, inn : inn, c : num_((inn : inn <: numtype)), nt : numtype, n : n, x : idx, mo : memop}:
    `%~>%`(`%;%`(z, [CONST_admininstr(I32_numtype, `%`(i)) CONST_admininstr((inn : inn <: numtype), c) STORE_admininstr(nt, ?(n), x, mo)]), `%;%`(z, [TRAP_admininstr]))
    -- if (((i + mo.OFFSET_memop.`%`.0) + (n / 8)) > |$mem(z, x).DATA_meminst|)

  ;; 8-reduction.watsup
  rule store-pack-val{z : state, i : nat, inn : inn, c : num_((inn : inn <: numtype)), nt : numtype, n : n, x : idx, mo : memop, b* : byte*}:
    `%~>%`(`%;%`(z, [CONST_admininstr(I32_numtype, `%`(i)) CONST_admininstr((inn : inn <: numtype), c) STORE_admininstr(nt, ?(n), x, mo)]), `%;%`($with_mem(z, x, (i + mo.OFFSET_memop.`%`.0), (n / 8), b*{b : byte}), []))
    -- if (b*{b : byte} = $ibytes(n, $wrap($size((inn : inn <: numtype)), n, c)))

  ;; 8-reduction.watsup
  rule vstore-oob{z : state, i : nat, c : vec_(V128_vnn), x : idx, mo : memop}:
    `%~>%`(`%;%`(z, [CONST_admininstr(I32_numtype, `%`(i)) VCONST_admininstr(V128_vectype, c) VSTORE_admininstr(x, mo)]), `%;%`(z, [TRAP_admininstr]))
    -- if (((i + mo.OFFSET_memop.`%`.0) + ($vsize(V128_vectype) / 8)) > |$mem(z, x).DATA_meminst|)

  ;; 8-reduction.watsup
  rule vstore-val{z : state, i : nat, c : vec_(V128_vnn), x : idx, mo : memop, b* : byte*}:
    `%~>%`(`%;%`(z, [CONST_admininstr(I32_numtype, `%`(i)) VCONST_admininstr(V128_vectype, c) VSTORE_admininstr(x, mo)]), `%;%`($with_mem(z, x, (i + mo.OFFSET_memop.`%`.0), ($vsize(V128_vectype) / 8), b*{b : byte}), []))
    -- if (b*{b : byte} = $vbytes(V128_vectype, c))

  ;; 8-reduction.watsup
  rule vstore_lane-oob{z : state, i : nat, c : vec_(V128_vnn), N : N, x : idx, mo : memop, j : nat}:
    `%~>%`(`%;%`(z, [CONST_admininstr(I32_numtype, `%`(i)) VCONST_admininstr(V128_vectype, c) VSTORE_LANE_admininstr(N, x, mo, `%`(j))]), `%;%`(z, [TRAP_admininstr]))
    -- if (((i + mo.OFFSET_memop.`%`.0) + N) > |$mem(z, x).DATA_meminst|)

  ;; 8-reduction.watsup
  rule vstore_lane-val{z : state, i : nat, c : vec_(V128_vnn), N : N, x : idx, mo : memop, j : nat, b* : byte*, imm : imm, M : M}:
    `%~>%`(`%;%`(z, [CONST_admininstr(I32_numtype, `%`(i)) VCONST_admininstr(V128_vectype, c) VSTORE_LANE_admininstr(N, x, mo, `%`(j))]), `%;%`($with_mem(z, x, (i + mo.OFFSET_memop.`%`.0), (N / 8), b*{b : byte}), []))
    -- if (N = $lsize((imm : imm <: lanetype)))
    -- if (M = (128 / N))
    -- if (b*{b : byte} = $ibytes(N, `%`($lanes_(`%X%`((imm : imm <: lanetype), `%`(M)), c)[j].`%`.0)))

  ;; 8-reduction.watsup
  rule memory.grow-succeed{z : state, n : n, x : idx, mi : meminst}:
    `%~>%`(`%;%`(z, [CONST_admininstr(I32_numtype, `%`(n)) MEMORY.GROW_admininstr(x)]), `%;%`($with_meminst(z, x, mi), [CONST_admininstr(I32_numtype, `%`((|$mem(z, x).DATA_meminst| / (64 * $Ki))))]))
    -- if (mi = $growmemory($mem(z, x), n))

  ;; 8-reduction.watsup
  rule memory.grow-fail{z : state, n : n, x : idx}:
    `%~>%`(`%;%`(z, [CONST_admininstr(I32_numtype, `%`(n)) MEMORY.GROW_admininstr(x)]), `%;%`(z, [CONST_admininstr(I32_numtype, `%`($invsigned(32, - (1 : nat <: int))))]))

  ;; 8-reduction.watsup
  rule data.drop{z : state, x : idx}:
    `%~>%`(`%;%`(z, [DATA.DROP_admininstr(x)]), `%;%`($with_data(z, x, []), []))

;; 8-reduction.watsup
rec {

;; 8-reduction.watsup:8.1-8.63
relation Steps: `%~>*%`(config, config)
  ;; 8-reduction.watsup:18.1-19.36
  rule refl{z : state, admininstr* : admininstr*}:
    `%~>*%`(`%;%`(z, admininstr*{admininstr : admininstr}), `%;%`(z, admininstr*{admininstr : admininstr}))

  ;; 8-reduction.watsup:21.1-24.53
  rule trans{z : state, admininstr* : admininstr*, z'' : state, admininstr''* : admininstr*, z' : state, admininstr' : admininstr}:
    `%~>*%`(`%;%`(z, admininstr*{admininstr : admininstr}), `%;%`(z'', admininstr''*{admininstr'' : admininstr}))
    -- Step: `%~>%`(`%;%`(z, admininstr*{admininstr : admininstr}), `%;%`(z', admininstr'*{}))
    -- Steps: `%~>*%`(`%;%`(z', [admininstr']), `%;%`(z'', admininstr''*{admininstr'' : admininstr}))
}

;; 8-reduction.watsup
relation Eval_expr: `%;%~>*%;%`(state, expr, state, val*)
  ;; 8-reduction.watsup
  rule _{z : state, instr* : instr*, z' : state, val* : val*}:
    `%;%~>*%;%`(z, instr*{instr : instr}, z', val*{val : val})
    -- Steps: `%~>*%`(`%;%`(z, (instr : instr <: admininstr)*{instr : instr}), `%;%`(z', (val : val <: admininstr)*{val : val}))

;; 9-module.watsup
rec {

;; 9-module.watsup:7.1-7.34
def $alloctypes(type*) : deftype*
  ;; 9-module.watsup:8.1-8.27
  def $alloctypes([]) = []
  ;; 9-module.watsup:9.1-13.24
  def $alloctypes{type'* : type*, type : type, deftype'* : deftype*, deftype* : deftype*, rectype : rectype, x : idx}(type'*{type' : type} :: [type]) = deftype'*{deftype' : deftype} :: deftype*{deftype : deftype}
    -- if (deftype'*{deftype' : deftype} = $alloctypes(type'*{type' : type}))
    -- if (type = TYPE(rectype))
    -- if (deftype*{deftype : deftype} = $subst_all_deftypes($rolldt(x, rectype), (deftype' : deftype <: heaptype)*{deftype' : deftype}))
    -- if (x = `%`(|deftype'*{deftype' : deftype}|))
}

;; 9-module.watsup
def $allocfunc(store : store, moduleinst : moduleinst, func : func) : (store, funcaddr)
  ;; 9-module.watsup
  def $allocfunc{s : store, mm : moduleinst, func : func, fi : funcinst, x : idx, local* : local*, expr : expr}(s, mm, func) = (s[FUNC_store =.. [fi]], |s.FUNC_store|)
    -- if (func = FUNC(x, local*{local : local}, expr))
    -- if (fi = {TYPE mm.TYPE_moduleinst[x.`%`.0], MODULE mm, CODE func})

;; 9-module.watsup
rec {

;; 9-module.watsup:20.1-20.63
def $allocfuncs(store : store, moduleinst : moduleinst, func*) : (store, funcaddr*)
  ;; 9-module.watsup:21.1-21.39
  def $allocfuncs{s : store, mm : moduleinst}(s, mm, []) = (s, [])
  ;; 9-module.watsup:22.1-24.51
  def $allocfuncs{s : store, mm : moduleinst, func : func, func'* : func*, s_2 : store, fa : funcaddr, fa'* : funcaddr*, s_1 : store}(s, mm, [func] :: func'*{func' : func}) = (s_2, [fa] :: fa'*{fa' : funcaddr})
    -- if ((s_1, fa) = $allocfunc(s, mm, func))
    -- if ((s_2, fa'*{fa' : funcaddr}) = $allocfuncs(s_1, mm, func'*{func' : func}))
}

;; 9-module.watsup
def $allocglobal(store : store, globaltype : globaltype, val : val) : (store, globaladdr)
  ;; 9-module.watsup
  def $allocglobal{s : store, globaltype : globaltype, val : val, gi : globalinst}(s, globaltype, val) = (s[GLOBAL_store =.. [gi]], |s.GLOBAL_store|)
    -- if (gi = {TYPE globaltype, VALUE val})

;; 9-module.watsup
rec {

;; 9-module.watsup:30.1-30.67
def $allocglobals(store : store, globaltype*, val*) : (store, globaladdr*)
  ;; 9-module.watsup:31.1-31.42
  def $allocglobals{s : store}(s, [], []) = (s, [])
  ;; 9-module.watsup:32.1-34.62
  def $allocglobals{s : store, globaltype : globaltype, globaltype'* : globaltype*, val : val, val'* : val*, s_2 : store, ga : globaladdr, ga'* : globaladdr*, s_1 : store}(s, [globaltype] :: globaltype'*{globaltype' : globaltype}, [val] :: val'*{val' : val}) = (s_2, [ga] :: ga'*{ga' : globaladdr})
    -- if ((s_1, ga) = $allocglobal(s, globaltype, val))
    -- if ((s_2, ga'*{ga' : globaladdr}) = $allocglobals(s_1, globaltype'*{globaltype' : globaltype}, val'*{val' : val}))
}

;; 9-module.watsup
def $alloctable(store : store, tabletype : tabletype, ref : ref) : (store, tableaddr)
  ;; 9-module.watsup
  def $alloctable{s : store, i : nat, j : nat, rt : reftype, ref : ref, ti : tableinst}(s, `%%`(`[%..%]`(`%`(i), `%`(j)), rt), ref) = (s[TABLE_store =.. [ti]], |s.TABLE_store|)
    -- if (ti = {TYPE `%%`(`[%..%]`(`%`(i), `%`(j)), rt), ELEM ref^i{}})

;; 9-module.watsup
rec {

;; 9-module.watsup:40.1-40.64
def $alloctables(store : store, tabletype*, ref*) : (store, tableaddr*)
  ;; 9-module.watsup:41.1-41.41
  def $alloctables{s : store}(s, [], []) = (s, [])
  ;; 9-module.watsup:42.1-44.60
  def $alloctables{s : store, tabletype : tabletype, tabletype'* : tabletype*, ref : ref, ref'* : ref*, s_2 : store, ta : tableaddr, ta'* : tableaddr*, s_1 : store}(s, [tabletype] :: tabletype'*{tabletype' : tabletype}, [ref] :: ref'*{ref' : ref}) = (s_2, [ta] :: ta'*{ta' : tableaddr})
    -- if ((s_1, ta) = $alloctable(s, tabletype, ref))
    -- if ((s_2, ta'*{ta' : tableaddr}) = $alloctables(s_1, tabletype'*{tabletype' : tabletype}, ref'*{ref' : ref}))
}

;; 9-module.watsup
def $allocmem(store : store, memtype : memtype) : (store, memaddr)
  ;; 9-module.watsup
  def $allocmem{s : store, i : nat, j : nat, mi : meminst}(s, `%I8`(`[%..%]`(`%`(i), `%`(j)))) = (s[MEM_store =.. [mi]], |s.MEM_store|)
    -- if (mi = {TYPE `%I8`(`[%..%]`(`%`(i), `%`(j))), DATA `%`(0)^((i * 64) * $Ki){}})

;; 9-module.watsup
rec {

;; 9-module.watsup:50.1-50.52
def $allocmems(store : store, memtype*) : (store, memaddr*)
  ;; 9-module.watsup:51.1-51.34
  def $allocmems{s : store}(s, []) = (s, [])
  ;; 9-module.watsup:52.1-54.49
  def $allocmems{s : store, memtype : memtype, memtype'* : memtype*, s_2 : store, ma : memaddr, ma'* : memaddr*, s_1 : store}(s, [memtype] :: memtype'*{memtype' : memtype}) = (s_2, [ma] :: ma'*{ma' : memaddr})
    -- if ((s_1, ma) = $allocmem(s, memtype))
    -- if ((s_2, ma'*{ma' : memaddr}) = $allocmems(s_1, memtype'*{memtype' : memtype}))
}

;; 9-module.watsup
def $allocelem(store : store, reftype : reftype, ref*) : (store, elemaddr)
  ;; 9-module.watsup
  def $allocelem{s : store, rt : reftype, ref* : ref*, ei : eleminst}(s, rt, ref*{ref : ref}) = (s[ELEM_store =.. [ei]], |s.ELEM_store|)
    -- if (ei = {TYPE rt, ELEM ref*{ref : ref}})

;; 9-module.watsup
rec {

;; 9-module.watsup:60.1-60.63
def $allocelems(store : store, reftype*, ref**) : (store, elemaddr*)
  ;; 9-module.watsup:61.1-61.40
  def $allocelems{s : store}(s, [], []) = (s, [])
  ;; 9-module.watsup:62.1-64.55
  def $allocelems{s : store, rt : reftype, rt'* : reftype*, ref* : ref*, ref'** : ref**, s_2 : store, ea : elemaddr, ea'* : elemaddr*, s_1 : store}(s, [rt] :: rt'*{rt' : reftype}, [ref*{ref : ref}] :: ref'*{ref' : ref}*{ref' : ref}) = (s_2, [ea] :: ea'*{ea' : elemaddr})
    -- if ((s_1, ea) = $allocelem(s, rt, ref*{ref : ref}))
    -- if ((s_2, ea'*{ea' : elemaddr}) = $allocelems(s_2, rt'*{rt' : reftype}, ref'*{ref' : ref}*{ref' : ref}))
}

;; 9-module.watsup
def $allocdata(store : store, byte*) : (store, dataaddr)
  ;; 9-module.watsup
  def $allocdata{s : store, byte* : byte*, di : datainst}(s, byte*{byte : byte}) = (s[DATA_store =.. [di]], |s.DATA_store|)
    -- if (di = {DATA byte*{byte : byte}})

;; 9-module.watsup
rec {

;; 9-module.watsup:70.1-70.54
def $allocdatas(store : store, byte**) : (store, dataaddr*)
  ;; 9-module.watsup:71.1-71.35
  def $allocdatas{s : store}(s, []) = (s, [])
  ;; 9-module.watsup:72.1-74.50
  def $allocdatas{s : store, byte* : byte*, byte'** : byte**, s_2 : store, da : dataaddr, da'* : dataaddr*, s_1 : store}(s, [byte*{byte : byte}] :: byte'*{byte' : byte}*{byte' : byte}) = (s_2, [da] :: da'*{da' : dataaddr})
    -- if ((s_1, da) = $allocdata(s, byte*{byte : byte}))
    -- if ((s_2, da'*{da' : dataaddr}) = $allocdatas(s_1, byte'*{byte' : byte}*{byte' : byte}))
}

;; 9-module.watsup
def $instexport(funcaddr*, globaladdr*, tableaddr*, memaddr*, export : export) : exportinst
  ;; 9-module.watsup
  def $instexport{fa* : funcaddr*, ga* : globaladdr*, ta* : tableaddr*, ma* : memaddr*, name : name, x : idx}(fa*{fa : funcaddr}, ga*{ga : globaladdr}, ta*{ta : tableaddr}, ma*{ma : memaddr}, EXPORT(name, FUNC_externidx(x))) = {NAME name, VALUE FUNC_externval(fa*{fa : funcaddr}[x.`%`.0])}
  ;; 9-module.watsup
  def $instexport{fa* : funcaddr*, ga* : globaladdr*, ta* : tableaddr*, ma* : memaddr*, name : name, x : idx}(fa*{fa : funcaddr}, ga*{ga : globaladdr}, ta*{ta : tableaddr}, ma*{ma : memaddr}, EXPORT(name, GLOBAL_externidx(x))) = {NAME name, VALUE GLOBAL_externval(ga*{ga : globaladdr}[x.`%`.0])}
  ;; 9-module.watsup
  def $instexport{fa* : funcaddr*, ga* : globaladdr*, ta* : tableaddr*, ma* : memaddr*, name : name, x : idx}(fa*{fa : funcaddr}, ga*{ga : globaladdr}, ta*{ta : tableaddr}, ma*{ma : memaddr}, EXPORT(name, TABLE_externidx(x))) = {NAME name, VALUE TABLE_externval(ta*{ta : tableaddr}[x.`%`.0])}
  ;; 9-module.watsup
  def $instexport{fa* : funcaddr*, ga* : globaladdr*, ta* : tableaddr*, ma* : memaddr*, name : name, x : idx}(fa*{fa : funcaddr}, ga*{ga : globaladdr}, ta*{ta : tableaddr}, ma*{ma : memaddr}, EXPORT(name, MEM_externidx(x))) = {NAME name, VALUE MEM_externval(ma*{ma : memaddr}[x.`%`.0])}

;; 9-module.watsup
def $allocmodule(store : store, module : module, externval*, val*, ref*, ref**) : (store, moduleinst)
  ;; 9-module.watsup
  def $allocmodule{s : store, module : module, externval* : externval*, val_g* : val*, ref_t* : ref*, ref_e** : ref**, s_6 : store, mm : moduleinst, type* : type*, import* : import*, func^n_f : func^n_f, n_f : n, globaltype^n_g : globaltype^n_g, expr_g^n_g : expr^n_g, n_g : n, tabletype^n_t : tabletype^n_t, expr_t^n_t : expr^n_t, n_t : n, memtype^n_m : memtype^n_m, n_m : n, reftype^n_e : reftype^n_e, expr_e*^n_e : expr*^n_e, elemmode^n_e : elemmode^n_e, n_e : n, byte*^n_d : byte*^n_d, datamode^n_d : datamode^n_d, n_d : n, start? : start?, export* : export*, fa_ex* : funcaddr*, ga_ex* : globaladdr*, ta_ex* : tableaddr*, ma_ex* : memaddr*, fa* : funcaddr*, i_f^n_f : nat^n_f, ga* : globaladdr*, i_g^n_g : nat^n_g, ta* : tableaddr*, i_t^n_t : nat^n_t, ma* : memaddr*, i_m^n_m : nat^n_m, ea* : elemaddr*, i_e^n_e : nat^n_e, da* : dataaddr*, i_d^n_d : nat^n_d, xi* : exportinst*, dt* : deftype*, s_1 : store, s_2 : store, s_3 : store, s_4 : store, s_5 : store}(s, module, externval*{externval : externval}, val_g*{val_g : val}, ref_t*{ref_t : ref}, ref_e*{ref_e : ref}*{ref_e : ref}) = (s_6, mm)
    -- if (module = MODULE(type*{type : type}, import*{import : import}, func^n_f{func : func}, GLOBAL(globaltype, expr_g)^n_g{expr_g : expr globaltype : globaltype}, TABLE(tabletype, expr_t)^n_t{expr_t : expr tabletype : tabletype}, MEMORY(memtype)^n_m{memtype : memtype}, ELEM(reftype, expr_e*{expr_e : expr}, elemmode)^n_e{elemmode : elemmode expr_e : expr reftype : reftype}, DATA(byte*{byte : byte}, datamode)^n_d{byte : byte datamode : datamode}, start?{start : start}, export*{export : export}))
    -- if (fa_ex*{fa_ex : funcaddr} = $funcsxv(externval*{externval : externval}))
    -- if (ga_ex*{ga_ex : globaladdr} = $globalsxv(externval*{externval : externval}))
    -- if (ta_ex*{ta_ex : tableaddr} = $tablesxv(externval*{externval : externval}))
    -- if (ma_ex*{ma_ex : memaddr} = $memsxv(externval*{externval : externval}))
    -- if (fa*{fa : funcaddr} = (|s.FUNC_store| + i_f)^(i_f<n_f){i_f : nat})
    -- if (ga*{ga : globaladdr} = (|s.GLOBAL_store| + i_g)^(i_g<n_g){i_g : nat})
    -- if (ta*{ta : tableaddr} = (|s.TABLE_store| + i_t)^(i_t<n_t){i_t : nat})
    -- if (ma*{ma : memaddr} = (|s.MEM_store| + i_m)^(i_m<n_m){i_m : nat})
    -- if (ea*{ea : elemaddr} = (|s.ELEM_store| + i_e)^(i_e<n_e){i_e : nat})
    -- if (da*{da : dataaddr} = (|s.DATA_store| + i_d)^(i_d<n_d){i_d : nat})
    -- if (xi*{xi : exportinst} = $instexport(fa_ex*{fa_ex : funcaddr} :: fa*{fa : funcaddr}, ga_ex*{ga_ex : globaladdr} :: ga*{ga : globaladdr}, ta_ex*{ta_ex : tableaddr} :: ta*{ta : tableaddr}, ma_ex*{ma_ex : memaddr} :: ma*{ma : memaddr}, export)*{export : export})
    -- if (mm = {TYPE dt*{dt : deftype}, FUNC fa_ex*{fa_ex : funcaddr} :: fa*{fa : funcaddr}, GLOBAL ga_ex*{ga_ex : globaladdr} :: ga*{ga : globaladdr}, TABLE ta_ex*{ta_ex : tableaddr} :: ta*{ta : tableaddr}, MEM ma_ex*{ma_ex : memaddr} :: ma*{ma : memaddr}, ELEM ea*{ea : elemaddr}, DATA da*{da : dataaddr}, EXPORT xi*{xi : exportinst}})
    -- if (dt*{dt : deftype} = $alloctypes(type*{type : type}))
    -- if ((s_1, fa*{fa : funcaddr}) = $allocfuncs(s, mm, func^n_f{func : func}))
    -- if ((s_2, ga*{ga : globaladdr}) = $allocglobals(s_1, globaltype^n_g{globaltype : globaltype}, val_g*{val_g : val}))
    -- if ((s_3, ta*{ta : tableaddr}) = $alloctables(s_2, tabletype^n_t{tabletype : tabletype}, ref_t*{ref_t : ref}))
    -- if ((s_4, ma*{ma : memaddr}) = $allocmems(s_3, memtype^n_m{memtype : memtype}))
    -- if ((s_5, ea*{ea : elemaddr}) = $allocelems(s_4, reftype^n_e{reftype : reftype}, ref_e*{ref_e : ref}*{ref_e : ref}))
    -- if ((s_6, da*{da : dataaddr}) = $allocdatas(s_5, byte*{byte : byte}^n_d{byte : byte}))

;; 9-module.watsup
def $runelem(elem : elem, idx : idx) : instr*
  ;; 9-module.watsup
  def $runelem{reftype : reftype, expr* : expr*, y : idx}(ELEM(reftype, expr*{expr : expr}, PASSIVE_elemmode), y) = []
  ;; 9-module.watsup
  def $runelem{reftype : reftype, expr* : expr*, y : idx}(ELEM(reftype, expr*{expr : expr}, DECLARE_elemmode), y) = [ELEM.DROP_instr(y)]
  ;; 9-module.watsup
  def $runelem{reftype : reftype, expr* : expr*, x : idx, instr* : instr*, y : idx}(ELEM(reftype, expr*{expr : expr}, ACTIVE_elemmode(x, instr*{instr : instr})), y) = instr*{instr : instr} :: [CONST_instr(I32_numtype, `%`(0)) CONST_instr(I32_numtype, `%`(|expr*{expr : expr}|)) TABLE.INIT_instr(x, y) ELEM.DROP_instr(y)]

;; 9-module.watsup
def $rundata(data : data, idx : idx) : instr*
  ;; 9-module.watsup
  def $rundata{byte* : byte*, y : idx}(DATA(byte*{byte : byte}, PASSIVE_datamode), y) = []
  ;; 9-module.watsup
  def $rundata{byte* : byte*, x : idx, instr* : instr*, y : idx}(DATA(byte*{byte : byte}, ACTIVE_datamode(x, instr*{instr : instr})), y) = instr*{instr : instr} :: [CONST_instr(I32_numtype, `%`(0)) CONST_instr(I32_numtype, `%`(|byte*{byte : byte}|)) MEMORY.INIT_instr(x, y) DATA.DROP_instr(y)]

;; 9-module.watsup
def $instantiate(store : store, module : module, externval*) : config
  ;; 9-module.watsup
  def $instantiate{s : store, module : module, externval* : externval*, s' : store, f : frame, instr_E* : instr*, instr_D* : instr*, x? : idx?, type* : type*, import* : import*, func* : func*, global* : global*, table* : table*, mem* : mem*, elem* : elem*, data* : data*, start? : start?, export* : export*, globaltype* : globaltype*, expr_G* : expr*, tabletype* : tabletype*, expr_T* : expr*, reftype* : reftype*, expr_E** : expr**, elemmode* : elemmode*, n_F : n, n_E : n, n_D : n, mm_init : moduleinst, i_F^n_F : nat^n_F, z : state, val_G* : val*, ref_T* : ref*, ref_E** : ref**, mm : moduleinst, i^n_E : nat^n_E, j^n_D : nat^n_D}(s, module, externval*{externval : externval}) = `%;%`(`%;%`(s', f), (instr_E : instr <: admininstr)*{instr_E : instr} :: (instr_D : instr <: admininstr)*{instr_D : instr} :: CALL_admininstr(x)?{x : funcidx})
    -- if (module = MODULE(type*{type : type}, import*{import : import}, func*{func : func}, global*{global : global}, table*{table : table}, mem*{mem : mem}, elem*{elem : elem}, data*{data : data}, start?{start : start}, export*{export : export}))
    -- if (global*{global : global} = GLOBAL(globaltype, expr_G)*{expr_G : expr globaltype : globaltype})
    -- if (table*{table : table} = TABLE(tabletype, expr_T)*{expr_T : expr tabletype : tabletype})
    -- if (elem*{elem : elem} = ELEM(reftype, expr_E*{expr_E : expr}, elemmode)*{elemmode : elemmode expr_E : expr reftype : reftype})
    -- if (start?{start : start} = START(x)?{x : funcidx})
    -- if (n_F = |func*{func : func}|)
    -- if (n_E = |elem*{elem : elem}|)
    -- if (n_D = |data*{data : data}|)
    -- if (mm_init = {TYPE $alloctypes(type*{type : type}), FUNC $funcsxv(externval*{externval : externval}) :: (|s.FUNC_store| + i_F)^(i_F<n_F){i_F : nat}, GLOBAL $globalsxv(externval*{externval : externval}), TABLE [], MEM [], ELEM [], DATA [], EXPORT []})
    -- if (z = `%;%`(s, {LOCAL [], MODULE mm_init}))
    -- (Eval_expr: `%;%~>*%;%`(z, expr_G, z, [val_G]))*{expr_G : expr val_G : val}
    -- (Eval_expr: `%;%~>*%;%`(z, expr_T, z, [(ref_T : ref <: val)]))*{expr_T : expr ref_T : ref}
    -- (Eval_expr: `%;%~>*%;%`(z, expr_E, z, [(ref_E : ref <: val)]))*{expr_E : expr ref_E : ref}*{expr_E : expr ref_E : ref}
    -- if ((s', mm) = $allocmodule(s, module, externval*{externval : externval}, val_G*{val_G : val}, ref_T*{ref_T : ref}, ref_E*{ref_E : ref}*{ref_E : ref}))
    -- if (f = {LOCAL [], MODULE mm})
    -- if (instr_E*{instr_E : instr} = $concat_(syntax instr, $runelem(elem*{elem : elem}[i], `%`(i))^(i<n_E){i : nat}))
    -- if (instr_D*{instr_D : instr} = $concat_(syntax instr, $rundata(data*{data : data}[j], `%`(j))^(j<n_D){j : nat}))

;; 9-module.watsup
def $invoke(store : store, funcaddr : funcaddr, val*) : config
  ;; 9-module.watsup
  def $invoke{s : store, fa : funcaddr, val^n : val^n, n : n, f : frame, x : idx, local* : local*, expr : expr, t_1^n : valtype^n, t_2* : valtype*}(s, fa, val^n{val : val}) = `%;%`(`%;%`(s, f), (val : val <: admininstr)^n{val : val} :: [REF.FUNC_ADDR_admininstr(fa) CALL_REF_admininstr(?(`%`(0)))])
    -- if (f = {LOCAL [], MODULE {TYPE [], FUNC [], GLOBAL [], TABLE [], MEM [], ELEM [], DATA [], EXPORT []}})
    -- if ($funcinst(`%;%`(s, f))[fa].CODE_funcinst = FUNC(x, local*{local : local}, expr))
    -- Expand: `%~~%`(s.FUNC_store[fa].TYPE_funcinst, FUNC_comptype(`%->%`(`%`(t_1^n{t_1 : valtype}), `%`(t_2*{t_2 : valtype}))))

;; A-binary.watsup
syntax castop = (nul, nul)

;; A-binary.watsup
syntax memidxop = (memidx, memop)

;; A-binary.watsup
syntax code = (local*, expr)

;; C-conventions.watsup
syntax A = nat

;; C-conventions.watsup
syntax B = nat

;; C-conventions.watsup
syntax sym =
  | _FIRST{A_1 : A}(A_1 : A)
  | _DOTS
  | _LAST{A_n : A}(A_n : A)

;; C-conventions.watsup
syntax symsplit =
  | _FIRST{A_1 : A}(A_1 : A)
  | _LAST{A_2 : A}(A_2 : A)

;; C-conventions.watsup
syntax recorddots = `...`

;; C-conventions.watsup
syntax record =
{
  FIELD_1{A_1 : A} A,
  FIELD_2{A_2 : A} A,
  DOTS{recorddots : recorddots} recorddots
}

;; C-conventions.watsup
syntax recordstar =
{
  FIELD_1{A_1* : A*} A*,
  FIELD_2{A_2* : A*} A*,
  DOTS{recorddots : recorddots} recorddots
}

;; C-conventions.watsup
syntax recordeq = `%++%=%`{recordstar : recordstar}(recordstar : recordstar, recordstar, recordstar)

;; C-conventions.watsup
syntax pth =
  | PTHSYNTAX

;; C-conventions.watsup
syntax pthaux =
{
  PTH (),
  I_PTH (),
  FIELD_PTH (),
  DOT_FIELD_PTH ()
}

== IL Validation...
== Complete.
```<|MERGE_RESOLUTION|>--- conflicted
+++ resolved
@@ -1974,31 +1974,31 @@
 ;; 3-numerics.watsup
 def $vcvtop(shape_1 : shape, shape_2 : shape, vcvtop : vcvtop, sx?, lane_ : lane_($lanetype(shape_1))) : lane_($lanetype(shape_2))
   ;; 3-numerics.watsup
-  def $vcvtop{N_1 : N, N_2 : N, sx : sx, i8 : lane_($lanetype(`%X%`(I8_lanetype, N_1))), i16 : lane_($lanetype(`%X%`(I16_lanetype, N_2)))}(`%X%`(I8_lanetype, N_1), `%X%`(I16_lanetype, N_2), EXTEND_vcvtop, ?(sx), i8) = i16
+  def $vcvtop{N_1 : N, N_2 : N, sx : sx, i8 : lane_($lanetype(`%X%`(I8_lanetype, `%`(N_1)))), i16 : lane_($lanetype(`%X%`(I16_lanetype, `%`(N_2))))}(`%X%`(I8_lanetype, `%`(N_1)), `%X%`(I16_lanetype, `%`(N_2)), EXTEND_vcvtop, ?(sx), i8) = i16
     -- if (i16 = $ext(8, 16, sx, i8))
   ;; 3-numerics.watsup
-  def $vcvtop{N_1 : N, N_2 : N, sx : sx, i16 : lane_($lanetype(`%X%`(I16_lanetype, N_1))), i32 : lane_($lanetype(`%X%`(I32_lanetype, N_2)))}(`%X%`(I16_lanetype, N_1), `%X%`(I32_lanetype, N_2), EXTEND_vcvtop, ?(sx), i16) = i32
+  def $vcvtop{N_1 : N, N_2 : N, sx : sx, i16 : lane_($lanetype(`%X%`(I16_lanetype, `%`(N_1)))), i32 : lane_($lanetype(`%X%`(I32_lanetype, `%`(N_2))))}(`%X%`(I16_lanetype, `%`(N_1)), `%X%`(I32_lanetype, `%`(N_2)), EXTEND_vcvtop, ?(sx), i16) = i32
     -- if (i32 = $ext(16, 32, sx, i16))
   ;; 3-numerics.watsup
-  def $vcvtop{N_1 : N, N_2 : N, sx : sx, i32 : lane_($lanetype(`%X%`(I32_lanetype, N_1))), i64 : lane_($lanetype(`%X%`(I64_lanetype, N_2)))}(`%X%`(I32_lanetype, N_1), `%X%`(I64_lanetype, N_2), EXTEND_vcvtop, ?(sx), i32) = i64
+  def $vcvtop{N_1 : N, N_2 : N, sx : sx, i32 : lane_($lanetype(`%X%`(I32_lanetype, `%`(N_1)))), i64 : lane_($lanetype(`%X%`(I64_lanetype, `%`(N_2))))}(`%X%`(I32_lanetype, `%`(N_1)), `%X%`(I64_lanetype, `%`(N_2)), EXTEND_vcvtop, ?(sx), i32) = i64
     -- if (i64 = $ext(32, 64, sx, i32))
   ;; 3-numerics.watsup
-  def $vcvtop{N_1 : N, N_2 : N, sx : sx, f32 : f32, i32 : lane_($lanetype(`%X%`(I32_lanetype, N_2)))}(`%X%`(F32_lanetype, N_1), `%X%`(I32_lanetype, N_2), TRUNC_SAT_vcvtop, ?(sx), f32) = i32
+  def $vcvtop{N_1 : N, N_2 : N, sx : sx, f32 : f32, i32 : lane_($lanetype(`%X%`(I32_lanetype, `%`(N_2))))}(`%X%`(F32_lanetype, `%`(N_1)), `%X%`(I32_lanetype, `%`(N_2)), TRUNC_SAT_vcvtop, ?(sx), f32) = i32
     -- if (i32 = $trunc_sat(32, 32, sx, f32))
   ;; 3-numerics.watsup
-  def $vcvtop{N_1 : N, N_2 : N, sx : sx, f64 : f64, i32 : lane_($lanetype(`%X%`(I32_lanetype, N_2)))}(`%X%`(F64_lanetype, N_1), `%X%`(I32_lanetype, N_2), TRUNC_SAT_vcvtop, ?(sx), f64) = i32
+  def $vcvtop{N_1 : N, N_2 : N, sx : sx, f64 : f64, i32 : lane_($lanetype(`%X%`(I32_lanetype, `%`(N_2))))}(`%X%`(F64_lanetype, `%`(N_1)), `%X%`(I32_lanetype, `%`(N_2)), TRUNC_SAT_vcvtop, ?(sx), f64) = i32
     -- if (i32 = $trunc_sat(64, 32, sx, f64))
   ;; 3-numerics.watsup
-  def $vcvtop{N_1 : N, N_2 : N, sx : sx, i32 : lane_($lanetype(`%X%`(I32_lanetype, N_1))), f32 : f32}(`%X%`(I32_lanetype, N_1), `%X%`(F32_lanetype, N_2), CONVERT_vcvtop, ?(sx), i32) = f32
+  def $vcvtop{N_1 : N, N_2 : N, sx : sx, i32 : lane_($lanetype(`%X%`(I32_lanetype, `%`(N_1)))), f32 : f32}(`%X%`(I32_lanetype, `%`(N_1)), `%X%`(F32_lanetype, `%`(N_2)), CONVERT_vcvtop, ?(sx), i32) = f32
     -- if (f32 = $convert(32, 32, sx, i32))
   ;; 3-numerics.watsup
-  def $vcvtop{N_1 : N, N_2 : N, sx : sx, i32 : lane_($lanetype(`%X%`(I32_lanetype, N_1))), f64 : f64}(`%X%`(I32_lanetype, N_1), `%X%`(F64_lanetype, N_2), CONVERT_vcvtop, ?(sx), i32) = f64
+  def $vcvtop{N_1 : N, N_2 : N, sx : sx, i32 : lane_($lanetype(`%X%`(I32_lanetype, `%`(N_1)))), f64 : f64}(`%X%`(I32_lanetype, `%`(N_1)), `%X%`(F64_lanetype, `%`(N_2)), CONVERT_vcvtop, ?(sx), i32) = f64
     -- if (f64 = $convert(32, 64, sx, i32))
   ;; 3-numerics.watsup
-  def $vcvtop{N_1 : N, N_2 : N, sx : sx, f64 : f64, f32 : f32}(`%X%`(F64_lanetype, N_1), `%X%`(F32_lanetype, N_2), DEMOTE_vcvtop, ?(sx), f64) = f32
+  def $vcvtop{N_1 : N, N_2 : N, sx : sx, f64 : f64, f32 : f32}(`%X%`(F64_lanetype, `%`(N_1)), `%X%`(F32_lanetype, `%`(N_2)), DEMOTE_vcvtop, ?(sx), f64) = f32
     -- if (f32 = $demote(64, 32, f64))
   ;; 3-numerics.watsup
-  def $vcvtop{N_1 : N, N_2 : N, sx : sx, f32 : f32, f64 : f64}(`%X%`(F32_lanetype, N_1), `%X%`(F64_lanetype, N_2), PROMOTE_vcvtop, ?(sx), f32) = f64
+  def $vcvtop{N_1 : N, N_2 : N, sx : sx, f32 : f32, f64 : f64}(`%X%`(F32_lanetype, `%`(N_1)), `%X%`(F64_lanetype, `%`(N_2)), PROMOTE_vcvtop, ?(sx), f32) = f64
     -- if (f64 = $promote(32, 64, f32))
 
 ;; 3-numerics.watsup
@@ -2007,11 +2007,11 @@
 ;; 3-numerics.watsup
 def $vextbinop(ishape_1 : ishape, ishape_2 : ishape, vextbinop_ : vextbinop_(ishape_1, ishape_2), sx : sx, vec_ : vec_(V128_vnn), vec_ : vec_(V128_vnn)) : vec_(V128_vnn)
   ;; 3-numerics.watsup
-  def $vextbinop{inn_1 : inn, N_1 : N, inn_2 : inn, N_2 : N, sx : sx, c_1 : vec_(V128_vnn), c_2 : vec_(V128_vnn), c : vec_(V128_vnn), cj_1 : iN($lsize((inn_1 : inn <: lanetype))), cj_2 : iN($lsize((inn_1 : inn <: lanetype))), ci_1* : lane_($lanetype(`%X%`((inn_2 : inn <: lanetype), N_2)))*, ci_2* : lane_($lanetype(`%X%`((inn_2 : inn <: lanetype), N_2)))*}(`%X%`((inn_1 : inn <: imm), N_1), `%X%`((inn_2 : inn <: imm), N_2), DOT_vextbinop_(`%X%`((inn_1 : inn <: imm), N_1), `%X%`((inn_2 : inn <: imm), N_2)), sx, c_1, c_2) = c
-    -- if (ci_1*{ci_1} = $lanes_(`%X%`((inn_2 : inn <: lanetype), N_2), c_1))
-    -- if (ci_2*{ci_2} = $lanes_(`%X%`((inn_2 : inn <: lanetype), N_2), c_2))
-    -- if ($concat_(syntax iN($lsize((inn_1 : inn <: lanetype))), [cj_1 cj_2]*{}) = $imul($lsize((inn_1 : inn <: lanetype)), $ext($lsize((inn_2 : inn <: lanetype)), $lsize((inn_1 : inn <: lanetype)), S_sx, ci_1), $ext($lsize((inn_2 : inn <: lanetype)), $lsize((inn_1 : inn <: lanetype)), S_sx, ci_2))*{ci_1 ci_2})
-    -- if (c = $invlanes_(`%X%`((inn_1 : inn <: lanetype), N_1), $iadd($lsize((inn_1 : inn <: lanetype)), cj_1, cj_2)^N_1{}))
+  def $vextbinop{inn_1 : inn, N_1 : N, inn_2 : inn, N_2 : N, sx : sx, c_1 : vec_(V128_vnn), c_2 : vec_(V128_vnn), c : vec_(V128_vnn), cj_1 : iN($lsize((inn_1 : inn <: lanetype))), cj_2 : iN($lsize((inn_1 : inn <: lanetype))), ci_1* : lane_($lanetype(`%X%`((inn_2 : inn <: lanetype), `%`(N_2))))*, ci_2* : lane_($lanetype(`%X%`((inn_2 : inn <: lanetype), `%`(N_2))))*}(`%X%`((inn_1 : inn <: imm), `%`(N_1)), `%X%`((inn_2 : inn <: imm), `%`(N_2)), DOT_vextbinop_(`%X%`((inn_1 : inn <: imm), `%`(N_1)), `%X%`((inn_2 : inn <: imm), `%`(N_2))), sx, c_1, c_2) = c
+    -- if (ci_1*{ci_1 : lane_($lanetype(`%X%`((inn_2 : inn <: lanetype), `%`(N_2))))} = $lanes_(`%X%`((inn_2 : inn <: lanetype), `%`(N_2)), c_1))
+    -- if (ci_2*{ci_2 : lane_($lanetype(`%X%`((inn_2 : inn <: lanetype), `%`(N_2))))} = $lanes_(`%X%`((inn_2 : inn <: lanetype), `%`(N_2)), c_2))
+    -- if ($concat_(syntax iN($lsize((inn_1 : inn <: lanetype))), [cj_1 cj_2]*{}) = $imul($lsize((inn_1 : inn <: lanetype)), $ext($lsize((inn_2 : inn <: lanetype)), $lsize((inn_1 : inn <: lanetype)), S_sx, ci_1), $ext($lsize((inn_2 : inn <: lanetype)), $lsize((inn_1 : inn <: lanetype)), S_sx, ci_2))*{ci_1 : iN($lsize((inn_2 : inn <: lanetype))) ci_2 : iN($lsize((inn_2 : inn <: lanetype)))})
+    -- if (c = $invlanes_(`%X%`((inn_1 : inn <: lanetype), `%`(N_1)), $iadd($lsize((inn_1 : inn <: lanetype)), cj_1, cj_2)^N_1{}))
 
 ;; 3-numerics.watsup
 def $vishiftop(ishape : ishape, vshiftop_ : vshiftop_(ishape), lane_ : lane_($lanetype((ishape : ishape <: shape))), u32 : u32) : lane_($lanetype((ishape : ishape <: shape)))
@@ -4368,31 +4368,17 @@
     -- if (c = $ine($vsize(V128_vectype), c_1, `%`(0)))
 
   ;; 8-reduction.watsup
-<<<<<<< HEAD
-  rule vswizzle{c_1 : vec_(V128_vnn), c_2 : vec_(V128_vnn), inn : inn, N : N, c' : vec_(V128_vnn), c : iN($size((inn : inn <: numtype))), ci* : lane_($lanetype(`%X%`((inn : inn <: lanetype), `%`(N))))*, k^N : nat^N}:
-    `%~>%`([VCONST_admininstr(V128_vectype, c_1) VCONST_admininstr(V128_vectype, c_2) VSWIZZLE_admininstr(`%X%`((inn : inn <: imm), `%`(N)))], [VCONST_admininstr(V128_vectype, c')])
-    -- if (ci*{ci : lane_($lanetype(`%X%`((inn : inn <: lanetype), `%`(N))))} = $lanes_(`%X%`((inn : inn <: lanetype), `%`(N)), c_2))
-    -- if (c*{} = $lanes_(`%X%`((inn : inn <: lanetype), `%`(N)), c_1) :: `%`(0)^(256 - N){})
-    -- if (c' = $invlanes_(`%X%`((inn : inn <: lanetype), `%`(N)), c*{}[ci*{ci : lane_($lanetype(`%X%`((inn : inn <: lanetype), `%`(N))))}[k].`%`.0]^(k<N){k : nat}))
-
-  ;; 8-reduction.watsup
-  rule vshuffle{c_1 : vec_(V128_vnn), c_2 : vec_(V128_vnn), inn : inn, N : N, i* : nat*, c : vec_(V128_vnn), c' : iN($size((inn : inn <: numtype))), k^N : nat^N}:
-    `%~>%`([VCONST_admininstr(V128_vectype, c_1) VCONST_admininstr(V128_vectype, c_2) VSHUFFLE_admininstr(`%X%`((inn : inn <: imm), `%`(N)), `%`(i)*{i : nat})], [VCONST_admininstr(V128_vectype, c)])
-    -- if (c'*{} = $lanes_(`%X%`((inn : inn <: lanetype), `%`(N)), c_1) :: $lanes_(`%X%`((inn : inn <: lanetype), `%`(N)), c_2))
-    -- if (c = $invlanes_(`%X%`((inn : inn <: lanetype), `%`(N)), c'*{}[i*{i : nat}[k]]^(k<N){k : nat}))
-=======
-  rule vswizzle{c_1 : vec_(V128_vnn), c_2 : vec_(V128_vnn), pnn : pnn, N : N, c' : vec_(V128_vnn), c : iN($lsize((pnn : pnn <: lanetype))), ci* : lane_($lanetype(`%X%`((pnn : pnn <: lanetype), N)))*, k^N : nat^N}:
-    `%*_~>%*`([VCONST_admininstr(V128_vectype, c_1) VCONST_admininstr(V128_vectype, c_2) VSWIZZLE_admininstr(`%X%`((pnn : pnn <: imm), N))], [VCONST_admininstr(V128_vectype, c')])
-    -- if (ci*{ci} = $lanes_(`%X%`((pnn : pnn <: lanetype), N), c_2))
-    -- if (c*{} = $lanes_(`%X%`((pnn : pnn <: lanetype), N), c_1) :: 0^(256 - N){})
-    -- if (c' = $invlanes_(`%X%`((pnn : pnn <: lanetype), N), c*{}[(ci*{ci}[k] : lane_($lanetype(`%X%`((pnn : pnn <: lanetype), N))) <: nat)]^(k<N){k}))
+  rule vswizzle{c_1 : vec_(V128_vnn), c_2 : vec_(V128_vnn), pnn : pnn, N : N, c' : vec_(V128_vnn), c : iN($lsize((pnn : pnn <: lanetype))), ci* : lane_($lanetype(`%X%`((pnn : pnn <: lanetype), `%`(N))))*, k^N : nat^N}:
+    `%~>%`([VCONST_admininstr(V128_vectype, c_1) VCONST_admininstr(V128_vectype, c_2) VSWIZZLE_admininstr(`%X%`((pnn : pnn <: imm), `%`(N)))], [VCONST_admininstr(V128_vectype, c')])
+    -- if (ci*{ci : lane_($lanetype(`%X%`((pnn : pnn <: lanetype), `%`(N))))} = $lanes_(`%X%`((pnn : pnn <: lanetype), `%`(N)), c_2))
+    -- if (c*{} = $lanes_(`%X%`((pnn : pnn <: lanetype), `%`(N)), c_1) :: `%`(0)^(256 - N){})
+    -- if (c' = $invlanes_(`%X%`((pnn : pnn <: lanetype), `%`(N)), c*{}[ci*{ci : lane_($lanetype(`%X%`((pnn : pnn <: lanetype), `%`(N))))}[k].`%`.0]^(k<N){k : nat}))
 
   ;; 8-reduction.watsup
   rule vshuffle{c_1 : vec_(V128_vnn), c_2 : vec_(V128_vnn), pnn : pnn, N : N, i* : nat*, c : vec_(V128_vnn), c' : iN($lsize((pnn : pnn <: lanetype))), k^N : nat^N}:
-    `%*_~>%*`([VCONST_admininstr(V128_vectype, c_1) VCONST_admininstr(V128_vectype, c_2) VSHUFFLE_admininstr(`%X%`((pnn : pnn <: imm), N), i*{i})], [VCONST_admininstr(V128_vectype, c)])
-    -- if (c'*{} = $lanes_(`%X%`((pnn : pnn <: lanetype), N), c_1) :: $lanes_(`%X%`((pnn : pnn <: lanetype), N), c_2))
-    -- if (c = $invlanes_(`%X%`((pnn : pnn <: lanetype), N), c'*{}[i*{i}[k]]^(k<N){k}))
->>>>>>> da0a5bff
+    `%~>%`([VCONST_admininstr(V128_vectype, c_1) VCONST_admininstr(V128_vectype, c_2) VSHUFFLE_admininstr(`%X%`((pnn : pnn <: imm), `%`(N)), `%`(i)*{i : nat})], [VCONST_admininstr(V128_vectype, c)])
+    -- if (c'*{} = $lanes_(`%X%`((pnn : pnn <: lanetype), `%`(N)), c_1) :: $lanes_(`%X%`((pnn : pnn <: lanetype), `%`(N)), c_2))
+    -- if (c = $invlanes_(`%X%`((pnn : pnn <: lanetype), `%`(N)), c'*{}[i*{i : nat}[k]]^(k<N){k : nat}))
 
   ;; 8-reduction.watsup
   rule vsplat{lnn : lnn, c_1 : num_($lunpack(lnn)), N : N, c : vec_(V128_vnn)}:
@@ -4441,57 +4427,30 @@
     -- if (c = $invlanes_(`%X%`((imm : imm <: lanetype), `%`(N)), $vishiftop(`%X%`(imm, `%`(N)), vshiftop, c', `%`(n))*{c' : lane_($lanetype(`%X%`((imm : imm <: lanetype), `%`(N))))}))
 
   ;; 8-reduction.watsup
-<<<<<<< HEAD
-  rule vtestop-true{c : vec_(V128_vnn), inn : inn, N : N, ci_1* : lane_($lanetype(`%X%`((inn : inn <: lanetype), `%`(N))))*}:
-    `%~>%`([VCONST_admininstr(V128_vectype, c) VTESTOP_admininstr(`%X%`((inn : inn <: lanetype), `%`(N)), ALL_TRUE_vtestop_(`%X%`((inn : inn <: lanetype), `%`(N))))], [CONST_admininstr(I32_numtype, `%`(1))])
-    -- if (ci_1*{ci_1 : lane_($lanetype(`%X%`((inn : inn <: lanetype), `%`(N))))} = $lanes_(`%X%`((inn : inn <: lanetype), `%`(N)), c))
-    -- (if (ci_1 =/= `%`(0)))*{ci_1 : lane_($lanetype(`%X%`((inn : inn <: lanetype), `%`(N))))}
-
-  ;; 8-reduction.watsup
-  rule vtestop-false{c : vec_(V128_vnn), inn : inn, N : N}:
-    `%~>%`([VCONST_admininstr(V128_vectype, c) VTESTOP_admininstr(`%X%`((inn : inn <: lanetype), `%`(N)), ALL_TRUE_vtestop_(`%X%`((inn : inn <: lanetype), `%`(N))))], [CONST_admininstr(I32_numtype, `%`(0))])
+  rule vtestop-true{c : vec_(V128_vnn), imm : imm, N : N, ci_1* : lane_($lanetype(`%X%`((imm : imm <: lanetype), `%`(N))))*}:
+    `%~>%`([VCONST_admininstr(V128_vectype, c) VTESTOP_admininstr(`%X%`((imm : imm <: lanetype), `%`(N)), ALL_TRUE_vtestop_(`%X%`((imm : imm <: lanetype), `%`(N))))], [CONST_admininstr(I32_numtype, `%`(1))])
+    -- if (ci_1*{ci_1 : lane_($lanetype(`%X%`((imm : imm <: lanetype), `%`(N))))} = $lanes_(`%X%`((imm : imm <: lanetype), `%`(N)), c))
+    -- (if (ci_1 =/= `%`(0)))*{ci_1 : lane_($lanetype(`%X%`((imm : imm <: lanetype), `%`(N))))}
+
+  ;; 8-reduction.watsup
+  rule vtestop-false{c : vec_(V128_vnn), imm : imm, N : N}:
+    `%~>%`([VCONST_admininstr(V128_vectype, c) VTESTOP_admininstr(`%X%`((imm : imm <: lanetype), `%`(N)), ALL_TRUE_vtestop_(`%X%`((imm : imm <: lanetype), `%`(N))))], [CONST_admininstr(I32_numtype, `%`(0))])
     -- otherwise
 
   ;; 8-reduction.watsup
-  rule vbitmask{c : vec_(V128_vnn), inn : inn, N : N, ci : num_(I32_numtype), ci_1* : lane_($lanetype(`%X%`((inn : inn <: lanetype), `%`(N))))*}:
-    `%~>%`([VCONST_admininstr(V128_vectype, c) VBITMASK_admininstr(`%X%`((inn : inn <: imm), `%`(N)))], [CONST_admininstr(I32_numtype, ci)])
-    -- if (ci_1*{ci_1 : lane_($lanetype(`%X%`((inn : inn <: lanetype), `%`(N))))} = $lanes_(`%X%`((inn : inn <: lanetype), `%`(N)), c))
-    -- if ($ibits(32, ci) = `%`($ilt($size((inn : inn <: numtype)), S_sx, ci_1, `%`(0)).`%`.0)*{ci_1 : iN($size((inn : inn <: numtype)))})
-
-  ;; 8-reduction.watsup
-  rule vnarrow{c_1 : vec_(V128_vnn), c_2 : vec_(V128_vnn), inn_1 : inn, N_1 : N, inn_2 : inn, N_2 : N, sx : sx, c : vec_(V128_vnn), ci_1* : lane_($lanetype(`%X%`((inn_1 : inn <: lanetype), `%`(N_1))))*, ci_2* : lane_($lanetype(`%X%`((inn_1 : inn <: lanetype), `%`(N_1))))*, cj_1* : iN($size((inn_2 : inn <: numtype)))*, cj_2* : iN($size((inn_2 : inn <: numtype)))*}:
-    `%~>%`([VCONST_admininstr(V128_vectype, c_1) VCONST_admininstr(V128_vectype, c_2) VNARROW_admininstr(`%X%`((inn_1 : inn <: imm), `%`(N_1)), `%X%`((inn_2 : inn <: imm), `%`(N_2)), sx)], [VCONST_admininstr(V128_vectype, c)])
-    -- if (ci_1*{ci_1 : lane_($lanetype(`%X%`((inn_1 : inn <: lanetype), `%`(N_1))))} = $lanes_(`%X%`((inn_1 : inn <: lanetype), `%`(N_1)), c_1))
-    -- if (ci_2*{ci_2 : lane_($lanetype(`%X%`((inn_1 : inn <: lanetype), `%`(N_1))))} = $lanes_(`%X%`((inn_1 : inn <: lanetype), `%`(N_1)), c_2))
-    -- if (cj_1*{cj_1 : iN($size((inn_2 : inn <: numtype)))} = $narrow($size((inn_1 : inn <: numtype)), $size((inn_2 : inn <: numtype)), sx, ci_1)*{ci_1 : iN($size((inn_1 : inn <: numtype)))})
-    -- if (cj_2*{cj_2 : iN($size((inn_2 : inn <: numtype)))} = $narrow($size((inn_1 : inn <: numtype)), $size((inn_2 : inn <: numtype)), sx, ci_2)*{ci_2 : iN($size((inn_1 : inn <: numtype)))})
-    -- if (c = $invlanes_(`%X%`((inn_2 : inn <: lanetype), `%`(N_2)), cj_1*{cj_1 : lane_($lanetype(`%X%`((inn_2 : inn <: lanetype), `%`(N_2))))} :: cj_2*{cj_2 : lane_($lanetype(`%X%`((inn_2 : inn <: lanetype), `%`(N_2))))}))
-=======
-  rule vtestop-true{c : vec_(V128_vnn), imm : imm, N : N, ci_1* : lane_($lanetype(`%X%`((imm : imm <: lanetype), N)))*}:
-    `%*_~>%*`([VCONST_admininstr(V128_vectype, c) VTESTOP_admininstr(`%X%`((imm : imm <: lanetype), N), ALL_TRUE_vtestop_(`%X%`((imm : imm <: lanetype), N)))], [CONST_admininstr(I32_numtype, 1)])
-    -- if (ci_1*{ci_1} = $lanes_(`%X%`((imm : imm <: lanetype), N), c))
-    -- (if (ci_1 =/= (0 : nat <: lane_($lanetype(`%X%`((imm : imm <: lanetype), N))))))*{ci_1}
-
-  ;; 8-reduction.watsup
-  rule vtestop-false{c : vec_(V128_vnn), imm : imm, N : N}:
-    `%*_~>%*`([VCONST_admininstr(V128_vectype, c) VTESTOP_admininstr(`%X%`((imm : imm <: lanetype), N), ALL_TRUE_vtestop_(`%X%`((imm : imm <: lanetype), N)))], [CONST_admininstr(I32_numtype, 0)])
-    -- otherwise
-
-  ;; 8-reduction.watsup
-  rule vbitmask{c : vec_(V128_vnn), imm : imm, N : N, ci : num_(I32_numtype), ci_1* : lane_($lanetype(`%X%`((imm : imm <: lanetype), N)))*}:
-    `%*_~>%*`([VCONST_admininstr(V128_vectype, c) VBITMASK_admininstr(`%X%`(imm, N))], [CONST_admininstr(I32_numtype, ci)])
-    -- if (ci_1*{ci_1} = $lanes_(`%X%`((imm : imm <: lanetype), N), c))
-    -- if ($ibits(32, ci) = $ilt($lsize((imm : imm <: lanetype)), S_sx, ci_1, 0)*{ci_1})
-
-  ;; 8-reduction.watsup
-  rule vnarrow{c_1 : vec_(V128_vnn), c_2 : vec_(V128_vnn), imm_1 : imm, N_1 : N, imm_2 : imm, N_2 : N, sx : sx, c : vec_(V128_vnn), ci_1* : lane_($lanetype(`%X%`((imm_1 : imm <: lanetype), N_1)))*, ci_2* : lane_($lanetype(`%X%`((imm_1 : imm <: lanetype), N_1)))*, cj_1* : iN($lsize((imm_2 : imm <: lanetype)))*, cj_2* : iN($lsize((imm_2 : imm <: lanetype)))*}:
-    `%*_~>%*`([VCONST_admininstr(V128_vectype, c_1) VCONST_admininstr(V128_vectype, c_2) VNARROW_admininstr(`%X%`(imm_1, N_1), `%X%`(imm_2, N_2), sx)], [VCONST_admininstr(V128_vectype, c)])
-    -- if (ci_1*{ci_1} = $lanes_(`%X%`((imm_1 : imm <: lanetype), N_1), c_1))
-    -- if (ci_2*{ci_2} = $lanes_(`%X%`((imm_1 : imm <: lanetype), N_1), c_2))
-    -- if (cj_1*{cj_1} = $narrow($lsize((imm_1 : imm <: lanetype)), $lsize((imm_2 : imm <: lanetype)), sx, ci_1)*{ci_1})
-    -- if (cj_2*{cj_2} = $narrow($lsize((imm_1 : imm <: lanetype)), $lsize((imm_2 : imm <: lanetype)), sx, ci_2)*{ci_2})
-    -- if (c = $invlanes_(`%X%`((imm_2 : imm <: lanetype), N_2), cj_1*{cj_1} :: cj_2*{cj_2}))
->>>>>>> da0a5bff
+  rule vbitmask{c : vec_(V128_vnn), imm : imm, N : N, ci : num_(I32_numtype), ci_1* : lane_($lanetype(`%X%`((imm : imm <: lanetype), `%`(N))))*}:
+    `%~>%`([VCONST_admininstr(V128_vectype, c) VBITMASK_admininstr(`%X%`(imm, `%`(N)))], [CONST_admininstr(I32_numtype, ci)])
+    -- if (ci_1*{ci_1 : lane_($lanetype(`%X%`((imm : imm <: lanetype), `%`(N))))} = $lanes_(`%X%`((imm : imm <: lanetype), `%`(N)), c))
+    -- if ($ibits(32, ci) = `%`($ilt($lsize((imm : imm <: lanetype)), S_sx, ci_1, `%`(0)).`%`.0)*{ci_1 : iN($lsize((imm : imm <: lanetype)))})
+
+  ;; 8-reduction.watsup
+  rule vnarrow{c_1 : vec_(V128_vnn), c_2 : vec_(V128_vnn), imm_1 : imm, N_1 : N, imm_2 : imm, N_2 : N, sx : sx, c : vec_(V128_vnn), ci_1* : lane_($lanetype(`%X%`((imm_1 : imm <: lanetype), `%`(N_1))))*, ci_2* : lane_($lanetype(`%X%`((imm_1 : imm <: lanetype), `%`(N_1))))*, cj_1* : iN($lsize((imm_2 : imm <: lanetype)))*, cj_2* : iN($lsize((imm_2 : imm <: lanetype)))*}:
+    `%~>%`([VCONST_admininstr(V128_vectype, c_1) VCONST_admininstr(V128_vectype, c_2) VNARROW_admininstr(`%X%`(imm_1, `%`(N_1)), `%X%`(imm_2, `%`(N_2)), sx)], [VCONST_admininstr(V128_vectype, c)])
+    -- if (ci_1*{ci_1 : lane_($lanetype(`%X%`((imm_1 : imm <: lanetype), `%`(N_1))))} = $lanes_(`%X%`((imm_1 : imm <: lanetype), `%`(N_1)), c_1))
+    -- if (ci_2*{ci_2 : lane_($lanetype(`%X%`((imm_1 : imm <: lanetype), `%`(N_1))))} = $lanes_(`%X%`((imm_1 : imm <: lanetype), `%`(N_1)), c_2))
+    -- if (cj_1*{cj_1 : iN($lsize((imm_2 : imm <: lanetype)))} = $narrow($lsize((imm_1 : imm <: lanetype)), $lsize((imm_2 : imm <: lanetype)), sx, ci_1)*{ci_1 : iN($lsize((imm_1 : imm <: lanetype)))})
+    -- if (cj_2*{cj_2 : iN($lsize((imm_2 : imm <: lanetype)))} = $narrow($lsize((imm_1 : imm <: lanetype)), $lsize((imm_2 : imm <: lanetype)), sx, ci_2)*{ci_2 : iN($lsize((imm_1 : imm <: lanetype)))})
+    -- if (c = $invlanes_(`%X%`((imm_2 : imm <: lanetype), `%`(N_2)), cj_1*{cj_1 : lane_($lanetype(`%X%`((imm_2 : imm <: lanetype), `%`(N_2))))} :: cj_2*{cj_2 : lane_($lanetype(`%X%`((imm_2 : imm <: lanetype), `%`(N_2))))}))
 
   ;; 8-reduction.watsup
   rule vcvtop-normal{c_1 : vec_(V128_vnn), lnn_2 : lnn, N_2 : N, vcvtop : vcvtop, lnn_1 : lnn, N_1 : N, sx : sx, c : vec_(V128_vnn), c'* : lane_($lanetype(`%X%`(lnn_1, `%`(N_1))))*}:
@@ -4500,17 +4459,10 @@
     -- if (c = $invlanes_(`%X%`(lnn_2, `%`(N_2)), $vcvtop(`%X%`(lnn_1, `%`(N_1)), `%X%`(lnn_2, `%`(N_2)), vcvtop, ?(sx), c')*{c' : lane_($lanetype(`%X%`(lnn_1, `%`(N_1))))}))
 
   ;; 8-reduction.watsup
-<<<<<<< HEAD
-  rule vcvtop-half{c_1 : vec_(V128_vnn), inn_2 : inn, N_2 : N, vcvtop : vcvtop, hf : half, inn_1 : inn, N_1 : N, sx? : sx?, c : vec_(V128_vnn), ci* : lane_($lanetype(`%X%`((inn_1 : inn <: lanetype), `%`(N_1))))*}:
-    `%~>%`([VCONST_admininstr(V128_vectype, c_1) VCVTOP_admininstr(`%X%`((inn_2 : inn <: lanetype), `%`(N_2)), vcvtop, ?(hf), `%X%`((inn_1 : inn <: lanetype), `%`(N_1)), sx?{sx : sx}, `ZERO%?`(?()))], [VCONST_admininstr(V128_vectype, c)])
-    -- if (ci*{ci : lane_($lanetype(`%X%`((inn_1 : inn <: lanetype), `%`(N_1))))} = $lanes_(`%X%`((inn_1 : inn <: lanetype), `%`(N_1)), c_1)[$halfop(hf, 0, N_2) : N_2])
-    -- if (c = $invlanes_(`%X%`((inn_2 : inn <: lanetype), `%`(N_2)), $vcvtop(`%X%`((inn_1 : inn <: lanetype), `%`(N_1)), `%X%`((inn_2 : inn <: lanetype), `%`(N_2)), vcvtop, sx?{sx : sx}, ci)*{ci : lane_($lanetype(`%X%`((inn_1 : inn <: lanetype), `%`(N_1))))}))
-=======
-  rule vcvtop-half{c_1 : vec_(V128_vnn), imm_2 : imm, N_2 : N, vcvtop : vcvtop, hf : half, imm_1 : imm, N_1 : N, sx? : sx?, c : vec_(V128_vnn), ci* : lane_($lanetype(`%X%`((imm_1 : imm <: lanetype), N_1)))*}:
-    `%*_~>%*`([VCONST_admininstr(V128_vectype, c_1) VCVTOP_admininstr(`%X%`((imm_2 : imm <: lanetype), N_2), vcvtop, ?(hf), `%X%`((imm_1 : imm <: lanetype), N_1), sx?{sx}, `ZERO%?`(?()))], [VCONST_admininstr(V128_vectype, c)])
-    -- if (ci*{ci} = $lanes_(`%X%`((imm_1 : imm <: lanetype), N_1), c_1)[$halfop(hf, 0, N_2) : N_2])
-    -- if (c = $invlanes_(`%X%`((imm_2 : imm <: lanetype), N_2), $vcvtop(`%X%`((imm_1 : imm <: lanetype), N_1), `%X%`((imm_2 : imm <: lanetype), N_2), vcvtop, sx?{sx}, ci)*{ci}))
->>>>>>> da0a5bff
+  rule vcvtop-half{c_1 : vec_(V128_vnn), imm_2 : imm, N_2 : N, vcvtop : vcvtop, hf : half, imm_1 : imm, N_1 : N, sx? : sx?, c : vec_(V128_vnn), ci* : lane_($lanetype(`%X%`((imm_1 : imm <: lanetype), `%`(N_1))))*}:
+    `%~>%`([VCONST_admininstr(V128_vectype, c_1) VCVTOP_admininstr(`%X%`((imm_2 : imm <: lanetype), `%`(N_2)), vcvtop, ?(hf), `%X%`((imm_1 : imm <: lanetype), `%`(N_1)), sx?{sx : sx}, `ZERO%?`(?()))], [VCONST_admininstr(V128_vectype, c)])
+    -- if (ci*{ci : lane_($lanetype(`%X%`((imm_1 : imm <: lanetype), `%`(N_1))))} = $lanes_(`%X%`((imm_1 : imm <: lanetype), `%`(N_1)), c_1)[$halfop(hf, 0, N_2) : N_2])
+    -- if (c = $invlanes_(`%X%`((imm_2 : imm <: lanetype), `%`(N_2)), $vcvtop(`%X%`((imm_1 : imm <: lanetype), `%`(N_1)), `%X%`((imm_2 : imm <: lanetype), `%`(N_2)), vcvtop, sx?{sx : sx}, ci)*{ci : lane_($lanetype(`%X%`((imm_1 : imm <: lanetype), `%`(N_1))))}))
 
   ;; 8-reduction.watsup
   rule vcvtop-zero{c_1 : vec_(V128_vnn), inn_2 : inn, N_2 : N, vcvtop : vcvtop, inn_1 : inn, N_1 : N, sx? : sx?, c : vec_(V128_vnn), ci* : lane_($lanetype(`%X%`((inn_1 : inn <: lanetype), `%`(N_1))))*}:
@@ -4982,31 +4934,17 @@
     -- if (c = $ext(N, 128, U_sx, `%`(j)))
 
   ;; 8-reduction.watsup
-<<<<<<< HEAD
-  rule vload_lane-oob{z : state, i : nat, vt : vectype, c_1 : vec_(vt), N : N, x : idx, mo : memop, j : nat}:
-    `%~>%`(`%;%`(z, [CONST_admininstr(I32_numtype, `%`(i)) VCONST_admininstr(vt, c_1) VLOAD_LANE_admininstr(N, x, mo, `%`(j))]), [TRAP_admininstr])
+  rule vload_lane-oob{z : state, i : nat, c_1 : vec_(V128_vnn), N : N, x : idx, mo : memop, j : nat}:
+    `%~>%`(`%;%`(z, [CONST_admininstr(I32_numtype, `%`(i)) VCONST_admininstr(V128_vectype, c_1) VLOAD_LANE_admininstr(N, x, mo, `%`(j))]), [TRAP_admininstr])
     -- if (((i + mo.OFFSET_memop.`%`.0) + (N / 8)) > |$mem(z, x).DATA_meminst|)
 
   ;; 8-reduction.watsup
-  rule vload_lane-val{z : state, i : nat, vt : vectype, c_1 : vec_(vt), N : N, x : idx, mo : memop, j : nat, c : vec_(vt), k : nat, imm : imm, M : M}:
-    `%~>%`(`%;%`(z, [CONST_admininstr(I32_numtype, `%`(i)) VCONST_admininstr(vt, c_1) VLOAD_LANE_admininstr(N, x, mo, `%`(j))]), [VCONST_admininstr(vt, c)])
+  rule vload_lane-val{z : state, i : nat, c_1 : vec_(V128_vnn), N : N, x : idx, mo : memop, j : nat, c : vec_(V128_vnn), k : nat, imm : imm, M : M}:
+    `%~>%`(`%;%`(z, [CONST_admininstr(I32_numtype, `%`(i)) VCONST_admininstr(V128_vectype, c_1) VLOAD_LANE_admininstr(N, x, mo, `%`(j))]), [VCONST_admininstr(V128_vectype, c)])
     -- if ($ibytes(N, `%`(k)) = $mem(z, x).DATA_meminst[(i + mo.OFFSET_memop.`%`.0) : (N / 8)])
     -- if (N = $lsize((imm : imm <: lanetype)))
-    -- if (M = ($vsize(vt) / N))
-    -- if (c = `%`($invlanes_(`%X%`((imm : imm <: lanetype), `%`(M)), $lanes_(`%X%`((imm : imm <: lanetype), `%`(M)), `%`(c_1.`%`.0))[[j] = `%`(k)]).`%`.0))
-=======
-  rule vload_lane-oob{z : state, i : nat, c_1 : vec_(V128_vnn), N : N, x : idx, mo : memop, j : nat}:
-    `%~>%*`(`%;%*`(z, [CONST_admininstr(I32_numtype, i) VCONST_admininstr(V128_vectype, c_1) VLOAD_LANE_admininstr(N, x, mo, j)]), [TRAP_admininstr])
-    -- if (((i + (mo.OFFSET_memop : uN(32) <: nat)) + (N / 8)) > |$mem(z, x).DATA_meminst|)
-
-  ;; 8-reduction.watsup
-  rule vload_lane-val{z : state, i : nat, c_1 : vec_(V128_vnn), N : N, x : idx, mo : memop, j : nat, c : vec_(V128_vnn), k : nat, imm : imm, M : M}:
-    `%~>%*`(`%;%*`(z, [CONST_admininstr(I32_numtype, i) VCONST_admininstr(V128_vectype, c_1) VLOAD_LANE_admininstr(N, x, mo, j)]), [VCONST_admininstr(V128_vectype, c)])
-    -- if ($ibytes(N, k) = $mem(z, x).DATA_meminst[(i + (mo.OFFSET_memop : uN(32) <: nat)) : (N / 8)])
-    -- if (N = $lsize((imm : imm <: lanetype)))
-    -- if (M = ($size(V128_valtype) / N))
-    -- if (c = $invlanes_(`%X%`((imm : imm <: lanetype), M), $lanes_(`%X%`((imm : imm <: lanetype), M), c_1)[[j] = (k : nat <: lane_($lanetype(`%X%`((imm : imm <: lanetype), M))))]))
->>>>>>> da0a5bff
+    -- if (M = ($vsize(V128_vectype) / N))
+    -- if (c = $invlanes_(`%X%`((imm : imm <: lanetype), `%`(M)), $lanes_(`%X%`((imm : imm <: lanetype), `%`(M)), c_1)[[j] = `%`(k)]))
 
   ;; 8-reduction.watsup
   rule memory.size{z : state, x : idx, n : n}:
