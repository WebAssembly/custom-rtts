# Preview

```sh
$ (cd ../spec && dune exec ../src/exe-watsup/main.exe -- *.watsup -v -l --sideconditions --animate --prose)
watsup 0.4 generator
== Parsing...
== Elaboration...
== IL Validation...
== Running pass sideconditions...
== IL Validation after pass sideconditions...
== Running pass animate...
<<<<<<< HEAD
Animation failed:if ((ref_1 = REF.NULL_ref(ht_1)) /\ (ref_2 = REF.NULL_ref(ht_2)))
Animation failed:Ref_ok: `%|-%:%`($store(z), ref, rt)
Animation failed:Reftype_sub: `%|-%<:%`({TYPE [], REC [], FUNC [], GLOBAL [], TABLE [], MEM [], ELEM [], DATA [], LOCAL [], LABEL [], RETURN ?()}, rt, $inst_reftype($moduleinst(z), rt_2))
Animation failed:Ref_ok: `%|-%:%`($store(z), ref, rt)
Animation failed:Reftype_sub: `%|-%<:%`({TYPE [], REC [], FUNC [], GLOBAL [], TABLE [], MEM [], ELEM [], DATA [], LOCAL [], LABEL [], RETURN ?()}, rt, $inst_reftype($moduleinst(z), rt_2))
Animation failed:if (fi.CODE_funcinst = `FUNC%%*%`(x, LOCAL(t)*{t}, instr*{instr}))
Animation failed:Expand: `%~~%`(fi.TYPE_funcinst, FUNC_comptype(`%->%`(t_1^n{t_1}, t_2^m{t_2})))
Animation failed:if (f = {LOCAL ?(val)^n{val} :: $default(t)*{t}, MODULE fi.MODULE_funcinst})
Animation failed:if (a < |$funcinst(z)|)
Animation failed:Expand: `%~~%`($funcinst(z)[a].TYPE_funcinst, FUNC_comptype(`%->%`(t_1^n{t_1}, t_2^m{t_2})))
Animation failed:if (a < |$funcinst(z)|)
Animation failed:Expand: `%~~%`($funcinst(z)[a].TYPE_funcinst, FUNC_comptype(`%->%`(t_1^n{t_1}, t_2^m{t_2})))
Animation failed:Ref_ok: `%|-%:%`($store(z), ref, rt')
Animation failed:Reftype_sub: `%|-%<:%`({TYPE [], REC [], FUNC [], GLOBAL [], TABLE [], MEM [], ELEM [], DATA [], LOCAL [], LABEL [], RETURN ?()}, rt', $inst_reftype($moduleinst(z), rt))
Animation failed:Ref_ok: `%|-%:%`($store(z), ref, rt')
Animation failed:Reftype_sub: `%|-%<:%`({TYPE [], REC [], FUNC [], GLOBAL [], TABLE [], MEM [], ELEM [], DATA [], LOCAL [], LABEL [], RETURN ?()}, rt', $inst_reftype($moduleinst(z), rt))
Animation failed:if (|mut*{mut}| = |zt*{zt}|)
Animation failed:if (|val*{val}| = |zt*{zt}|)
Animation failed:Expand: `%~~%`($type(z, x), STRUCT_comptype(`%%`(mut, zt)*{mut zt}))
Animation failed:(if ($default($unpacktype(zt)) = ?(val)))*{val zt}
Animation failed:if (|mut*{mut}| = |zt*{zt}|)
Animation failed:if (i < |zt*{zt}|)
Animation failed:Expand: `%~~%`(si.TYPE_structinst, STRUCT_comptype(`%%`(mut, zt)*{mut zt}))
Animation failed:Expand: `%~~%`($type(z, x), ARRAY_comptype(`%%`(mut, zt)))
Animation failed:if ($default($unpacktype(zt)) = ?(val))
Animation failed:if (ref^n{ref} = $elem(z, y).ELEM_eleminst[i : n])
Animation failed:Expand: `%~~%`($type(z, x), ARRAY_comptype(`%%`(mut, zt)))
Animation failed:if ((i + ((n * $storagesize(zt)) / 8)) > |$data(z, y).DATA_datainst|)
Animation failed:Expand: `%~~%`($type(z, x), ARRAY_comptype(`%%`(mut, zt)))
Animation failed:if (nt = $unpacknumtype(zt))
Animation failed:if ($bytes($storagesize(zt), c)^n{c} = [$data(z, y).DATA_datainst][i : ((n * $storagesize(zt)) / 8)])
Animation failed:Expand: `%~~%`($arrayinst(z)[a].TYPE_arrayinst, ARRAY_comptype(`%%`(mut, zt)))
Animation failed:Expand: `%~~%`($type(z, x_2), ARRAY_comptype(`%%`(mut, zt_2)))
Animation failed:if (sx?{sx} = $sxfield(zt_2))
Animation failed:Expand: `%~~%`($type(z, x_2), ARRAY_comptype(`%%`(mut, zt_2)))
Animation failed:if (sx?{sx} = $sxfield(zt_2))
Animation failed:Expand: `%~~%`($type(z, x), ARRAY_comptype(`%%`(mut, zt)))
Animation failed:if ((j + ((n * $storagesize(zt)) / 8)) > |$data(z, y).DATA_datainst|)
Animation failed:Expand: `%~~%`($type(z, x), ARRAY_comptype(`%%`(mut, zt)))
Animation failed:if (nt = $unpacknumtype(zt))
Animation failed:if ($bytes($storagesize(zt), c) = $data(z, y).DATA_datainst[j : ($storagesize(zt) / 8)])
Animation failed:if ($bytes($size(nt <: valtype), c) = $mem(z, x).DATA_meminst[(i + n_O) : ($size(nt <: valtype) / 8)])
Animation failed:if ($bytes(n, c) = $mem(z, x).DATA_meminst[(i + n_O) : (n / 8)])
Animation failed:Expand: `%~~%`($type(z, x), STRUCT_comptype(`%%`(mut, zt)^n{mut zt}))
Animation failed:if (si = {TYPE $type(z, x), FIELD $packval(zt, val)^n{val zt}})
Animation failed:if (|mut*{mut}| = |zt*{zt}|)
Animation failed:if (i < |zt*{zt}|)
Animation failed:Expand: `%~~%`($structinst(z)[a].TYPE_structinst, STRUCT_comptype(`%%`(mut, zt)*{mut zt}))
Animation failed:if (fv = $packval(zt*{zt}[i], val))
Animation failed:Expand: `%~~%`($type(z, x), ARRAY_comptype(`%%`(mut, zt)))
Animation failed:if (ai = {TYPE $type(z, x), FIELD $packval(zt, val)^n{val}})
Animation failed:Expand: `%~~%`($arrayinst(z)[a].TYPE_arrayinst, ARRAY_comptype(`%%`(mut, zt)))
Animation failed:if (fv = $packval(zt, val))
== IL Validation after pass animate...
== Prose Generation...
=======
Animation failed:if ($type(z, y) = $type(z, y'))
Animation failed:if ($funcinst(z)[a].CODE_funcinst = `FUNC%%*%`(y', LOCAL(t)*{t}, instr*{instr}))
Animation failed:if ($ntbytes(nt, c) = $mem(z, 0).DATA_meminst[(i + mo.OFFSET_memop) : ($size(nt <: valtype) / 8)])
Animation failed:if ($ibytes(n, c) = $mem(z, 0).DATA_meminst[(i + mo.OFFSET_memop) : (n / 8)])
== IL Validation after pass animate...
== Prose Generation...
unreachable
1. Trap.

nop
1. Do nothing.

drop
1. Assert: Due to validation, a value is on the top of the stack.
2. Pop YetE ((val <: admininstr)) from the stack.

select
1. Assert: Due to validation, a value of value type i32 is on the top of the stack.
2. Pop YetE (CONST_admininstr(I32_numtype, c)) from the stack.
3. Assert: Due to validation, a value is on the top of the stack.
4. Pop YetE ((val_2 <: admininstr)) from the stack.
5. Assert: Due to validation, a value is on the top of the stack.
6. Pop YetE ((val_1 <: admininstr)) from the stack.
7. If YetC (), then:
  a. Push YetE ((val_1 <: admininstr)) to the stack.
8. If YetC (), then:
  a. Push YetE ((val_2 <: admininstr)) to the stack.

if
1. Assert: Due to validation, a value of value type i32 is on the top of the stack.
2. Pop YetE (CONST_admininstr(I32_numtype, c)) from the stack.
3. If YetC (), then:
  a. Execute (BLOCK YetE (bt) YetE (instr_1*{instr_1})).
4. If YetC (), then:
  a. Execute (BLOCK YetE (bt) YetE (instr_2*{instr_2})).

label
1. Push YetE ((val <: admininstr)*{val}) to the stack.

br
1. If YetC (), then:
  a. Push YetE ((val <: admininstr)^n{val}) to the stack.
  b. Push YetE ((instr' <: admininstr)*{instr'}) to the stack.
2. If YetC (), then:
  a. Push YetE ((val <: admininstr)*{val}) to the stack.
  b. Execute (BR YetE (l)).

br_if
1. Assert: Due to validation, a value of value type i32 is on the top of the stack.
2. Pop YetE (CONST_admininstr(I32_numtype, c)) from the stack.
3. If YetC (), then:
  a. Execute (BR YetE (l)).
4. If YetC (), then:
  a. Do nothing.

br_table
1. Assert: Due to validation, a value of value type i32 is on the top of the stack.
2. Pop YetE (CONST_admininstr(I32_numtype, i)) from the stack.
3. If YetC (), then:
  a. Execute (BR YetE (l*{l}[i])).
4. If YetC (), then:
  a. Execute (BR YetE (l')).

frame
1. Push YetE ((val <: admininstr)^n{val}) to the stack.

return
1. If YetC (), then:
  a. Push YetE ((val <: admininstr)^n{val}) to the stack.
2. If YetC (), then:
  a. Push YetE ((val <: admininstr)*{val}) to the stack.
  b. Execute (RETURN).

unop
1. Assert: Due to validation, a value is on the top of the stack.
2. Pop YetE (CONST_admininstr(nt, c_1)) from the stack.
3. If YetC (), then:
  a. Push YetE (CONST_admininstr(nt, c)) to the stack.
4. If YetC (), then:
  a. Trap.

binop
1. Assert: Due to validation, a value is on the top of the stack.
2. Pop YetE (CONST_admininstr(nt, c_2)) from the stack.
3. Assert: Due to validation, a value is on the top of the stack.
4. Pop YetE (CONST_admininstr(nt, c_1)) from the stack.
5. If YetC (), then:
  a. Push YetE (CONST_admininstr(nt, c)) to the stack.
6. If YetC (), then:
  a. Trap.

testop
1. Assert: Due to validation, a value is on the top of the stack.
2. Pop YetE (CONST_admininstr(nt, c_1)) from the stack.
3. Push YetE (CONST_admininstr(I32_numtype, c)) to the stack.

relop
1. Assert: Due to validation, a value is on the top of the stack.
2. Pop YetE (CONST_admininstr(nt, c_2)) from the stack.
3. Assert: Due to validation, a value is on the top of the stack.
4. Pop YetE (CONST_admininstr(nt, c_1)) from the stack.
5. Push YetE (CONST_admininstr(I32_numtype, c)) to the stack.

extend
1. Assert: Due to validation, a value is on the top of the stack.
2. Pop YetE (CONST_admininstr(nt, c)) from the stack.
3. Push YetE (CONST_admininstr(nt, $ext(n, $size(nt <: valtype), S_sx, c))) to the stack.

cvtop
1. Assert: Due to validation, a value is on the top of the stack.
2. Pop YetE (CONST_admininstr(nt_1, c_1)) from the stack.
3. If YetC (), then:
  a. Push YetE (CONST_admininstr(nt_2, c)) to the stack.
4. If YetC (), then:
  a. Trap.

ref.is_null
1. Assert: Due to validation, a value is on the top of the stack.
2. Pop YetE ((val <: admininstr)) from the stack.
3. If YetC (), then:
  a. Push YetE (CONST_admininstr(I32_numtype, 1)) to the stack.
4. If YetC (), then:
  a. Push YetE (CONST_admininstr(I32_numtype, 0)) to the stack.

local.tee
1. Assert: Due to validation, a value is on the top of the stack.
2. Pop YetE ((val <: admininstr)) from the stack.
3. Push YetE ((val <: admininstr)) to the stack.
4. Push YetE ((val <: admininstr)) to the stack.
5. Execute (LOCAL.SET YetE (x)).

block
1. Assert: Due to validation, a value is on the top of the stack.
2. Pop YetE ((val <: admininstr)^k{val}) from the stack.
3. Let L be YetE ().
4. Enter the block Yet with label YetE ().

loop
1. Assert: Due to validation, a value is on the top of the stack.
2. Pop YetE ((val <: admininstr)^k{val}) from the stack.
3. Let L be YetE ().
4. Enter the block Yet with label YetE ().

call
1. Execute (CALL_ADDR YetE ($funcaddr(z)[x])).

call_indirect
1. Assert: Due to validation, a value of value type i32 is on the top of the stack.
2. Pop YetE (CONST_admininstr(I32_numtype, i)) from the stack.
3. If YetC (), then:
  a. Execute (CALL_ADDR YetE (a)).
4. If YetC (), then:
  a. Trap.

call_addr
1. Assert: Due to validation, a value is on the top of the stack.
2. Pop YetE ((val <: admininstr)^k{val}) from the stack.
3. Let F be the current frame.
4. Push YetE ((n, f, [LABEL__admininstr(n, [], (instr <: admininstr)*{instr})])) to the stack.

ref.func
1. Push YetE (REF.FUNC_ADDR_admininstr($funcaddr(z)[x])) to the stack.

local.get
1. Push YetE (($local(z, x) <: admininstr)) to the stack.

global.get
1. Push YetE (($global(z, x).VALUE_globalinst <: admininstr)) to the stack.

table.get
1. Assert: Due to validation, a value of value type i32 is on the top of the stack.
2. Pop YetE (CONST_admininstr(I32_numtype, i)) from the stack.
3. If YetC (), then:
  a. Trap.
4. If YetC (), then:
  a. Push YetE (($table(z, x).ELEM_tableinst[i] <: admininstr)) to the stack.

table.size
1. Push YetE (CONST_admininstr(I32_numtype, n)) to the stack.

table.fill
1. Assert: Due to validation, a value of value type i32 is on the top of the stack.
2. Pop YetE (CONST_admininstr(I32_numtype, n)) from the stack.
3. Assert: Due to validation, a value is on the top of the stack.
4. Pop YetE ((val <: admininstr)) from the stack.
5. Assert: Due to validation, a value of value type i32 is on the top of the stack.
6. Pop YetE (CONST_admininstr(I32_numtype, i)) from the stack.
7. If YetC (), then:
  a. Trap.
8. If YetC (), then:
  a. Do nothing.
9. If YetC (), then:
  a. Push YetE (CONST_admininstr(I32_numtype, i)) to the stack.
  b. Push YetE ((val <: admininstr)) to the stack.
  c. Execute (TABLE.SET YetE (x)).
  d. Push YetE (CONST_admininstr(I32_numtype, (i + 1))) to the stack.
  e. Push YetE ((val <: admininstr)) to the stack.
  f. Push YetE (CONST_admininstr(I32_numtype, (n - 1))) to the stack.
  g. Execute (TABLE.FILL YetE (x)).

table.copy
1. Assert: Due to validation, a value of value type i32 is on the top of the stack.
2. Pop YetE (CONST_admininstr(I32_numtype, n)) from the stack.
3. Assert: Due to validation, a value of value type i32 is on the top of the stack.
4. Pop YetE (CONST_admininstr(I32_numtype, i)) from the stack.
5. Assert: Due to validation, a value of value type i32 is on the top of the stack.
6. Pop YetE (CONST_admininstr(I32_numtype, j)) from the stack.
7. If YetC (), then:
  a. Trap.
8. If YetC (), then:
  a. Do nothing.
9. If YetC (), then:
  a. Push YetE (CONST_admininstr(I32_numtype, j)) to the stack.
  b. Push YetE (CONST_admininstr(I32_numtype, i)) to the stack.
  c. Execute (TABLE.GET YetE (y)).
  d. Execute (TABLE.SET YetE (x)).
  e. Push YetE (CONST_admininstr(I32_numtype, (j + 1))) to the stack.
  f. Push YetE (CONST_admininstr(I32_numtype, (i + 1))) to the stack.
  g. Push YetE (CONST_admininstr(I32_numtype, (n - 1))) to the stack.
  h. Execute (TABLE.COPY YetE (x) YetE (y)).
10. If YetC (), then:
  a. Push YetE (CONST_admininstr(I32_numtype, ((j + n) - 1))) to the stack.
  b. Push YetE (CONST_admininstr(I32_numtype, ((i + n) - 1))) to the stack.
  c. Execute (TABLE.GET YetE (y)).
  d. Execute (TABLE.SET YetE (x)).
  e. Push YetE (CONST_admininstr(I32_numtype, j)) to the stack.
  f. Push YetE (CONST_admininstr(I32_numtype, i)) to the stack.
  g. Push YetE (CONST_admininstr(I32_numtype, (n - 1))) to the stack.
  h. Execute (TABLE.COPY YetE (x) YetE (y)).

table.init
1. Assert: Due to validation, a value of value type i32 is on the top of the stack.
2. Pop YetE (CONST_admininstr(I32_numtype, n)) from the stack.
3. Assert: Due to validation, a value of value type i32 is on the top of the stack.
4. Pop YetE (CONST_admininstr(I32_numtype, i)) from the stack.
5. Assert: Due to validation, a value of value type i32 is on the top of the stack.
6. Pop YetE (CONST_admininstr(I32_numtype, j)) from the stack.
7. If YetC (), then:
  a. Trap.
8. If YetC (), then:
  a. Do nothing.
9. If YetC (), then:
  a. Push YetE (CONST_admininstr(I32_numtype, j)) to the stack.
  b. Push YetE (($elem(z, y).ELEM_eleminst[i] <: admininstr)) to the stack.
  c. Execute (TABLE.SET YetE (x)).
  d. Push YetE (CONST_admininstr(I32_numtype, (j + 1))) to the stack.
  e. Push YetE (CONST_admininstr(I32_numtype, (i + 1))) to the stack.
  f. Push YetE (CONST_admininstr(I32_numtype, (n - 1))) to the stack.
  g. Execute (TABLE.INIT YetE (x) YetE (y)).

load
1. Assert: Due to validation, a value of value type i32 is on the top of the stack.
2. Pop YetE (CONST_admininstr(I32_numtype, i)) from the stack.
3. If YetC (), then:
  a. Trap.
4. If YetC (), then:
  a. Push YetE (CONST_admininstr(nt, c)) to the stack.
5. If YetC (), then:
  a. Trap.
6. If YetC (), then:
  a. Push YetE (CONST_admininstr(nt, $ext(n, $size(nt <: valtype), sx, c))) to the stack.

memory.size
1. Push YetE (CONST_admininstr(I32_numtype, n)) to the stack.

memory.fill
1. Assert: Due to validation, a value of value type i32 is on the top of the stack.
2. Pop YetE (CONST_admininstr(I32_numtype, n)) from the stack.
3. Assert: Due to validation, a value is on the top of the stack.
4. Pop YetE ((val <: admininstr)) from the stack.
5. Assert: Due to validation, a value of value type i32 is on the top of the stack.
6. Pop YetE (CONST_admininstr(I32_numtype, i)) from the stack.
7. If YetC (), then:
  a. Trap.
8. If YetC (), then:
  a. Do nothing.
9. If YetC (), then:
  a. Push YetE (CONST_admininstr(I32_numtype, i)) to the stack.
  b. Push YetE ((val <: admininstr)) to the stack.
  c. Execute (STORE YetE (I32_numtype) YetE (?(8)) YetE ($memop0)).
  d. Push YetE (CONST_admininstr(I32_numtype, (i + 1))) to the stack.
  e. Push YetE ((val <: admininstr)) to the stack.
  f. Push YetE (CONST_admininstr(I32_numtype, (n - 1))) to the stack.
  g. Execute (MEMORY.FILL).

memory.copy
1. Assert: Due to validation, a value of value type i32 is on the top of the stack.
2. Pop YetE (CONST_admininstr(I32_numtype, n)) from the stack.
3. Assert: Due to validation, a value of value type i32 is on the top of the stack.
4. Pop YetE (CONST_admininstr(I32_numtype, i)) from the stack.
5. Assert: Due to validation, a value of value type i32 is on the top of the stack.
6. Pop YetE (CONST_admininstr(I32_numtype, j)) from the stack.
7. If YetC (), then:
  a. Trap.
8. If YetC (), then:
  a. Do nothing.
9. If YetC (), then:
  a. Push YetE (CONST_admininstr(I32_numtype, j)) to the stack.
  b. Push YetE (CONST_admininstr(I32_numtype, i)) to the stack.
  c. Execute (LOAD YetE (I32_numtype) YetE (?((8, U_sx))) YetE ($memop0)).
  d. Execute (STORE YetE (I32_numtype) YetE (?(8)) YetE ($memop0)).
  e. Push YetE (CONST_admininstr(I32_numtype, (j + 1))) to the stack.
  f. Push YetE (CONST_admininstr(I32_numtype, (i + 1))) to the stack.
  g. Push YetE (CONST_admininstr(I32_numtype, (n - 1))) to the stack.
  h. Execute (MEMORY.COPY).
10. If YetC (), then:
  a. Push YetE (CONST_admininstr(I32_numtype, ((j + n) - 1))) to the stack.
  b. Push YetE (CONST_admininstr(I32_numtype, ((i + n) - 1))) to the stack.
  c. Execute (LOAD YetE (I32_numtype) YetE (?((8, U_sx))) YetE ($memop0)).
  d. Execute (STORE YetE (I32_numtype) YetE (?(8)) YetE ($memop0)).
  e. Push YetE (CONST_admininstr(I32_numtype, j)) to the stack.
  f. Push YetE (CONST_admininstr(I32_numtype, i)) to the stack.
  g. Push YetE (CONST_admininstr(I32_numtype, (n - 1))) to the stack.
  h. Execute (MEMORY.COPY).

memory.init
1. Assert: Due to validation, a value of value type i32 is on the top of the stack.
2. Pop YetE (CONST_admininstr(I32_numtype, n)) from the stack.
3. Assert: Due to validation, a value of value type i32 is on the top of the stack.
4. Pop YetE (CONST_admininstr(I32_numtype, i)) from the stack.
5. Assert: Due to validation, a value of value type i32 is on the top of the stack.
6. Pop YetE (CONST_admininstr(I32_numtype, j)) from the stack.
7. If YetC (), then:
  a. Trap.
8. If YetC (), then:
  a. Do nothing.
9. If YetC (), then:
  a. Push YetE (CONST_admininstr(I32_numtype, j)) to the stack.
  b. Push YetE (CONST_admininstr(I32_numtype, $data(z, x).DATA_datainst[i])) to the stack.
  c. Execute (STORE YetE (I32_numtype) YetE (?(8)) YetE ($memop0)).
  d. Push YetE (CONST_admininstr(I32_numtype, (j + 1))) to the stack.
  e. Push YetE (CONST_admininstr(I32_numtype, (i + 1))) to the stack.
  f. Push YetE (CONST_admininstr(I32_numtype, (n - 1))) to the stack.
  g. Execute (MEMORY.INIT YetE (x)).

local.set
1. Assert: Due to validation, a value is on the top of the stack.
2. Pop YetE ((val <: admininstr)) from the stack.
3. YetI: Perform $with_local(z, x, val).

global.set
1. Assert: Due to validation, a value is on the top of the stack.
2. Pop YetE ((val <: admininstr)) from the stack.
3. YetI: Perform $with_global(z, x, val).

table.set
1. Assert: Due to validation, a value is on the top of the stack.
2. Pop YetE ((ref <: admininstr)) from the stack.
3. Assert: Due to validation, a value of value type i32 is on the top of the stack.
4. Pop YetE (CONST_admininstr(I32_numtype, i)) from the stack.
5. If YetC (), then:
  a. YetI: Perform z.
  b. Trap.
6. If YetC (), then:
  a. YetI: Perform $with_table(z, x, i, ref).

table.grow
1. Assert: Due to validation, a value of value type i32 is on the top of the stack.
2. Pop YetE (CONST_admininstr(I32_numtype, n)) from the stack.
3. Assert: Due to validation, a value is on the top of the stack.
4. Pop YetE ((ref <: admininstr)) from the stack.
5. If YetC (), then:
  a. YetI: Perform $with_tableinst(z, x, ti).
  b. Push YetE (CONST_admininstr(I32_numtype, |$table(z, x).ELEM_tableinst|)) to the stack.
6. If YetC (), then:
  a. YetI: Perform z.
  b. Push YetE (CONST_admininstr(I32_numtype, $invsigned(32, - (1 <: int)))) to the stack.

elem.drop
1. YetI: Perform $with_elem(z, x, []).

store
1. Assert: Due to validation, a value is on the top of the stack.
2. Pop YetE (CONST_admininstr(nt, c)) from the stack.
3. Assert: Due to validation, a value of value type i32 is on the top of the stack.
4. Pop YetE (CONST_admininstr(I32_numtype, i)) from the stack.
5. If YetC (), then:
  a. YetI: Perform z.
  b. Trap.
6. If YetC (), then:
  a. YetI: Perform $with_mem(z, 0, (i + mo.OFFSET_memop), ($size(nt <: valtype) / 8), b*{b}).
7. If YetC (), then:
  a. YetI: Perform z.
  b. Trap.
8. If YetC (), then:
  a. YetI: Perform $with_mem(z, 0, (i + mo.OFFSET_memop), (n / 8), b*{b}).

memory.grow
1. Assert: Due to validation, a value of value type i32 is on the top of the stack.
2. Pop YetE (CONST_admininstr(I32_numtype, n)) from the stack.
3. If YetC (), then:
  a. YetI: Perform $with_meminst(z, 0, mi).
  b. Push YetE (CONST_admininstr(I32_numtype, (|$mem(z, 0).DATA_meminst| / (64 * $Ki)))) to the stack.
4. If YetC (), then:
  a. YetI: Perform z.
  b. Push YetE (CONST_admininstr(I32_numtype, $invsigned(32, - (1 <: int)))) to the stack.

data.drop
1. YetI: Perform $with_data(z, x, []).

>>>>>>> d6cc096b
== Complete.
```<|MERGE_RESOLUTION|>--- conflicted
+++ resolved
@@ -9,7 +9,6 @@
 == Running pass sideconditions...
 == IL Validation after pass sideconditions...
 == Running pass animate...
-<<<<<<< HEAD
 Animation failed:if ((ref_1 = REF.NULL_ref(ht_1)) /\ (ref_2 = REF.NULL_ref(ht_2)))
 Animation failed:Ref_ok: `%|-%:%`($store(z), ref, rt)
 Animation failed:Reftype_sub: `%|-%<:%`({TYPE [], REC [], FUNC [], GLOBAL [], TABLE [], MEM [], ELEM [], DATA [], LOCAL [], LABEL [], RETURN ?()}, rt, $inst_reftype($moduleinst(z), rt_2))
@@ -40,7 +39,7 @@
 Animation failed:if ((i + ((n * $storagesize(zt)) / 8)) > |$data(z, y).DATA_datainst|)
 Animation failed:Expand: `%~~%`($type(z, x), ARRAY_comptype(`%%`(mut, zt)))
 Animation failed:if (nt = $unpacknumtype(zt))
-Animation failed:if ($bytes($storagesize(zt), c)^n{c} = [$data(z, y).DATA_datainst][i : ((n * $storagesize(zt)) / 8)])
+Animation failed:if ($ztbytes(zt, c)^n{c} = [$data(z, y).DATA_datainst][i : ((n * $storagesize(zt)) / 8)])
 Animation failed:Expand: `%~~%`($arrayinst(z)[a].TYPE_arrayinst, ARRAY_comptype(`%%`(mut, zt)))
 Animation failed:Expand: `%~~%`($type(z, x_2), ARRAY_comptype(`%%`(mut, zt_2)))
 Animation failed:if (sx?{sx} = $sxfield(zt_2))
@@ -50,9 +49,9 @@
 Animation failed:if ((j + ((n * $storagesize(zt)) / 8)) > |$data(z, y).DATA_datainst|)
 Animation failed:Expand: `%~~%`($type(z, x), ARRAY_comptype(`%%`(mut, zt)))
 Animation failed:if (nt = $unpacknumtype(zt))
-Animation failed:if ($bytes($storagesize(zt), c) = $data(z, y).DATA_datainst[j : ($storagesize(zt) / 8)])
-Animation failed:if ($bytes($size(nt <: valtype), c) = $mem(z, x).DATA_meminst[(i + n_O) : ($size(nt <: valtype) / 8)])
-Animation failed:if ($bytes(n, c) = $mem(z, x).DATA_meminst[(i + n_O) : (n / 8)])
+Animation failed:if ($ztbytes(zt, c) = $data(z, y).DATA_datainst[j : ($storagesize(zt) / 8)])
+Animation failed:if ($ntbytes(nt, c) = $mem(z, x).DATA_meminst[(i + mo.OFFSET_memop) : ($size(nt <: valtype) / 8)])
+Animation failed:if ($ibytes(n, c) = $mem(z, x).DATA_meminst[(i + mo.OFFSET_memop) : (n / 8)])
 Animation failed:Expand: `%~~%`($type(z, x), STRUCT_comptype(`%%`(mut, zt)^n{mut zt}))
 Animation failed:if (si = {TYPE $type(z, x), FIELD $packval(zt, val)^n{val zt}})
 Animation failed:if (|mut*{mut}| = |zt*{zt}|)
@@ -65,407 +64,5 @@
 Animation failed:if (fv = $packval(zt, val))
 == IL Validation after pass animate...
 == Prose Generation...
-=======
-Animation failed:if ($type(z, y) = $type(z, y'))
-Animation failed:if ($funcinst(z)[a].CODE_funcinst = `FUNC%%*%`(y', LOCAL(t)*{t}, instr*{instr}))
-Animation failed:if ($ntbytes(nt, c) = $mem(z, 0).DATA_meminst[(i + mo.OFFSET_memop) : ($size(nt <: valtype) / 8)])
-Animation failed:if ($ibytes(n, c) = $mem(z, 0).DATA_meminst[(i + mo.OFFSET_memop) : (n / 8)])
-== IL Validation after pass animate...
-== Prose Generation...
-unreachable
-1. Trap.
-
-nop
-1. Do nothing.
-
-drop
-1. Assert: Due to validation, a value is on the top of the stack.
-2. Pop YetE ((val <: admininstr)) from the stack.
-
-select
-1. Assert: Due to validation, a value of value type i32 is on the top of the stack.
-2. Pop YetE (CONST_admininstr(I32_numtype, c)) from the stack.
-3. Assert: Due to validation, a value is on the top of the stack.
-4. Pop YetE ((val_2 <: admininstr)) from the stack.
-5. Assert: Due to validation, a value is on the top of the stack.
-6. Pop YetE ((val_1 <: admininstr)) from the stack.
-7. If YetC (), then:
-  a. Push YetE ((val_1 <: admininstr)) to the stack.
-8. If YetC (), then:
-  a. Push YetE ((val_2 <: admininstr)) to the stack.
-
-if
-1. Assert: Due to validation, a value of value type i32 is on the top of the stack.
-2. Pop YetE (CONST_admininstr(I32_numtype, c)) from the stack.
-3. If YetC (), then:
-  a. Execute (BLOCK YetE (bt) YetE (instr_1*{instr_1})).
-4. If YetC (), then:
-  a. Execute (BLOCK YetE (bt) YetE (instr_2*{instr_2})).
-
-label
-1. Push YetE ((val <: admininstr)*{val}) to the stack.
-
-br
-1. If YetC (), then:
-  a. Push YetE ((val <: admininstr)^n{val}) to the stack.
-  b. Push YetE ((instr' <: admininstr)*{instr'}) to the stack.
-2. If YetC (), then:
-  a. Push YetE ((val <: admininstr)*{val}) to the stack.
-  b. Execute (BR YetE (l)).
-
-br_if
-1. Assert: Due to validation, a value of value type i32 is on the top of the stack.
-2. Pop YetE (CONST_admininstr(I32_numtype, c)) from the stack.
-3. If YetC (), then:
-  a. Execute (BR YetE (l)).
-4. If YetC (), then:
-  a. Do nothing.
-
-br_table
-1. Assert: Due to validation, a value of value type i32 is on the top of the stack.
-2. Pop YetE (CONST_admininstr(I32_numtype, i)) from the stack.
-3. If YetC (), then:
-  a. Execute (BR YetE (l*{l}[i])).
-4. If YetC (), then:
-  a. Execute (BR YetE (l')).
-
-frame
-1. Push YetE ((val <: admininstr)^n{val}) to the stack.
-
-return
-1. If YetC (), then:
-  a. Push YetE ((val <: admininstr)^n{val}) to the stack.
-2. If YetC (), then:
-  a. Push YetE ((val <: admininstr)*{val}) to the stack.
-  b. Execute (RETURN).
-
-unop
-1. Assert: Due to validation, a value is on the top of the stack.
-2. Pop YetE (CONST_admininstr(nt, c_1)) from the stack.
-3. If YetC (), then:
-  a. Push YetE (CONST_admininstr(nt, c)) to the stack.
-4. If YetC (), then:
-  a. Trap.
-
-binop
-1. Assert: Due to validation, a value is on the top of the stack.
-2. Pop YetE (CONST_admininstr(nt, c_2)) from the stack.
-3. Assert: Due to validation, a value is on the top of the stack.
-4. Pop YetE (CONST_admininstr(nt, c_1)) from the stack.
-5. If YetC (), then:
-  a. Push YetE (CONST_admininstr(nt, c)) to the stack.
-6. If YetC (), then:
-  a. Trap.
-
-testop
-1. Assert: Due to validation, a value is on the top of the stack.
-2. Pop YetE (CONST_admininstr(nt, c_1)) from the stack.
-3. Push YetE (CONST_admininstr(I32_numtype, c)) to the stack.
-
-relop
-1. Assert: Due to validation, a value is on the top of the stack.
-2. Pop YetE (CONST_admininstr(nt, c_2)) from the stack.
-3. Assert: Due to validation, a value is on the top of the stack.
-4. Pop YetE (CONST_admininstr(nt, c_1)) from the stack.
-5. Push YetE (CONST_admininstr(I32_numtype, c)) to the stack.
-
-extend
-1. Assert: Due to validation, a value is on the top of the stack.
-2. Pop YetE (CONST_admininstr(nt, c)) from the stack.
-3. Push YetE (CONST_admininstr(nt, $ext(n, $size(nt <: valtype), S_sx, c))) to the stack.
-
-cvtop
-1. Assert: Due to validation, a value is on the top of the stack.
-2. Pop YetE (CONST_admininstr(nt_1, c_1)) from the stack.
-3. If YetC (), then:
-  a. Push YetE (CONST_admininstr(nt_2, c)) to the stack.
-4. If YetC (), then:
-  a. Trap.
-
-ref.is_null
-1. Assert: Due to validation, a value is on the top of the stack.
-2. Pop YetE ((val <: admininstr)) from the stack.
-3. If YetC (), then:
-  a. Push YetE (CONST_admininstr(I32_numtype, 1)) to the stack.
-4. If YetC (), then:
-  a. Push YetE (CONST_admininstr(I32_numtype, 0)) to the stack.
-
-local.tee
-1. Assert: Due to validation, a value is on the top of the stack.
-2. Pop YetE ((val <: admininstr)) from the stack.
-3. Push YetE ((val <: admininstr)) to the stack.
-4. Push YetE ((val <: admininstr)) to the stack.
-5. Execute (LOCAL.SET YetE (x)).
-
-block
-1. Assert: Due to validation, a value is on the top of the stack.
-2. Pop YetE ((val <: admininstr)^k{val}) from the stack.
-3. Let L be YetE ().
-4. Enter the block Yet with label YetE ().
-
-loop
-1. Assert: Due to validation, a value is on the top of the stack.
-2. Pop YetE ((val <: admininstr)^k{val}) from the stack.
-3. Let L be YetE ().
-4. Enter the block Yet with label YetE ().
-
-call
-1. Execute (CALL_ADDR YetE ($funcaddr(z)[x])).
-
-call_indirect
-1. Assert: Due to validation, a value of value type i32 is on the top of the stack.
-2. Pop YetE (CONST_admininstr(I32_numtype, i)) from the stack.
-3. If YetC (), then:
-  a. Execute (CALL_ADDR YetE (a)).
-4. If YetC (), then:
-  a. Trap.
-
-call_addr
-1. Assert: Due to validation, a value is on the top of the stack.
-2. Pop YetE ((val <: admininstr)^k{val}) from the stack.
-3. Let F be the current frame.
-4. Push YetE ((n, f, [LABEL__admininstr(n, [], (instr <: admininstr)*{instr})])) to the stack.
-
-ref.func
-1. Push YetE (REF.FUNC_ADDR_admininstr($funcaddr(z)[x])) to the stack.
-
-local.get
-1. Push YetE (($local(z, x) <: admininstr)) to the stack.
-
-global.get
-1. Push YetE (($global(z, x).VALUE_globalinst <: admininstr)) to the stack.
-
-table.get
-1. Assert: Due to validation, a value of value type i32 is on the top of the stack.
-2. Pop YetE (CONST_admininstr(I32_numtype, i)) from the stack.
-3. If YetC (), then:
-  a. Trap.
-4. If YetC (), then:
-  a. Push YetE (($table(z, x).ELEM_tableinst[i] <: admininstr)) to the stack.
-
-table.size
-1. Push YetE (CONST_admininstr(I32_numtype, n)) to the stack.
-
-table.fill
-1. Assert: Due to validation, a value of value type i32 is on the top of the stack.
-2. Pop YetE (CONST_admininstr(I32_numtype, n)) from the stack.
-3. Assert: Due to validation, a value is on the top of the stack.
-4. Pop YetE ((val <: admininstr)) from the stack.
-5. Assert: Due to validation, a value of value type i32 is on the top of the stack.
-6. Pop YetE (CONST_admininstr(I32_numtype, i)) from the stack.
-7. If YetC (), then:
-  a. Trap.
-8. If YetC (), then:
-  a. Do nothing.
-9. If YetC (), then:
-  a. Push YetE (CONST_admininstr(I32_numtype, i)) to the stack.
-  b. Push YetE ((val <: admininstr)) to the stack.
-  c. Execute (TABLE.SET YetE (x)).
-  d. Push YetE (CONST_admininstr(I32_numtype, (i + 1))) to the stack.
-  e. Push YetE ((val <: admininstr)) to the stack.
-  f. Push YetE (CONST_admininstr(I32_numtype, (n - 1))) to the stack.
-  g. Execute (TABLE.FILL YetE (x)).
-
-table.copy
-1. Assert: Due to validation, a value of value type i32 is on the top of the stack.
-2. Pop YetE (CONST_admininstr(I32_numtype, n)) from the stack.
-3. Assert: Due to validation, a value of value type i32 is on the top of the stack.
-4. Pop YetE (CONST_admininstr(I32_numtype, i)) from the stack.
-5. Assert: Due to validation, a value of value type i32 is on the top of the stack.
-6. Pop YetE (CONST_admininstr(I32_numtype, j)) from the stack.
-7. If YetC (), then:
-  a. Trap.
-8. If YetC (), then:
-  a. Do nothing.
-9. If YetC (), then:
-  a. Push YetE (CONST_admininstr(I32_numtype, j)) to the stack.
-  b. Push YetE (CONST_admininstr(I32_numtype, i)) to the stack.
-  c. Execute (TABLE.GET YetE (y)).
-  d. Execute (TABLE.SET YetE (x)).
-  e. Push YetE (CONST_admininstr(I32_numtype, (j + 1))) to the stack.
-  f. Push YetE (CONST_admininstr(I32_numtype, (i + 1))) to the stack.
-  g. Push YetE (CONST_admininstr(I32_numtype, (n - 1))) to the stack.
-  h. Execute (TABLE.COPY YetE (x) YetE (y)).
-10. If YetC (), then:
-  a. Push YetE (CONST_admininstr(I32_numtype, ((j + n) - 1))) to the stack.
-  b. Push YetE (CONST_admininstr(I32_numtype, ((i + n) - 1))) to the stack.
-  c. Execute (TABLE.GET YetE (y)).
-  d. Execute (TABLE.SET YetE (x)).
-  e. Push YetE (CONST_admininstr(I32_numtype, j)) to the stack.
-  f. Push YetE (CONST_admininstr(I32_numtype, i)) to the stack.
-  g. Push YetE (CONST_admininstr(I32_numtype, (n - 1))) to the stack.
-  h. Execute (TABLE.COPY YetE (x) YetE (y)).
-
-table.init
-1. Assert: Due to validation, a value of value type i32 is on the top of the stack.
-2. Pop YetE (CONST_admininstr(I32_numtype, n)) from the stack.
-3. Assert: Due to validation, a value of value type i32 is on the top of the stack.
-4. Pop YetE (CONST_admininstr(I32_numtype, i)) from the stack.
-5. Assert: Due to validation, a value of value type i32 is on the top of the stack.
-6. Pop YetE (CONST_admininstr(I32_numtype, j)) from the stack.
-7. If YetC (), then:
-  a. Trap.
-8. If YetC (), then:
-  a. Do nothing.
-9. If YetC (), then:
-  a. Push YetE (CONST_admininstr(I32_numtype, j)) to the stack.
-  b. Push YetE (($elem(z, y).ELEM_eleminst[i] <: admininstr)) to the stack.
-  c. Execute (TABLE.SET YetE (x)).
-  d. Push YetE (CONST_admininstr(I32_numtype, (j + 1))) to the stack.
-  e. Push YetE (CONST_admininstr(I32_numtype, (i + 1))) to the stack.
-  f. Push YetE (CONST_admininstr(I32_numtype, (n - 1))) to the stack.
-  g. Execute (TABLE.INIT YetE (x) YetE (y)).
-
-load
-1. Assert: Due to validation, a value of value type i32 is on the top of the stack.
-2. Pop YetE (CONST_admininstr(I32_numtype, i)) from the stack.
-3. If YetC (), then:
-  a. Trap.
-4. If YetC (), then:
-  a. Push YetE (CONST_admininstr(nt, c)) to the stack.
-5. If YetC (), then:
-  a. Trap.
-6. If YetC (), then:
-  a. Push YetE (CONST_admininstr(nt, $ext(n, $size(nt <: valtype), sx, c))) to the stack.
-
-memory.size
-1. Push YetE (CONST_admininstr(I32_numtype, n)) to the stack.
-
-memory.fill
-1. Assert: Due to validation, a value of value type i32 is on the top of the stack.
-2. Pop YetE (CONST_admininstr(I32_numtype, n)) from the stack.
-3. Assert: Due to validation, a value is on the top of the stack.
-4. Pop YetE ((val <: admininstr)) from the stack.
-5. Assert: Due to validation, a value of value type i32 is on the top of the stack.
-6. Pop YetE (CONST_admininstr(I32_numtype, i)) from the stack.
-7. If YetC (), then:
-  a. Trap.
-8. If YetC (), then:
-  a. Do nothing.
-9. If YetC (), then:
-  a. Push YetE (CONST_admininstr(I32_numtype, i)) to the stack.
-  b. Push YetE ((val <: admininstr)) to the stack.
-  c. Execute (STORE YetE (I32_numtype) YetE (?(8)) YetE ($memop0)).
-  d. Push YetE (CONST_admininstr(I32_numtype, (i + 1))) to the stack.
-  e. Push YetE ((val <: admininstr)) to the stack.
-  f. Push YetE (CONST_admininstr(I32_numtype, (n - 1))) to the stack.
-  g. Execute (MEMORY.FILL).
-
-memory.copy
-1. Assert: Due to validation, a value of value type i32 is on the top of the stack.
-2. Pop YetE (CONST_admininstr(I32_numtype, n)) from the stack.
-3. Assert: Due to validation, a value of value type i32 is on the top of the stack.
-4. Pop YetE (CONST_admininstr(I32_numtype, i)) from the stack.
-5. Assert: Due to validation, a value of value type i32 is on the top of the stack.
-6. Pop YetE (CONST_admininstr(I32_numtype, j)) from the stack.
-7. If YetC (), then:
-  a. Trap.
-8. If YetC (), then:
-  a. Do nothing.
-9. If YetC (), then:
-  a. Push YetE (CONST_admininstr(I32_numtype, j)) to the stack.
-  b. Push YetE (CONST_admininstr(I32_numtype, i)) to the stack.
-  c. Execute (LOAD YetE (I32_numtype) YetE (?((8, U_sx))) YetE ($memop0)).
-  d. Execute (STORE YetE (I32_numtype) YetE (?(8)) YetE ($memop0)).
-  e. Push YetE (CONST_admininstr(I32_numtype, (j + 1))) to the stack.
-  f. Push YetE (CONST_admininstr(I32_numtype, (i + 1))) to the stack.
-  g. Push YetE (CONST_admininstr(I32_numtype, (n - 1))) to the stack.
-  h. Execute (MEMORY.COPY).
-10. If YetC (), then:
-  a. Push YetE (CONST_admininstr(I32_numtype, ((j + n) - 1))) to the stack.
-  b. Push YetE (CONST_admininstr(I32_numtype, ((i + n) - 1))) to the stack.
-  c. Execute (LOAD YetE (I32_numtype) YetE (?((8, U_sx))) YetE ($memop0)).
-  d. Execute (STORE YetE (I32_numtype) YetE (?(8)) YetE ($memop0)).
-  e. Push YetE (CONST_admininstr(I32_numtype, j)) to the stack.
-  f. Push YetE (CONST_admininstr(I32_numtype, i)) to the stack.
-  g. Push YetE (CONST_admininstr(I32_numtype, (n - 1))) to the stack.
-  h. Execute (MEMORY.COPY).
-
-memory.init
-1. Assert: Due to validation, a value of value type i32 is on the top of the stack.
-2. Pop YetE (CONST_admininstr(I32_numtype, n)) from the stack.
-3. Assert: Due to validation, a value of value type i32 is on the top of the stack.
-4. Pop YetE (CONST_admininstr(I32_numtype, i)) from the stack.
-5. Assert: Due to validation, a value of value type i32 is on the top of the stack.
-6. Pop YetE (CONST_admininstr(I32_numtype, j)) from the stack.
-7. If YetC (), then:
-  a. Trap.
-8. If YetC (), then:
-  a. Do nothing.
-9. If YetC (), then:
-  a. Push YetE (CONST_admininstr(I32_numtype, j)) to the stack.
-  b. Push YetE (CONST_admininstr(I32_numtype, $data(z, x).DATA_datainst[i])) to the stack.
-  c. Execute (STORE YetE (I32_numtype) YetE (?(8)) YetE ($memop0)).
-  d. Push YetE (CONST_admininstr(I32_numtype, (j + 1))) to the stack.
-  e. Push YetE (CONST_admininstr(I32_numtype, (i + 1))) to the stack.
-  f. Push YetE (CONST_admininstr(I32_numtype, (n - 1))) to the stack.
-  g. Execute (MEMORY.INIT YetE (x)).
-
-local.set
-1. Assert: Due to validation, a value is on the top of the stack.
-2. Pop YetE ((val <: admininstr)) from the stack.
-3. YetI: Perform $with_local(z, x, val).
-
-global.set
-1. Assert: Due to validation, a value is on the top of the stack.
-2. Pop YetE ((val <: admininstr)) from the stack.
-3. YetI: Perform $with_global(z, x, val).
-
-table.set
-1. Assert: Due to validation, a value is on the top of the stack.
-2. Pop YetE ((ref <: admininstr)) from the stack.
-3. Assert: Due to validation, a value of value type i32 is on the top of the stack.
-4. Pop YetE (CONST_admininstr(I32_numtype, i)) from the stack.
-5. If YetC (), then:
-  a. YetI: Perform z.
-  b. Trap.
-6. If YetC (), then:
-  a. YetI: Perform $with_table(z, x, i, ref).
-
-table.grow
-1. Assert: Due to validation, a value of value type i32 is on the top of the stack.
-2. Pop YetE (CONST_admininstr(I32_numtype, n)) from the stack.
-3. Assert: Due to validation, a value is on the top of the stack.
-4. Pop YetE ((ref <: admininstr)) from the stack.
-5. If YetC (), then:
-  a. YetI: Perform $with_tableinst(z, x, ti).
-  b. Push YetE (CONST_admininstr(I32_numtype, |$table(z, x).ELEM_tableinst|)) to the stack.
-6. If YetC (), then:
-  a. YetI: Perform z.
-  b. Push YetE (CONST_admininstr(I32_numtype, $invsigned(32, - (1 <: int)))) to the stack.
-
-elem.drop
-1. YetI: Perform $with_elem(z, x, []).
-
-store
-1. Assert: Due to validation, a value is on the top of the stack.
-2. Pop YetE (CONST_admininstr(nt, c)) from the stack.
-3. Assert: Due to validation, a value of value type i32 is on the top of the stack.
-4. Pop YetE (CONST_admininstr(I32_numtype, i)) from the stack.
-5. If YetC (), then:
-  a. YetI: Perform z.
-  b. Trap.
-6. If YetC (), then:
-  a. YetI: Perform $with_mem(z, 0, (i + mo.OFFSET_memop), ($size(nt <: valtype) / 8), b*{b}).
-7. If YetC (), then:
-  a. YetI: Perform z.
-  b. Trap.
-8. If YetC (), then:
-  a. YetI: Perform $with_mem(z, 0, (i + mo.OFFSET_memop), (n / 8), b*{b}).
-
-memory.grow
-1. Assert: Due to validation, a value of value type i32 is on the top of the stack.
-2. Pop YetE (CONST_admininstr(I32_numtype, n)) from the stack.
-3. If YetC (), then:
-  a. YetI: Perform $with_meminst(z, 0, mi).
-  b. Push YetE (CONST_admininstr(I32_numtype, (|$mem(z, 0).DATA_meminst| / (64 * $Ki)))) to the stack.
-4. If YetC (), then:
-  a. YetI: Perform z.
-  b. Push YetE (CONST_admininstr(I32_numtype, $invsigned(32, - (1 <: int)))) to the stack.
-
-data.drop
-1. YetI: Perform $with_data(z, x, []).
-
->>>>>>> d6cc096b
 == Complete.
 ```