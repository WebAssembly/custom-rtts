--- conflicted
+++ resolved
@@ -1696,27 +1696,17 @@
   | EXTERNREF
   | BOT
 
-;;
 def valtype_numtype : numtype -> valtype
-  ;;
   def valtype_numtype(I32_numtype) = I32_valtype
-  ;;
   def valtype_numtype(I64_numtype) = I64_valtype
-  ;;
   def valtype_numtype(F32_numtype) = F32_valtype
-  ;;
   def valtype_numtype(F64_numtype) = F64_valtype
 
-;;
 def valtype_reftype : reftype -> valtype
-  ;;
   def valtype_reftype(FUNCREF_reftype) = FUNCREF_valtype
-  ;;
   def valtype_reftype(EXTERNREF_reftype) = EXTERNREF_valtype
 
-;;
 def valtype_vectype : vectype -> valtype
-  ;;
   def valtype_vectype(V128_vectype) = V128_valtype
 
 ;; 1-syntax.watsup:48.1-48.39
@@ -1724,18 +1714,12 @@
   | I32
   | I64
 
-;;
 def numtype_in : in -> numtype
-  ;;
   def numtype_in(I32_in) = I32_numtype
-  ;;
   def numtype_in(I64_in) = I64_numtype
 
-;;
 def valtype_in : in -> valtype
-  ;;
   def valtype_in(I32_in) = I32_valtype
-  ;;
   def valtype_in(I64_in) = I64_valtype
 
 ;; 1-syntax.watsup:49.1-49.39
@@ -1743,18 +1727,12 @@
   | F32
   | F64
 
-;;
 def numtype_fn : fn -> numtype
-  ;;
   def numtype_fn(F32_fn) = F32_numtype
-  ;;
   def numtype_fn(F64_fn) = F64_numtype
 
-;;
 def valtype_fn : fn -> valtype
-  ;;
   def valtype_fn(F32_fn) = F32_valtype
-  ;;
   def valtype_fn(F64_fn) = F64_valtype
 
 ;; 1-syntax.watsup:56.1-57.11
@@ -2783,126 +2761,67 @@
   | TRAP
 }
 
-;;
 def admininstr_globalinst : globalinst -> admininstr
-  ;;
   def {x : (numtype, c_numtype)} admininstr_globalinst(CONST_val(x)) = CONST_admininstr(x)
-  ;;
   def {x : reftype} admininstr_globalinst(REF.NULL_val(x)) = REF.NULL_admininstr(x)
-  ;;
   def {x : funcaddr} admininstr_globalinst(REF.FUNC_ADDR_val(x)) = REF.FUNC_ADDR_admininstr(x)
-  ;;
   def {x : hostaddr} admininstr_globalinst(REF.HOST_ADDR_val(x)) = REF.HOST_ADDR_admininstr(x)
 
-;;
 def admininstr_instr : instr -> admininstr
-  ;;
   def admininstr_instr(UNREACHABLE_instr) = UNREACHABLE_admininstr
-  ;;
   def admininstr_instr(NOP_instr) = NOP_admininstr
-  ;;
   def admininstr_instr(DROP_instr) = DROP_admininstr
-  ;;
   def {x : valtype?} admininstr_instr(SELECT_instr(x)) = SELECT_admininstr(x)
-  ;;
   def {x : (blocktype, instr*)} admininstr_instr(BLOCK_instr(x)) = BLOCK_admininstr(x)
-  ;;
   def {x : (blocktype, instr*)} admininstr_instr(LOOP_instr(x)) = LOOP_admininstr(x)
-  ;;
   def {x : (blocktype, instr*, instr*)} admininstr_instr(IF_instr(x)) = IF_admininstr(x)
-  ;;
   def {x : labelidx} admininstr_instr(BR_instr(x)) = BR_admininstr(x)
-  ;;
   def {x : labelidx} admininstr_instr(BR_IF_instr(x)) = BR_IF_admininstr(x)
-  ;;
   def {x : (labelidx*, labelidx)} admininstr_instr(BR_TABLE_instr(x)) = BR_TABLE_admininstr(x)
-  ;;
   def {x : funcidx} admininstr_instr(CALL_instr(x)) = CALL_admininstr(x)
-  ;;
   def {x : (tableidx, functype)} admininstr_instr(CALL_INDIRECT_instr(x)) = CALL_INDIRECT_admininstr(x)
-  ;;
   def admininstr_instr(RETURN_instr) = RETURN_admininstr
-  ;;
   def {x : (numtype, c_numtype)} admininstr_instr(CONST_instr(x)) = CONST_admininstr(x)
-  ;;
   def {x : (numtype, unop_numtype)} admininstr_instr(UNOP_instr(x)) = UNOP_admininstr(x)
-  ;;
   def {x : (numtype, binop_numtype)} admininstr_instr(BINOP_instr(x)) = BINOP_admininstr(x)
-  ;;
   def {x : (numtype, testop_numtype)} admininstr_instr(TESTOP_instr(x)) = TESTOP_admininstr(x)
-  ;;
   def {x : (numtype, relop_numtype)} admininstr_instr(RELOP_instr(x)) = RELOP_admininstr(x)
-  ;;
   def {x : (numtype, n)} admininstr_instr(EXTEND_instr(x)) = EXTEND_admininstr(x)
-  ;;
   def {x : (numtype, cvtop, numtype, sx?)} admininstr_instr(CVTOP_instr(x)) = CVTOP_admininstr(x)
-  ;;
   def {x : reftype} admininstr_instr(REF.NULL_instr(x)) = REF.NULL_admininstr(x)
-  ;;
   def {x : funcidx} admininstr_instr(REF.FUNC_instr(x)) = REF.FUNC_admininstr(x)
-  ;;
   def admininstr_instr(REF.IS_NULL_instr) = REF.IS_NULL_admininstr
-  ;;
   def {x : localidx} admininstr_instr(LOCAL.GET_instr(x)) = LOCAL.GET_admininstr(x)
-  ;;
   def {x : localidx} admininstr_instr(LOCAL.SET_instr(x)) = LOCAL.SET_admininstr(x)
-  ;;
   def {x : localidx} admininstr_instr(LOCAL.TEE_instr(x)) = LOCAL.TEE_admininstr(x)
-  ;;
   def {x : globalidx} admininstr_instr(GLOBAL.GET_instr(x)) = GLOBAL.GET_admininstr(x)
-  ;;
   def {x : globalidx} admininstr_instr(GLOBAL.SET_instr(x)) = GLOBAL.SET_admininstr(x)
-  ;;
   def {x : tableidx} admininstr_instr(TABLE.GET_instr(x)) = TABLE.GET_admininstr(x)
-  ;;
   def {x : tableidx} admininstr_instr(TABLE.SET_instr(x)) = TABLE.SET_admininstr(x)
-  ;;
   def {x : tableidx} admininstr_instr(TABLE.SIZE_instr(x)) = TABLE.SIZE_admininstr(x)
-  ;;
   def {x : tableidx} admininstr_instr(TABLE.GROW_instr(x)) = TABLE.GROW_admininstr(x)
-  ;;
   def {x : tableidx} admininstr_instr(TABLE.FILL_instr(x)) = TABLE.FILL_admininstr(x)
-  ;;
   def {x : (tableidx, tableidx)} admininstr_instr(TABLE.COPY_instr(x)) = TABLE.COPY_admininstr(x)
-  ;;
   def {x : (tableidx, elemidx)} admininstr_instr(TABLE.INIT_instr(x)) = TABLE.INIT_admininstr(x)
-  ;;
   def {x : elemidx} admininstr_instr(ELEM.DROP_instr(x)) = ELEM.DROP_admininstr(x)
-  ;;
   def admininstr_instr(MEMORY.SIZE_instr) = MEMORY.SIZE_admininstr
-  ;;
   def admininstr_instr(MEMORY.GROW_instr) = MEMORY.GROW_admininstr
-  ;;
   def admininstr_instr(MEMORY.FILL_instr) = MEMORY.FILL_admininstr
-  ;;
   def admininstr_instr(MEMORY.COPY_instr) = MEMORY.COPY_admininstr
-  ;;
   def {x : dataidx} admininstr_instr(MEMORY.INIT_instr(x)) = MEMORY.INIT_admininstr(x)
-  ;;
   def {x : dataidx} admininstr_instr(DATA.DROP_instr(x)) = DATA.DROP_admininstr(x)
-  ;;
   def {x : (numtype, (n, sx)?, u32, u32)} admininstr_instr(LOAD_instr(x)) = LOAD_admininstr(x)
-  ;;
   def {x : (numtype, n?, u32, u32)} admininstr_instr(STORE_instr(x)) = STORE_admininstr(x)
 
-;;
 def admininstr_ref : ref -> admininstr
-  ;;
   def {x : reftype} admininstr_ref(REF.NULL_ref(x)) = REF.NULL_admininstr(x)
-  ;;
   def {x : funcaddr} admininstr_ref(REF.FUNC_ADDR_ref(x)) = REF.FUNC_ADDR_admininstr(x)
-  ;;
   def {x : hostaddr} admininstr_ref(REF.HOST_ADDR_ref(x)) = REF.HOST_ADDR_admininstr(x)
 
-;;
 def admininstr_val : val -> admininstr
-  ;;
   def {x : (numtype, c_numtype)} admininstr_val(CONST_val(x)) = CONST_admininstr(x)
-  ;;
   def {x : reftype} admininstr_val(REF.NULL_val(x)) = REF.NULL_admininstr(x)
-  ;;
   def {x : funcaddr} admininstr_val(REF.FUNC_ADDR_val(x)) = REF.FUNC_ADDR_admininstr(x)
-  ;;
   def {x : hostaddr} admininstr_val(REF.HOST_ADDR_val(x)) = REF.HOST_ADDR_admininstr(x)
 
 ;; 4-runtime.watsup:83.1-83.62
@@ -3332,7 +3251,7 @@
 
   ;; 6-reduction.watsup:341.1-345.15
   rule memory.copy-gt {i : nat, j : nat, n : n, z : state}:
-    `%~>%*`(`%;%*`(z, [CONST_admininstr(I32_numtype, j) CONST_admininstr(I32_numtype, i) CONST_admininstr(I32_numtype, n) MEMORY.COPY_admininstr]), [CONST_admininstr(I32_numtype, ((j + n) - 1)) CONST_admininstr(I32_numtype, ((i + n) - 1)) LOAD_admininstr(I32_numtype, ?((8, U_sx)), 0, 0) STORE_admininstr(I32_numtype, ?(8), 0, 0) CONST_admininstr(I32_numtype, (j + 1)) CONST_admininstr(I32_numtype, (i + 1)) CONST_admininstr(I32_numtype, (n - 1)) MEMORY.COPY_admininstr])
+    `%~>%*`(`%;%*`(z, [CONST_admininstr(I32_numtype, j) CONST_admininstr(I32_numtype, i) CONST_admininstr(I32_numtype, n) MEMORY.COPY_admininstr]), [CONST_admininstr(I32_numtype, ((j + n) - 1)) CONST_admininstr(I32_numtype, ((i + n) - 1)) LOAD_admininstr(I32_numtype, ?((8, U_sx)), 0, 0) STORE_admininstr(I32_numtype, ?(8), 0, 0) CONST_admininstr(I32_numtype, j) CONST_admininstr(I32_numtype, i) CONST_admininstr(I32_numtype, (n - 1)) MEMORY.COPY_admininstr])
     -- otherwise
 
   ;; 6-reduction.watsup:348.1-350.60
@@ -3494,27 +3413,17 @@
   | EXTERNREF
   | BOT
 
-;;
 def valtype_numtype : numtype -> valtype
-  ;;
   def valtype_numtype(I32_numtype) = I32_valtype
-  ;;
   def valtype_numtype(I64_numtype) = I64_valtype
-  ;;
   def valtype_numtype(F32_numtype) = F32_valtype
-  ;;
   def valtype_numtype(F64_numtype) = F64_valtype
 
-;;
 def valtype_reftype : reftype -> valtype
-  ;;
   def valtype_reftype(FUNCREF_reftype) = FUNCREF_valtype
-  ;;
   def valtype_reftype(EXTERNREF_reftype) = EXTERNREF_valtype
 
-;;
 def valtype_vectype : vectype -> valtype
-  ;;
   def valtype_vectype(V128_vectype) = V128_valtype
 
 ;; 1-syntax.watsup:48.1-48.39
@@ -3522,18 +3431,12 @@
   | I32
   | I64
 
-;;
 def numtype_in : in -> numtype
-  ;;
   def numtype_in(I32_in) = I32_numtype
-  ;;
   def numtype_in(I64_in) = I64_numtype
 
-;;
 def valtype_in : in -> valtype
-  ;;
   def valtype_in(I32_in) = I32_valtype
-  ;;
   def valtype_in(I64_in) = I64_valtype
 
 ;; 1-syntax.watsup:49.1-49.39
@@ -3541,18 +3444,12 @@
   | F32
   | F64
 
-;;
 def numtype_fn : fn -> numtype
-  ;;
   def numtype_fn(F32_fn) = F32_numtype
-  ;;
   def numtype_fn(F64_fn) = F64_numtype
 
-;;
 def valtype_fn : fn -> valtype
-  ;;
   def valtype_fn(F32_fn) = F32_valtype
-  ;;
   def valtype_fn(F64_fn) = F64_valtype
 
 ;; 1-syntax.watsup:56.1-57.11
@@ -4490,12 +4387,7 @@
   ;; 4-runtime.watsup:48.1-48.35
   def default_(F64_valtype) = ?(CONST_val(F64_numtype, 0))
   ;; 4-runtime.watsup:49.1-49.34
-<<<<<<< HEAD
   def {rt : reftype} default_($valtype_reftype(rt)) = ?(REF.NULL_val(rt))
-  ;;
-=======
-  def {rt : reftype} default_(rt <: valtype) = ?(REF.NULL_val(rt))
->>>>>>> 776e8a98
   def {x : valtype} default_(x) = ?()
 
 ;; 4-runtime.watsup:60.1-60.71
@@ -4588,126 +4480,67 @@
   | TRAP
 }
 
-;;
 def admininstr_globalinst : globalinst -> admininstr
-  ;;
   def {x : (numtype, c_numtype)} admininstr_globalinst(CONST_val(x)) = CONST_admininstr(x)
-  ;;
   def {x : reftype} admininstr_globalinst(REF.NULL_val(x)) = REF.NULL_admininstr(x)
-  ;;
   def {x : funcaddr} admininstr_globalinst(REF.FUNC_ADDR_val(x)) = REF.FUNC_ADDR_admininstr(x)
-  ;;
   def {x : hostaddr} admininstr_globalinst(REF.HOST_ADDR_val(x)) = REF.HOST_ADDR_admininstr(x)
 
-;;
 def admininstr_instr : instr -> admininstr
-  ;;
   def admininstr_instr(UNREACHABLE_instr) = UNREACHABLE_admininstr
-  ;;
   def admininstr_instr(NOP_instr) = NOP_admininstr
-  ;;
   def admininstr_instr(DROP_instr) = DROP_admininstr
-  ;;
   def {x : valtype?} admininstr_instr(SELECT_instr(x)) = SELECT_admininstr(x)
-  ;;
   def {x : (blocktype, instr*)} admininstr_instr(BLOCK_instr(x)) = BLOCK_admininstr(x)
-  ;;
   def {x : (blocktype, instr*)} admininstr_instr(LOOP_instr(x)) = LOOP_admininstr(x)
-  ;;
   def {x : (blocktype, instr*, instr*)} admininstr_instr(IF_instr(x)) = IF_admininstr(x)
-  ;;
   def {x : labelidx} admininstr_instr(BR_instr(x)) = BR_admininstr(x)
-  ;;
   def {x : labelidx} admininstr_instr(BR_IF_instr(x)) = BR_IF_admininstr(x)
-  ;;
   def {x : (labelidx*, labelidx)} admininstr_instr(BR_TABLE_instr(x)) = BR_TABLE_admininstr(x)
-  ;;
   def {x : funcidx} admininstr_instr(CALL_instr(x)) = CALL_admininstr(x)
-  ;;
   def {x : (tableidx, functype)} admininstr_instr(CALL_INDIRECT_instr(x)) = CALL_INDIRECT_admininstr(x)
-  ;;
   def admininstr_instr(RETURN_instr) = RETURN_admininstr
-  ;;
   def {x : (numtype, c_numtype)} admininstr_instr(CONST_instr(x)) = CONST_admininstr(x)
-  ;;
   def {x : (numtype, unop_numtype)} admininstr_instr(UNOP_instr(x)) = UNOP_admininstr(x)
-  ;;
   def {x : (numtype, binop_numtype)} admininstr_instr(BINOP_instr(x)) = BINOP_admininstr(x)
-  ;;
   def {x : (numtype, testop_numtype)} admininstr_instr(TESTOP_instr(x)) = TESTOP_admininstr(x)
-  ;;
   def {x : (numtype, relop_numtype)} admininstr_instr(RELOP_instr(x)) = RELOP_admininstr(x)
-  ;;
   def {x : (numtype, n)} admininstr_instr(EXTEND_instr(x)) = EXTEND_admininstr(x)
-  ;;
   def {x : (numtype, cvtop, numtype, sx?)} admininstr_instr(CVTOP_instr(x)) = CVTOP_admininstr(x)
-  ;;
   def {x : reftype} admininstr_instr(REF.NULL_instr(x)) = REF.NULL_admininstr(x)
-  ;;
   def {x : funcidx} admininstr_instr(REF.FUNC_instr(x)) = REF.FUNC_admininstr(x)
-  ;;
   def admininstr_instr(REF.IS_NULL_instr) = REF.IS_NULL_admininstr
-  ;;
   def {x : localidx} admininstr_instr(LOCAL.GET_instr(x)) = LOCAL.GET_admininstr(x)
-  ;;
   def {x : localidx} admininstr_instr(LOCAL.SET_instr(x)) = LOCAL.SET_admininstr(x)
-  ;;
   def {x : localidx} admininstr_instr(LOCAL.TEE_instr(x)) = LOCAL.TEE_admininstr(x)
-  ;;
   def {x : globalidx} admininstr_instr(GLOBAL.GET_instr(x)) = GLOBAL.GET_admininstr(x)
-  ;;
   def {x : globalidx} admininstr_instr(GLOBAL.SET_instr(x)) = GLOBAL.SET_admininstr(x)
-  ;;
   def {x : tableidx} admininstr_instr(TABLE.GET_instr(x)) = TABLE.GET_admininstr(x)
-  ;;
   def {x : tableidx} admininstr_instr(TABLE.SET_instr(x)) = TABLE.SET_admininstr(x)
-  ;;
   def {x : tableidx} admininstr_instr(TABLE.SIZE_instr(x)) = TABLE.SIZE_admininstr(x)
-  ;;
   def {x : tableidx} admininstr_instr(TABLE.GROW_instr(x)) = TABLE.GROW_admininstr(x)
-  ;;
   def {x : tableidx} admininstr_instr(TABLE.FILL_instr(x)) = TABLE.FILL_admininstr(x)
-  ;;
   def {x : (tableidx, tableidx)} admininstr_instr(TABLE.COPY_instr(x)) = TABLE.COPY_admininstr(x)
-  ;;
   def {x : (tableidx, elemidx)} admininstr_instr(TABLE.INIT_instr(x)) = TABLE.INIT_admininstr(x)
-  ;;
   def {x : elemidx} admininstr_instr(ELEM.DROP_instr(x)) = ELEM.DROP_admininstr(x)
-  ;;
   def admininstr_instr(MEMORY.SIZE_instr) = MEMORY.SIZE_admininstr
-  ;;
   def admininstr_instr(MEMORY.GROW_instr) = MEMORY.GROW_admininstr
-  ;;
   def admininstr_instr(MEMORY.FILL_instr) = MEMORY.FILL_admininstr
-  ;;
   def admininstr_instr(MEMORY.COPY_instr) = MEMORY.COPY_admininstr
-  ;;
   def {x : dataidx} admininstr_instr(MEMORY.INIT_instr(x)) = MEMORY.INIT_admininstr(x)
-  ;;
   def {x : dataidx} admininstr_instr(DATA.DROP_instr(x)) = DATA.DROP_admininstr(x)
-  ;;
   def {x : (numtype, (n, sx)?, u32, u32)} admininstr_instr(LOAD_instr(x)) = LOAD_admininstr(x)
-  ;;
   def {x : (numtype, n?, u32, u32)} admininstr_instr(STORE_instr(x)) = STORE_admininstr(x)
 
-;;
 def admininstr_ref : ref -> admininstr
-  ;;
   def {x : reftype} admininstr_ref(REF.NULL_ref(x)) = REF.NULL_admininstr(x)
-  ;;
   def {x : funcaddr} admininstr_ref(REF.FUNC_ADDR_ref(x)) = REF.FUNC_ADDR_admininstr(x)
-  ;;
   def {x : hostaddr} admininstr_ref(REF.HOST_ADDR_ref(x)) = REF.HOST_ADDR_admininstr(x)
 
-;;
 def admininstr_val : val -> admininstr
-  ;;
   def {x : (numtype, c_numtype)} admininstr_val(CONST_val(x)) = CONST_admininstr(x)
-  ;;
   def {x : reftype} admininstr_val(REF.NULL_val(x)) = REF.NULL_admininstr(x)
-  ;;
   def {x : funcaddr} admininstr_val(REF.FUNC_ADDR_val(x)) = REF.FUNC_ADDR_admininstr(x)
-  ;;
   def {x : hostaddr} admininstr_val(REF.HOST_ADDR_val(x)) = REF.HOST_ADDR_admininstr(x)
 
 ;; 4-runtime.watsup:83.1-83.62
@@ -5299,27 +5132,17 @@
   | EXTERNREF
   | BOT
 
-;;
 def valtype_numtype : numtype -> valtype
-  ;;
   def valtype_numtype(I32_numtype) = I32_valtype
-  ;;
   def valtype_numtype(I64_numtype) = I64_valtype
-  ;;
   def valtype_numtype(F32_numtype) = F32_valtype
-  ;;
   def valtype_numtype(F64_numtype) = F64_valtype
 
-;;
 def valtype_reftype : reftype -> valtype
-  ;;
   def valtype_reftype(FUNCREF_reftype) = FUNCREF_valtype
-  ;;
   def valtype_reftype(EXTERNREF_reftype) = EXTERNREF_valtype
 
-;;
 def valtype_vectype : vectype -> valtype
-  ;;
   def valtype_vectype(V128_vectype) = V128_valtype
 
 ;; 1-syntax.watsup:48.1-48.39
@@ -5327,18 +5150,12 @@
   | I32
   | I64
 
-;;
 def numtype_in : in -> numtype
-  ;;
   def numtype_in(I32_in) = I32_numtype
-  ;;
   def numtype_in(I64_in) = I64_numtype
 
-;;
 def valtype_in : in -> valtype
-  ;;
   def valtype_in(I32_in) = I32_valtype
-  ;;
   def valtype_in(I64_in) = I64_valtype
 
 ;; 1-syntax.watsup:49.1-49.39
@@ -5346,18 +5163,12 @@
   | F32
   | F64
 
-;;
 def numtype_fn : fn -> numtype
-  ;;
   def numtype_fn(F32_fn) = F32_numtype
-  ;;
   def numtype_fn(F64_fn) = F64_numtype
 
-;;
 def valtype_fn : fn -> valtype
-  ;;
   def valtype_fn(F32_fn) = F32_valtype
-  ;;
   def valtype_fn(F64_fn) = F64_valtype
 
 ;; 1-syntax.watsup:56.1-57.11
@@ -6349,12 +6160,7 @@
   ;; 4-runtime.watsup:48.1-48.35
   def default_(F64_valtype) = ?(CONST_val(F64_numtype, 0))
   ;; 4-runtime.watsup:49.1-49.34
-<<<<<<< HEAD
   def {rt : reftype} default_($valtype_reftype(rt)) = ?(REF.NULL_val(rt))
-  ;;
-=======
-  def {rt : reftype} default_(rt <: valtype) = ?(REF.NULL_val(rt))
->>>>>>> 776e8a98
   def {x : valtype} default_(x) = ?()
 
 ;; 4-runtime.watsup:60.1-60.71
@@ -6447,126 +6253,67 @@
   | TRAP
 }
 
-;;
 def admininstr_globalinst : globalinst -> admininstr
-  ;;
   def {x : (numtype, c_numtype)} admininstr_globalinst(CONST_val(x)) = CONST_admininstr(x)
-  ;;
   def {x : reftype} admininstr_globalinst(REF.NULL_val(x)) = REF.NULL_admininstr(x)
-  ;;
   def {x : funcaddr} admininstr_globalinst(REF.FUNC_ADDR_val(x)) = REF.FUNC_ADDR_admininstr(x)
-  ;;
   def {x : hostaddr} admininstr_globalinst(REF.HOST_ADDR_val(x)) = REF.HOST_ADDR_admininstr(x)
 
-;;
 def admininstr_instr : instr -> admininstr
-  ;;
   def admininstr_instr(UNREACHABLE_instr) = UNREACHABLE_admininstr
-  ;;
   def admininstr_instr(NOP_instr) = NOP_admininstr
-  ;;
   def admininstr_instr(DROP_instr) = DROP_admininstr
-  ;;
   def {x : valtype?} admininstr_instr(SELECT_instr(x)) = SELECT_admininstr(x)
-  ;;
   def {x : (blocktype, instr*)} admininstr_instr(BLOCK_instr(x)) = BLOCK_admininstr(x)
-  ;;
   def {x : (blocktype, instr*)} admininstr_instr(LOOP_instr(x)) = LOOP_admininstr(x)
-  ;;
   def {x : (blocktype, instr*, instr*)} admininstr_instr(IF_instr(x)) = IF_admininstr(x)
-  ;;
   def {x : labelidx} admininstr_instr(BR_instr(x)) = BR_admininstr(x)
-  ;;
   def {x : labelidx} admininstr_instr(BR_IF_instr(x)) = BR_IF_admininstr(x)
-  ;;
   def {x : (labelidx*, labelidx)} admininstr_instr(BR_TABLE_instr(x)) = BR_TABLE_admininstr(x)
-  ;;
   def {x : funcidx} admininstr_instr(CALL_instr(x)) = CALL_admininstr(x)
-  ;;
   def {x : (tableidx, functype)} admininstr_instr(CALL_INDIRECT_instr(x)) = CALL_INDIRECT_admininstr(x)
-  ;;
   def admininstr_instr(RETURN_instr) = RETURN_admininstr
-  ;;
   def {x : (numtype, c_numtype)} admininstr_instr(CONST_instr(x)) = CONST_admininstr(x)
-  ;;
   def {x : (numtype, unop_numtype)} admininstr_instr(UNOP_instr(x)) = UNOP_admininstr(x)
-  ;;
   def {x : (numtype, binop_numtype)} admininstr_instr(BINOP_instr(x)) = BINOP_admininstr(x)
-  ;;
   def {x : (numtype, testop_numtype)} admininstr_instr(TESTOP_instr(x)) = TESTOP_admininstr(x)
-  ;;
   def {x : (numtype, relop_numtype)} admininstr_instr(RELOP_instr(x)) = RELOP_admininstr(x)
-  ;;
   def {x : (numtype, n)} admininstr_instr(EXTEND_instr(x)) = EXTEND_admininstr(x)
-  ;;
   def {x : (numtype, cvtop, numtype, sx?)} admininstr_instr(CVTOP_instr(x)) = CVTOP_admininstr(x)
-  ;;
   def {x : reftype} admininstr_instr(REF.NULL_instr(x)) = REF.NULL_admininstr(x)
-  ;;
   def {x : funcidx} admininstr_instr(REF.FUNC_instr(x)) = REF.FUNC_admininstr(x)
-  ;;
   def admininstr_instr(REF.IS_NULL_instr) = REF.IS_NULL_admininstr
-  ;;
   def {x : localidx} admininstr_instr(LOCAL.GET_instr(x)) = LOCAL.GET_admininstr(x)
-  ;;
   def {x : localidx} admininstr_instr(LOCAL.SET_instr(x)) = LOCAL.SET_admininstr(x)
-  ;;
   def {x : localidx} admininstr_instr(LOCAL.TEE_instr(x)) = LOCAL.TEE_admininstr(x)
-  ;;
   def {x : globalidx} admininstr_instr(GLOBAL.GET_instr(x)) = GLOBAL.GET_admininstr(x)
-  ;;
   def {x : globalidx} admininstr_instr(GLOBAL.SET_instr(x)) = GLOBAL.SET_admininstr(x)
-  ;;
   def {x : tableidx} admininstr_instr(TABLE.GET_instr(x)) = TABLE.GET_admininstr(x)
-  ;;
   def {x : tableidx} admininstr_instr(TABLE.SET_instr(x)) = TABLE.SET_admininstr(x)
-  ;;
   def {x : tableidx} admininstr_instr(TABLE.SIZE_instr(x)) = TABLE.SIZE_admininstr(x)
-  ;;
   def {x : tableidx} admininstr_instr(TABLE.GROW_instr(x)) = TABLE.GROW_admininstr(x)
-  ;;
   def {x : tableidx} admininstr_instr(TABLE.FILL_instr(x)) = TABLE.FILL_admininstr(x)
-  ;;
   def {x : (tableidx, tableidx)} admininstr_instr(TABLE.COPY_instr(x)) = TABLE.COPY_admininstr(x)
-  ;;
   def {x : (tableidx, elemidx)} admininstr_instr(TABLE.INIT_instr(x)) = TABLE.INIT_admininstr(x)
-  ;;
   def {x : elemidx} admininstr_instr(ELEM.DROP_instr(x)) = ELEM.DROP_admininstr(x)
-  ;;
   def admininstr_instr(MEMORY.SIZE_instr) = MEMORY.SIZE_admininstr
-  ;;
   def admininstr_instr(MEMORY.GROW_instr) = MEMORY.GROW_admininstr
-  ;;
   def admininstr_instr(MEMORY.FILL_instr) = MEMORY.FILL_admininstr
-  ;;
   def admininstr_instr(MEMORY.COPY_instr) = MEMORY.COPY_admininstr
-  ;;
   def {x : dataidx} admininstr_instr(MEMORY.INIT_instr(x)) = MEMORY.INIT_admininstr(x)
-  ;;
   def {x : dataidx} admininstr_instr(DATA.DROP_instr(x)) = DATA.DROP_admininstr(x)
-  ;;
   def {x : (numtype, (n, sx)?, u32, u32)} admininstr_instr(LOAD_instr(x)) = LOAD_admininstr(x)
-  ;;
   def {x : (numtype, n?, u32, u32)} admininstr_instr(STORE_instr(x)) = STORE_admininstr(x)
 
-;;
 def admininstr_ref : ref -> admininstr
-  ;;
   def {x : reftype} admininstr_ref(REF.NULL_ref(x)) = REF.NULL_admininstr(x)
-  ;;
   def {x : funcaddr} admininstr_ref(REF.FUNC_ADDR_ref(x)) = REF.FUNC_ADDR_admininstr(x)
-  ;;
   def {x : hostaddr} admininstr_ref(REF.HOST_ADDR_ref(x)) = REF.HOST_ADDR_admininstr(x)
 
-;;
 def admininstr_val : val -> admininstr
-  ;;
   def {x : (numtype, c_numtype)} admininstr_val(CONST_val(x)) = CONST_admininstr(x)
-  ;;
   def {x : reftype} admininstr_val(REF.NULL_val(x)) = REF.NULL_admininstr(x)
-  ;;
   def {x : funcaddr} admininstr_val(REF.FUNC_ADDR_val(x)) = REF.FUNC_ADDR_admininstr(x)
-  ;;
   def {x : hostaddr} admininstr_val(REF.HOST_ADDR_val(x)) = REF.HOST_ADDR_admininstr(x)
 
 ;; 4-runtime.watsup:83.1-83.62
