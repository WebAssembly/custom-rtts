--- conflicted
+++ resolved
@@ -1,11 +1,7 @@
 # Preview
 
 ```sh
-<<<<<<< HEAD
-$ (cd ../spec && ../src/exe-watsup/main.exe *.watsup -l --print-all-il --totalize --the-elimination --sideconditions --check-only)
-=======
-$ (cd ../spec && ../src/exe-watsup/main.exe *.watsup -l --print-all-il --totalize --sideconditions --check)
->>>>>>> 6a34b022
+$ (cd ../spec && ../src/exe-watsup/main.exe *.watsup -l --print-all-il --totalize --the-elimination --sideconditions --check)
 == Parsing...
 == Elaboration...
 
@@ -3476,1504 +3472,6 @@
 ;; 1-syntax.watsup:121.1-121.52
 syntax blocktype = functype
 
-;; 1-syntax.watsup:156.1-177.55
-rec {
-
-;; 1-syntax.watsup:156.1-177.55
-syntax instr =
-  | UNREACHABLE
-  | NOP
-  | DROP
-  | SELECT(valtype?)
-  | BLOCK(blocktype, instr*)
-  | LOOP(blocktype, instr*)
-  | IF(blocktype, instr*, instr*)
-  | BR(labelidx)
-  | BR_IF(labelidx)
-  | BR_TABLE(labelidx*, labelidx)
-  | CALL(funcidx)
-  | CALL_INDIRECT(tableidx, functype)
-  | RETURN
-  | CONST(numtype, c_numtype)
-  | UNOP(numtype, unop_numtype)
-  | BINOP(numtype, binop_numtype)
-  | TESTOP(numtype, testop_numtype)
-  | RELOP(numtype, relop_numtype)
-  | EXTEND(numtype, n)
-  | CVTOP(numtype, cvtop, numtype, sx?)
-  | REF.NULL(reftype)
-  | REF.FUNC(funcidx)
-  | REF.IS_NULL
-  | LOCAL.GET(localidx)
-  | LOCAL.SET(localidx)
-  | LOCAL.TEE(localidx)
-  | GLOBAL.GET(globalidx)
-  | GLOBAL.SET(globalidx)
-  | TABLE.GET(tableidx)
-  | TABLE.SET(tableidx)
-  | TABLE.SIZE(tableidx)
-  | TABLE.GROW(tableidx)
-  | TABLE.FILL(tableidx)
-  | TABLE.COPY(tableidx, tableidx)
-  | TABLE.INIT(tableidx, elemidx)
-  | ELEM.DROP(elemidx)
-  | MEMORY.SIZE
-  | MEMORY.GROW
-  | MEMORY.FILL
-  | MEMORY.COPY
-  | MEMORY.INIT(dataidx)
-  | DATA.DROP(dataidx)
-  | LOAD(numtype, (n, sx)?, nat, nat)
-  | STORE(numtype, n?, nat, nat)
-}
-
-;; 1-syntax.watsup:179.1-180.9
-syntax expr = instr*
-
-;; 1-syntax.watsup:182.1-182.38
-
-
-;; 1-syntax.watsup:187.1-187.50
-syntax elemmode =
-  | TABLE(tableidx, expr)
-  | DECLARE
-
-;; 1-syntax.watsup:188.1-188.39
-syntax datamode =
-  | MEMORY(memidx, expr)
-
-;; 1-syntax.watsup:190.1-191.30
-syntax func = `FUNC%%*%`(functype, valtype*, expr)
-
-;; 1-syntax.watsup:192.1-193.25
-syntax global = GLOBAL(globaltype, expr)
-
-;; 1-syntax.watsup:194.1-195.18
-syntax table = TABLE(tabletype)
-
-;; 1-syntax.watsup:196.1-197.17
-syntax mem = MEMORY(memtype)
-
-;; 1-syntax.watsup:198.1-199.31
-syntax elem = `ELEM%%*%?`(reftype, expr*, elemmode?)
-
-;; 1-syntax.watsup:200.1-201.26
-syntax data = `DATA(*)%*%?`(byte**, datamode?)
-
-;; 1-syntax.watsup:202.1-203.16
-syntax start = START(funcidx)
-
-;; 1-syntax.watsup:205.1-206.65
-syntax externuse =
-  | FUNC(funcidx)
-  | GLOBAL(globalidx)
-  | TABLE(tableidx)
-  | MEMORY(memidx)
-
-;; 1-syntax.watsup:207.1-208.24
-syntax export = EXPORT(name, externuse)
-
-;; 1-syntax.watsup:209.1-210.30
-syntax import = IMPORT(name, name, externtype)
-
-;; 1-syntax.watsup:212.1-213.70
-syntax module = `MODULE%*%*%*%*%*%*%*%*%*`(import*, func*, global*, table*, mem*, elem*, data*, start*, export*)
-
-;; 2-aux.watsup:5.1-5.55
-def size : valtype -> nat?
-  ;; 2-aux.watsup:6.1-6.20
-  def size(I32_valtype) = ?(32)
-  ;; 2-aux.watsup:7.1-7.20
-  def size(I64_valtype) = ?(64)
-  ;; 2-aux.watsup:8.1-8.20
-  def size(F32_valtype) = ?(32)
-  ;; 2-aux.watsup:9.1-9.20
-  def size(F64_valtype) = ?(64)
-  ;; 2-aux.watsup:10.1-10.22
-  def size(V128_valtype) = ?(128)
-  ;;
-  def {x : valtype} size(x) = ?()
-
-;; 2-aux.watsup:15.1-15.40
-def test_sub_ATOM_22 : n -> nat
-  ;; 2-aux.watsup:16.1-16.38
-  def {n_3_ATOM_y : n} test_sub_ATOM_22(n_3_ATOM_y) = 0
-
-;; 2-aux.watsup:18.1-18.26
-def curried_ : (n, n) -> nat
-  ;; 2-aux.watsup:19.1-19.39
-  def {n_1 : n, n_2 : n} curried_(n_1, n_2) = (n_1 + n_2)
-
-;; 2-aux.watsup:21.1-30.39
-syntax testfuse =
-  | AB_(nat, nat, nat)
-  | CD(nat, nat, nat)
-  | EF(nat, nat, nat)
-  | GH(nat, nat, nat)
-  | IJ(nat, nat, nat)
-  | KL(nat, nat, nat)
-  | MN(nat, nat, nat)
-  | OP(nat, nat, nat)
-  | QR(nat, nat, nat)
-
-;; 3-typing.watsup:3.1-6.60
-syntax context = {FUNC functype*, GLOBAL globaltype*, TABLE tabletype*, MEM memtype*, ELEM elemtype*, DATA datatype*, LOCAL valtype*, LABEL resulttype*, RETURN resulttype?}
-
-;; 3-typing.watsup:14.1-14.66
-relation Limits_ok: `|-%:%`(limits, nat)
-  ;; 3-typing.watsup:22.1-24.24
-  rule _ {k : nat, n_1 : n, n_2 : n}:
-    `|-%:%`(`[%..%]`(n_1, n_2), k)
-    -- if ((n_1 <= n_2) /\ (n_2 <= k))
-
-;; 3-typing.watsup:15.1-15.64
-relation Functype_ok: `|-%:OK`(functype)
-  ;; 3-typing.watsup:26.1-27.13
-  rule _ {ft : functype}:
-    `|-%:OK`(ft)
-
-;; 3-typing.watsup:16.1-16.66
-relation Globaltype_ok: `|-%:OK`(globaltype)
-  ;; 3-typing.watsup:29.1-30.13
-  rule _ {gt : globaltype}:
-    `|-%:OK`(gt)
-
-;; 3-typing.watsup:17.1-17.65
-relation Tabletype_ok: `|-%:OK`(tabletype)
-  ;; 3-typing.watsup:32.1-34.35
-  rule _ {lim : limits, rt : reftype}:
-    `|-%:OK`(`%%`(lim, rt))
-    -- Limits_ok: `|-%:%`(lim, ((2 ^ 32) - 1))
-
-;; 3-typing.watsup:18.1-18.63
-relation Memtype_ok: `|-%:OK`(memtype)
-  ;; 3-typing.watsup:36.1-38.33
-  rule _ {lim : limits}:
-    `|-%:OK`(`%I8`(lim))
-    -- Limits_ok: `|-%:%`(lim, (2 ^ 16))
-
-;; 3-typing.watsup:19.1-19.66
-relation Externtype_ok: `|-%:OK`(externtype)
-  ;; 3-typing.watsup:41.1-43.35
-  rule func {functype : functype}:
-    `|-%:OK`(FUNC_externtype(functype))
-    -- Functype_ok: `|-%:OK`(functype)
-
-  ;; 3-typing.watsup:45.1-47.39
-  rule global {globaltype : globaltype}:
-    `|-%:OK`(GLOBAL_externtype(globaltype))
-    -- Globaltype_ok: `|-%:OK`(globaltype)
-
-  ;; 3-typing.watsup:49.1-51.37
-  rule table {tabletype : tabletype}:
-    `|-%:OK`(TABLE_externtype(tabletype))
-    -- Tabletype_ok: `|-%:OK`(tabletype)
-
-  ;; 3-typing.watsup:53.1-55.33
-  rule mem {memtype : memtype}:
-    `|-%:OK`(MEMORY_externtype(memtype))
-    -- Memtype_ok: `|-%:OK`(memtype)
-
-;; 3-typing.watsup:61.1-61.65
-relation Valtype_sub: `|-%<:%`(valtype, valtype)
-  ;; 3-typing.watsup:64.1-65.12
-  rule refl {t : valtype}:
-    `|-%<:%`(t, t)
-
-  ;; 3-typing.watsup:67.1-68.14
-  rule bot {t : valtype}:
-    `|-%<:%`(BOT_valtype, t)
-
-;; 3-typing.watsup:62.1-62.72
-relation Resulttype_sub: `|-%*<:%*`(valtype*, valtype*)
-  ;; 3-typing.watsup:70.1-72.35
-  rule _ {t_1* : valtype*, t_2* : valtype*}:
-    `|-%*<:%*`(t_1*{t_1}, t_2*{t_2})
-    -- (Valtype_sub: `|-%<:%`(t_1, t_2))*{t_1 t_2}
-
-;; 3-typing.watsup:75.1-75.75
-relation Limits_sub: `|-%<:%`(limits, limits)
-  ;; 3-typing.watsup:83.1-86.21
-  rule _ {n_11 : n, n_12 : n, n_21 : n, n_22 : n}:
-    `|-%<:%`(`[%..%]`(n_11, n_12), `[%..%]`(n_21, n_22))
-    -- if (n_11 >= n_21)
-    -- if (n_12 <= n_22)
-
-;; 3-typing.watsup:76.1-76.73
-relation Functype_sub: `|-%<:%`(functype, functype)
-  ;; 3-typing.watsup:88.1-89.14
-  rule _ {ft : functype}:
-    `|-%<:%`(ft, ft)
-
-;; 3-typing.watsup:77.1-77.75
-relation Globaltype_sub: `|-%<:%`(globaltype, globaltype)
-  ;; 3-typing.watsup:91.1-92.14
-  rule _ {gt : globaltype}:
-    `|-%<:%`(gt, gt)
-
-;; 3-typing.watsup:78.1-78.74
-relation Tabletype_sub: `|-%<:%`(tabletype, tabletype)
-  ;; 3-typing.watsup:94.1-96.35
-  rule _ {lim_1 : limits, lim_2 : limits, rt : reftype}:
-    `|-%<:%`(`%%`(lim_1, rt), `%%`(lim_2, rt))
-    -- Limits_sub: `|-%<:%`(lim_1, lim_2)
-
-;; 3-typing.watsup:79.1-79.72
-relation Memtype_sub: `|-%<:%`(memtype, memtype)
-  ;; 3-typing.watsup:98.1-100.35
-  rule _ {lim_1 : limits, lim_2 : limits}:
-    `|-%<:%`(`%I8`(lim_1), `%I8`(lim_2))
-    -- Limits_sub: `|-%<:%`(lim_1, lim_2)
-
-;; 3-typing.watsup:80.1-80.75
-relation Externtype_sub: `|-%<:%`(externtype, externtype)
-  ;; 3-typing.watsup:103.1-105.35
-  rule func {ft_1 : functype, ft_2 : functype}:
-    `|-%<:%`(FUNC_externtype(ft_1), FUNC_externtype(ft_2))
-    -- Functype_sub: `|-%<:%`(ft_1, ft_2)
-
-  ;; 3-typing.watsup:107.1-109.37
-  rule global {gt_1 : globaltype, gt_2 : globaltype}:
-    `|-%<:%`(GLOBAL_externtype(gt_1), GLOBAL_externtype(gt_2))
-    -- Globaltype_sub: `|-%<:%`(gt_1, gt_2)
-
-  ;; 3-typing.watsup:111.1-113.36
-  rule table {tt_1 : tabletype, tt_2 : tabletype}:
-    `|-%<:%`(TABLE_externtype(tt_1), TABLE_externtype(tt_2))
-    -- Tabletype_sub: `|-%<:%`(tt_1, tt_2)
-
-  ;; 3-typing.watsup:115.1-117.34
-  rule mem {mt_1 : memtype, mt_2 : memtype}:
-    `|-%<:%`(MEMORY_externtype(mt_1), MEMORY_externtype(mt_2))
-    -- Memtype_sub: `|-%<:%`(mt_1, mt_2)
-
-;; 3-typing.watsup:172.1-172.76
-relation Blocktype_ok: `%|-%:%`(context, blocktype, functype)
-  ;; 3-typing.watsup:174.1-176.29
-  rule _ {C : context, ft : functype}:
-    `%|-%:%`(C, ft, ft)
-    -- Functype_ok: `|-%:OK`(ft)
-
-;; 3-typing.watsup:123.1-124.67
-rec {
-
-;; 3-typing.watsup:123.1-123.66
-relation Instr_ok: `%|-%:%`(context, instr, functype)
-  ;; 3-typing.watsup:153.1-154.34
-  rule unreachable {C : context, t_1* : valtype*, t_2* : valtype*}:
-    `%|-%:%`(C, UNREACHABLE_instr, `%->%`(t_1*{t_1}, t_2*{t_2}))
-
-  ;; 3-typing.watsup:156.1-157.32
-  rule nop {C : context}:
-    `%|-%:%`(C, NOP_instr, `%->%`([], []))
-
-  ;; 3-typing.watsup:159.1-160.27
-  rule drop {C : context, t : valtype}:
-    `%|-%:%`(C, DROP_instr, `%->%`([t], []))
-
-  ;; 3-typing.watsup:163.1-164.31
-  rule select-expl {C : context, t : valtype}:
-    `%|-%:%`(C, SELECT_instr(?(t)), `%->%`([t t I32_valtype], [t]))
-
-  ;; 3-typing.watsup:166.1-169.37
-  rule select-impl {C : context, numtype : numtype, t : valtype, t' : valtype, vectype : vectype}:
-    `%|-%:%`(C, SELECT_instr(?()), `%->%`([t t I32_valtype], [t]))
-    -- Valtype_sub: `|-%<:%`(t, t')
-    -- if ((t' = (numtype <: valtype)) \/ (t' = (vectype <: valtype)))
-
-  ;; 3-typing.watsup:178.1-181.57
-  rule block {C : context, bt : blocktype, instr* : instr*, t_1* : valtype*, t_2* : valtype*}:
-    `%|-%:%`(C, BLOCK_instr(bt, instr*{instr}), `%->%`(t_1*{t_1}, t_2*{t_2}))
-    -- Blocktype_ok: `%|-%:%`(C, bt, `%->%`(t_1*{t_1}, t_2*{t_2}))
-    -- InstrSeq_ok: `%|-%*:%`(C ++ {FUNC [], GLOBAL [], TABLE [], MEM [], ELEM [], DATA [], LOCAL [], LABEL [t_2]*{t_2}, RETURN ?()}, instr*{instr}, `%->%`(t_1*{t_1}, t_2*{t_2}))
-
-  ;; 3-typing.watsup:183.1-186.57
-  rule loop {C : context, bt : blocktype, instr* : instr*, t_1* : valtype*, t_2* : valtype*}:
-    `%|-%:%`(C, LOOP_instr(bt, instr*{instr}), `%->%`(t_1*{t_1}, t_2*{t_2}))
-    -- Blocktype_ok: `%|-%:%`(C, bt, `%->%`(t_1*{t_1}, t_2*{t_2}))
-    -- InstrSeq_ok: `%|-%*:%`(C ++ {FUNC [], GLOBAL [], TABLE [], MEM [], ELEM [], DATA [], LOCAL [], LABEL [t_1]*{t_1}, RETURN ?()}, instr*{instr}, `%->%`(t_1*{t_1}, t_2*{t_2}))
-
-  ;; 3-typing.watsup:188.1-192.59
-  rule if {C : context, bt : blocktype, instr_1* : instr*, instr_2* : instr*, t_1* : valtype*, t_2* : valtype*}:
-    `%|-%:%`(C, IF_instr(bt, instr_1*{instr_1}, instr_2*{instr_2}), `%->%`(t_1*{t_1}, t_2*{t_2}))
-    -- Blocktype_ok: `%|-%:%`(C, bt, `%->%`(t_1*{t_1}, t_2*{t_2}))
-    -- InstrSeq_ok: `%|-%*:%`(C ++ {FUNC [], GLOBAL [], TABLE [], MEM [], ELEM [], DATA [], LOCAL [], LABEL [t_2]*{t_2}, RETURN ?()}, instr_1*{instr_1}, `%->%`(t_1*{t_1}, t_2*{t_2}))
-    -- InstrSeq_ok: `%|-%*:%`(C ++ {FUNC [], GLOBAL [], TABLE [], MEM [], ELEM [], DATA [], LOCAL [], LABEL [t_2]*{t_2}, RETURN ?()}, instr_2*{instr_2}, `%->%`(t_1*{t_1}, t_2*{t_2}))
-
-  ;; 3-typing.watsup:195.1-197.24
-  rule br {C : context, l : labelidx, t* : valtype*, t_1* : valtype*, t_2* : valtype*}:
-    `%|-%:%`(C, BR_instr(l), `%->%`(t_1*{t_1} :: t*{t}, t_2*{t_2}))
-    -- if (C.LABEL_context[l] = t*{t})
-
-  ;; 3-typing.watsup:199.1-201.24
-  rule br_if {C : context, l : labelidx, t* : valtype*}:
-    `%|-%:%`(C, BR_IF_instr(l), `%->%`(t*{t} :: [I32_valtype], t*{t}))
-    -- if (C.LABEL_context[l] = t*{t})
-
-  ;; 3-typing.watsup:203.1-206.42
-  rule br_table {C : context, l* : labelidx*, l' : labelidx, t* : valtype*, t_1* : valtype*, t_2* : valtype*}:
-    `%|-%:%`(C, BR_TABLE_instr(l*{l}, l'), `%->%`(t_1*{t_1} :: t*{t}, t_2*{t_2}))
-    -- (Resulttype_sub: `|-%*<:%*`(t*{t}, C.LABEL_context[l]))*{l}
-    -- Resulttype_sub: `|-%*<:%*`(t*{t}, C.LABEL_context[l'])
-
-  ;; 3-typing.watsup:208.1-210.24
-  rule return {C : context, t* : valtype*, t_1* : valtype*, t_2* : valtype*}:
-    `%|-%:%`(C, RETURN_instr, `%->%`(t_1*{t_1} :: t*{t}, t_2*{t_2}))
-    -- if (C.RETURN_context = ?(t*{t}))
-
-  ;; 3-typing.watsup:212.1-214.33
-  rule call {C : context, t_1* : valtype*, t_2* : valtype*, x : idx}:
-    `%|-%:%`(C, CALL_instr(x), `%->%`(t_1*{t_1}, t_2*{t_2}))
-    -- if (C.FUNC_context[x] = `%->%`(t_1*{t_1}, t_2*{t_2}))
-
-  ;; 3-typing.watsup:216.1-219.26
-  rule call_indirect {C : context, ft : functype, lim : limits, t_1* : valtype*, t_2* : valtype*, x : idx}:
-    `%|-%:%`(C, CALL_INDIRECT_instr(x, ft), `%->%`(t_1*{t_1} :: [I32_valtype], t_2*{t_2}))
-    -- if (C.TABLE_context[x] = `%%`(lim, FUNCREF_reftype))
-    -- if (ft = `%->%`(t_1*{t_1}, t_2*{t_2}))
-
-  ;; 3-typing.watsup:222.1-223.37
-  rule const {C : context, c_nt : c_numtype, nt : numtype}:
-    `%|-%:%`(C, CONST_instr(nt, c_nt), `%->%`([], [(nt <: valtype)]))
-
-  ;; 3-typing.watsup:225.1-226.31
-  rule unop {C : context, nt : numtype, unop : unop_numtype}:
-    `%|-%:%`(C, UNOP_instr(nt, unop), `%->%`([(nt <: valtype)], [(nt <: valtype)]))
-
-  ;; 3-typing.watsup:228.1-229.36
-  rule binop {C : context, binop : binop_numtype, nt : numtype}:
-    `%|-%:%`(C, BINOP_instr(nt, binop), `%->%`([(nt <: valtype) (nt <: valtype)], [(nt <: valtype)]))
-
-  ;; 3-typing.watsup:231.1-232.36
-  rule testop {C : context, nt : numtype, testop : testop_numtype}:
-    `%|-%:%`(C, TESTOP_instr(nt, testop), `%->%`([(nt <: valtype)], [I32_valtype]))
-
-  ;; 3-typing.watsup:234.1-235.37
-  rule relop {C : context, nt : numtype, relop : relop_numtype}:
-    `%|-%:%`(C, RELOP_instr(nt, relop), `%->%`([(nt <: valtype) (nt <: valtype)], [I32_valtype]))
-
-  ;; 3-typing.watsup:238.1-240.23
-  rule extend {C : context, n : n, nt : numtype, o0 : nat}:
-    `%|-%:%`(C, EXTEND_instr(nt, n), `%->%`([(nt <: valtype)], [(nt <: valtype)]))
-    -- if ($size(nt <: valtype) = ?(o0))
-    -- if (n <= o0)
-
-  ;; 3-typing.watsup:242.1-245.34
-  rule reinterpret {C : context, nt_1 : numtype, nt_2 : numtype, o0 : nat, o1 : nat}:
-    `%|-%:%`(C, CVTOP_instr(nt_1, REINTERPRET_cvtop, nt_2, ?()), `%->%`([(nt_2 <: valtype)], [(nt_1 <: valtype)]))
-    -- if ($size(nt_1 <: valtype) = ?(o0))
-    -- if ($size(nt_2 <: valtype) = ?(o1))
-    -- if (nt_1 =/= nt_2)
-    -- if (o0 = o1)
-
-  ;; 3-typing.watsup:247.1-250.52
-  rule convert-i {C : context, in_1 : in, in_2 : in, sx? : sx?, o0 : nat, o1 : nat}:
-    `%|-%:%`(C, CVTOP_instr((in_1 <: numtype), CONVERT_cvtop, (in_2 <: numtype), sx?{sx}), `%->%`([(in_2 <: valtype)], [(in_1 <: valtype)]))
-    -- if ($size(in_1 <: valtype) = ?(o0))
-    -- if ($size(in_2 <: valtype) = ?(o1))
-    -- if (in_1 =/= in_2)
-    -- if ((sx?{sx} = ?()) <=> (o0 > o1))
-
-  ;; 3-typing.watsup:252.1-254.22
-  rule convert-f {C : context, fn_1 : fn, fn_2 : fn}:
-    `%|-%:%`(C, CVTOP_instr((fn_1 <: numtype), CONVERT_cvtop, (fn_2 <: numtype), ?()), `%->%`([(fn_2 <: valtype)], [(fn_1 <: valtype)]))
-    -- if (fn_1 =/= fn_2)
-
-  ;; 3-typing.watsup:257.1-258.35
-  rule ref.null {C : context, rt : reftype}:
-    `%|-%:%`(C, REF.NULL_instr(rt), `%->%`([], [(rt <: valtype)]))
-
-  ;; 3-typing.watsup:260.1-262.23
-  rule ref.func {C : context, ft : functype, x : idx}:
-    `%|-%:%`(C, REF.FUNC_instr(x), `%->%`([], [FUNCREF_valtype]))
-    -- if (C.FUNC_context[x] = ft)
-
-  ;; 3-typing.watsup:264.1-265.31
-  rule ref.is_null {C : context, rt : reftype}:
-    `%|-%:%`(C, REF.IS_NULL_instr, `%->%`([(rt <: valtype)], [I32_valtype]))
-
-  ;; 3-typing.watsup:268.1-270.23
-  rule local.get {C : context, t : valtype, x : idx}:
-    `%|-%:%`(C, LOCAL.GET_instr(x), `%->%`([], [t]))
-    -- if (C.LOCAL_context[x] = t)
-
-  ;; 3-typing.watsup:272.1-274.23
-  rule local.set {C : context, t : valtype, x : idx}:
-    `%|-%:%`(C, LOCAL.SET_instr(x), `%->%`([t], []))
-    -- if (C.LOCAL_context[x] = t)
-
-  ;; 3-typing.watsup:276.1-278.23
-  rule local.tee {C : context, t : valtype, x : idx}:
-    `%|-%:%`(C, LOCAL.TEE_instr(x), `%->%`([t], [t]))
-    -- if (C.LOCAL_context[x] = t)
-
-  ;; 3-typing.watsup:281.1-283.29
-  rule global.get {C : context, t : valtype, x : idx}:
-    `%|-%:%`(C, GLOBAL.GET_instr(x), `%->%`([], [t]))
-    -- if (C.GLOBAL_context[x] = `MUT%?%`(()?{}, t))
-
-  ;; 3-typing.watsup:285.1-287.28
-  rule global.set {C : context, t : valtype, x : idx}:
-    `%|-%:%`(C, GLOBAL.SET_instr(x), `%->%`([t], []))
-    -- if (C.GLOBAL_context[x] = `MUT%?%`(?(()), t))
-
-  ;; 3-typing.watsup:290.1-292.28
-  rule table.get {C : context, lim : limits, rt : reftype, x : idx}:
-    `%|-%:%`(C, TABLE.GET_instr(x), `%->%`([I32_valtype], [(rt <: valtype)]))
-    -- if (C.TABLE_context[x] = `%%`(lim, rt))
-
-  ;; 3-typing.watsup:294.1-296.28
-  rule table.set {C : context, lim : limits, rt : reftype, x : idx}:
-    `%|-%:%`(C, TABLE.SET_instr(x), `%->%`([I32_valtype (rt <: valtype)], []))
-    -- if (C.TABLE_context[x] = `%%`(lim, rt))
-
-  ;; 3-typing.watsup:298.1-300.24
-  rule table.size {C : context, tt : tabletype, x : idx}:
-    `%|-%:%`(C, TABLE.SIZE_instr(x), `%->%`([], [I32_valtype]))
-    -- if (C.TABLE_context[x] = tt)
-
-  ;; 3-typing.watsup:302.1-304.28
-  rule table.grow {C : context, lim : limits, rt : reftype, x : idx}:
-    `%|-%:%`(C, TABLE.GROW_instr(x), `%->%`([(rt <: valtype) I32_valtype], [I32_valtype]))
-    -- if (C.TABLE_context[x] = `%%`(lim, rt))
-
-  ;; 3-typing.watsup:306.1-308.28
-  rule table.fill {C : context, lim : limits, rt : reftype, x : idx}:
-    `%|-%:%`(C, TABLE.FILL_instr(x), `%->%`([I32_valtype (rt <: valtype) I32_valtype], []))
-    -- if (C.TABLE_context[x] = `%%`(lim, rt))
-
-  ;; 3-typing.watsup:310.1-313.32
-  rule table.copy {C : context, lim_1 : limits, lim_2 : limits, rt : reftype, x_1 : idx, x_2 : idx}:
-    `%|-%:%`(C, TABLE.COPY_instr(x_1, x_2), `%->%`([I32_valtype I32_valtype I32_valtype], []))
-    -- if (C.TABLE_context[x_1] = `%%`(lim_1, rt))
-    -- if (C.TABLE_context[x_2] = `%%`(lim_2, rt))
-
-  ;; 3-typing.watsup:315.1-318.25
-  rule table.init {C : context, lim : limits, rt : reftype, x_1 : idx, x_2 : idx}:
-    `%|-%:%`(C, TABLE.INIT_instr(x_1, x_2), `%->%`([I32_valtype I32_valtype I32_valtype], []))
-    -- if (C.TABLE_context[x_1] = `%%`(lim, rt))
-    -- if (C.ELEM_context[x_2] = rt)
-
-  ;; 3-typing.watsup:320.1-322.23
-  rule elem.drop {C : context, rt : reftype, x : idx}:
-    `%|-%:%`(C, ELEM.DROP_instr(x), `%->%`([], []))
-    -- if (C.ELEM_context[x] = rt)
-
-  ;; 3-typing.watsup:325.1-327.22
-  rule memory.size {C : context, mt : memtype}:
-    `%|-%:%`(C, MEMORY.SIZE_instr, `%->%`([], [I32_valtype]))
-    -- if (C.MEM_context[0] = mt)
-
-  ;; 3-typing.watsup:329.1-331.22
-  rule memory.grow {C : context, mt : memtype}:
-    `%|-%:%`(C, MEMORY.GROW_instr, `%->%`([I32_valtype], [I32_valtype]))
-    -- if (C.MEM_context[0] = mt)
-
-  ;; 3-typing.watsup:333.1-335.22
-  rule memory.fill {C : context, mt : memtype}:
-    `%|-%:%`(C, MEMORY.FILL_instr, `%->%`([I32_valtype I32_valtype I32_valtype], [I32_valtype]))
-    -- if (C.MEM_context[0] = mt)
-
-  ;; 3-typing.watsup:337.1-339.22
-  rule memory.copy {C : context, mt : memtype}:
-    `%|-%:%`(C, MEMORY.COPY_instr, `%->%`([I32_valtype I32_valtype I32_valtype], [I32_valtype]))
-    -- if (C.MEM_context[0] = mt)
-
-  ;; 3-typing.watsup:341.1-344.23
-  rule memory.init {C : context, mt : memtype, x : idx}:
-    `%|-%:%`(C, MEMORY.INIT_instr(x), `%->%`([I32_valtype I32_valtype I32_valtype], [I32_valtype]))
-    -- if (C.MEM_context[0] = mt)
-    -- if (C.DATA_context[x] = OK)
-
-  ;; 3-typing.watsup:346.1-348.23
-  rule data.drop {C : context, x : idx}:
-    `%|-%:%`(C, DATA.DROP_instr(x), `%->%`([], []))
-    -- if (C.DATA_context[x] = OK)
-
-  ;; 3-typing.watsup:350.1-355.32
-  rule load {C : context, in : in, mt : memtype, n? : n?, n_A : n, n_O : n, nt : numtype, sx? : sx?, o0 : nat, o1? : nat?}:
-    `%|-%:%`(C, LOAD_instr(nt, (n, sx)?{n sx}, n_A, n_O), `%->%`([I32_valtype], [(nt <: valtype)]))
-    -- if ($size(nt <: valtype) = ?(o0))
-    -- (if ($size(nt <: valtype) = ?(o1)))?{o1}
-    -- if (C.MEM_context[0] = mt)
-    -- if ((2 ^ n_A) <= (o0 / 8))
-    -- (if (((2 ^ n_A) <= (n / 8)) /\ ((n / 8) < (o1 / 8))))?{n o1}
-    -- if ((n?{n} = ?()) \/ (nt = (in <: numtype)))
-
-  ;; 3-typing.watsup:357.1-362.32
-  rule store {C : context, in : in, mt : memtype, n? : n?, n_A : n, n_O : n, nt : numtype, o0 : nat, o1? : nat?}:
-    `%|-%:%`(C, STORE_instr(nt, n?{n}, n_A, n_O), `%->%`([I32_valtype (nt <: valtype)], []))
-    -- if ($size(nt <: valtype) = ?(o0))
-    -- (if ($size(nt <: valtype) = ?(o1)))?{o1}
-    -- if (C.MEM_context[0] = mt)
-    -- if ((2 ^ n_A) <= (o0 / 8))
-    -- (if (((2 ^ n_A) <= (n / 8)) /\ ((n / 8) < (o1 / 8))))?{n o1}
-    -- if ((n?{n} = ?()) \/ (nt = (in <: numtype)))
-
-;; 3-typing.watsup:124.1-124.67
-relation InstrSeq_ok: `%|-%*:%`(context, instr*, functype)
-  ;; 3-typing.watsup:133.1-134.36
-  rule empty {C : context}:
-    `%|-%*:%`(C, [], `%->%`([], []))
-
-  ;; 3-typing.watsup:136.1-139.46
-  rule seq {C : context, instr_1 : instr, instr_2 : instr, t_1* : valtype*, t_2* : valtype*, t_3* : valtype*}:
-    `%|-%*:%`(C, [instr_1] :: instr_2*{}, `%->%`(t_1*{t_1}, t_3*{t_3}))
-    -- Instr_ok: `%|-%:%`(C, instr_1, `%->%`(t_1*{t_1}, t_2*{t_2}))
-    -- InstrSeq_ok: `%|-%*:%`(C, [instr_2], `%->%`(t_2*{t_2}, t_3*{t_3}))
-
-  ;; 3-typing.watsup:141.1-146.38
-  rule weak {C : context, instr* : instr*, t'_1 : valtype, t'_2* : valtype*, t_1* : valtype*, t_2* : valtype*}:
-    `%|-%*:%`(C, instr*{instr}, `%->%`([t'_1], t'_2*{t'_2}))
-    -- InstrSeq_ok: `%|-%*:%`(C, instr*{instr}, `%->%`(t_1*{t_1}, t_2*{t_2}))
-    -- Resulttype_sub: `|-%*<:%*`(t'_1*{}, t_1*{t_1})
-    -- Resulttype_sub: `|-%*<:%*`(t_2*{t_2}, t'_2*{t'_2})
-
-  ;; 3-typing.watsup:148.1-150.45
-  rule frame {C : context, instr* : instr*, t* : valtype*, t_1* : valtype*, t_2* : valtype*}:
-    `%|-%*:%`(C, instr*{instr}, `%->%`(t*{t} :: t_1*{t_1}, t*{t} :: t_2*{t_2}))
-    -- InstrSeq_ok: `%|-%*:%`(C, instr*{instr}, `%->%`(t_1*{t_1}, t_2*{t_2}))
-}
-
-;; 3-typing.watsup:125.1-125.71
-relation Expr_ok: `%|-%:%`(context, expr, resulttype)
-  ;; 3-typing.watsup:128.1-130.46
-  rule _ {C : context, instr* : instr*, t* : valtype*}:
-    `%|-%:%`(C, instr*{instr}, t*{t})
-    -- InstrSeq_ok: `%|-%*:%`(C, instr*{instr}, `%->%`([], t*{t}))
-
-;; 3-typing.watsup:367.1-367.78
-relation Instr_const: `%|-%CONST`(context, instr)
-  ;; 3-typing.watsup:371.1-372.26
-  rule const {C : context, c : c_numtype, nt : numtype}:
-    `%|-%CONST`(C, CONST_instr(nt, c))
-
-  ;; 3-typing.watsup:374.1-375.27
-  rule ref.null {C : context, rt : reftype}:
-    `%|-%CONST`(C, REF.NULL_instr(rt))
-
-  ;; 3-typing.watsup:377.1-378.26
-  rule ref.func {C : context, x : idx}:
-    `%|-%CONST`(C, REF.FUNC_instr(x))
-
-  ;; 3-typing.watsup:380.1-382.32
-  rule global.get {C : context, t : valtype, x : idx}:
-    `%|-%CONST`(C, GLOBAL.GET_instr(x))
-    -- if (C.GLOBAL_context[x] = `MUT%?%`(?(), t))
-
-;; 3-typing.watsup:368.1-368.77
-relation Expr_const: `%|-%CONST`(context, expr)
-  ;; 3-typing.watsup:385.1-386.38
-  rule _ {C : context, instr* : instr*}:
-    `%|-%CONST`(C, instr*{instr})
-    -- (Instr_const: `%|-%CONST`(C, instr))*{instr}
-
-;; 3-typing.watsup:369.1-369.78
-relation Expr_ok_const: `%|-%:%CONST`(context, expr, valtype)
-  ;; 3-typing.watsup:389.1-392.33
-  rule _ {C : context, expr : expr, t : valtype}:
-    `%|-%:%CONST`(C, expr, t)
-    -- Expr_ok: `%|-%:%`(C, expr, [t])
-    -- Expr_const: `%|-%CONST`(C, expr)
-
-;; 3-typing.watsup:397.1-397.73
-relation Func_ok: `%|-%:%`(context, func, functype)
-  ;; 3-typing.watsup:408.1-412.75
-  rule _ {C : context, expr : expr, ft : functype, t* : valtype*, t_1* : valtype*, t_2* : valtype*}:
-    `%|-%:%`(C, `FUNC%%*%`(ft, t*{t}, expr), ft)
-    -- if (ft = `%->%`(t_1*{t_1}, t_2*{t_2}))
-    -- Functype_ok: `|-%:OK`(ft)
-    -- Expr_ok: `%|-%:%`(C ++ {FUNC [], GLOBAL [], TABLE [], MEM [], ELEM [], DATA [], LOCAL t_1*{t_1} :: t*{t}, LABEL [], RETURN ?()} ++ {FUNC [], GLOBAL [], TABLE [], MEM [], ELEM [], DATA [], LOCAL [], LABEL [t_2*{t_2}], RETURN ?()} ++ {FUNC [], GLOBAL [], TABLE [], MEM [], ELEM [], DATA [], LOCAL [], LABEL [], RETURN ?(t_2*{t_2})}, expr, t_2*{t_2})
-
-;; 3-typing.watsup:398.1-398.75
-relation Global_ok: `%|-%:%`(context, global, globaltype)
-  ;; 3-typing.watsup:414.1-418.40
-  rule _ {C : context, expr : expr, gt : globaltype, t : valtype}:
-    `%|-%:%`(C, GLOBAL(gt, expr), gt)
-    -- Globaltype_ok: `|-%:OK`(gt)
-    -- if (gt = `MUT%?%`(()?{}, t))
-    -- Expr_ok_const: `%|-%:%CONST`(C, expr, t)
-
-;; 3-typing.watsup:399.1-399.74
-relation Table_ok: `%|-%:%`(context, table, tabletype)
-  ;; 3-typing.watsup:420.1-422.30
-  rule _ {C : context, tt : tabletype}:
-    `%|-%:%`(C, TABLE(tt), tt)
-    -- Tabletype_ok: `|-%:OK`(tt)
-
-;; 3-typing.watsup:400.1-400.72
-relation Mem_ok: `%|-%:%`(context, mem, memtype)
-  ;; 3-typing.watsup:424.1-426.28
-  rule _ {C : context, mt : memtype}:
-    `%|-%:%`(C, MEMORY(mt), mt)
-    -- Memtype_ok: `|-%:OK`(mt)
-
-;; 3-typing.watsup:403.1-403.77
-relation Elemmode_ok: `%|-%:%`(context, elemmode, reftype)
-  ;; 3-typing.watsup:437.1-440.45
-  rule active {C : context, expr : expr, lim : limits, rt : reftype, x : idx}:
-    `%|-%:%`(C, TABLE_elemmode(x, expr), rt)
-    -- if (C.TABLE_context[x] = `%%`(lim, rt))
-    -- (Expr_ok_const: `%|-%:%CONST`(C, expr, I32_valtype))*{}
-
-  ;; 3-typing.watsup:442.1-443.20
-  rule declare {C : context, rt : reftype}:
-    `%|-%:%`(C, DECLARE_elemmode, rt)
-
-;; 3-typing.watsup:401.1-401.73
-relation Elem_ok: `%|-%:%`(context, elem, reftype)
-  ;; 3-typing.watsup:428.1-431.40
-  rule _ {C : context, elemmode? : elemmode?, expr* : expr*, rt : reftype}:
-    `%|-%:%`(C, `ELEM%%*%?`(rt, expr*{expr}, elemmode?{elemmode}), rt)
-    -- (Expr_ok: `%|-%:%`(C, expr, [(rt <: valtype)]))*{expr}
-    -- (Elemmode_ok: `%|-%:%`(C, elemmode, rt))?{elemmode}
-
-;; 3-typing.watsup:404.1-404.77
-relation Datamode_ok: `%|-%:OK`(context, datamode)
-  ;; 3-typing.watsup:445.1-448.45
-  rule _ {C : context, expr : expr, mt : memtype}:
-    `%|-%:OK`(C, MEMORY_datamode(0, expr))
-    -- if (C.MEM_context[0] = mt)
-    -- (Expr_ok_const: `%|-%:%CONST`(C, expr, I32_valtype))*{}
-
-;; 3-typing.watsup:402.1-402.73
-relation Data_ok: `%|-%:OK`(context, data)
-  ;; 3-typing.watsup:433.1-435.40
-  rule _ {C : context, b** : byte**, datamode? : datamode?}:
-    `%|-%:OK`(C, `DATA(*)%*%?`(b*{b}*{b}, datamode?{datamode}))
-    -- (Datamode_ok: `%|-%:OK`(C, datamode))?{datamode}
-
-;; 3-typing.watsup:405.1-405.74
-relation Start_ok: `%|-%:OK`(context, start)
-  ;; 3-typing.watsup:450.1-452.39
-  rule _ {C : context, x : idx}:
-    `%|-%:OK`(C, START(x))
-    -- if (C.FUNC_context[x] = `%->%`([], []))
-
-;; 3-typing.watsup:455.1-455.80
-relation Import_ok: `%|-%:%`(context, import, externtype)
-  ;; 3-typing.watsup:459.1-461.31
-  rule _ {C : context, name_1 : name, name_2 : name, xt : externtype}:
-    `%|-%:%`(C, IMPORT(name_1, name_2, xt), xt)
-    -- Externtype_ok: `|-%:OK`(xt)
-
-;; 3-typing.watsup:457.1-457.83
-relation Externuse_ok: `%|-%:%`(context, externuse, externtype)
-  ;; 3-typing.watsup:467.1-469.23
-  rule func {C : context, ft : functype, x : idx}:
-    `%|-%:%`(C, FUNC_externuse(x), FUNC_externtype(ft))
-    -- if (C.FUNC_context[x] = ft)
-
-  ;; 3-typing.watsup:471.1-473.25
-  rule global {C : context, gt : globaltype, x : idx}:
-    `%|-%:%`(C, GLOBAL_externuse(x), GLOBAL_externtype(gt))
-    -- if (C.GLOBAL_context[x] = gt)
-
-  ;; 3-typing.watsup:475.1-477.24
-  rule table {C : context, tt : tabletype, x : idx}:
-    `%|-%:%`(C, TABLE_externuse(x), TABLE_externtype(tt))
-    -- if (C.TABLE_context[x] = tt)
-
-  ;; 3-typing.watsup:479.1-481.22
-  rule mem {C : context, mt : memtype, x : idx}:
-    `%|-%:%`(C, MEMORY_externuse(x), MEMORY_externtype(mt))
-    -- if (C.MEM_context[x] = mt)
-
-;; 3-typing.watsup:456.1-456.80
-relation Export_ok: `%|-%:%`(context, export, externtype)
-  ;; 3-typing.watsup:463.1-465.39
-  rule _ {C : context, externuse : externuse, name : name, xt : externtype}:
-    `%|-%:%`(C, EXPORT(name, externuse), xt)
-    -- Externuse_ok: `%|-%:%`(C, externuse, xt)
-
-;; 3-typing.watsup:484.1-484.62
-relation Module_ok: `|-%:OK`(module)
-  ;; 3-typing.watsup:486.1-501.22
-  rule _ {C : context, data^n : data^n, elem* : elem*, export* : export*, ft* : functype*, func* : func*, global* : global*, gt* : globaltype*, import* : import*, mem* : mem*, mt* : memtype*, n : n, rt* : reftype*, start* : start*, table* : table*, tt* : tabletype*}:
-    `|-%:OK`(`MODULE%*%*%*%*%*%*%*%*%*`(import*{import}, func*{func}, global*{global}, table*{table}, mem*{mem}, elem*{elem}, data^n{data}, start*{start}, export*{export}))
-    -- if (C = {FUNC ft*{ft}, GLOBAL gt*{gt}, TABLE tt*{tt}, MEM mt*{mt}, ELEM rt*{rt}, DATA OK^n{}, LOCAL [], LABEL [], RETURN ?()})
-    -- (Func_ok: `%|-%:%`(C, func, ft))*{ft func}
-    -- (Global_ok: `%|-%:%`(C, global, gt))*{global gt}
-    -- (Table_ok: `%|-%:%`(C, table, tt))*{table tt}
-    -- (Mem_ok: `%|-%:%`(C, mem, mt))*{mem mt}
-    -- (Elem_ok: `%|-%:%`(C, elem, rt))*{elem rt}
-    -- (Data_ok: `%|-%:OK`(C, data))^n{data}
-    -- (Start_ok: `%|-%:OK`(C, start))*{start}
-    -- if (|mem*{mem}| <= 1)
-    -- if (|start*{start}| <= 1)
-
-;; 4-runtime.watsup:3.1-3.39
-syntax addr = nat
-
-;; 4-runtime.watsup:4.1-4.53
-syntax funcaddr = addr
-
-;; 4-runtime.watsup:5.1-5.53
-syntax globaladdr = addr
-
-;; 4-runtime.watsup:6.1-6.51
-syntax tableaddr = addr
-
-;; 4-runtime.watsup:7.1-7.50
-syntax memaddr = addr
-
-;; 4-runtime.watsup:8.1-8.49
-syntax elemaddr = addr
-
-;; 4-runtime.watsup:9.1-9.49
-syntax dataaddr = addr
-
-;; 4-runtime.watsup:10.1-10.51
-syntax labeladdr = addr
-
-;; 4-runtime.watsup:11.1-11.49
-syntax hostaddr = addr
-
-;; 4-runtime.watsup:24.1-25.24
-syntax num =
-  | CONST(numtype, c_numtype)
-
-;; 4-runtime.watsup:26.1-27.67
-syntax ref =
-  | REF.NULL(reftype)
-  | REF.FUNC_ADDR(funcaddr)
-  | REF.HOST_ADDR(hostaddr)
-
-;; 4-runtime.watsup:28.1-29.10
-syntax val =
-  | CONST(numtype, c_numtype)
-  | REF.NULL(reftype)
-  | REF.FUNC_ADDR(funcaddr)
-  | REF.HOST_ADDR(hostaddr)
-
-;; 4-runtime.watsup:31.1-32.18
-syntax result =
-  | _VALS(val*)
-  | TRAP
-
-;; 4-runtime.watsup:38.1-39.66
-syntax externval =
-  | FUNC(funcaddr)
-  | GLOBAL(globaladdr)
-  | TABLE(tableaddr)
-  | MEM(memaddr)
-
-;; 4-runtime.watsup:44.1-44.44
-def default_ : valtype -> val?
-  ;; 4-runtime.watsup:45.1-45.35
-  def default_(I32_valtype) = ?(CONST_val(I32_numtype, 0))
-  ;; 4-runtime.watsup:46.1-46.35
-  def default_(I64_valtype) = ?(CONST_val(I64_numtype, 0))
-  ;; 4-runtime.watsup:47.1-47.35
-  def default_(F32_valtype) = ?(CONST_val(F32_numtype, 0))
-  ;; 4-runtime.watsup:48.1-48.35
-  def default_(F64_valtype) = ?(CONST_val(F64_numtype, 0))
-  ;; 4-runtime.watsup:49.1-49.34
-  def {rt : reftype} default_(rt <: valtype) = ?(REF.NULL_val(rt))
-  ;;
-  def {x : valtype} default_(x) = ?()
-
-;; 4-runtime.watsup:60.1-60.71
-syntax exportinst = EXPORT(name, externval)
-
-;; 4-runtime.watsup:70.1-77.25
-syntax moduleinst = {FUNC funcaddr*, GLOBAL globaladdr*, TABLE tableaddr*, MEM memaddr*, ELEM elemaddr*, DATA dataaddr*, EXPORT exportinst*}
-
-;; 4-runtime.watsup:54.1-54.66
-syntax funcinst = `%;%`(moduleinst, func)
-
-;; 4-runtime.watsup:55.1-55.53
-syntax globalinst = val
-
-;; 4-runtime.watsup:56.1-56.52
-syntax tableinst = ref*
-
-;; 4-runtime.watsup:57.1-57.52
-syntax meminst = byte*
-
-;; 4-runtime.watsup:58.1-58.53
-syntax eleminst = ref*
-
-;; 4-runtime.watsup:59.1-59.51
-syntax datainst = byte*
-
-;; 4-runtime.watsup:62.1-68.21
-syntax store = {FUNC funcinst*, GLOBAL globalinst*, TABLE tableinst*, MEM meminst*, ELEM eleminst*, DATA datainst*}
-
-;; 4-runtime.watsup:79.1-81.24
-syntax frame = {LOCAL val*, MODULE moduleinst}
-
-;; 4-runtime.watsup:82.1-82.47
-syntax state = `%;%`(store, frame)
-
-;; 4-runtime.watsup:139.1-146.5
-rec {
-
-;; 4-runtime.watsup:139.1-146.5
-syntax admininstr =
-  | UNREACHABLE
-  | NOP
-  | DROP
-  | SELECT(valtype?)
-  | BLOCK(blocktype, instr*)
-  | LOOP(blocktype, instr*)
-  | IF(blocktype, instr*, instr*)
-  | BR(labelidx)
-  | BR_IF(labelidx)
-  | BR_TABLE(labelidx*, labelidx)
-  | CALL(funcidx)
-  | CALL_INDIRECT(tableidx, functype)
-  | RETURN
-  | CONST(numtype, c_numtype)
-  | UNOP(numtype, unop_numtype)
-  | BINOP(numtype, binop_numtype)
-  | TESTOP(numtype, testop_numtype)
-  | RELOP(numtype, relop_numtype)
-  | EXTEND(numtype, n)
-  | CVTOP(numtype, cvtop, numtype, sx?)
-  | REF.NULL(reftype)
-  | REF.FUNC(funcidx)
-  | REF.IS_NULL
-  | LOCAL.GET(localidx)
-  | LOCAL.SET(localidx)
-  | LOCAL.TEE(localidx)
-  | GLOBAL.GET(globalidx)
-  | GLOBAL.SET(globalidx)
-  | TABLE.GET(tableidx)
-  | TABLE.SET(tableidx)
-  | TABLE.SIZE(tableidx)
-  | TABLE.GROW(tableidx)
-  | TABLE.FILL(tableidx)
-  | TABLE.COPY(tableidx, tableidx)
-  | TABLE.INIT(tableidx, elemidx)
-  | ELEM.DROP(elemidx)
-  | MEMORY.SIZE
-  | MEMORY.GROW
-  | MEMORY.FILL
-  | MEMORY.COPY
-  | MEMORY.INIT(dataidx)
-  | DATA.DROP(dataidx)
-  | LOAD(numtype, (n, sx)?, nat, nat)
-  | STORE(numtype, n?, nat, nat)
-  | REF.FUNC_ADDR(funcaddr)
-  | REF.HOST_ADDR(hostaddr)
-  | CALL_ADDR(funcaddr)
-  | LABEL_(n, instr*, admininstr*)
-  | FRAME_(n, frame, admininstr*)
-  | TRAP
-}
-
-;; 4-runtime.watsup:83.1-83.62
-syntax config = `%;%*`(state, admininstr*)
-
-;; 4-runtime.watsup:101.1-101.59
-def funcaddr : state -> funcaddr*
-  ;; 4-runtime.watsup:102.1-102.38
-  def {f : frame, s : store} funcaddr(`%;%`(s, f)) = f.MODULE_frame.FUNC_moduleinst
-
-;; 4-runtime.watsup:104.1-104.52
-def funcinst : state -> funcinst*
-  ;; 4-runtime.watsup:105.1-105.31
-  def {f : frame, s : store} funcinst(`%;%`(s, f)) = s.FUNC_store
-
-;; 4-runtime.watsup:107.1-107.67
-def func : (state, funcidx) -> funcinst
-  ;; 4-runtime.watsup:115.1-115.48
-  def {f : frame, s : store, x : idx} func(`%;%`(s, f), x) = s.FUNC_store[f.MODULE_frame.FUNC_moduleinst[x]]
-
-;; 4-runtime.watsup:108.1-108.69
-def global : (state, globalidx) -> globalinst
-  ;; 4-runtime.watsup:116.1-116.54
-  def {f : frame, s : store, x : idx} global(`%;%`(s, f), x) = s.GLOBAL_store[f.MODULE_frame.GLOBAL_moduleinst[x]]
-
-;; 4-runtime.watsup:109.1-109.68
-def table : (state, tableidx) -> tableinst
-  ;; 4-runtime.watsup:117.1-117.51
-  def {f : frame, s : store, x : idx} table(`%;%`(s, f), x) = s.TABLE_store[f.MODULE_frame.TABLE_moduleinst[x]]
-
-;; 4-runtime.watsup:110.1-110.66
-def mem : (state, memidx) -> meminst
-  ;; 4-runtime.watsup:118.1-118.45
-  def {f : frame, s : store, x : idx} mem(`%;%`(s, f), x) = s.MEM_store[f.MODULE_frame.MEM_moduleinst[x]]
-
-;; 4-runtime.watsup:111.1-111.67
-def elem : (state, tableidx) -> eleminst
-  ;; 4-runtime.watsup:119.1-119.48
-  def {f : frame, s : store, x : idx} elem(`%;%`(s, f), x) = s.ELEM_store[f.MODULE_frame.ELEM_moduleinst[x]]
-
-;; 4-runtime.watsup:112.1-112.67
-def data : (state, dataidx) -> datainst
-  ;; 4-runtime.watsup:120.1-120.48
-  def {f : frame, s : store, x : idx} data(`%;%`(s, f), x) = s.DATA_store[f.MODULE_frame.DATA_moduleinst[x]]
-
-;; 4-runtime.watsup:113.1-113.68
-def local : (state, localidx) -> val
-  ;; 4-runtime.watsup:121.1-121.35
-  def {f : frame, s : store, x : idx} local(`%;%`(s, f), x) = f.LOCAL_frame[x]
-
-;; 4-runtime.watsup:124.1-124.78
-def with_local : (state, localidx, val) -> state
-  ;; 4-runtime.watsup:130.1-130.52
-  def {f : frame, s : store, v : val, x : idx} with_local(`%;%`(s, f), x, v) = `%;%`(s, f[LOCAL[x] = v])
-
-;; 4-runtime.watsup:125.1-125.79
-def with_global : (state, globalidx, val) -> state
-  ;; 4-runtime.watsup:131.1-131.71
-  def {f : frame, s : store, v : val, x : idx} with_global(`%;%`(s, f), x, v) = `%;%`(s[GLOBAL[f.MODULE_frame.GLOBAL_moduleinst[x]] = v], f)
-
-;; 4-runtime.watsup:126.1-126.81
-def with_table : (state, tableidx, n, ref) -> state
-  ;; 4-runtime.watsup:132.1-132.74
-  def {f : frame, i : nat, r : ref, s : store, x : idx} with_table(`%;%`(s, f), x, i, r) = `%;%`(s[TABLE[f.MODULE_frame.TABLE_moduleinst[x]][i] = r], f)
-
-;; 4-runtime.watsup:127.1-127.80
-def with_tableext : (state, tableidx, ref*) -> state
-  ;; 4-runtime.watsup:133.1-133.75
-  def {f : frame, r* : ref*, s : store, x : idx} with_tableext(`%;%`(s, f), x, r*{r}) = `%;%`(s[TABLE[f.MODULE_frame.TABLE_moduleinst[x]] =.. r*{r}], f)
-
-;; 4-runtime.watsup:128.1-128.77
-def with_elem : (state, elemidx, ref*) -> state
-  ;; 4-runtime.watsup:134.1-134.69
-  def {f : frame, r* : ref*, s : store, x : idx} with_elem(`%;%`(s, f), x, r*{r}) = `%;%`(s[TABLE[f.MODULE_frame.TABLE_moduleinst[x]] = r*{r}], f)
-
-;; 4-runtime.watsup:148.1-151.21
-rec {
-
-;; 4-runtime.watsup:148.1-151.21
-syntax E =
-  | _HOLE
-  | _SEQ(val*, E, instr*)
-  | LABEL_(n, instr*, E)
-}
-
-;; 5-numerics.watsup:3.1-3.76
-def unop : (unop_numtype, numtype, c_numtype) -> c_numtype*
-
-;; 5-numerics.watsup:4.1-4.79
-def binop : (binop_numtype, numtype, c_numtype, c_numtype) -> c_numtype*
-
-;; 5-numerics.watsup:5.1-5.76
-def testop : (testop_numtype, numtype, c_numtype) -> c_numtype
-
-;; 5-numerics.watsup:6.1-6.79
-def relop : (relop_numtype, numtype, c_numtype, c_numtype) -> c_numtype
-
-;; 5-numerics.watsup:8.1-8.84
-def ext : (nat, nat, sx, c_numtype) -> c_numtype
-
-;; 5-numerics.watsup:9.1-9.84
-def cvtop : (numtype, cvtop, numtype, sx?, c_numtype) -> c_numtype*
-
-;; 6-reduction.watsup:4.1-4.63
-relation Step_pure: `%*~>%*`(admininstr*, admininstr*)
-  ;; 6-reduction.watsup:16.1-17.24
-  rule unreachable:
-    `%*~>%*`([UNREACHABLE_admininstr], [TRAP_admininstr])
-
-  ;; 6-reduction.watsup:19.1-20.19
-  rule nop:
-    `%*~>%*`([NOP_admininstr], [])
-
-  ;; 6-reduction.watsup:22.1-23.24
-  rule drop {val : val}:
-    `%*~>%*`([(val <: admininstr) DROP_admininstr], [])
-
-  ;; 6-reduction.watsup:26.1-28.16
-  rule select-true {c : c_numtype, t? : valtype?, val_1 : val, val_2 : val}:
-    `%*~>%*`([(val_1 <: admininstr) (val_2 <: admininstr) CONST_admininstr(I32_numtype, c) SELECT_admininstr(t?{t})], [(val_1 <: admininstr)])
-    -- if (c =/= 0)
-
-  ;; 6-reduction.watsup:30.1-32.14
-  rule select-false {c : c_numtype, t? : valtype?, val_1 : val, val_2 : val}:
-    `%*~>%*`([(val_1 <: admininstr) (val_2 <: admininstr) CONST_admininstr(I32_numtype, c) SELECT_admininstr(t?{t})], [(val_2 <: admininstr)])
-    -- if (c = 0)
-
-  ;; 6-reduction.watsup:35.1-37.28
-  rule block {bt : blocktype, instr* : instr*, k : nat, n : n, t_1^k : valtype^k, t_2^n : valtype^n, val^k : val^k}:
-    `%*~>%*`((val <: admininstr)^k{val} :: [BLOCK_admininstr(bt, instr*{instr})], [LABEL__admininstr(n, [], (val <: admininstr)^k{val} :: (instr <: admininstr)*{instr})])
-    -- if (bt = `%->%`(t_1^k{t_1}, t_2^n{t_2}))
-
-  ;; 6-reduction.watsup:39.1-41.28
-  rule loop {bt : blocktype, instr* : instr*, k : nat, n : n, t_1^k : valtype^k, t_2^n : valtype^n, val^k : val^k}:
-    `%*~>%*`((val <: admininstr)^k{val} :: [LOOP_admininstr(bt, instr*{instr})], [LABEL__admininstr(n, [LOOP_instr(bt, instr*{instr})], (val <: admininstr)^k{val} :: (instr <: admininstr)*{instr})])
-    -- if (bt = `%->%`(t_1^k{t_1}, t_2^n{t_2}))
-
-  ;; 6-reduction.watsup:43.1-45.16
-  rule if-true {bt : blocktype, c : c_numtype, instr_1* : instr*, instr_2* : instr*}:
-    `%*~>%*`([CONST_admininstr(I32_numtype, c) IF_admininstr(bt, instr_1*{instr_1}, instr_2*{instr_2})], [BLOCK_admininstr(bt, instr_1*{instr_1})])
-    -- if (c =/= 0)
-
-  ;; 6-reduction.watsup:47.1-49.14
-  rule if-false {bt : blocktype, c : c_numtype, instr_1* : instr*, instr_2* : instr*}:
-    `%*~>%*`([CONST_admininstr(I32_numtype, c) IF_admininstr(bt, instr_1*{instr_1}, instr_2*{instr_2})], [BLOCK_admininstr(bt, instr_2*{instr_2})])
-    -- if (c = 0)
-
-  ;; 6-reduction.watsup:52.1-53.38
-  rule label-vals {instr* : instr*, n : n, val* : val*}:
-    `%*~>%*`([LABEL__admininstr(n, instr*{instr}, (val <: admininstr)*{val})], (val <: admininstr)*{val})
-
-  ;; 6-reduction.watsup:57.1-58.69
-  rule br-zero {instr* : instr*, instr'* : instr*, n : n, val^n : val^n, val'* : val*}:
-    `%*~>%*`([LABEL__admininstr(n, instr'*{instr'}, (val' <: admininstr)*{val'} :: (val <: admininstr)^n{val} :: [BR_admininstr(0)] :: (instr <: admininstr)*{instr})], (val <: admininstr)^n{val} :: (instr' <: admininstr)*{instr'})
-
-  ;; 6-reduction.watsup:60.1-61.65
-  rule br-succ {instr* : instr*, instr'* : instr*, l : labelidx, n : n, val* : val*}:
-    `%*~>%*`([LABEL__admininstr(n, instr'*{instr'}, (val <: admininstr)*{val} :: [BR_admininstr(l + 1)] :: (instr <: admininstr)*{instr})], (val <: admininstr)*{val} :: [BR_admininstr(l)])
-
-  ;; 6-reduction.watsup:64.1-66.16
-  rule br_if-true {c : c_numtype, l : labelidx}:
-    `%*~>%*`([CONST_admininstr(I32_numtype, c) BR_IF_admininstr(l)], [BR_admininstr(l)])
-    -- if (c =/= 0)
-
-  ;; 6-reduction.watsup:68.1-70.14
-  rule br_if-false {c : c_numtype, l : labelidx}:
-    `%*~>%*`([CONST_admininstr(I32_numtype, c) BR_IF_admininstr(l)], [])
-    -- if (c = 0)
-
-  ;; 6-reduction.watsup:73.1-75.17
-  rule br_table-lt {i : nat, l* : labelidx*, l' : labelidx}:
-    `%*~>%*`([CONST_admininstr(I32_numtype, i) BR_TABLE_admininstr(l*{l}, l')], [BR_admininstr(l*{l}[i])])
-    -- if (i < |l*{l}|)
-
-  ;; 6-reduction.watsup:77.1-79.18
-  rule br_table-ge {i : nat, l* : labelidx*, l' : labelidx}:
-    `%*~>%*`([CONST_admininstr(I32_numtype, i) BR_TABLE_admininstr(l*{l}, l')], [BR_admininstr(l')])
-    -- if (i >= |l*{l}|)
-
-  ;; 6-reduction.watsup:100.1-101.35
-  rule frame-vals {f : frame, n : n, val^n : val^n}:
-    `%*~>%*`([FRAME__admininstr(n, f, (val <: admininstr)^n{val})], (val <: admininstr)^n{val})
-
-  ;; 6-reduction.watsup:103.1-104.55
-  rule return-frame {f : frame, instr* : instr*, n : n, val^n : val^n, val'* : val*}:
-    `%*~>%*`([FRAME__admininstr(n, f, (val' <: admininstr)*{val'} :: (val <: admininstr)^n{val} :: [RETURN_admininstr] :: (instr <: admininstr)*{instr})], (val <: admininstr)^n{val})
-
-  ;; 6-reduction.watsup:106.1-107.60
-  rule return-label {instr* : instr*, instr'* : instr*, k : nat, val* : val*}:
-    `%*~>%*`([LABEL__admininstr(k, instr'*{instr'}, (val <: admininstr)*{val} :: [RETURN_admininstr] :: (instr <: admininstr)*{instr})], (val <: admininstr)*{val} :: [RETURN_admininstr])
-
-  ;; 6-reduction.watsup:110.1-112.33
-  rule unop-val {c : c_numtype, c_1 : c_numtype, nt : numtype, unop : unop_numtype}:
-    `%*~>%*`([CONST_admininstr(nt, c_1) UNOP_admininstr(nt, unop)], [CONST_admininstr(nt, c)])
-    -- if ($unop(unop, nt, c_1) = [c])
-
-  ;; 6-reduction.watsup:114.1-116.39
-  rule unop-trap {c_1 : c_numtype, nt : numtype, unop : unop_numtype}:
-    `%*~>%*`([CONST_admininstr(nt, c_1) UNOP_admininstr(nt, unop)], [TRAP_admininstr])
-    -- if ($unop(unop, nt, c_1) = [])
-
-  ;; 6-reduction.watsup:119.1-121.40
-  rule binop-val {binop : binop_numtype, c : c_numtype, c_1 : c_numtype, c_2 : c_numtype, nt : numtype}:
-    `%*~>%*`([CONST_admininstr(nt, c_1) CONST_admininstr(nt, c_2) BINOP_admininstr(nt, binop)], [CONST_admininstr(nt, c)])
-    -- if ($binop(binop, nt, c_1, c_2) = [c])
-
-  ;; 6-reduction.watsup:123.1-125.46
-  rule binop-trap {binop : binop_numtype, c_1 : c_numtype, c_2 : c_numtype, nt : numtype}:
-    `%*~>%*`([CONST_admininstr(nt, c_1) CONST_admininstr(nt, c_2) BINOP_admininstr(nt, binop)], [TRAP_admininstr])
-    -- if ($binop(binop, nt, c_1, c_2) = [])
-
-  ;; 6-reduction.watsup:128.1-130.37
-  rule testop {c : c_numtype, c_1 : c_numtype, nt : numtype, testop : testop_numtype}:
-    `%*~>%*`([CONST_admininstr(nt, c_1) TESTOP_admininstr(nt, testop)], [CONST_admininstr(I32_numtype, c)])
-    -- if (c = $testop(testop, nt, c_1))
-
-  ;; 6-reduction.watsup:132.1-134.40
-  rule relop {c : c_numtype, c_1 : c_numtype, c_2 : c_numtype, nt : numtype, relop : relop_numtype}:
-    `%*~>%*`([CONST_admininstr(nt, c_1) CONST_admininstr(nt, c_2) RELOP_admininstr(nt, relop)], [CONST_admininstr(I32_numtype, c)])
-    -- if (c = $relop(relop, nt, c_1, c_2))
-
-  ;; 6-reduction.watsup:137.1-138.70
-  rule extend {c : c_numtype, n : n, nt : numtype, o0 : nat}:
-    `%*~>%*`([CONST_admininstr(nt, c) EXTEND_admininstr(nt, n)], [CONST_admininstr(nt, $ext(n, o0, S_sx, c))])
-    -- if ($size(nt <: valtype) = ?(o0))
-
-  ;; 6-reduction.watsup:141.1-143.48
-  rule cvtop-val {c : c_numtype, c_1 : c_numtype, cvtop : cvtop, nt : numtype, nt_1 : numtype, nt_2 : numtype, sx? : sx?}:
-    `%*~>%*`([CONST_admininstr(nt, c_1) CVTOP_admininstr(nt_1, cvtop, nt_2, sx?{sx})], [CONST_admininstr(nt, c)])
-    -- if ($cvtop(nt_1, cvtop, nt_2, sx?{sx}, c_1) = [c])
-
-  ;; 6-reduction.watsup:145.1-147.54
-  rule cvtop-trap {c_1 : c_numtype, cvtop : cvtop, nt : numtype, nt_1 : numtype, nt_2 : numtype, sx? : sx?}:
-    `%*~>%*`([CONST_admininstr(nt, c_1) CVTOP_admininstr(nt_1, cvtop, nt_2, sx?{sx})], [TRAP_admininstr])
-    -- if ($cvtop(nt_1, cvtop, nt_2, sx?{sx}, c_1) = [])
-
-  ;; 6-reduction.watsup:154.1-156.28
-  rule ref.is_null-true {rt : reftype, val : val}:
-    `%*~>%*`([(val <: admininstr) REF.IS_NULL_admininstr], [CONST_admininstr(I32_numtype, 1)])
-    -- if (val = REF.NULL_val(rt))
-
-  ;; 6-reduction.watsup:158.1-160.15
-  rule ref.is_null-false {val : val}:
-    `%*~>%*`([(val <: admininstr) REF.IS_NULL_admininstr], [CONST_admininstr(I32_numtype, 0)])
-    -- otherwise
-
-  ;; 6-reduction.watsup:169.1-170.47
-  rule local.tee {val : val, x : idx}:
-    `%*~>%*`([(val <: admininstr) LOCAL.TEE_admininstr(x)], [(val <: admininstr) (val <: admininstr) LOCAL.SET_admininstr(x)])
-
-;; 6-reduction.watsup:5.1-5.63
-relation Step_read: `%~>%*`(config, admininstr*)
-  ;; 6-reduction.watsup:82.1-83.47
-  rule call {x : idx, z : state}:
-    `%~>%*`(`%;%*`(z, [CALL_admininstr(x)]), [CALL_ADDR_admininstr($funcaddr(z)[x])])
-
-  ;; 6-reduction.watsup:85.1-88.34
-  rule call_indirect-call {a : addr, ft : functype, func : func, i : nat, m : moduleinst, x : idx, z : state}:
-    `%~>%*`(`%;%*`(z, [CONST_admininstr(I32_numtype, i) CALL_INDIRECT_admininstr(x, ft)]), [CALL_ADDR_admininstr(a)])
-    -- if ($table(z, x)[i] = REF.FUNC_ADDR_ref(a))
-    -- if ($funcinst(z)[a] = `%;%`(m, func))
-
-  ;; 6-reduction.watsup:90.1-92.15
-  rule call_indirect-trap {ft : functype, i : nat, x : idx, z : state}:
-    `%~>%*`(`%;%*`(z, [CONST_admininstr(I32_numtype, i) CALL_INDIRECT_admininstr(x, ft)]), [TRAP_admininstr])
-    -- otherwise
-
-  ;; 6-reduction.watsup:94.1-97.52
-  rule call_addr {a : addr, f : frame, instr* : instr*, k : nat, m : moduleinst, n : n, t* : valtype*, t_1^k : valtype^k, t_2^n : valtype^n, val^k : val^k, z : state, o0* : val*}:
-    `%~>%*`(`%;%*`(z, (val <: admininstr)^k{val} :: [CALL_ADDR_admininstr(a)]), [FRAME__admininstr(n, f, [LABEL__admininstr(n, [], (instr <: admininstr)*{instr})])])
-    -- (if ($default_(t) = ?(o0)))*{t o0}
-    -- if ($funcinst(z)[a] = `%;%`(m, `FUNC%%*%`(`%->%`(t_1^k{t_1}, t_2^n{t_2}), t*{t}, instr*{instr})))
-    -- if (f = {LOCAL val^k{val} :: o0*{o0}, MODULE m})
-
-  ;; 6-reduction.watsup:150.1-151.53
-  rule ref.func {x : idx, z : state}:
-    `%~>%*`(`%;%*`(z, [REF.FUNC_admininstr(x)]), [REF.FUNC_ADDR_admininstr($funcaddr(z)[x])])
-
-  ;; 6-reduction.watsup:163.1-164.37
-  rule local.get {x : idx, z : state}:
-    `%~>%*`(`%;%*`(z, [LOCAL.GET_admininstr(x)]), [($local(z, x) <: admininstr)])
-
-  ;; 6-reduction.watsup:173.1-174.39
-  rule global.get {x : idx, z : state}:
-    `%~>%*`(`%;%*`(z, [GLOBAL.GET_admininstr(x)]), [($global(z, x) <: admininstr)])
-
-  ;; 6-reduction.watsup:180.1-182.28
-  rule table.get-trap {i : nat, x : idx, z : state}:
-    `%~>%*`(`%;%*`(z, [CONST_admininstr(I32_numtype, i) TABLE.GET_admininstr(x)]), [TRAP_admininstr])
-    -- if (i >= |$table(z, x)|)
-
-  ;; 6-reduction.watsup:184.1-186.27
-  rule table.get-val {i : nat, x : idx, z : state}:
-    `%~>%*`(`%;%*`(z, [CONST_admininstr(I32_numtype, i) TABLE.GET_admininstr(x)]), [($table(z, x)[i] <: admininstr)])
-    -- if (i < |$table(z, x)|)
-
-  ;; 6-reduction.watsup:188.1-190.28
-  rule table.set-trap {i : nat, ref : ref, x : idx, z : state}:
-    `%~>%*`(`%;%*`(z, [CONST_admininstr(I32_numtype, i) (ref <: admininstr) TABLE.GET_admininstr(x)]), [TRAP_admininstr])
-    -- if (i >= |$table(z, x)|)
-
-  ;; 6-reduction.watsup:197.1-199.27
-  rule table.size {n : n, x : idx, z : state}:
-    `%~>%*`(`%;%*`(z, [TABLE.SIZE_admininstr(x)]), [CONST_admininstr(I32_numtype, n)])
-    -- if (|$table(z, x)| = n)
-
-  ;; 6-reduction.watsup:205.1-206.57
-  rule table.grow-fail {n : n, x : idx, z : state}:
-    `%~>%*`(`%;%*`(z, [CONST_admininstr(I32_numtype, n) TABLE.GROW_admininstr(x)]), [CONST_admininstr(I32_numtype, - 1)])
-
-  ;; 6-reduction.watsup:209.1-211.34
-  rule table.fill-trap {i : nat, n : n, val : val, x : idx, z : state}:
-    `%~>%*`(`%;%*`(z, [CONST_admininstr(I32_numtype, i) (val <: admininstr) CONST_admininstr(I32_numtype, n) TABLE.FILL_admininstr(x)]), [TRAP_admininstr])
-    -- if ((i + n) > |$table(z, x)|)
-
-  ;; 6-reduction.watsup:213.1-216.14
-  rule table.fill-zero {i : nat, n : n, val : val, x : idx, z : state}:
-    `%~>%*`(`%;%*`(z, [CONST_admininstr(I32_numtype, i) (val <: admininstr) CONST_admininstr(I32_numtype, n) TABLE.FILL_admininstr(x)]), [])
-    -- otherwise
-    -- if (n = 0)
-
-  ;; 6-reduction.watsup:218.1-222.15
-  rule table.fill-succ {i : nat, n : n, val : val, x : idx, z : state}:
-    `%~>%*`(`%;%*`(z, [CONST_admininstr(I32_numtype, i) (val <: admininstr) CONST_admininstr(I32_numtype, n) TABLE.FILL_admininstr(x)]), [CONST_admininstr(I32_numtype, i) (val <: admininstr) TABLE.SET_admininstr(x) CONST_admininstr(I32_numtype, (i + 1)) (val <: admininstr) CONST_admininstr(I32_numtype, (n - 1)) TABLE.FILL_admininstr(x)])
-    -- otherwise
-
-  ;; 6-reduction.watsup:225.1-227.63
-  rule table.copy-trap {i : nat, j : nat, n : n, x : idx, y : idx, z : state}:
-    `%~>%*`(`%;%*`(z, [CONST_admininstr(I32_numtype, j) CONST_admininstr(I32_numtype, i) CONST_admininstr(I32_numtype, n) TABLE.COPY_admininstr(x, y)]), [TRAP_admininstr])
-    -- if (((i + n) > |$table(z, y)|) \/ ((j + n) > |$table(z, x)|))
-
-  ;; 6-reduction.watsup:229.1-232.14
-  rule table.copy-zero {i : nat, j : nat, n : n, x : idx, y : idx, z : state}:
-    `%~>%*`(`%;%*`(z, [CONST_admininstr(I32_numtype, j) CONST_admininstr(I32_numtype, i) CONST_admininstr(I32_numtype, n) TABLE.COPY_admininstr(x, y)]), [])
-    -- otherwise
-    -- if (n = 0)
-
-  ;; 6-reduction.watsup:234.1-239.15
-  rule table.copy-le {i : nat, j : nat, n : n, x : idx, y : idx, z : state}:
-    `%~>%*`(`%;%*`(z, [CONST_admininstr(I32_numtype, j) CONST_admininstr(I32_numtype, i) CONST_admininstr(I32_numtype, n) TABLE.COPY_admininstr(x, y)]), [CONST_admininstr(I32_numtype, j) CONST_admininstr(I32_numtype, i) TABLE.GET_admininstr(y) TABLE.SET_admininstr(x) CONST_admininstr(I32_numtype, (j + 1)) CONST_admininstr(I32_numtype, (i + 1)) CONST_admininstr(I32_numtype, (n - 1)) TABLE.COPY_admininstr(x, y)])
-    -- otherwise
-    -- if (j <= i)
-
-  ;; 6-reduction.watsup:241.1-245.15
-  rule table.copy-gt {i : nat, j : nat, n : n, x : idx, y : idx, z : state}:
-    `%~>%*`(`%;%*`(z, [CONST_admininstr(I32_numtype, j) CONST_admininstr(I32_numtype, i) CONST_admininstr(I32_numtype, n) TABLE.COPY_admininstr(x, y)]), [CONST_admininstr(I32_numtype, ((j + n) - 1)) CONST_admininstr(I32_numtype, ((i + n) - 1)) TABLE.GET_admininstr(y) TABLE.SET_admininstr(x) CONST_admininstr(I32_numtype, (j + 1)) CONST_admininstr(I32_numtype, (i + 1)) CONST_admininstr(I32_numtype, (n - 1)) TABLE.COPY_admininstr(x, y)])
-    -- otherwise
-
-  ;; 6-reduction.watsup:248.1-250.62
-  rule table.init-trap {i : nat, j : nat, n : n, x : idx, y : idx, z : state}:
-    `%~>%*`(`%;%*`(z, [CONST_admininstr(I32_numtype, j) CONST_admininstr(I32_numtype, i) CONST_admininstr(I32_numtype, n) TABLE.INIT_admininstr(x, y)]), [TRAP_admininstr])
-    -- if (((i + n) > |$elem(z, y)|) \/ ((j + n) > |$table(z, x)|))
-
-  ;; 6-reduction.watsup:252.1-255.14
-  rule table.init-zero {i : nat, j : nat, n : n, x : idx, y : idx, z : state}:
-    `%~>%*`(`%;%*`(z, [CONST_admininstr(I32_numtype, j) CONST_admininstr(I32_numtype, i) CONST_admininstr(I32_numtype, n) TABLE.INIT_admininstr(x, y)]), [])
-    -- otherwise
-    -- if (n = 0)
-
-  ;; 6-reduction.watsup:257.1-261.15
-  rule table.init-succ {i : nat, j : nat, n : n, x : idx, y : idx, z : state}:
-    `%~>%*`(`%;%*`(z, [CONST_admininstr(I32_numtype, j) CONST_admininstr(I32_numtype, i) CONST_admininstr(I32_numtype, n) TABLE.INIT_admininstr(x, y)]), [CONST_admininstr(I32_numtype, j) ($elem(z, y)[i] <: admininstr) TABLE.SET_admininstr(x) CONST_admininstr(I32_numtype, (j + 1)) CONST_admininstr(I32_numtype, (i + 1)) CONST_admininstr(I32_numtype, (n - 1)) TABLE.INIT_admininstr(x, y)])
-    -- otherwise
-
-;; 6-reduction.watsup:3.1-3.63
-relation Step: `%~>%`(config, config)
-  ;; 6-reduction.watsup:7.1-9.34
-  rule pure {instr* : instr*, instr'* : instr*, z : state}:
-    `%~>%`(`%;%*`(z, (instr <: admininstr)*{instr}), `%;%*`(z, (instr' <: admininstr)*{instr'}))
-    -- Step_pure: `%*~>%*`((instr <: admininstr)*{instr}, (instr' <: admininstr)*{instr'})
-
-  ;; 6-reduction.watsup:11.1-13.37
-  rule read {instr* : instr*, instr'* : instr*, z : state}:
-    `%~>%`(`%;%*`(z, (instr <: admininstr)*{instr}), `%;%*`(z, (instr' <: admininstr)*{instr'}))
-    -- Step_read: `%~>%*`(`%;%*`(z, (instr <: admininstr)*{instr}), (instr' <: admininstr)*{instr'})
-
-  ;; 6-reduction.watsup:166.1-167.60
-  rule local.set {val : val, x : idx, z : state}:
-    `%~>%`(`%;%*`(z, [(val <: admininstr) LOCAL.SET_admininstr(x)]), `%;%*`($with_local(z, x, val), []))
-
-  ;; 6-reduction.watsup:176.1-177.62
-  rule global.set {val : val, x : idx, z : state}:
-    `%~>%`(`%;%*`(z, [(val <: admininstr) GLOBAL.SET_admininstr(x)]), `%;%*`($with_global(z, x, val), []))
-
-  ;; 6-reduction.watsup:192.1-194.27
-  rule table.set-val {i : nat, ref : ref, x : idx, z : state}:
-    `%~>%`(`%;%*`(z, [CONST_admininstr(I32_numtype, i) (ref <: admininstr) TABLE.GET_admininstr(x)]), `%;%*`($with_table(z, x, i, ref), []))
-    -- if (i < |$table(z, x)|)
-
-  ;; 6-reduction.watsup:202.1-203.102
-  rule table.grow-succeed {n : n, ref : ref, x : idx, z : state}:
-    `%~>%`(`%;%*`(z, [(ref <: admininstr) CONST_admininstr(I32_numtype, n) TABLE.GROW_admininstr(x)]), `%;%*`($with_tableext(z, x, ref^n{}), [CONST_admininstr(I32_numtype, |$table(z, x)|)]))
-
-  ;; 6-reduction.watsup:264.1-265.59
-  rule elem.drop {x : idx, z : state}:
-    `%~>%`(`%;%*`(z, [ELEM.DROP_admininstr(x)]), `%;%*`($with_elem(z, x, []), []))
-
-== IL Validation...
-== Side condition inference
-
-;; 1-syntax.watsup:3.1-3.15
-syntax n = nat
-
-;; 1-syntax.watsup:9.1-9.37
-syntax name = text
-
-;; 1-syntax.watsup:14.1-14.36
-syntax byte = nat
-
-;; 1-syntax.watsup:15.1-15.45
-syntax u32 = nat
-
-;; 1-syntax.watsup:22.1-22.36
-syntax idx = nat
-
-;; 1-syntax.watsup:23.1-23.49
-syntax funcidx = idx
-
-;; 1-syntax.watsup:24.1-24.49
-syntax globalidx = idx
-
-;; 1-syntax.watsup:25.1-25.47
-syntax tableidx = idx
-
-;; 1-syntax.watsup:26.1-26.46
-syntax memidx = idx
-
-;; 1-syntax.watsup:27.1-27.45
-syntax elemidx = idx
-
-;; 1-syntax.watsup:28.1-28.45
-syntax dataidx = idx
-
-;; 1-syntax.watsup:29.1-29.47
-syntax labelidx = idx
-
-;; 1-syntax.watsup:30.1-30.47
-syntax localidx = idx
-
-;; 1-syntax.watsup:39.1-40.22
-syntax numtype =
-  | I32
-  | I64
-  | F32
-  | F64
-
-;; 1-syntax.watsup:41.1-42.5
-syntax vectype =
-  | V128
-
-;; 1-syntax.watsup:43.1-44.20
-syntax reftype =
-  | FUNCREF
-  | EXTERNREF
-
-;; 1-syntax.watsup:45.1-46.34
-syntax valtype =
-  | I32
-  | I64
-  | F32
-  | F64
-  | V128
-  | FUNCREF
-  | EXTERNREF
-  | BOT
-
-;; 1-syntax.watsup:48.1-48.39
-syntax in =
-  | I32
-  | I64
-
-;; 1-syntax.watsup:49.1-49.39
-syntax fn =
-  | F32
-  | F64
-
-;; 1-syntax.watsup:56.1-57.11
-syntax resulttype = valtype*
-
-;; 1-syntax.watsup:59.1-60.16
-syntax limits = `[%..%]`(u32, u32)
-
-;; 1-syntax.watsup:61.1-62.15
-syntax globaltype = `MUT%?%`(()?, valtype)
-
-;; 1-syntax.watsup:63.1-64.27
-syntax functype = `%->%`(resulttype, resulttype)
-
-;; 1-syntax.watsup:65.1-66.17
-syntax tabletype = `%%`(limits, reftype)
-
-;; 1-syntax.watsup:67.1-68.12
-syntax memtype = `%I8`(limits)
-
-;; 1-syntax.watsup:69.1-70.10
-syntax elemtype = reftype
-
-;; 1-syntax.watsup:71.1-72.5
-syntax datatype = OK
-
-;; 1-syntax.watsup:73.1-74.69
-syntax externtype =
-  | GLOBAL(globaltype)
-  | FUNC(functype)
-  | TABLE(tabletype)
-  | MEMORY(memtype)
-
-;; 1-syntax.watsup:86.1-86.44
-syntax sx =
-  | U
-  | S
-
-;; 1-syntax.watsup:88.1-88.39
-syntax unop_IXX =
-  | CLZ
-  | CTZ
-  | POPCNT
-
-;; 1-syntax.watsup:89.1-89.70
-syntax unop_FXX =
-  | ABS
-  | NEG
-  | SQRT
-  | CEIL
-  | FLOOR
-  | TRUNC
-  | NEAREST
-
-;; 1-syntax.watsup:91.1-93.62
-syntax binop_IXX =
-  | ADD
-  | SUB
-  | MUL
-  | DIV(sx)
-  | REM(sx)
-  | AND
-  | OR
-  | XOR
-  | SHL
-  | SHR(sx)
-  | ROTL
-  | ROTR
-
-;; 1-syntax.watsup:94.1-94.66
-syntax binop_FXX =
-  | ADD
-  | SUB
-  | MUL
-  | DIV
-  | MIN
-  | MAX
-  | COPYSIGN
-
-;; 1-syntax.watsup:96.1-96.26
-syntax testop_IXX =
-  | EQZ
-
-;; 1-syntax.watsup:97.1-97.22
-syntax testop_FXX =
-  |
-
-;; 1-syntax.watsup:99.1-100.108
-syntax relop_IXX =
-  | EQ
-  | NE
-  | LT(sx)
-  | GT(sx)
-  | LE(sx)
-  | GE(sx)
-
-;; 1-syntax.watsup:101.1-101.49
-syntax relop_FXX =
-  | EQ
-  | NE
-  | LT
-  | GT
-  | LE
-  | GE
-
-;; 1-syntax.watsup:103.1-103.50
-syntax unop_numtype =
-  | _I(unop_IXX)
-  | _F(unop_FXX)
-
-;; 1-syntax.watsup:104.1-104.53
-syntax binop_numtype =
-  | _I(binop_IXX)
-  | _F(binop_FXX)
-
-;; 1-syntax.watsup:105.1-105.56
-syntax testop_numtype =
-  | _I(testop_IXX)
-  | _F(testop_FXX)
-
-;; 1-syntax.watsup:106.1-106.53
-syntax relop_numtype =
-  | _I(relop_IXX)
-  | _F(relop_FXX)
-
-;; 1-syntax.watsup:107.1-107.39
-syntax cvtop =
-  | CONVERT
-  | REINTERPRET
-
-;; 1-syntax.watsup:117.1-117.23
-syntax c_numtype = nat
-
-;; 1-syntax.watsup:118.1-118.23
-syntax c_vectype = nat
-
-;; 1-syntax.watsup:121.1-121.52
-syntax blocktype = functype
-
 ;; 1-syntax.watsup:156.1-177.80
 rec {
 
@@ -5202,7 +3700,6 @@
   ;; 3-typing.watsup:70.1-72.35
   rule _ {t_1* : valtype*, t_2* : valtype*}:
     `|-%*<:%*`(t_1*{t_1}, t_2*{t_2})
-    -- if (|t_1*{t_1}| = |t_2*{t_2}|)
     -- (Valtype_sub: `|-%<:%`(t_1, t_2))*{t_1 t_2}
 
 ;; 3-typing.watsup:75.1-75.75
@@ -5317,20 +3814,16 @@
   ;; 3-typing.watsup:195.1-197.24
   rule br {C : context, l : labelidx, t* : valtype*, t_1* : valtype*, t_2* : valtype*}:
     `%|-%:%`(C, BR_instr(l), `%->%`(t_1*{t_1} :: t*{t}, t_2*{t_2}))
-    -- if (l < |C.LABEL_context|)
     -- if (C.LABEL_context[l] = t*{t})
 
   ;; 3-typing.watsup:199.1-201.24
   rule br_if {C : context, l : labelidx, t* : valtype*}:
     `%|-%:%`(C, BR_IF_instr(l), `%->%`(t*{t} :: [I32_valtype], t*{t}))
-    -- if (l < |C.LABEL_context|)
     -- if (C.LABEL_context[l] = t*{t})
 
   ;; 3-typing.watsup:203.1-206.42
   rule br_table {C : context, l* : labelidx*, l' : labelidx, t* : valtype*, t_1* : valtype*, t_2* : valtype*}:
     `%|-%:%`(C, BR_TABLE_instr(l*{l}, l'), `%->%`(t_1*{t_1} :: t*{t}, t_2*{t_2}))
-    -- (if (l < |C.LABEL_context|))*{l}
-    -- if (l' < |C.LABEL_context|)
     -- (Resulttype_sub: `|-%*<:%*`(t*{t}, C.LABEL_context[l]))*{l}
     -- Resulttype_sub: `|-%*<:%*`(t*{t}, C.LABEL_context[l'])
 
@@ -5342,13 +3835,11 @@
   ;; 3-typing.watsup:212.1-214.33
   rule call {C : context, t_1* : valtype*, t_2* : valtype*, x : idx}:
     `%|-%:%`(C, CALL_instr(x), `%->%`(t_1*{t_1}, t_2*{t_2}))
-    -- if (x < |C.FUNC_context|)
     -- if (C.FUNC_context[x] = `%->%`(t_1*{t_1}, t_2*{t_2}))
 
   ;; 3-typing.watsup:216.1-219.26
   rule call_indirect {C : context, ft : functype, lim : limits, t_1* : valtype*, t_2* : valtype*, x : idx}:
     `%|-%:%`(C, CALL_INDIRECT_instr(x, ft), `%->%`(t_1*{t_1} :: [I32_valtype], t_2*{t_2}))
-    -- if (x < |C.TABLE_context|)
     -- if (C.TABLE_context[x] = `%%`(lim, FUNCREF_reftype))
     -- if (ft = `%->%`(t_1*{t_1}, t_2*{t_2}))
 
@@ -5406,7 +3897,6 @@
   ;; 3-typing.watsup:260.1-262.23
   rule ref.func {C : context, ft : functype, x : idx}:
     `%|-%:%`(C, REF.FUNC_instr(x), `%->%`([], [FUNCREF_valtype]))
-    -- if (x < |C.FUNC_context|)
     -- if (C.FUNC_context[x] = ft)
 
   ;; 3-typing.watsup:264.1-265.31
@@ -5416,129 +3906,104 @@
   ;; 3-typing.watsup:268.1-270.23
   rule local.get {C : context, t : valtype, x : idx}:
     `%|-%:%`(C, LOCAL.GET_instr(x), `%->%`([], [t]))
-    -- if (x < |C.LOCAL_context|)
     -- if (C.LOCAL_context[x] = t)
 
   ;; 3-typing.watsup:272.1-274.23
   rule local.set {C : context, t : valtype, x : idx}:
     `%|-%:%`(C, LOCAL.SET_instr(x), `%->%`([t], []))
-    -- if (x < |C.LOCAL_context|)
     -- if (C.LOCAL_context[x] = t)
 
   ;; 3-typing.watsup:276.1-278.23
   rule local.tee {C : context, t : valtype, x : idx}:
     `%|-%:%`(C, LOCAL.TEE_instr(x), `%->%`([t], [t]))
-    -- if (x < |C.LOCAL_context|)
     -- if (C.LOCAL_context[x] = t)
 
   ;; 3-typing.watsup:281.1-283.29
   rule global.get {C : context, t : valtype, x : idx}:
     `%|-%:%`(C, GLOBAL.GET_instr(x), `%->%`([], [t]))
-    -- if (x < |C.GLOBAL_context|)
     -- if (C.GLOBAL_context[x] = `MUT%?%`(()?{}, t))
 
   ;; 3-typing.watsup:285.1-287.28
   rule global.set {C : context, t : valtype, x : idx}:
     `%|-%:%`(C, GLOBAL.SET_instr(x), `%->%`([t], []))
-    -- if (x < |C.GLOBAL_context|)
     -- if (C.GLOBAL_context[x] = `MUT%?%`(?(()), t))
 
   ;; 3-typing.watsup:290.1-292.28
   rule table.get {C : context, lim : limits, rt : reftype, x : idx}:
     `%|-%:%`(C, TABLE.GET_instr(x), `%->%`([I32_valtype], [(rt <: valtype)]))
-    -- if (x < |C.TABLE_context|)
     -- if (C.TABLE_context[x] = `%%`(lim, rt))
 
   ;; 3-typing.watsup:294.1-296.28
   rule table.set {C : context, lim : limits, rt : reftype, x : idx}:
     `%|-%:%`(C, TABLE.SET_instr(x), `%->%`([I32_valtype (rt <: valtype)], []))
-    -- if (x < |C.TABLE_context|)
     -- if (C.TABLE_context[x] = `%%`(lim, rt))
 
   ;; 3-typing.watsup:298.1-300.24
   rule table.size {C : context, tt : tabletype, x : idx}:
     `%|-%:%`(C, TABLE.SIZE_instr(x), `%->%`([], [I32_valtype]))
-    -- if (x < |C.TABLE_context|)
     -- if (C.TABLE_context[x] = tt)
 
   ;; 3-typing.watsup:302.1-304.28
   rule table.grow {C : context, lim : limits, rt : reftype, x : idx}:
     `%|-%:%`(C, TABLE.GROW_instr(x), `%->%`([(rt <: valtype) I32_valtype], [I32_valtype]))
-    -- if (x < |C.TABLE_context|)
     -- if (C.TABLE_context[x] = `%%`(lim, rt))
 
   ;; 3-typing.watsup:306.1-308.28
   rule table.fill {C : context, lim : limits, rt : reftype, x : idx}:
     `%|-%:%`(C, TABLE.FILL_instr(x), `%->%`([I32_valtype (rt <: valtype) I32_valtype], []))
-    -- if (x < |C.TABLE_context|)
     -- if (C.TABLE_context[x] = `%%`(lim, rt))
 
   ;; 3-typing.watsup:310.1-313.32
   rule table.copy {C : context, lim_1 : limits, lim_2 : limits, rt : reftype, x_1 : idx, x_2 : idx}:
     `%|-%:%`(C, TABLE.COPY_instr(x_1, x_2), `%->%`([I32_valtype I32_valtype I32_valtype], []))
-    -- if (x_1 < |C.TABLE_context|)
-    -- if (x_2 < |C.TABLE_context|)
     -- if (C.TABLE_context[x_1] = `%%`(lim_1, rt))
     -- if (C.TABLE_context[x_2] = `%%`(lim_2, rt))
 
   ;; 3-typing.watsup:315.1-318.25
   rule table.init {C : context, lim : limits, rt : reftype, x_1 : idx, x_2 : idx}:
     `%|-%:%`(C, TABLE.INIT_instr(x_1, x_2), `%->%`([I32_valtype I32_valtype I32_valtype], []))
-    -- if (x_1 < |C.TABLE_context|)
-    -- if (x_2 < |C.ELEM_context|)
     -- if (C.TABLE_context[x_1] = `%%`(lim, rt))
     -- if (C.ELEM_context[x_2] = rt)
 
   ;; 3-typing.watsup:320.1-322.23
   rule elem.drop {C : context, rt : reftype, x : idx}:
     `%|-%:%`(C, ELEM.DROP_instr(x), `%->%`([], []))
-    -- if (x < |C.ELEM_context|)
     -- if (C.ELEM_context[x] = rt)
 
   ;; 3-typing.watsup:325.1-327.22
   rule memory.size {C : context, mt : memtype}:
     `%|-%:%`(C, MEMORY.SIZE_instr, `%->%`([], [I32_valtype]))
-    -- if (0 < |C.MEM_context|)
     -- if (C.MEM_context[0] = mt)
 
   ;; 3-typing.watsup:329.1-331.22
   rule memory.grow {C : context, mt : memtype}:
     `%|-%:%`(C, MEMORY.GROW_instr, `%->%`([I32_valtype], [I32_valtype]))
-    -- if (0 < |C.MEM_context|)
     -- if (C.MEM_context[0] = mt)
 
   ;; 3-typing.watsup:333.1-335.22
   rule memory.fill {C : context, mt : memtype}:
     `%|-%:%`(C, MEMORY.FILL_instr, `%->%`([I32_valtype I32_valtype I32_valtype], [I32_valtype]))
-    -- if (0 < |C.MEM_context|)
     -- if (C.MEM_context[0] = mt)
 
   ;; 3-typing.watsup:337.1-339.22
   rule memory.copy {C : context, mt : memtype}:
     `%|-%:%`(C, MEMORY.COPY_instr, `%->%`([I32_valtype I32_valtype I32_valtype], [I32_valtype]))
-    -- if (0 < |C.MEM_context|)
     -- if (C.MEM_context[0] = mt)
 
   ;; 3-typing.watsup:341.1-344.23
   rule memory.init {C : context, mt : memtype, x : idx}:
     `%|-%:%`(C, MEMORY.INIT_instr(x), `%->%`([I32_valtype I32_valtype I32_valtype], [I32_valtype]))
-    -- if (0 < |C.MEM_context|)
-    -- if (x < |C.DATA_context|)
     -- if (C.MEM_context[0] = mt)
     -- if (C.DATA_context[x] = OK)
 
   ;; 3-typing.watsup:346.1-348.23
   rule data.drop {C : context, x : idx}:
     `%|-%:%`(C, DATA.DROP_instr(x), `%->%`([], []))
-    -- if (x < |C.DATA_context|)
     -- if (C.DATA_context[x] = OK)
 
   ;; 3-typing.watsup:350.1-355.32
   rule load {C : context, in : in, mt : memtype, n? : n?, n_A : n, n_O : n, nt : numtype, sx? : sx?, o0 : nat, o1? : nat?}:
     `%|-%:%`(C, LOAD_instr(nt, (n, sx)?{n sx}, n_A, n_O), `%->%`([I32_valtype], [(nt <: valtype)]))
-    -- if (0 < |C.MEM_context|)
-    -- if ((n?{n} = ?()) <=> (o1?{o1} = ?()))
-    -- if ((n?{n} = ?()) <=> (sx?{sx} = ?()))
     -- if ($size(nt <: valtype) = ?(o0))
     -- (if ($size(nt <: valtype) = ?(o1)))?{o1}
     -- if (C.MEM_context[0] = mt)
@@ -5549,8 +4014,6 @@
   ;; 3-typing.watsup:357.1-362.32
   rule store {C : context, in : in, mt : memtype, n? : n?, n_A : n, n_O : n, nt : numtype, o0 : nat, o1? : nat?}:
     `%|-%:%`(C, STORE_instr(nt, n?{n}, n_A, n_O), `%->%`([I32_valtype (nt <: valtype)], []))
-    -- if (0 < |C.MEM_context|)
-    -- if ((n?{n} = ?()) <=> (o1?{o1} = ?()))
     -- if ($size(nt <: valtype) = ?(o0))
     -- (if ($size(nt <: valtype) = ?(o1)))?{o1}
     -- if (C.MEM_context[0] = mt)
@@ -5607,7 +4070,6 @@
   ;; 3-typing.watsup:380.1-382.32
   rule global.get {C : context, t : valtype, x : idx}:
     `%|-%CONST`(C, GLOBAL.GET_instr(x))
-    -- if (x < |C.GLOBAL_context|)
     -- if (C.GLOBAL_context[x] = `MUT%?%`(?(), t))
 
 ;; 3-typing.watsup:368.1-368.77
@@ -5662,7 +4124,6 @@
   ;; 3-typing.watsup:437.1-440.45
   rule active {C : context, expr : expr, lim : limits, rt : reftype, x : idx}:
     `%|-%:%`(C, TABLE_elemmode(x, expr), rt)
-    -- if (x < |C.TABLE_context|)
     -- if (C.TABLE_context[x] = `%%`(lim, rt))
     -- (Expr_ok_const: `%|-%:%CONST`(C, expr, I32_valtype))*{}
 
@@ -5683,7 +4144,6 @@
   ;; 3-typing.watsup:445.1-448.45
   rule _ {C : context, expr : expr, mt : memtype}:
     `%|-%:OK`(C, MEMORY_datamode(0, expr))
-    -- if (0 < |C.MEM_context|)
     -- if (C.MEM_context[0] = mt)
     -- (Expr_ok_const: `%|-%:%CONST`(C, expr, I32_valtype))*{}
 
@@ -5699,7 +4159,6 @@
   ;; 3-typing.watsup:450.1-452.39
   rule _ {C : context, x : idx}:
     `%|-%:OK`(C, START(x))
-    -- if (x < |C.FUNC_context|)
     -- if (C.FUNC_context[x] = `%->%`([], []))
 
 ;; 3-typing.watsup:455.1-455.80
@@ -5714,25 +4173,21 @@
   ;; 3-typing.watsup:467.1-469.23
   rule func {C : context, ft : functype, x : idx}:
     `%|-%:%`(C, FUNC_externuse(x), FUNC_externtype(ft))
-    -- if (x < |C.FUNC_context|)
     -- if (C.FUNC_context[x] = ft)
 
   ;; 3-typing.watsup:471.1-473.25
   rule global {C : context, gt : globaltype, x : idx}:
     `%|-%:%`(C, GLOBAL_externuse(x), GLOBAL_externtype(gt))
-    -- if (x < |C.GLOBAL_context|)
     -- if (C.GLOBAL_context[x] = gt)
 
   ;; 3-typing.watsup:475.1-477.24
   rule table {C : context, tt : tabletype, x : idx}:
     `%|-%:%`(C, TABLE_externuse(x), TABLE_externtype(tt))
-    -- if (x < |C.TABLE_context|)
     -- if (C.TABLE_context[x] = tt)
 
   ;; 3-typing.watsup:479.1-481.22
   rule mem {C : context, mt : memtype, x : idx}:
     `%|-%:%`(C, MEMORY_externuse(x), MEMORY_externtype(mt))
-    -- if (x < |C.MEM_context|)
     -- if (C.MEM_context[x] = mt)
 
 ;; 3-typing.watsup:456.1-456.80
@@ -5747,12 +4202,6 @@
   ;; 3-typing.watsup:486.1-501.22
   rule _ {C : context, data^n : data^n, elem* : elem*, export* : export*, ft* : functype*, func* : func*, global* : global*, gt* : globaltype*, import* : import*, mem* : mem*, mt* : memtype*, n : n, rt* : reftype*, start* : start*, table* : table*, tt* : tabletype*}:
     `|-%:OK`(`MODULE%*%*%*%*%*%*%*%*%*`(import*{import}, func*{func}, global*{global}, table*{table}, mem*{mem}, elem*{elem}, data^n{data}, start*{start}, export*{export}))
-    -- if (|ft*{ft}| = |func*{func}|)
-    -- if (|global*{global}| = |gt*{gt}|)
-    -- if (|table*{table}| = |tt*{tt}|)
-    -- if (|mem*{mem}| = |mt*{mt}|)
-    -- if (|elem*{elem}| = |rt*{rt}|)
-    -- if (|data^n{data}| = n)
     -- if (C = {FUNC ft*{ft}, GLOBAL gt*{gt}, TABLE tt*{tt}, MEM mt*{mt}, ELEM rt*{rt}, DATA OK^n{}, LOCAL [], LABEL [], RETURN ?()})
     -- (Func_ok: `%|-%:%`(C, func, ft))*{ft func}
     -- (Global_ok: `%|-%:%`(C, global, gt))*{global gt}
@@ -6074,6 +4523,1702 @@
   ;; 6-reduction.watsup:35.1-37.28
   rule block {bt : blocktype, instr* : instr*, k : nat, n : n, t_1^k : valtype^k, t_2^n : valtype^n, val^k : val^k}:
     `%*~>%*`((val <: admininstr)^k{val} :: [BLOCK_admininstr(bt, instr*{instr})], [LABEL__admininstr(n, [], (val <: admininstr)^k{val} :: (instr <: admininstr)*{instr})])
+    -- if (bt = `%->%`(t_1^k{t_1}, t_2^n{t_2}))
+
+  ;; 6-reduction.watsup:39.1-41.28
+  rule loop {bt : blocktype, instr* : instr*, k : nat, n : n, t_1^k : valtype^k, t_2^n : valtype^n, val^k : val^k}:
+    `%*~>%*`((val <: admininstr)^k{val} :: [LOOP_admininstr(bt, instr*{instr})], [LABEL__admininstr(n, [LOOP_instr(bt, instr*{instr})], (val <: admininstr)^k{val} :: (instr <: admininstr)*{instr})])
+    -- if (bt = `%->%`(t_1^k{t_1}, t_2^n{t_2}))
+
+  ;; 6-reduction.watsup:43.1-45.16
+  rule if-true {bt : blocktype, c : c_numtype, instr_1* : instr*, instr_2* : instr*}:
+    `%*~>%*`([CONST_admininstr(I32_numtype, c) IF_admininstr(bt, instr_1*{instr_1}, instr_2*{instr_2})], [BLOCK_admininstr(bt, instr_1*{instr_1})])
+    -- if (c =/= 0)
+
+  ;; 6-reduction.watsup:47.1-49.14
+  rule if-false {bt : blocktype, c : c_numtype, instr_1* : instr*, instr_2* : instr*}:
+    `%*~>%*`([CONST_admininstr(I32_numtype, c) IF_admininstr(bt, instr_1*{instr_1}, instr_2*{instr_2})], [BLOCK_admininstr(bt, instr_2*{instr_2})])
+    -- if (c = 0)
+
+  ;; 6-reduction.watsup:52.1-53.38
+  rule label-vals {instr* : instr*, n : n, val* : val*}:
+    `%*~>%*`([LABEL__admininstr(n, instr*{instr}, (val <: admininstr)*{val})], (val <: admininstr)*{val})
+
+  ;; 6-reduction.watsup:57.1-58.69
+  rule br-zero {instr* : instr*, instr'* : instr*, n : n, val^n : val^n, val'* : val*}:
+    `%*~>%*`([LABEL__admininstr(n, instr'*{instr'}, (val' <: admininstr)*{val'} :: (val <: admininstr)^n{val} :: [BR_admininstr(0)] :: (instr <: admininstr)*{instr})], (val <: admininstr)^n{val} :: (instr' <: admininstr)*{instr'})
+
+  ;; 6-reduction.watsup:60.1-61.65
+  rule br-succ {instr* : instr*, instr'* : instr*, l : labelidx, n : n, val* : val*}:
+    `%*~>%*`([LABEL__admininstr(n, instr'*{instr'}, (val <: admininstr)*{val} :: [BR_admininstr(l + 1)] :: (instr <: admininstr)*{instr})], (val <: admininstr)*{val} :: [BR_admininstr(l)])
+
+  ;; 6-reduction.watsup:64.1-66.16
+  rule br_if-true {c : c_numtype, l : labelidx}:
+    `%*~>%*`([CONST_admininstr(I32_numtype, c) BR_IF_admininstr(l)], [BR_admininstr(l)])
+    -- if (c =/= 0)
+
+  ;; 6-reduction.watsup:68.1-70.14
+  rule br_if-false {c : c_numtype, l : labelidx}:
+    `%*~>%*`([CONST_admininstr(I32_numtype, c) BR_IF_admininstr(l)], [])
+    -- if (c = 0)
+
+  ;; 6-reduction.watsup:73.1-75.17
+  rule br_table-lt {i : nat, l* : labelidx*, l' : labelidx}:
+    `%*~>%*`([CONST_admininstr(I32_numtype, i) BR_TABLE_admininstr(l*{l}, l')], [BR_admininstr(l*{l}[i])])
+    -- if (i < |l*{l}|)
+
+  ;; 6-reduction.watsup:77.1-79.18
+  rule br_table-ge {i : nat, l* : labelidx*, l' : labelidx}:
+    `%*~>%*`([CONST_admininstr(I32_numtype, i) BR_TABLE_admininstr(l*{l}, l')], [BR_admininstr(l')])
+    -- if (i >= |l*{l}|)
+
+  ;; 6-reduction.watsup:100.1-101.35
+  rule frame-vals {f : frame, n : n, val^n : val^n}:
+    `%*~>%*`([FRAME__admininstr(n, f, (val <: admininstr)^n{val})], (val <: admininstr)^n{val})
+
+  ;; 6-reduction.watsup:103.1-104.55
+  rule return-frame {f : frame, instr* : instr*, n : n, val^n : val^n, val'* : val*}:
+    `%*~>%*`([FRAME__admininstr(n, f, (val' <: admininstr)*{val'} :: (val <: admininstr)^n{val} :: [RETURN_admininstr] :: (instr <: admininstr)*{instr})], (val <: admininstr)^n{val})
+
+  ;; 6-reduction.watsup:106.1-107.60
+  rule return-label {instr* : instr*, instr'* : instr*, k : nat, val* : val*}:
+    `%*~>%*`([LABEL__admininstr(k, instr'*{instr'}, (val <: admininstr)*{val} :: [RETURN_admininstr] :: (instr <: admininstr)*{instr})], (val <: admininstr)*{val} :: [RETURN_admininstr])
+
+  ;; 6-reduction.watsup:110.1-112.33
+  rule unop-val {c : c_numtype, c_1 : c_numtype, nt : numtype, unop : unop_numtype}:
+    `%*~>%*`([CONST_admininstr(nt, c_1) UNOP_admininstr(nt, unop)], [CONST_admininstr(nt, c)])
+    -- if ($unop(unop, nt, c_1) = [c])
+
+  ;; 6-reduction.watsup:114.1-116.39
+  rule unop-trap {c_1 : c_numtype, nt : numtype, unop : unop_numtype}:
+    `%*~>%*`([CONST_admininstr(nt, c_1) UNOP_admininstr(nt, unop)], [TRAP_admininstr])
+    -- if ($unop(unop, nt, c_1) = [])
+
+  ;; 6-reduction.watsup:119.1-121.40
+  rule binop-val {binop : binop_numtype, c : c_numtype, c_1 : c_numtype, c_2 : c_numtype, nt : numtype}:
+    `%*~>%*`([CONST_admininstr(nt, c_1) CONST_admininstr(nt, c_2) BINOP_admininstr(nt, binop)], [CONST_admininstr(nt, c)])
+    -- if ($binop(binop, nt, c_1, c_2) = [c])
+
+  ;; 6-reduction.watsup:123.1-125.46
+  rule binop-trap {binop : binop_numtype, c_1 : c_numtype, c_2 : c_numtype, nt : numtype}:
+    `%*~>%*`([CONST_admininstr(nt, c_1) CONST_admininstr(nt, c_2) BINOP_admininstr(nt, binop)], [TRAP_admininstr])
+    -- if ($binop(binop, nt, c_1, c_2) = [])
+
+  ;; 6-reduction.watsup:128.1-130.37
+  rule testop {c : c_numtype, c_1 : c_numtype, nt : numtype, testop : testop_numtype}:
+    `%*~>%*`([CONST_admininstr(nt, c_1) TESTOP_admininstr(nt, testop)], [CONST_admininstr(I32_numtype, c)])
+    -- if (c = $testop(testop, nt, c_1))
+
+  ;; 6-reduction.watsup:132.1-134.40
+  rule relop {c : c_numtype, c_1 : c_numtype, c_2 : c_numtype, nt : numtype, relop : relop_numtype}:
+    `%*~>%*`([CONST_admininstr(nt, c_1) CONST_admininstr(nt, c_2) RELOP_admininstr(nt, relop)], [CONST_admininstr(I32_numtype, c)])
+    -- if (c = $relop(relop, nt, c_1, c_2))
+
+  ;; 6-reduction.watsup:137.1-138.70
+  rule extend {c : c_numtype, n : n, nt : numtype, o0 : nat}:
+    `%*~>%*`([CONST_admininstr(nt, c) EXTEND_admininstr(nt, n)], [CONST_admininstr(nt, $ext(n, o0, S_sx, c))])
+    -- if ($size(nt <: valtype) = ?(o0))
+
+  ;; 6-reduction.watsup:141.1-143.48
+  rule cvtop-val {c : c_numtype, c_1 : c_numtype, cvtop : cvtop, nt : numtype, nt_1 : numtype, nt_2 : numtype, sx? : sx?}:
+    `%*~>%*`([CONST_admininstr(nt, c_1) CVTOP_admininstr(nt_1, cvtop, nt_2, sx?{sx})], [CONST_admininstr(nt, c)])
+    -- if ($cvtop(nt_1, cvtop, nt_2, sx?{sx}, c_1) = [c])
+
+  ;; 6-reduction.watsup:145.1-147.54
+  rule cvtop-trap {c_1 : c_numtype, cvtop : cvtop, nt : numtype, nt_1 : numtype, nt_2 : numtype, sx? : sx?}:
+    `%*~>%*`([CONST_admininstr(nt, c_1) CVTOP_admininstr(nt_1, cvtop, nt_2, sx?{sx})], [TRAP_admininstr])
+    -- if ($cvtop(nt_1, cvtop, nt_2, sx?{sx}, c_1) = [])
+
+  ;; 6-reduction.watsup:154.1-156.28
+  rule ref.is_null-true {rt : reftype, val : val}:
+    `%*~>%*`([(val <: admininstr) REF.IS_NULL_admininstr], [CONST_admininstr(I32_numtype, 1)])
+    -- if (val = REF.NULL_val(rt))
+
+  ;; 6-reduction.watsup:158.1-160.15
+  rule ref.is_null-false {val : val}:
+    `%*~>%*`([(val <: admininstr) REF.IS_NULL_admininstr], [CONST_admininstr(I32_numtype, 0)])
+    -- otherwise
+
+  ;; 6-reduction.watsup:169.1-170.47
+  rule local.tee {val : val, x : idx}:
+    `%*~>%*`([(val <: admininstr) LOCAL.TEE_admininstr(x)], [(val <: admininstr) (val <: admininstr) LOCAL.SET_admininstr(x)])
+
+;; 6-reduction.watsup:5.1-5.63
+relation Step_read: `%~>%*`(config, admininstr*)
+  ;; 6-reduction.watsup:82.1-83.47
+  rule call {x : idx, z : state}:
+    `%~>%*`(`%;%*`(z, [CALL_admininstr(x)]), [CALL_ADDR_admininstr($funcaddr(z)[x])])
+
+  ;; 6-reduction.watsup:85.1-88.34
+  rule call_indirect-call {a : addr, ft : functype, func : func, i : nat, m : moduleinst, x : idx, z : state}:
+    `%~>%*`(`%;%*`(z, [CONST_admininstr(I32_numtype, i) CALL_INDIRECT_admininstr(x, ft)]), [CALL_ADDR_admininstr(a)])
+    -- if ($table(z, x)[i] = REF.FUNC_ADDR_ref(a))
+    -- if ($funcinst(z)[a] = `%;%`(m, func))
+
+  ;; 6-reduction.watsup:90.1-92.15
+  rule call_indirect-trap {ft : functype, i : nat, x : idx, z : state}:
+    `%~>%*`(`%;%*`(z, [CONST_admininstr(I32_numtype, i) CALL_INDIRECT_admininstr(x, ft)]), [TRAP_admininstr])
+    -- otherwise
+
+  ;; 6-reduction.watsup:94.1-97.52
+  rule call_addr {a : addr, f : frame, instr* : instr*, k : nat, m : moduleinst, n : n, t* : valtype*, t_1^k : valtype^k, t_2^n : valtype^n, val^k : val^k, z : state, o0* : val*}:
+    `%~>%*`(`%;%*`(z, (val <: admininstr)^k{val} :: [CALL_ADDR_admininstr(a)]), [FRAME__admininstr(n, f, [LABEL__admininstr(n, [], (instr <: admininstr)*{instr})])])
+    -- (if ($default_(t) = ?(o0)))*{t o0}
+    -- if ($funcinst(z)[a] = `%;%`(m, `FUNC%%*%`(`%->%`(t_1^k{t_1}, t_2^n{t_2}), t*{t}, instr*{instr})))
+    -- if (f = {LOCAL val^k{val} :: o0*{o0}, MODULE m})
+
+  ;; 6-reduction.watsup:150.1-151.53
+  rule ref.func {x : idx, z : state}:
+    `%~>%*`(`%;%*`(z, [REF.FUNC_admininstr(x)]), [REF.FUNC_ADDR_admininstr($funcaddr(z)[x])])
+
+  ;; 6-reduction.watsup:163.1-164.37
+  rule local.get {x : idx, z : state}:
+    `%~>%*`(`%;%*`(z, [LOCAL.GET_admininstr(x)]), [($local(z, x) <: admininstr)])
+
+  ;; 6-reduction.watsup:173.1-174.39
+  rule global.get {x : idx, z : state}:
+    `%~>%*`(`%;%*`(z, [GLOBAL.GET_admininstr(x)]), [($global(z, x) <: admininstr)])
+
+  ;; 6-reduction.watsup:180.1-182.28
+  rule table.get-trap {i : nat, x : idx, z : state}:
+    `%~>%*`(`%;%*`(z, [CONST_admininstr(I32_numtype, i) TABLE.GET_admininstr(x)]), [TRAP_admininstr])
+    -- if (i >= |$table(z, x)|)
+
+  ;; 6-reduction.watsup:184.1-186.27
+  rule table.get-val {i : nat, x : idx, z : state}:
+    `%~>%*`(`%;%*`(z, [CONST_admininstr(I32_numtype, i) TABLE.GET_admininstr(x)]), [($table(z, x)[i] <: admininstr)])
+    -- if (i < |$table(z, x)|)
+
+  ;; 6-reduction.watsup:197.1-199.27
+  rule table.size {n : n, x : idx, z : state}:
+    `%~>%*`(`%;%*`(z, [TABLE.SIZE_admininstr(x)]), [CONST_admininstr(I32_numtype, n)])
+    -- if (|$table(z, x)| = n)
+
+  ;; 6-reduction.watsup:209.1-211.34
+  rule table.fill-trap {i : nat, n : n, val : val, x : idx, z : state}:
+    `%~>%*`(`%;%*`(z, [CONST_admininstr(I32_numtype, i) (val <: admininstr) CONST_admininstr(I32_numtype, n) TABLE.FILL_admininstr(x)]), [TRAP_admininstr])
+    -- if ((i + n) > |$table(z, x)|)
+
+  ;; 6-reduction.watsup:213.1-216.14
+  rule table.fill-zero {i : nat, n : n, val : val, x : idx, z : state}:
+    `%~>%*`(`%;%*`(z, [CONST_admininstr(I32_numtype, i) (val <: admininstr) CONST_admininstr(I32_numtype, n) TABLE.FILL_admininstr(x)]), [])
+    -- otherwise
+    -- if (n = 0)
+
+  ;; 6-reduction.watsup:218.1-222.15
+  rule table.fill-succ {i : nat, n : n, val : val, x : idx, z : state}:
+    `%~>%*`(`%;%*`(z, [CONST_admininstr(I32_numtype, i) (val <: admininstr) CONST_admininstr(I32_numtype, n) TABLE.FILL_admininstr(x)]), [CONST_admininstr(I32_numtype, i) (val <: admininstr) TABLE.SET_admininstr(x) CONST_admininstr(I32_numtype, (i + 1)) (val <: admininstr) CONST_admininstr(I32_numtype, (n - 1)) TABLE.FILL_admininstr(x)])
+    -- otherwise
+
+  ;; 6-reduction.watsup:225.1-227.63
+  rule table.copy-trap {i : nat, j : nat, n : n, x : idx, y : idx, z : state}:
+    `%~>%*`(`%;%*`(z, [CONST_admininstr(I32_numtype, j) CONST_admininstr(I32_numtype, i) CONST_admininstr(I32_numtype, n) TABLE.COPY_admininstr(x, y)]), [TRAP_admininstr])
+    -- if (((i + n) > |$table(z, y)|) \/ ((j + n) > |$table(z, x)|))
+
+  ;; 6-reduction.watsup:229.1-232.14
+  rule table.copy-zero {i : nat, j : nat, n : n, x : idx, y : idx, z : state}:
+    `%~>%*`(`%;%*`(z, [CONST_admininstr(I32_numtype, j) CONST_admininstr(I32_numtype, i) CONST_admininstr(I32_numtype, n) TABLE.COPY_admininstr(x, y)]), [])
+    -- otherwise
+    -- if (n = 0)
+
+  ;; 6-reduction.watsup:234.1-239.15
+  rule table.copy-le {i : nat, j : nat, n : n, x : idx, y : idx, z : state}:
+    `%~>%*`(`%;%*`(z, [CONST_admininstr(I32_numtype, j) CONST_admininstr(I32_numtype, i) CONST_admininstr(I32_numtype, n) TABLE.COPY_admininstr(x, y)]), [CONST_admininstr(I32_numtype, j) CONST_admininstr(I32_numtype, i) TABLE.GET_admininstr(y) TABLE.SET_admininstr(x) CONST_admininstr(I32_numtype, (j + 1)) CONST_admininstr(I32_numtype, (i + 1)) CONST_admininstr(I32_numtype, (n - 1)) TABLE.COPY_admininstr(x, y)])
+    -- otherwise
+    -- if (j <= i)
+
+  ;; 6-reduction.watsup:241.1-245.15
+  rule table.copy-gt {i : nat, j : nat, n : n, x : idx, y : idx, z : state}:
+    `%~>%*`(`%;%*`(z, [CONST_admininstr(I32_numtype, j) CONST_admininstr(I32_numtype, i) CONST_admininstr(I32_numtype, n) TABLE.COPY_admininstr(x, y)]), [CONST_admininstr(I32_numtype, ((j + n) - 1)) CONST_admininstr(I32_numtype, ((i + n) - 1)) TABLE.GET_admininstr(y) TABLE.SET_admininstr(x) CONST_admininstr(I32_numtype, (j + 1)) CONST_admininstr(I32_numtype, (i + 1)) CONST_admininstr(I32_numtype, (n - 1)) TABLE.COPY_admininstr(x, y)])
+    -- otherwise
+
+  ;; 6-reduction.watsup:248.1-250.62
+  rule table.init-trap {i : nat, j : nat, n : n, x : idx, y : idx, z : state}:
+    `%~>%*`(`%;%*`(z, [CONST_admininstr(I32_numtype, j) CONST_admininstr(I32_numtype, i) CONST_admininstr(I32_numtype, n) TABLE.INIT_admininstr(x, y)]), [TRAP_admininstr])
+    -- if (((i + n) > |$elem(z, y)|) \/ ((j + n) > |$table(z, x)|))
+
+  ;; 6-reduction.watsup:252.1-255.14
+  rule table.init-zero {i : nat, j : nat, n : n, x : idx, y : idx, z : state}:
+    `%~>%*`(`%;%*`(z, [CONST_admininstr(I32_numtype, j) CONST_admininstr(I32_numtype, i) CONST_admininstr(I32_numtype, n) TABLE.INIT_admininstr(x, y)]), [])
+    -- otherwise
+    -- if (n = 0)
+
+  ;; 6-reduction.watsup:257.1-261.15
+  rule table.init-succ {i : nat, j : nat, n : n, x : idx, y : idx, z : state}:
+    `%~>%*`(`%;%*`(z, [CONST_admininstr(I32_numtype, j) CONST_admininstr(I32_numtype, i) CONST_admininstr(I32_numtype, n) TABLE.INIT_admininstr(x, y)]), [CONST_admininstr(I32_numtype, j) ($elem(z, y)[i] <: admininstr) TABLE.SET_admininstr(x) CONST_admininstr(I32_numtype, (j + 1)) CONST_admininstr(I32_numtype, (i + 1)) CONST_admininstr(I32_numtype, (n - 1)) TABLE.INIT_admininstr(x, y)])
+    -- otherwise
+
+  ;; 6-reduction.watsup:268.1-270.49
+  rule load-num-trap {i : nat, n_A : n, n_O : n, nt : numtype, z : state, o0 : nat}:
+    `%~>%*`(`%;%*`(z, [CONST_admininstr(I32_numtype, i) LOAD_admininstr(nt, ?(), n_A, n_O)]), [TRAP_admininstr])
+    -- if ($size(nt <: valtype) = ?(o0))
+    -- if (((i + n_O) + (o0 / 8)) >= |$mem(z, 0)|)
+
+  ;; 6-reduction.watsup:272.1-274.66
+  rule load-num-val {c : c_numtype, i : nat, n_A : n, n_O : n, nt : numtype, z : state, o0 : nat, o1 : nat}:
+    `%~>%*`(`%;%*`(z, [CONST_admininstr(I32_numtype, i) LOAD_admininstr(nt, ?(), n_A, n_O)]), [CONST_admininstr(nt, c)])
+    -- if ($size(nt <: valtype) = ?(o0))
+    -- if ($size(nt <: valtype) = ?(o1))
+    -- if ($bytes_(o0, c) = $mem(z, 0)[(i + n_O) : (o1 / 8)])
+
+  ;; 6-reduction.watsup:276.1-278.41
+  rule load-pack-trap {i : nat, n : n, n_A : n, n_O : n, nt : numtype, sx : sx, z : state}:
+    `%~>%*`(`%;%*`(z, [CONST_admininstr(I32_numtype, i) LOAD_admininstr(nt, ?((n, sx)), n_A, n_O)]), [TRAP_admininstr])
+    -- if (((i + n_O) + (n / 8)) >= |$mem(z, 0)|)
+
+  ;; 6-reduction.watsup:280.1-282.50
+  rule load-pack-val {c : c_numtype, i : nat, n : n, n_A : n, n_O : n, nt : numtype, sx : sx, z : state}:
+    `%~>%*`(`%;%*`(z, [CONST_admininstr(I32_numtype, i) LOAD_admininstr(nt, ?((n, sx)), n_A, n_O)]), [CONST_admininstr(nt, c)])
+    -- if ($bytes_(n, c) = $mem(z, 0)[(i + n_O) : (n / 8)])
+
+  ;; 6-reduction.watsup:309.1-311.32
+  rule memory.fill-trap {i : nat, n : n, val : val, z : state}:
+    `%~>%*`(`%;%*`(z, [CONST_admininstr(I32_numtype, i) (val <: admininstr) CONST_admininstr(I32_numtype, n) MEMORY.FILL_admininstr]), [TRAP_admininstr])
+    -- if ((i + n) > |$mem(z, 0)|)
+
+  ;; 6-reduction.watsup:313.1-316.14
+  rule memory.fill-zero {i : nat, n : n, val : val, z : state}:
+    `%~>%*`(`%;%*`(z, [CONST_admininstr(I32_numtype, i) (val <: admininstr) CONST_admininstr(I32_numtype, n) MEMORY.FILL_admininstr]), [])
+    -- otherwise
+    -- if (n = 0)
+
+  ;; 6-reduction.watsup:318.1-322.15
+  rule memory.fill-succ {i : nat, n : n, val : val, z : state}:
+    `%~>%*`(`%;%*`(z, [CONST_admininstr(I32_numtype, i) (val <: admininstr) CONST_admininstr(I32_numtype, n) MEMORY.FILL_admininstr]), [CONST_admininstr(I32_numtype, i) (val <: admininstr) STORE_admininstr(I32_numtype, ?(8), 0, 0) CONST_admininstr(I32_numtype, (i + 1)) (val <: admininstr) CONST_admininstr(I32_numtype, (n - 1)) MEMORY.FILL_admininstr])
+    -- otherwise
+
+  ;; 6-reduction.watsup:325.1-327.63
+  rule memory.copy-trap {i : nat, j : nat, n : n, z : state}:
+    `%~>%*`(`%;%*`(z, [CONST_admininstr(I32_numtype, j) CONST_admininstr(I32_numtype, i) CONST_admininstr(I32_numtype, n) MEMORY.COPY_admininstr]), [TRAP_admininstr])
+    -- if (((i + n) > |$table(z, 0)|) \/ ((j + n) > |$table(z, 0)|))
+
+  ;; 6-reduction.watsup:329.1-332.14
+  rule memory.copy-zero {i : nat, j : nat, n : n, z : state}:
+    `%~>%*`(`%;%*`(z, [CONST_admininstr(I32_numtype, j) CONST_admininstr(I32_numtype, i) CONST_admininstr(I32_numtype, n) MEMORY.COPY_admininstr]), [])
+    -- otherwise
+    -- if (n = 0)
+
+  ;; 6-reduction.watsup:334.1-339.15
+  rule memory.copy-le {i : nat, j : nat, n : n, z : state}:
+    `%~>%*`(`%;%*`(z, [CONST_admininstr(I32_numtype, j) CONST_admininstr(I32_numtype, i) CONST_admininstr(I32_numtype, n) MEMORY.COPY_admininstr]), [CONST_admininstr(I32_numtype, j) CONST_admininstr(I32_numtype, i) LOAD_admininstr(I32_numtype, ?((8, U_sx)), 0, 0) STORE_admininstr(I32_numtype, ?(8), 0, 0) CONST_admininstr(I32_numtype, (j + 1)) CONST_admininstr(I32_numtype, (i + 1)) CONST_admininstr(I32_numtype, (n - 1)) MEMORY.COPY_admininstr])
+    -- otherwise
+    -- if (j <= i)
+
+  ;; 6-reduction.watsup:341.1-345.15
+  rule memory.copy-gt {i : nat, j : nat, n : n, z : state}:
+    `%~>%*`(`%;%*`(z, [CONST_admininstr(I32_numtype, j) CONST_admininstr(I32_numtype, i) CONST_admininstr(I32_numtype, n) MEMORY.COPY_admininstr]), [CONST_admininstr(I32_numtype, ((j + n) - 1)) CONST_admininstr(I32_numtype, ((i + n) - 1)) LOAD_admininstr(I32_numtype, ?((8, U_sx)), 0, 0) STORE_admininstr(I32_numtype, ?(8), 0, 0) CONST_admininstr(I32_numtype, (j + 1)) CONST_admininstr(I32_numtype, (i + 1)) CONST_admininstr(I32_numtype, (n - 1)) MEMORY.COPY_admininstr])
+    -- otherwise
+
+  ;; 6-reduction.watsup:348.1-350.60
+  rule memory.init-trap {i : nat, j : nat, n : n, x : idx, y : idx, z : state}:
+    `%~>%*`(`%;%*`(z, [CONST_admininstr(I32_numtype, j) CONST_admininstr(I32_numtype, i) CONST_admininstr(I32_numtype, n) MEMORY.INIT_admininstr(x)]), [TRAP_admininstr])
+    -- if (((i + n) > |$data(z, y)|) \/ ((j + n) > |$mem(z, 0)|))
+
+  ;; 6-reduction.watsup:352.1-355.14
+  rule memory.init-zero {i : nat, j : nat, n : n, x : idx, z : state}:
+    `%~>%*`(`%;%*`(z, [CONST_admininstr(I32_numtype, j) CONST_admininstr(I32_numtype, i) CONST_admininstr(I32_numtype, n) MEMORY.INIT_admininstr(x)]), [])
+    -- otherwise
+    -- if (n = 0)
+
+  ;; 6-reduction.watsup:357.1-361.15
+  rule memory.init-succ {i : nat, j : nat, n : n, x : idx, z : state}:
+    `%~>%*`(`%;%*`(z, [CONST_admininstr(I32_numtype, j) CONST_admininstr(I32_numtype, i) CONST_admininstr(I32_numtype, n) MEMORY.INIT_admininstr(x)]), [CONST_admininstr(I32_numtype, j) CONST_admininstr(I32_numtype, $data(z, x)[i]) STORE_admininstr(I32_numtype, ?(8), 0, 0) CONST_admininstr(I32_numtype, (j + 1)) CONST_admininstr(I32_numtype, (i + 1)) CONST_admininstr(I32_numtype, (n - 1)) MEMORY.INIT_admininstr(x)])
+    -- otherwise
+
+;; 6-reduction.watsup:3.1-3.63
+relation Step: `%~>%`(config, config)
+  ;; 6-reduction.watsup:7.1-9.34
+  rule pure {instr* : instr*, instr'* : instr*, z : state}:
+    `%~>%`(`%;%*`(z, (instr <: admininstr)*{instr}), `%;%*`(z, (instr' <: admininstr)*{instr'}))
+    -- Step_pure: `%*~>%*`((instr <: admininstr)*{instr}, (instr' <: admininstr)*{instr'})
+
+  ;; 6-reduction.watsup:11.1-13.37
+  rule read {instr* : instr*, instr'* : instr*, z : state}:
+    `%~>%`(`%;%*`(z, (instr <: admininstr)*{instr}), `%;%*`(z, (instr' <: admininstr)*{instr'}))
+    -- Step_read: `%~>%*`(`%;%*`(z, (instr <: admininstr)*{instr}), (instr' <: admininstr)*{instr'})
+
+  ;; 6-reduction.watsup:166.1-167.60
+  rule local.set {val : val, x : idx, z : state}:
+    `%~>%`(`%;%*`(z, [(val <: admininstr) LOCAL.SET_admininstr(x)]), `%;%*`($with_local(z, x, val), []))
+
+  ;; 6-reduction.watsup:176.1-177.62
+  rule global.set {val : val, x : idx, z : state}:
+    `%~>%`(`%;%*`(z, [(val <: admininstr) GLOBAL.SET_admininstr(x)]), `%;%*`($with_global(z, x, val), []))
+
+  ;; 6-reduction.watsup:188.1-190.28
+  rule table.set-trap {i : nat, ref : ref, x : idx, z : state}:
+    `%~>%`(`%;%*`(z, [CONST_admininstr(I32_numtype, i) (ref <: admininstr) TABLE.GET_admininstr(x)]), `%;%*`(z, [TRAP_admininstr]))
+    -- if (i >= |$table(z, x)|)
+
+  ;; 6-reduction.watsup:192.1-194.27
+  rule table.set-val {i : nat, ref : ref, x : idx, z : state}:
+    `%~>%`(`%;%*`(z, [CONST_admininstr(I32_numtype, i) (ref <: admininstr) TABLE.GET_admininstr(x)]), `%;%*`($with_table(z, x, i, ref), []))
+    -- if (i < |$table(z, x)|)
+
+  ;; 6-reduction.watsup:202.1-203.102
+  rule table.grow-succeed {n : n, ref : ref, x : idx, z : state}:
+    `%~>%`(`%;%*`(z, [(ref <: admininstr) CONST_admininstr(I32_numtype, n) TABLE.GROW_admininstr(x)]), `%;%*`($with_tableext(z, x, ref^n{}), [CONST_admininstr(I32_numtype, |$table(z, x)|)]))
+
+  ;; 6-reduction.watsup:205.1-206.64
+  rule table.grow-fail {n : n, ref : ref, x : idx, z : state}:
+    `%~>%`(`%;%*`(z, [(ref <: admininstr) CONST_admininstr(I32_numtype, n) TABLE.GROW_admininstr(x)]), `%;%*`(z, [CONST_admininstr(I32_numtype, - 1)]))
+
+  ;; 6-reduction.watsup:264.1-265.59
+  rule elem.drop {x : idx, z : state}:
+    `%~>%`(`%;%*`(z, [ELEM.DROP_admininstr(x)]), `%;%*`($with_elem(z, x, []), []))
+
+  ;; 6-reduction.watsup:285.1-287.49
+  rule store-num-trap {c : c_numtype, i : nat, n_A : n, n_O : n, nt : numtype, z : state, o0 : nat}:
+    `%~>%`(`%;%*`(z, [CONST_admininstr(I32_numtype, i) CONST_admininstr(I32_numtype, c) STORE_admininstr(nt, ?(), n_A, n_O)]), `%;%*`(z, [TRAP_admininstr]))
+    -- if ($size(nt <: valtype) = ?(o0))
+    -- if (((i + n_O) + (o0 / 8)) >= |$mem(z, 0)|)
+
+  ;; 6-reduction.watsup:289.1-291.35
+  rule store-num-val {b* : byte*, c : c_numtype, i : nat, n_A : n, n_O : n, nt : numtype, z : state, o0 : nat, o1 : nat}:
+    `%~>%`(`%;%*`(z, [CONST_admininstr(I32_numtype, i) CONST_admininstr(I32_numtype, c) STORE_admininstr(nt, ?(), n_A, n_O)]), `%;%*`($with_mem(z, 0, (i + n_O), (o0 / 8), b*{b}), []))
+    -- if ($size(nt <: valtype) = ?(o0))
+    -- if ($size(nt <: valtype) = ?(o1))
+    -- if (b*{b} = $bytes_(o1, c))
+
+  ;; 6-reduction.watsup:293.1-295.41
+  rule store-pack-trap {c : c_numtype, i : nat, n : n, n_A : n, n_O : n, nt : numtype, z : state}:
+    `%~>%`(`%;%*`(z, [CONST_admininstr(I32_numtype, i) CONST_admininstr(I32_numtype, c) STORE_admininstr(nt, ?(n), n_A, n_O)]), `%;%*`(z, [TRAP_admininstr]))
+    -- if (((i + n_O) + (n / 8)) >= |$mem(z, 0)|)
+
+  ;; 6-reduction.watsup:297.1-299.50
+  rule store-pack-val {b* : byte*, c : c_numtype, i : nat, n : n, n_A : n, n_O : n, nt : numtype, z : state, o0 : nat}:
+    `%~>%`(`%;%*`(z, [CONST_admininstr(I32_numtype, i) CONST_admininstr(I32_numtype, c) STORE_admininstr(nt, ?(n), n_A, n_O)]), `%;%*`($with_mem(z, 0, (i + n_O), (n / 8), b*{b}), []))
+    -- if ($size(nt <: valtype) = ?(o0))
+    -- if (b*{b} = $bytes_(n, $wrap_((o0, n), c)))
+
+  ;; 6-reduction.watsup:302.1-303.104
+  rule memory.grow-succeed {n : n, z : state}:
+    `%~>%`(`%;%*`(z, [CONST_admininstr(I32_numtype, n) MEMORY.GROW_admininstr]), `%;%*`($with_memext(z, 0, 0^((n * 64) * $Ki){}), [CONST_admininstr(I32_numtype, |$mem(z, 0)|)]))
+
+  ;; 6-reduction.watsup:305.1-306.59
+  rule memory.grow-fail {n : n, z : state}:
+    `%~>%`(`%;%*`(z, [CONST_admininstr(I32_numtype, n) MEMORY.GROW_admininstr]), `%;%*`(z, [CONST_admininstr(I32_numtype, - 1)]))
+
+  ;; 6-reduction.watsup:364.1-365.59
+  rule data.drop {x : idx, z : state}:
+    `%~>%`(`%;%*`(z, [DATA.DROP_admininstr(x)]), `%;%*`($with_data(z, x, []), []))
+
+== IL Validation...
+== Side condition inference
+
+;; 1-syntax.watsup:3.1-3.15
+syntax n = nat
+
+;; 1-syntax.watsup:9.1-9.37
+syntax name = text
+
+;; 1-syntax.watsup:14.1-14.36
+syntax byte = nat
+
+;; 1-syntax.watsup:15.1-15.45
+syntax u32 = nat
+
+;; 1-syntax.watsup:22.1-22.36
+syntax idx = nat
+
+;; 1-syntax.watsup:23.1-23.49
+syntax funcidx = idx
+
+;; 1-syntax.watsup:24.1-24.49
+syntax globalidx = idx
+
+;; 1-syntax.watsup:25.1-25.47
+syntax tableidx = idx
+
+;; 1-syntax.watsup:26.1-26.46
+syntax memidx = idx
+
+;; 1-syntax.watsup:27.1-27.45
+syntax elemidx = idx
+
+;; 1-syntax.watsup:28.1-28.45
+syntax dataidx = idx
+
+;; 1-syntax.watsup:29.1-29.47
+syntax labelidx = idx
+
+;; 1-syntax.watsup:30.1-30.47
+syntax localidx = idx
+
+;; 1-syntax.watsup:39.1-40.22
+syntax numtype =
+  | I32
+  | I64
+  | F32
+  | F64
+
+;; 1-syntax.watsup:41.1-42.5
+syntax vectype =
+  | V128
+
+;; 1-syntax.watsup:43.1-44.20
+syntax reftype =
+  | FUNCREF
+  | EXTERNREF
+
+;; 1-syntax.watsup:45.1-46.34
+syntax valtype =
+  | I32
+  | I64
+  | F32
+  | F64
+  | V128
+  | FUNCREF
+  | EXTERNREF
+  | BOT
+
+;; 1-syntax.watsup:48.1-48.39
+syntax in =
+  | I32
+  | I64
+
+;; 1-syntax.watsup:49.1-49.39
+syntax fn =
+  | F32
+  | F64
+
+;; 1-syntax.watsup:56.1-57.11
+syntax resulttype = valtype*
+
+;; 1-syntax.watsup:59.1-60.16
+syntax limits = `[%..%]`(u32, u32)
+
+;; 1-syntax.watsup:61.1-62.15
+syntax globaltype = `MUT%?%`(()?, valtype)
+
+;; 1-syntax.watsup:63.1-64.27
+syntax functype = `%->%`(resulttype, resulttype)
+
+;; 1-syntax.watsup:65.1-66.17
+syntax tabletype = `%%`(limits, reftype)
+
+;; 1-syntax.watsup:67.1-68.12
+syntax memtype = `%I8`(limits)
+
+;; 1-syntax.watsup:69.1-70.10
+syntax elemtype = reftype
+
+;; 1-syntax.watsup:71.1-72.5
+syntax datatype = OK
+
+;; 1-syntax.watsup:73.1-74.69
+syntax externtype =
+  | GLOBAL(globaltype)
+  | FUNC(functype)
+  | TABLE(tabletype)
+  | MEMORY(memtype)
+
+;; 1-syntax.watsup:86.1-86.44
+syntax sx =
+  | U
+  | S
+
+;; 1-syntax.watsup:88.1-88.39
+syntax unop_IXX =
+  | CLZ
+  | CTZ
+  | POPCNT
+
+;; 1-syntax.watsup:89.1-89.70
+syntax unop_FXX =
+  | ABS
+  | NEG
+  | SQRT
+  | CEIL
+  | FLOOR
+  | TRUNC
+  | NEAREST
+
+;; 1-syntax.watsup:91.1-93.62
+syntax binop_IXX =
+  | ADD
+  | SUB
+  | MUL
+  | DIV(sx)
+  | REM(sx)
+  | AND
+  | OR
+  | XOR
+  | SHL
+  | SHR(sx)
+  | ROTL
+  | ROTR
+
+;; 1-syntax.watsup:94.1-94.66
+syntax binop_FXX =
+  | ADD
+  | SUB
+  | MUL
+  | DIV
+  | MIN
+  | MAX
+  | COPYSIGN
+
+;; 1-syntax.watsup:96.1-96.26
+syntax testop_IXX =
+  | EQZ
+
+;; 1-syntax.watsup:97.1-97.22
+syntax testop_FXX =
+  |
+
+;; 1-syntax.watsup:99.1-100.108
+syntax relop_IXX =
+  | EQ
+  | NE
+  | LT(sx)
+  | GT(sx)
+  | LE(sx)
+  | GE(sx)
+
+;; 1-syntax.watsup:101.1-101.49
+syntax relop_FXX =
+  | EQ
+  | NE
+  | LT
+  | GT
+  | LE
+  | GE
+
+;; 1-syntax.watsup:103.1-103.50
+syntax unop_numtype =
+  | _I(unop_IXX)
+  | _F(unop_FXX)
+
+;; 1-syntax.watsup:104.1-104.53
+syntax binop_numtype =
+  | _I(binop_IXX)
+  | _F(binop_FXX)
+
+;; 1-syntax.watsup:105.1-105.56
+syntax testop_numtype =
+  | _I(testop_IXX)
+  | _F(testop_FXX)
+
+;; 1-syntax.watsup:106.1-106.53
+syntax relop_numtype =
+  | _I(relop_IXX)
+  | _F(relop_FXX)
+
+;; 1-syntax.watsup:107.1-107.39
+syntax cvtop =
+  | CONVERT
+  | REINTERPRET
+
+;; 1-syntax.watsup:117.1-117.23
+syntax c_numtype = nat
+
+;; 1-syntax.watsup:118.1-118.23
+syntax c_vectype = nat
+
+;; 1-syntax.watsup:121.1-121.52
+syntax blocktype = functype
+
+;; 1-syntax.watsup:156.1-177.80
+rec {
+
+;; 1-syntax.watsup:156.1-177.80
+syntax instr =
+  | UNREACHABLE
+  | NOP
+  | DROP
+  | SELECT(valtype?)
+  | BLOCK(blocktype, instr*)
+  | LOOP(blocktype, instr*)
+  | IF(blocktype, instr*, instr*)
+  | BR(labelidx)
+  | BR_IF(labelidx)
+  | BR_TABLE(labelidx*, labelidx)
+  | CALL(funcidx)
+  | CALL_INDIRECT(tableidx, functype)
+  | RETURN
+  | CONST(numtype, c_numtype)
+  | UNOP(numtype, unop_numtype)
+  | BINOP(numtype, binop_numtype)
+  | TESTOP(numtype, testop_numtype)
+  | RELOP(numtype, relop_numtype)
+  | EXTEND(numtype, n)
+  | CVTOP(numtype, cvtop, numtype, sx?)
+  | REF.NULL(reftype)
+  | REF.FUNC(funcidx)
+  | REF.IS_NULL
+  | LOCAL.GET(localidx)
+  | LOCAL.SET(localidx)
+  | LOCAL.TEE(localidx)
+  | GLOBAL.GET(globalidx)
+  | GLOBAL.SET(globalidx)
+  | TABLE.GET(tableidx)
+  | TABLE.SET(tableidx)
+  | TABLE.SIZE(tableidx)
+  | TABLE.GROW(tableidx)
+  | TABLE.FILL(tableidx)
+  | TABLE.COPY(tableidx, tableidx)
+  | TABLE.INIT(tableidx, elemidx)
+  | ELEM.DROP(elemidx)
+  | MEMORY.SIZE
+  | MEMORY.GROW
+  | MEMORY.FILL
+  | MEMORY.COPY
+  | MEMORY.INIT(dataidx)
+  | DATA.DROP(dataidx)
+  | LOAD(numtype, (n, sx)?, u32, u32)
+  | STORE(numtype, n?, u32, u32)
+}
+
+;; 1-syntax.watsup:179.1-180.9
+syntax expr = instr*
+
+;; 1-syntax.watsup:187.1-187.50
+syntax elemmode =
+  | TABLE(tableidx, expr)
+  | DECLARE
+
+;; 1-syntax.watsup:188.1-188.39
+syntax datamode =
+  | MEMORY(memidx, expr)
+
+;; 1-syntax.watsup:190.1-191.30
+syntax func = `FUNC%%*%`(functype, valtype*, expr)
+
+;; 1-syntax.watsup:192.1-193.25
+syntax global = GLOBAL(globaltype, expr)
+
+;; 1-syntax.watsup:194.1-195.18
+syntax table = TABLE(tabletype)
+
+;; 1-syntax.watsup:196.1-197.17
+syntax mem = MEMORY(memtype)
+
+;; 1-syntax.watsup:198.1-199.31
+syntax elem = `ELEM%%*%?`(reftype, expr*, elemmode?)
+
+;; 1-syntax.watsup:200.1-201.26
+syntax data = `DATA(*)%*%?`(byte**, datamode?)
+
+;; 1-syntax.watsup:202.1-203.16
+syntax start = START(funcidx)
+
+;; 1-syntax.watsup:205.1-206.65
+syntax externuse =
+  | FUNC(funcidx)
+  | GLOBAL(globalidx)
+  | TABLE(tableidx)
+  | MEMORY(memidx)
+
+;; 1-syntax.watsup:207.1-208.24
+syntax export = EXPORT(name, externuse)
+
+;; 1-syntax.watsup:209.1-210.30
+syntax import = IMPORT(name, name, externtype)
+
+;; 1-syntax.watsup:212.1-213.70
+syntax module = `MODULE%*%*%*%*%*%*%*%*%*`(import*, func*, global*, table*, mem*, elem*, data*, start*, export*)
+
+;; 2-aux.watsup:3.1-3.14
+def Ki : nat
+  ;; 2-aux.watsup:4.1-4.15
+  def Ki = 1024
+
+;; 2-aux.watsup:9.1-9.25
+rec {
+
+;; 2-aux.watsup:9.1-9.25
+def min : (nat, nat) -> nat
+  ;; 2-aux.watsup:10.1-10.19
+  def {j : nat} min(0, j) = 0
+  ;; 2-aux.watsup:11.1-11.19
+  def {i : nat} min(i, 0) = 0
+  ;; 2-aux.watsup:12.1-12.38
+  def {i : nat, j : nat} min((i + 1), (j + 1)) = $min(i, j)
+}
+
+;; 2-aux.watsup:19.1-19.55
+def size : valtype -> nat?
+  ;; 2-aux.watsup:20.1-20.20
+  def size(I32_valtype) = ?(32)
+  ;; 2-aux.watsup:21.1-21.20
+  def size(I64_valtype) = ?(64)
+  ;; 2-aux.watsup:22.1-22.20
+  def size(F32_valtype) = ?(32)
+  ;; 2-aux.watsup:23.1-23.20
+  def size(F64_valtype) = ?(64)
+  ;; 2-aux.watsup:24.1-24.22
+  def size(V128_valtype) = ?(128)
+  ;;
+  def {x : valtype} size(x) = ?()
+
+;; 2-aux.watsup:29.1-29.40
+def test_sub_ATOM_22 : n -> nat
+  ;; 2-aux.watsup:30.1-30.38
+  def {n_3_ATOM_y : n} test_sub_ATOM_22(n_3_ATOM_y) = 0
+
+;; 2-aux.watsup:32.1-32.26
+def curried_ : (n, n) -> nat
+  ;; 2-aux.watsup:33.1-33.39
+  def {n_1 : n, n_2 : n} curried_(n_1, n_2) = (n_1 + n_2)
+
+;; 2-aux.watsup:35.1-44.39
+syntax testfuse =
+  | AB_(nat, nat, nat)
+  | CD(nat, nat, nat)
+  | EF(nat, nat, nat)
+  | GH(nat, nat, nat)
+  | IJ(nat, nat, nat)
+  | KL(nat, nat, nat)
+  | MN(nat, nat, nat)
+  | OP(nat, nat, nat)
+  | QR(nat, nat, nat)
+
+;; 3-typing.watsup:3.1-6.60
+syntax context = {FUNC functype*, GLOBAL globaltype*, TABLE tabletype*, MEM memtype*, ELEM elemtype*, DATA datatype*, LOCAL valtype*, LABEL resulttype*, RETURN resulttype?}
+
+;; 3-typing.watsup:14.1-14.66
+relation Limits_ok: `|-%:%`(limits, nat)
+  ;; 3-typing.watsup:22.1-24.24
+  rule _ {k : nat, n_1 : n, n_2 : n}:
+    `|-%:%`(`[%..%]`(n_1, n_2), k)
+    -- if ((n_1 <= n_2) /\ (n_2 <= k))
+
+;; 3-typing.watsup:15.1-15.64
+relation Functype_ok: `|-%:OK`(functype)
+  ;; 3-typing.watsup:26.1-27.13
+  rule _ {ft : functype}:
+    `|-%:OK`(ft)
+
+;; 3-typing.watsup:16.1-16.66
+relation Globaltype_ok: `|-%:OK`(globaltype)
+  ;; 3-typing.watsup:29.1-30.13
+  rule _ {gt : globaltype}:
+    `|-%:OK`(gt)
+
+;; 3-typing.watsup:17.1-17.65
+relation Tabletype_ok: `|-%:OK`(tabletype)
+  ;; 3-typing.watsup:32.1-34.35
+  rule _ {lim : limits, rt : reftype}:
+    `|-%:OK`(`%%`(lim, rt))
+    -- Limits_ok: `|-%:%`(lim, ((2 ^ 32) - 1))
+
+;; 3-typing.watsup:18.1-18.63
+relation Memtype_ok: `|-%:OK`(memtype)
+  ;; 3-typing.watsup:36.1-38.33
+  rule _ {lim : limits}:
+    `|-%:OK`(`%I8`(lim))
+    -- Limits_ok: `|-%:%`(lim, (2 ^ 16))
+
+;; 3-typing.watsup:19.1-19.66
+relation Externtype_ok: `|-%:OK`(externtype)
+  ;; 3-typing.watsup:41.1-43.35
+  rule func {functype : functype}:
+    `|-%:OK`(FUNC_externtype(functype))
+    -- Functype_ok: `|-%:OK`(functype)
+
+  ;; 3-typing.watsup:45.1-47.39
+  rule global {globaltype : globaltype}:
+    `|-%:OK`(GLOBAL_externtype(globaltype))
+    -- Globaltype_ok: `|-%:OK`(globaltype)
+
+  ;; 3-typing.watsup:49.1-51.37
+  rule table {tabletype : tabletype}:
+    `|-%:OK`(TABLE_externtype(tabletype))
+    -- Tabletype_ok: `|-%:OK`(tabletype)
+
+  ;; 3-typing.watsup:53.1-55.33
+  rule mem {memtype : memtype}:
+    `|-%:OK`(MEMORY_externtype(memtype))
+    -- Memtype_ok: `|-%:OK`(memtype)
+
+;; 3-typing.watsup:61.1-61.65
+relation Valtype_sub: `|-%<:%`(valtype, valtype)
+  ;; 3-typing.watsup:64.1-65.12
+  rule refl {t : valtype}:
+    `|-%<:%`(t, t)
+
+  ;; 3-typing.watsup:67.1-68.14
+  rule bot {t : valtype}:
+    `|-%<:%`(BOT_valtype, t)
+
+;; 3-typing.watsup:62.1-62.72
+relation Resulttype_sub: `|-%*<:%*`(valtype*, valtype*)
+  ;; 3-typing.watsup:70.1-72.35
+  rule _ {t_1* : valtype*, t_2* : valtype*}:
+    `|-%*<:%*`(t_1*{t_1}, t_2*{t_2})
+    -- if (|t_1*{t_1}| = |t_2*{t_2}|)
+    -- (Valtype_sub: `|-%<:%`(t_1, t_2))*{t_1 t_2}
+
+;; 3-typing.watsup:75.1-75.75
+relation Limits_sub: `|-%<:%`(limits, limits)
+  ;; 3-typing.watsup:83.1-86.21
+  rule _ {n_11 : n, n_12 : n, n_21 : n, n_22 : n}:
+    `|-%<:%`(`[%..%]`(n_11, n_12), `[%..%]`(n_21, n_22))
+    -- if (n_11 >= n_21)
+    -- if (n_12 <= n_22)
+
+;; 3-typing.watsup:76.1-76.73
+relation Functype_sub: `|-%<:%`(functype, functype)
+  ;; 3-typing.watsup:88.1-89.14
+  rule _ {ft : functype}:
+    `|-%<:%`(ft, ft)
+
+;; 3-typing.watsup:77.1-77.75
+relation Globaltype_sub: `|-%<:%`(globaltype, globaltype)
+  ;; 3-typing.watsup:91.1-92.14
+  rule _ {gt : globaltype}:
+    `|-%<:%`(gt, gt)
+
+;; 3-typing.watsup:78.1-78.74
+relation Tabletype_sub: `|-%<:%`(tabletype, tabletype)
+  ;; 3-typing.watsup:94.1-96.35
+  rule _ {lim_1 : limits, lim_2 : limits, rt : reftype}:
+    `|-%<:%`(`%%`(lim_1, rt), `%%`(lim_2, rt))
+    -- Limits_sub: `|-%<:%`(lim_1, lim_2)
+
+;; 3-typing.watsup:79.1-79.72
+relation Memtype_sub: `|-%<:%`(memtype, memtype)
+  ;; 3-typing.watsup:98.1-100.35
+  rule _ {lim_1 : limits, lim_2 : limits}:
+    `|-%<:%`(`%I8`(lim_1), `%I8`(lim_2))
+    -- Limits_sub: `|-%<:%`(lim_1, lim_2)
+
+;; 3-typing.watsup:80.1-80.75
+relation Externtype_sub: `|-%<:%`(externtype, externtype)
+  ;; 3-typing.watsup:103.1-105.35
+  rule func {ft_1 : functype, ft_2 : functype}:
+    `|-%<:%`(FUNC_externtype(ft_1), FUNC_externtype(ft_2))
+    -- Functype_sub: `|-%<:%`(ft_1, ft_2)
+
+  ;; 3-typing.watsup:107.1-109.37
+  rule global {gt_1 : globaltype, gt_2 : globaltype}:
+    `|-%<:%`(GLOBAL_externtype(gt_1), GLOBAL_externtype(gt_2))
+    -- Globaltype_sub: `|-%<:%`(gt_1, gt_2)
+
+  ;; 3-typing.watsup:111.1-113.36
+  rule table {tt_1 : tabletype, tt_2 : tabletype}:
+    `|-%<:%`(TABLE_externtype(tt_1), TABLE_externtype(tt_2))
+    -- Tabletype_sub: `|-%<:%`(tt_1, tt_2)
+
+  ;; 3-typing.watsup:115.1-117.34
+  rule mem {mt_1 : memtype, mt_2 : memtype}:
+    `|-%<:%`(MEMORY_externtype(mt_1), MEMORY_externtype(mt_2))
+    -- Memtype_sub: `|-%<:%`(mt_1, mt_2)
+
+;; 3-typing.watsup:172.1-172.76
+relation Blocktype_ok: `%|-%:%`(context, blocktype, functype)
+  ;; 3-typing.watsup:174.1-176.29
+  rule _ {C : context, ft : functype}:
+    `%|-%:%`(C, ft, ft)
+    -- Functype_ok: `|-%:OK`(ft)
+
+;; 3-typing.watsup:123.1-124.67
+rec {
+
+;; 3-typing.watsup:123.1-123.66
+relation Instr_ok: `%|-%:%`(context, instr, functype)
+  ;; 3-typing.watsup:153.1-154.34
+  rule unreachable {C : context, t_1* : valtype*, t_2* : valtype*}:
+    `%|-%:%`(C, UNREACHABLE_instr, `%->%`(t_1*{t_1}, t_2*{t_2}))
+
+  ;; 3-typing.watsup:156.1-157.32
+  rule nop {C : context}:
+    `%|-%:%`(C, NOP_instr, `%->%`([], []))
+
+  ;; 3-typing.watsup:159.1-160.27
+  rule drop {C : context, t : valtype}:
+    `%|-%:%`(C, DROP_instr, `%->%`([t], []))
+
+  ;; 3-typing.watsup:163.1-164.31
+  rule select-expl {C : context, t : valtype}:
+    `%|-%:%`(C, SELECT_instr(?(t)), `%->%`([t t I32_valtype], [t]))
+
+  ;; 3-typing.watsup:166.1-169.37
+  rule select-impl {C : context, numtype : numtype, t : valtype, t' : valtype, vectype : vectype}:
+    `%|-%:%`(C, SELECT_instr(?()), `%->%`([t t I32_valtype], [t]))
+    -- Valtype_sub: `|-%<:%`(t, t')
+    -- if ((t' = (numtype <: valtype)) \/ (t' = (vectype <: valtype)))
+
+  ;; 3-typing.watsup:178.1-181.57
+  rule block {C : context, bt : blocktype, instr* : instr*, t_1* : valtype*, t_2* : valtype*}:
+    `%|-%:%`(C, BLOCK_instr(bt, instr*{instr}), `%->%`(t_1*{t_1}, t_2*{t_2}))
+    -- Blocktype_ok: `%|-%:%`(C, bt, `%->%`(t_1*{t_1}, t_2*{t_2}))
+    -- InstrSeq_ok: `%|-%*:%`(C ++ {FUNC [], GLOBAL [], TABLE [], MEM [], ELEM [], DATA [], LOCAL [], LABEL [t_2]*{t_2}, RETURN ?()}, instr*{instr}, `%->%`(t_1*{t_1}, t_2*{t_2}))
+
+  ;; 3-typing.watsup:183.1-186.57
+  rule loop {C : context, bt : blocktype, instr* : instr*, t_1* : valtype*, t_2* : valtype*}:
+    `%|-%:%`(C, LOOP_instr(bt, instr*{instr}), `%->%`(t_1*{t_1}, t_2*{t_2}))
+    -- Blocktype_ok: `%|-%:%`(C, bt, `%->%`(t_1*{t_1}, t_2*{t_2}))
+    -- InstrSeq_ok: `%|-%*:%`(C ++ {FUNC [], GLOBAL [], TABLE [], MEM [], ELEM [], DATA [], LOCAL [], LABEL [t_1]*{t_1}, RETURN ?()}, instr*{instr}, `%->%`(t_1*{t_1}, t_2*{t_2}))
+
+  ;; 3-typing.watsup:188.1-192.59
+  rule if {C : context, bt : blocktype, instr_1* : instr*, instr_2* : instr*, t_1* : valtype*, t_2* : valtype*}:
+    `%|-%:%`(C, IF_instr(bt, instr_1*{instr_1}, instr_2*{instr_2}), `%->%`(t_1*{t_1}, t_2*{t_2}))
+    -- Blocktype_ok: `%|-%:%`(C, bt, `%->%`(t_1*{t_1}, t_2*{t_2}))
+    -- InstrSeq_ok: `%|-%*:%`(C ++ {FUNC [], GLOBAL [], TABLE [], MEM [], ELEM [], DATA [], LOCAL [], LABEL [t_2]*{t_2}, RETURN ?()}, instr_1*{instr_1}, `%->%`(t_1*{t_1}, t_2*{t_2}))
+    -- InstrSeq_ok: `%|-%*:%`(C ++ {FUNC [], GLOBAL [], TABLE [], MEM [], ELEM [], DATA [], LOCAL [], LABEL [t_2]*{t_2}, RETURN ?()}, instr_2*{instr_2}, `%->%`(t_1*{t_1}, t_2*{t_2}))
+
+  ;; 3-typing.watsup:195.1-197.24
+  rule br {C : context, l : labelidx, t* : valtype*, t_1* : valtype*, t_2* : valtype*}:
+    `%|-%:%`(C, BR_instr(l), `%->%`(t_1*{t_1} :: t*{t}, t_2*{t_2}))
+    -- if (l < |C.LABEL_context|)
+    -- if (C.LABEL_context[l] = t*{t})
+
+  ;; 3-typing.watsup:199.1-201.24
+  rule br_if {C : context, l : labelidx, t* : valtype*}:
+    `%|-%:%`(C, BR_IF_instr(l), `%->%`(t*{t} :: [I32_valtype], t*{t}))
+    -- if (l < |C.LABEL_context|)
+    -- if (C.LABEL_context[l] = t*{t})
+
+  ;; 3-typing.watsup:203.1-206.42
+  rule br_table {C : context, l* : labelidx*, l' : labelidx, t* : valtype*, t_1* : valtype*, t_2* : valtype*}:
+    `%|-%:%`(C, BR_TABLE_instr(l*{l}, l'), `%->%`(t_1*{t_1} :: t*{t}, t_2*{t_2}))
+    -- (if (l < |C.LABEL_context|))*{l}
+    -- if (l' < |C.LABEL_context|)
+    -- (Resulttype_sub: `|-%*<:%*`(t*{t}, C.LABEL_context[l]))*{l}
+    -- Resulttype_sub: `|-%*<:%*`(t*{t}, C.LABEL_context[l'])
+
+  ;; 3-typing.watsup:208.1-210.24
+  rule return {C : context, t* : valtype*, t_1* : valtype*, t_2* : valtype*}:
+    `%|-%:%`(C, RETURN_instr, `%->%`(t_1*{t_1} :: t*{t}, t_2*{t_2}))
+    -- if (C.RETURN_context = ?(t*{t}))
+
+  ;; 3-typing.watsup:212.1-214.33
+  rule call {C : context, t_1* : valtype*, t_2* : valtype*, x : idx}:
+    `%|-%:%`(C, CALL_instr(x), `%->%`(t_1*{t_1}, t_2*{t_2}))
+    -- if (x < |C.FUNC_context|)
+    -- if (C.FUNC_context[x] = `%->%`(t_1*{t_1}, t_2*{t_2}))
+
+  ;; 3-typing.watsup:216.1-219.26
+  rule call_indirect {C : context, ft : functype, lim : limits, t_1* : valtype*, t_2* : valtype*, x : idx}:
+    `%|-%:%`(C, CALL_INDIRECT_instr(x, ft), `%->%`(t_1*{t_1} :: [I32_valtype], t_2*{t_2}))
+    -- if (x < |C.TABLE_context|)
+    -- if (C.TABLE_context[x] = `%%`(lim, FUNCREF_reftype))
+    -- if (ft = `%->%`(t_1*{t_1}, t_2*{t_2}))
+
+  ;; 3-typing.watsup:222.1-223.37
+  rule const {C : context, c_nt : c_numtype, nt : numtype}:
+    `%|-%:%`(C, CONST_instr(nt, c_nt), `%->%`([], [(nt <: valtype)]))
+
+  ;; 3-typing.watsup:225.1-226.31
+  rule unop {C : context, nt : numtype, unop : unop_numtype}:
+    `%|-%:%`(C, UNOP_instr(nt, unop), `%->%`([(nt <: valtype)], [(nt <: valtype)]))
+
+  ;; 3-typing.watsup:228.1-229.36
+  rule binop {C : context, binop : binop_numtype, nt : numtype}:
+    `%|-%:%`(C, BINOP_instr(nt, binop), `%->%`([(nt <: valtype) (nt <: valtype)], [(nt <: valtype)]))
+
+  ;; 3-typing.watsup:231.1-232.36
+  rule testop {C : context, nt : numtype, testop : testop_numtype}:
+    `%|-%:%`(C, TESTOP_instr(nt, testop), `%->%`([(nt <: valtype)], [I32_valtype]))
+
+  ;; 3-typing.watsup:234.1-235.37
+  rule relop {C : context, nt : numtype, relop : relop_numtype}:
+    `%|-%:%`(C, RELOP_instr(nt, relop), `%->%`([(nt <: valtype) (nt <: valtype)], [I32_valtype]))
+
+  ;; 3-typing.watsup:238.1-240.23
+  rule extend {C : context, n : n, nt : numtype, o0 : nat}:
+    `%|-%:%`(C, EXTEND_instr(nt, n), `%->%`([(nt <: valtype)], [(nt <: valtype)]))
+    -- if ($size(nt <: valtype) = ?(o0))
+    -- if (n <= o0)
+
+  ;; 3-typing.watsup:242.1-245.34
+  rule reinterpret {C : context, nt_1 : numtype, nt_2 : numtype, o0 : nat, o1 : nat}:
+    `%|-%:%`(C, CVTOP_instr(nt_1, REINTERPRET_cvtop, nt_2, ?()), `%->%`([(nt_2 <: valtype)], [(nt_1 <: valtype)]))
+    -- if ($size(nt_1 <: valtype) = ?(o0))
+    -- if ($size(nt_2 <: valtype) = ?(o1))
+    -- if (nt_1 =/= nt_2)
+    -- if (o0 = o1)
+
+  ;; 3-typing.watsup:247.1-250.52
+  rule convert-i {C : context, in_1 : in, in_2 : in, sx? : sx?, o0 : nat, o1 : nat}:
+    `%|-%:%`(C, CVTOP_instr((in_1 <: numtype), CONVERT_cvtop, (in_2 <: numtype), sx?{sx}), `%->%`([(in_2 <: valtype)], [(in_1 <: valtype)]))
+    -- if ($size(in_1 <: valtype) = ?(o0))
+    -- if ($size(in_2 <: valtype) = ?(o1))
+    -- if (in_1 =/= in_2)
+    -- if ((sx?{sx} = ?()) <=> (o0 > o1))
+
+  ;; 3-typing.watsup:252.1-254.22
+  rule convert-f {C : context, fn_1 : fn, fn_2 : fn}:
+    `%|-%:%`(C, CVTOP_instr((fn_1 <: numtype), CONVERT_cvtop, (fn_2 <: numtype), ?()), `%->%`([(fn_2 <: valtype)], [(fn_1 <: valtype)]))
+    -- if (fn_1 =/= fn_2)
+
+  ;; 3-typing.watsup:257.1-258.35
+  rule ref.null {C : context, rt : reftype}:
+    `%|-%:%`(C, REF.NULL_instr(rt), `%->%`([], [(rt <: valtype)]))
+
+  ;; 3-typing.watsup:260.1-262.23
+  rule ref.func {C : context, ft : functype, x : idx}:
+    `%|-%:%`(C, REF.FUNC_instr(x), `%->%`([], [FUNCREF_valtype]))
+    -- if (x < |C.FUNC_context|)
+    -- if (C.FUNC_context[x] = ft)
+
+  ;; 3-typing.watsup:264.1-265.31
+  rule ref.is_null {C : context, rt : reftype}:
+    `%|-%:%`(C, REF.IS_NULL_instr, `%->%`([(rt <: valtype)], [I32_valtype]))
+
+  ;; 3-typing.watsup:268.1-270.23
+  rule local.get {C : context, t : valtype, x : idx}:
+    `%|-%:%`(C, LOCAL.GET_instr(x), `%->%`([], [t]))
+    -- if (x < |C.LOCAL_context|)
+    -- if (C.LOCAL_context[x] = t)
+
+  ;; 3-typing.watsup:272.1-274.23
+  rule local.set {C : context, t : valtype, x : idx}:
+    `%|-%:%`(C, LOCAL.SET_instr(x), `%->%`([t], []))
+    -- if (x < |C.LOCAL_context|)
+    -- if (C.LOCAL_context[x] = t)
+
+  ;; 3-typing.watsup:276.1-278.23
+  rule local.tee {C : context, t : valtype, x : idx}:
+    `%|-%:%`(C, LOCAL.TEE_instr(x), `%->%`([t], [t]))
+    -- if (x < |C.LOCAL_context|)
+    -- if (C.LOCAL_context[x] = t)
+
+  ;; 3-typing.watsup:281.1-283.29
+  rule global.get {C : context, t : valtype, x : idx}:
+    `%|-%:%`(C, GLOBAL.GET_instr(x), `%->%`([], [t]))
+    -- if (x < |C.GLOBAL_context|)
+    -- if (C.GLOBAL_context[x] = `MUT%?%`(()?{}, t))
+
+  ;; 3-typing.watsup:285.1-287.28
+  rule global.set {C : context, t : valtype, x : idx}:
+    `%|-%:%`(C, GLOBAL.SET_instr(x), `%->%`([t], []))
+    -- if (x < |C.GLOBAL_context|)
+    -- if (C.GLOBAL_context[x] = `MUT%?%`(?(()), t))
+
+  ;; 3-typing.watsup:290.1-292.28
+  rule table.get {C : context, lim : limits, rt : reftype, x : idx}:
+    `%|-%:%`(C, TABLE.GET_instr(x), `%->%`([I32_valtype], [(rt <: valtype)]))
+    -- if (x < |C.TABLE_context|)
+    -- if (C.TABLE_context[x] = `%%`(lim, rt))
+
+  ;; 3-typing.watsup:294.1-296.28
+  rule table.set {C : context, lim : limits, rt : reftype, x : idx}:
+    `%|-%:%`(C, TABLE.SET_instr(x), `%->%`([I32_valtype (rt <: valtype)], []))
+    -- if (x < |C.TABLE_context|)
+    -- if (C.TABLE_context[x] = `%%`(lim, rt))
+
+  ;; 3-typing.watsup:298.1-300.24
+  rule table.size {C : context, tt : tabletype, x : idx}:
+    `%|-%:%`(C, TABLE.SIZE_instr(x), `%->%`([], [I32_valtype]))
+    -- if (x < |C.TABLE_context|)
+    -- if (C.TABLE_context[x] = tt)
+
+  ;; 3-typing.watsup:302.1-304.28
+  rule table.grow {C : context, lim : limits, rt : reftype, x : idx}:
+    `%|-%:%`(C, TABLE.GROW_instr(x), `%->%`([(rt <: valtype) I32_valtype], [I32_valtype]))
+    -- if (x < |C.TABLE_context|)
+    -- if (C.TABLE_context[x] = `%%`(lim, rt))
+
+  ;; 3-typing.watsup:306.1-308.28
+  rule table.fill {C : context, lim : limits, rt : reftype, x : idx}:
+    `%|-%:%`(C, TABLE.FILL_instr(x), `%->%`([I32_valtype (rt <: valtype) I32_valtype], []))
+    -- if (x < |C.TABLE_context|)
+    -- if (C.TABLE_context[x] = `%%`(lim, rt))
+
+  ;; 3-typing.watsup:310.1-313.32
+  rule table.copy {C : context, lim_1 : limits, lim_2 : limits, rt : reftype, x_1 : idx, x_2 : idx}:
+    `%|-%:%`(C, TABLE.COPY_instr(x_1, x_2), `%->%`([I32_valtype I32_valtype I32_valtype], []))
+    -- if (x_1 < |C.TABLE_context|)
+    -- if (x_2 < |C.TABLE_context|)
+    -- if (C.TABLE_context[x_1] = `%%`(lim_1, rt))
+    -- if (C.TABLE_context[x_2] = `%%`(lim_2, rt))
+
+  ;; 3-typing.watsup:315.1-318.25
+  rule table.init {C : context, lim : limits, rt : reftype, x_1 : idx, x_2 : idx}:
+    `%|-%:%`(C, TABLE.INIT_instr(x_1, x_2), `%->%`([I32_valtype I32_valtype I32_valtype], []))
+    -- if (x_1 < |C.TABLE_context|)
+    -- if (x_2 < |C.ELEM_context|)
+    -- if (C.TABLE_context[x_1] = `%%`(lim, rt))
+    -- if (C.ELEM_context[x_2] = rt)
+
+  ;; 3-typing.watsup:320.1-322.23
+  rule elem.drop {C : context, rt : reftype, x : idx}:
+    `%|-%:%`(C, ELEM.DROP_instr(x), `%->%`([], []))
+    -- if (x < |C.ELEM_context|)
+    -- if (C.ELEM_context[x] = rt)
+
+  ;; 3-typing.watsup:325.1-327.22
+  rule memory.size {C : context, mt : memtype}:
+    `%|-%:%`(C, MEMORY.SIZE_instr, `%->%`([], [I32_valtype]))
+    -- if (0 < |C.MEM_context|)
+    -- if (C.MEM_context[0] = mt)
+
+  ;; 3-typing.watsup:329.1-331.22
+  rule memory.grow {C : context, mt : memtype}:
+    `%|-%:%`(C, MEMORY.GROW_instr, `%->%`([I32_valtype], [I32_valtype]))
+    -- if (0 < |C.MEM_context|)
+    -- if (C.MEM_context[0] = mt)
+
+  ;; 3-typing.watsup:333.1-335.22
+  rule memory.fill {C : context, mt : memtype}:
+    `%|-%:%`(C, MEMORY.FILL_instr, `%->%`([I32_valtype I32_valtype I32_valtype], [I32_valtype]))
+    -- if (0 < |C.MEM_context|)
+    -- if (C.MEM_context[0] = mt)
+
+  ;; 3-typing.watsup:337.1-339.22
+  rule memory.copy {C : context, mt : memtype}:
+    `%|-%:%`(C, MEMORY.COPY_instr, `%->%`([I32_valtype I32_valtype I32_valtype], [I32_valtype]))
+    -- if (0 < |C.MEM_context|)
+    -- if (C.MEM_context[0] = mt)
+
+  ;; 3-typing.watsup:341.1-344.23
+  rule memory.init {C : context, mt : memtype, x : idx}:
+    `%|-%:%`(C, MEMORY.INIT_instr(x), `%->%`([I32_valtype I32_valtype I32_valtype], [I32_valtype]))
+    -- if (0 < |C.MEM_context|)
+    -- if (x < |C.DATA_context|)
+    -- if (C.MEM_context[0] = mt)
+    -- if (C.DATA_context[x] = OK)
+
+  ;; 3-typing.watsup:346.1-348.23
+  rule data.drop {C : context, x : idx}:
+    `%|-%:%`(C, DATA.DROP_instr(x), `%->%`([], []))
+    -- if (x < |C.DATA_context|)
+    -- if (C.DATA_context[x] = OK)
+
+  ;; 3-typing.watsup:350.1-355.32
+  rule load {C : context, in : in, mt : memtype, n? : n?, n_A : n, n_O : n, nt : numtype, sx? : sx?, o0 : nat, o1? : nat?}:
+    `%|-%:%`(C, LOAD_instr(nt, (n, sx)?{n sx}, n_A, n_O), `%->%`([I32_valtype], [(nt <: valtype)]))
+    -- if (0 < |C.MEM_context|)
+    -- if ((n?{n} = ?()) <=> (o1?{o1} = ?()))
+    -- if ((n?{n} = ?()) <=> (sx?{sx} = ?()))
+    -- if ($size(nt <: valtype) = ?(o0))
+    -- (if ($size(nt <: valtype) = ?(o1)))?{o1}
+    -- if (C.MEM_context[0] = mt)
+    -- if ((2 ^ n_A) <= (o0 / 8))
+    -- (if (((2 ^ n_A) <= (n / 8)) /\ ((n / 8) < (o1 / 8))))?{n o1}
+    -- if ((n?{n} = ?()) \/ (nt = (in <: numtype)))
+
+  ;; 3-typing.watsup:357.1-362.32
+  rule store {C : context, in : in, mt : memtype, n? : n?, n_A : n, n_O : n, nt : numtype, o0 : nat, o1? : nat?}:
+    `%|-%:%`(C, STORE_instr(nt, n?{n}, n_A, n_O), `%->%`([I32_valtype (nt <: valtype)], []))
+    -- if (0 < |C.MEM_context|)
+    -- if ((n?{n} = ?()) <=> (o1?{o1} = ?()))
+    -- if ($size(nt <: valtype) = ?(o0))
+    -- (if ($size(nt <: valtype) = ?(o1)))?{o1}
+    -- if (C.MEM_context[0] = mt)
+    -- if ((2 ^ n_A) <= (o0 / 8))
+    -- (if (((2 ^ n_A) <= (n / 8)) /\ ((n / 8) < (o1 / 8))))?{n o1}
+    -- if ((n?{n} = ?()) \/ (nt = (in <: numtype)))
+
+;; 3-typing.watsup:124.1-124.67
+relation InstrSeq_ok: `%|-%*:%`(context, instr*, functype)
+  ;; 3-typing.watsup:133.1-134.36
+  rule empty {C : context}:
+    `%|-%*:%`(C, [], `%->%`([], []))
+
+  ;; 3-typing.watsup:136.1-139.46
+  rule seq {C : context, instr_1 : instr, instr_2 : instr, t_1* : valtype*, t_2* : valtype*, t_3* : valtype*}:
+    `%|-%*:%`(C, [instr_1] :: instr_2*{}, `%->%`(t_1*{t_1}, t_3*{t_3}))
+    -- Instr_ok: `%|-%:%`(C, instr_1, `%->%`(t_1*{t_1}, t_2*{t_2}))
+    -- InstrSeq_ok: `%|-%*:%`(C, [instr_2], `%->%`(t_2*{t_2}, t_3*{t_3}))
+
+  ;; 3-typing.watsup:141.1-146.38
+  rule weak {C : context, instr* : instr*, t'_1 : valtype, t'_2* : valtype*, t_1* : valtype*, t_2* : valtype*}:
+    `%|-%*:%`(C, instr*{instr}, `%->%`([t'_1], t'_2*{t'_2}))
+    -- InstrSeq_ok: `%|-%*:%`(C, instr*{instr}, `%->%`(t_1*{t_1}, t_2*{t_2}))
+    -- Resulttype_sub: `|-%*<:%*`(t'_1*{}, t_1*{t_1})
+    -- Resulttype_sub: `|-%*<:%*`(t_2*{t_2}, t'_2*{t'_2})
+
+  ;; 3-typing.watsup:148.1-150.45
+  rule frame {C : context, instr* : instr*, t* : valtype*, t_1* : valtype*, t_2* : valtype*}:
+    `%|-%*:%`(C, instr*{instr}, `%->%`(t*{t} :: t_1*{t_1}, t*{t} :: t_2*{t_2}))
+    -- InstrSeq_ok: `%|-%*:%`(C, instr*{instr}, `%->%`(t_1*{t_1}, t_2*{t_2}))
+}
+
+;; 3-typing.watsup:125.1-125.71
+relation Expr_ok: `%|-%:%`(context, expr, resulttype)
+  ;; 3-typing.watsup:128.1-130.46
+  rule _ {C : context, instr* : instr*, t* : valtype*}:
+    `%|-%:%`(C, instr*{instr}, t*{t})
+    -- InstrSeq_ok: `%|-%*:%`(C, instr*{instr}, `%->%`([], t*{t}))
+
+;; 3-typing.watsup:367.1-367.78
+relation Instr_const: `%|-%CONST`(context, instr)
+  ;; 3-typing.watsup:371.1-372.26
+  rule const {C : context, c : c_numtype, nt : numtype}:
+    `%|-%CONST`(C, CONST_instr(nt, c))
+
+  ;; 3-typing.watsup:374.1-375.27
+  rule ref.null {C : context, rt : reftype}:
+    `%|-%CONST`(C, REF.NULL_instr(rt))
+
+  ;; 3-typing.watsup:377.1-378.26
+  rule ref.func {C : context, x : idx}:
+    `%|-%CONST`(C, REF.FUNC_instr(x))
+
+  ;; 3-typing.watsup:380.1-382.32
+  rule global.get {C : context, t : valtype, x : idx}:
+    `%|-%CONST`(C, GLOBAL.GET_instr(x))
+    -- if (x < |C.GLOBAL_context|)
+    -- if (C.GLOBAL_context[x] = `MUT%?%`(?(), t))
+
+;; 3-typing.watsup:368.1-368.77
+relation Expr_const: `%|-%CONST`(context, expr)
+  ;; 3-typing.watsup:385.1-386.38
+  rule _ {C : context, instr* : instr*}:
+    `%|-%CONST`(C, instr*{instr})
+    -- (Instr_const: `%|-%CONST`(C, instr))*{instr}
+
+;; 3-typing.watsup:369.1-369.78
+relation Expr_ok_const: `%|-%:%CONST`(context, expr, valtype)
+  ;; 3-typing.watsup:389.1-392.33
+  rule _ {C : context, expr : expr, t : valtype}:
+    `%|-%:%CONST`(C, expr, t)
+    -- Expr_ok: `%|-%:%`(C, expr, [t])
+    -- Expr_const: `%|-%CONST`(C, expr)
+
+;; 3-typing.watsup:397.1-397.73
+relation Func_ok: `%|-%:%`(context, func, functype)
+  ;; 3-typing.watsup:408.1-412.75
+  rule _ {C : context, expr : expr, ft : functype, t* : valtype*, t_1* : valtype*, t_2* : valtype*}:
+    `%|-%:%`(C, `FUNC%%*%`(ft, t*{t}, expr), ft)
+    -- if (ft = `%->%`(t_1*{t_1}, t_2*{t_2}))
+    -- Functype_ok: `|-%:OK`(ft)
+    -- Expr_ok: `%|-%:%`(C ++ {FUNC [], GLOBAL [], TABLE [], MEM [], ELEM [], DATA [], LOCAL t_1*{t_1} :: t*{t}, LABEL [], RETURN ?()} ++ {FUNC [], GLOBAL [], TABLE [], MEM [], ELEM [], DATA [], LOCAL [], LABEL [t_2*{t_2}], RETURN ?()} ++ {FUNC [], GLOBAL [], TABLE [], MEM [], ELEM [], DATA [], LOCAL [], LABEL [], RETURN ?(t_2*{t_2})}, expr, t_2*{t_2})
+
+;; 3-typing.watsup:398.1-398.75
+relation Global_ok: `%|-%:%`(context, global, globaltype)
+  ;; 3-typing.watsup:414.1-418.40
+  rule _ {C : context, expr : expr, gt : globaltype, t : valtype}:
+    `%|-%:%`(C, GLOBAL(gt, expr), gt)
+    -- Globaltype_ok: `|-%:OK`(gt)
+    -- if (gt = `MUT%?%`(()?{}, t))
+    -- Expr_ok_const: `%|-%:%CONST`(C, expr, t)
+
+;; 3-typing.watsup:399.1-399.74
+relation Table_ok: `%|-%:%`(context, table, tabletype)
+  ;; 3-typing.watsup:420.1-422.30
+  rule _ {C : context, tt : tabletype}:
+    `%|-%:%`(C, TABLE(tt), tt)
+    -- Tabletype_ok: `|-%:OK`(tt)
+
+;; 3-typing.watsup:400.1-400.72
+relation Mem_ok: `%|-%:%`(context, mem, memtype)
+  ;; 3-typing.watsup:424.1-426.28
+  rule _ {C : context, mt : memtype}:
+    `%|-%:%`(C, MEMORY(mt), mt)
+    -- Memtype_ok: `|-%:OK`(mt)
+
+;; 3-typing.watsup:403.1-403.77
+relation Elemmode_ok: `%|-%:%`(context, elemmode, reftype)
+  ;; 3-typing.watsup:437.1-440.45
+  rule active {C : context, expr : expr, lim : limits, rt : reftype, x : idx}:
+    `%|-%:%`(C, TABLE_elemmode(x, expr), rt)
+    -- if (x < |C.TABLE_context|)
+    -- if (C.TABLE_context[x] = `%%`(lim, rt))
+    -- (Expr_ok_const: `%|-%:%CONST`(C, expr, I32_valtype))*{}
+
+  ;; 3-typing.watsup:442.1-443.20
+  rule declare {C : context, rt : reftype}:
+    `%|-%:%`(C, DECLARE_elemmode, rt)
+
+;; 3-typing.watsup:401.1-401.73
+relation Elem_ok: `%|-%:%`(context, elem, reftype)
+  ;; 3-typing.watsup:428.1-431.40
+  rule _ {C : context, elemmode? : elemmode?, expr* : expr*, rt : reftype}:
+    `%|-%:%`(C, `ELEM%%*%?`(rt, expr*{expr}, elemmode?{elemmode}), rt)
+    -- (Expr_ok: `%|-%:%`(C, expr, [(rt <: valtype)]))*{expr}
+    -- (Elemmode_ok: `%|-%:%`(C, elemmode, rt))?{elemmode}
+
+;; 3-typing.watsup:404.1-404.77
+relation Datamode_ok: `%|-%:OK`(context, datamode)
+  ;; 3-typing.watsup:445.1-448.45
+  rule _ {C : context, expr : expr, mt : memtype}:
+    `%|-%:OK`(C, MEMORY_datamode(0, expr))
+    -- if (0 < |C.MEM_context|)
+    -- if (C.MEM_context[0] = mt)
+    -- (Expr_ok_const: `%|-%:%CONST`(C, expr, I32_valtype))*{}
+
+;; 3-typing.watsup:402.1-402.73
+relation Data_ok: `%|-%:OK`(context, data)
+  ;; 3-typing.watsup:433.1-435.40
+  rule _ {C : context, b** : byte**, datamode? : datamode?}:
+    `%|-%:OK`(C, `DATA(*)%*%?`(b*{b}*{b}, datamode?{datamode}))
+    -- (Datamode_ok: `%|-%:OK`(C, datamode))?{datamode}
+
+;; 3-typing.watsup:405.1-405.74
+relation Start_ok: `%|-%:OK`(context, start)
+  ;; 3-typing.watsup:450.1-452.39
+  rule _ {C : context, x : idx}:
+    `%|-%:OK`(C, START(x))
+    -- if (x < |C.FUNC_context|)
+    -- if (C.FUNC_context[x] = `%->%`([], []))
+
+;; 3-typing.watsup:455.1-455.80
+relation Import_ok: `%|-%:%`(context, import, externtype)
+  ;; 3-typing.watsup:459.1-461.31
+  rule _ {C : context, name_1 : name, name_2 : name, xt : externtype}:
+    `%|-%:%`(C, IMPORT(name_1, name_2, xt), xt)
+    -- Externtype_ok: `|-%:OK`(xt)
+
+;; 3-typing.watsup:457.1-457.83
+relation Externuse_ok: `%|-%:%`(context, externuse, externtype)
+  ;; 3-typing.watsup:467.1-469.23
+  rule func {C : context, ft : functype, x : idx}:
+    `%|-%:%`(C, FUNC_externuse(x), FUNC_externtype(ft))
+    -- if (x < |C.FUNC_context|)
+    -- if (C.FUNC_context[x] = ft)
+
+  ;; 3-typing.watsup:471.1-473.25
+  rule global {C : context, gt : globaltype, x : idx}:
+    `%|-%:%`(C, GLOBAL_externuse(x), GLOBAL_externtype(gt))
+    -- if (x < |C.GLOBAL_context|)
+    -- if (C.GLOBAL_context[x] = gt)
+
+  ;; 3-typing.watsup:475.1-477.24
+  rule table {C : context, tt : tabletype, x : idx}:
+    `%|-%:%`(C, TABLE_externuse(x), TABLE_externtype(tt))
+    -- if (x < |C.TABLE_context|)
+    -- if (C.TABLE_context[x] = tt)
+
+  ;; 3-typing.watsup:479.1-481.22
+  rule mem {C : context, mt : memtype, x : idx}:
+    `%|-%:%`(C, MEMORY_externuse(x), MEMORY_externtype(mt))
+    -- if (x < |C.MEM_context|)
+    -- if (C.MEM_context[x] = mt)
+
+;; 3-typing.watsup:456.1-456.80
+relation Export_ok: `%|-%:%`(context, export, externtype)
+  ;; 3-typing.watsup:463.1-465.39
+  rule _ {C : context, externuse : externuse, name : name, xt : externtype}:
+    `%|-%:%`(C, EXPORT(name, externuse), xt)
+    -- Externuse_ok: `%|-%:%`(C, externuse, xt)
+
+;; 3-typing.watsup:484.1-484.62
+relation Module_ok: `|-%:OK`(module)
+  ;; 3-typing.watsup:486.1-501.22
+  rule _ {C : context, data^n : data^n, elem* : elem*, export* : export*, ft* : functype*, func* : func*, global* : global*, gt* : globaltype*, import* : import*, mem* : mem*, mt* : memtype*, n : n, rt* : reftype*, start* : start*, table* : table*, tt* : tabletype*}:
+    `|-%:OK`(`MODULE%*%*%*%*%*%*%*%*%*`(import*{import}, func*{func}, global*{global}, table*{table}, mem*{mem}, elem*{elem}, data^n{data}, start*{start}, export*{export}))
+    -- if (|ft*{ft}| = |func*{func}|)
+    -- if (|global*{global}| = |gt*{gt}|)
+    -- if (|table*{table}| = |tt*{tt}|)
+    -- if (|mem*{mem}| = |mt*{mt}|)
+    -- if (|elem*{elem}| = |rt*{rt}|)
+    -- if (|data^n{data}| = n)
+    -- if (C = {FUNC ft*{ft}, GLOBAL gt*{gt}, TABLE tt*{tt}, MEM mt*{mt}, ELEM rt*{rt}, DATA OK^n{}, LOCAL [], LABEL [], RETURN ?()})
+    -- (Func_ok: `%|-%:%`(C, func, ft))*{ft func}
+    -- (Global_ok: `%|-%:%`(C, global, gt))*{global gt}
+    -- (Table_ok: `%|-%:%`(C, table, tt))*{table tt}
+    -- (Mem_ok: `%|-%:%`(C, mem, mt))*{mem mt}
+    -- (Elem_ok: `%|-%:%`(C, elem, rt))*{elem rt}
+    -- (Data_ok: `%|-%:OK`(C, data))^n{data}
+    -- (Start_ok: `%|-%:OK`(C, start))*{start}
+    -- if (|mem*{mem}| <= 1)
+    -- if (|start*{start}| <= 1)
+
+;; 4-runtime.watsup:3.1-3.39
+syntax addr = nat
+
+;; 4-runtime.watsup:4.1-4.53
+syntax funcaddr = addr
+
+;; 4-runtime.watsup:5.1-5.53
+syntax globaladdr = addr
+
+;; 4-runtime.watsup:6.1-6.51
+syntax tableaddr = addr
+
+;; 4-runtime.watsup:7.1-7.50
+syntax memaddr = addr
+
+;; 4-runtime.watsup:8.1-8.49
+syntax elemaddr = addr
+
+;; 4-runtime.watsup:9.1-9.49
+syntax dataaddr = addr
+
+;; 4-runtime.watsup:10.1-10.51
+syntax labeladdr = addr
+
+;; 4-runtime.watsup:11.1-11.49
+syntax hostaddr = addr
+
+;; 4-runtime.watsup:24.1-25.24
+syntax num =
+  | CONST(numtype, c_numtype)
+
+;; 4-runtime.watsup:26.1-27.67
+syntax ref =
+  | REF.NULL(reftype)
+  | REF.FUNC_ADDR(funcaddr)
+  | REF.HOST_ADDR(hostaddr)
+
+;; 4-runtime.watsup:28.1-29.10
+syntax val =
+  | CONST(numtype, c_numtype)
+  | REF.NULL(reftype)
+  | REF.FUNC_ADDR(funcaddr)
+  | REF.HOST_ADDR(hostaddr)
+
+;; 4-runtime.watsup:31.1-32.18
+syntax result =
+  | _VALS(val*)
+  | TRAP
+
+;; 4-runtime.watsup:38.1-39.66
+syntax externval =
+  | FUNC(funcaddr)
+  | GLOBAL(globaladdr)
+  | TABLE(tableaddr)
+  | MEM(memaddr)
+
+;; 4-runtime.watsup:44.1-44.44
+def default_ : valtype -> val?
+  ;; 4-runtime.watsup:45.1-45.35
+  def default_(I32_valtype) = ?(CONST_val(I32_numtype, 0))
+  ;; 4-runtime.watsup:46.1-46.35
+  def default_(I64_valtype) = ?(CONST_val(I64_numtype, 0))
+  ;; 4-runtime.watsup:47.1-47.35
+  def default_(F32_valtype) = ?(CONST_val(F32_numtype, 0))
+  ;; 4-runtime.watsup:48.1-48.35
+  def default_(F64_valtype) = ?(CONST_val(F64_numtype, 0))
+  ;; 4-runtime.watsup:49.1-49.34
+  def {rt : reftype} default_(rt <: valtype) = ?(REF.NULL_val(rt))
+  ;;
+  def {x : valtype} default_(x) = ?()
+
+;; 4-runtime.watsup:60.1-60.71
+syntax exportinst = EXPORT(name, externval)
+
+;; 4-runtime.watsup:70.1-77.25
+syntax moduleinst = {FUNC funcaddr*, GLOBAL globaladdr*, TABLE tableaddr*, MEM memaddr*, ELEM elemaddr*, DATA dataaddr*, EXPORT exportinst*}
+
+;; 4-runtime.watsup:54.1-54.66
+syntax funcinst = `%;%`(moduleinst, func)
+
+;; 4-runtime.watsup:55.1-55.53
+syntax globalinst = val
+
+;; 4-runtime.watsup:56.1-56.52
+syntax tableinst = ref*
+
+;; 4-runtime.watsup:57.1-57.52
+syntax meminst = byte*
+
+;; 4-runtime.watsup:58.1-58.53
+syntax eleminst = ref*
+
+;; 4-runtime.watsup:59.1-59.51
+syntax datainst = byte*
+
+;; 4-runtime.watsup:62.1-68.21
+syntax store = {FUNC funcinst*, GLOBAL globalinst*, TABLE tableinst*, MEM meminst*, ELEM eleminst*, DATA datainst*}
+
+;; 4-runtime.watsup:79.1-81.24
+syntax frame = {LOCAL val*, MODULE moduleinst}
+
+;; 4-runtime.watsup:82.1-82.47
+syntax state = `%;%`(store, frame)
+
+;; 4-runtime.watsup:145.1-152.5
+rec {
+
+;; 4-runtime.watsup:145.1-152.5
+syntax admininstr =
+  | UNREACHABLE
+  | NOP
+  | DROP
+  | SELECT(valtype?)
+  | BLOCK(blocktype, instr*)
+  | LOOP(blocktype, instr*)
+  | IF(blocktype, instr*, instr*)
+  | BR(labelidx)
+  | BR_IF(labelidx)
+  | BR_TABLE(labelidx*, labelidx)
+  | CALL(funcidx)
+  | CALL_INDIRECT(tableidx, functype)
+  | RETURN
+  | CONST(numtype, c_numtype)
+  | UNOP(numtype, unop_numtype)
+  | BINOP(numtype, binop_numtype)
+  | TESTOP(numtype, testop_numtype)
+  | RELOP(numtype, relop_numtype)
+  | EXTEND(numtype, n)
+  | CVTOP(numtype, cvtop, numtype, sx?)
+  | REF.NULL(reftype)
+  | REF.FUNC(funcidx)
+  | REF.IS_NULL
+  | LOCAL.GET(localidx)
+  | LOCAL.SET(localidx)
+  | LOCAL.TEE(localidx)
+  | GLOBAL.GET(globalidx)
+  | GLOBAL.SET(globalidx)
+  | TABLE.GET(tableidx)
+  | TABLE.SET(tableidx)
+  | TABLE.SIZE(tableidx)
+  | TABLE.GROW(tableidx)
+  | TABLE.FILL(tableidx)
+  | TABLE.COPY(tableidx, tableidx)
+  | TABLE.INIT(tableidx, elemidx)
+  | ELEM.DROP(elemidx)
+  | MEMORY.SIZE
+  | MEMORY.GROW
+  | MEMORY.FILL
+  | MEMORY.COPY
+  | MEMORY.INIT(dataidx)
+  | DATA.DROP(dataidx)
+  | LOAD(numtype, (n, sx)?, u32, u32)
+  | STORE(numtype, n?, u32, u32)
+  | REF.FUNC_ADDR(funcaddr)
+  | REF.HOST_ADDR(hostaddr)
+  | CALL_ADDR(funcaddr)
+  | LABEL_(n, instr*, admininstr*)
+  | FRAME_(n, frame, admininstr*)
+  | TRAP
+}
+
+;; 4-runtime.watsup:83.1-83.62
+syntax config = `%;%*`(state, admininstr*)
+
+;; 4-runtime.watsup:101.1-101.59
+def funcaddr : state -> funcaddr*
+  ;; 4-runtime.watsup:102.1-102.38
+  def {f : frame, s : store} funcaddr(`%;%`(s, f)) = f.MODULE_frame.FUNC_moduleinst
+
+;; 4-runtime.watsup:104.1-104.52
+def funcinst : state -> funcinst*
+  ;; 4-runtime.watsup:105.1-105.31
+  def {f : frame, s : store} funcinst(`%;%`(s, f)) = s.FUNC_store
+
+;; 4-runtime.watsup:107.1-107.67
+def func : (state, funcidx) -> funcinst
+  ;; 4-runtime.watsup:115.1-115.48
+  def {f : frame, s : store, x : idx} func(`%;%`(s, f), x) = s.FUNC_store[f.MODULE_frame.FUNC_moduleinst[x]]
+
+;; 4-runtime.watsup:108.1-108.69
+def global : (state, globalidx) -> globalinst
+  ;; 4-runtime.watsup:116.1-116.54
+  def {f : frame, s : store, x : idx} global(`%;%`(s, f), x) = s.GLOBAL_store[f.MODULE_frame.GLOBAL_moduleinst[x]]
+
+;; 4-runtime.watsup:109.1-109.68
+def table : (state, tableidx) -> tableinst
+  ;; 4-runtime.watsup:117.1-117.51
+  def {f : frame, s : store, x : idx} table(`%;%`(s, f), x) = s.TABLE_store[f.MODULE_frame.TABLE_moduleinst[x]]
+
+;; 4-runtime.watsup:110.1-110.66
+def mem : (state, memidx) -> meminst
+  ;; 4-runtime.watsup:118.1-118.45
+  def {f : frame, s : store, x : idx} mem(`%;%`(s, f), x) = s.MEM_store[f.MODULE_frame.MEM_moduleinst[x]]
+
+;; 4-runtime.watsup:111.1-111.67
+def elem : (state, tableidx) -> eleminst
+  ;; 4-runtime.watsup:119.1-119.48
+  def {f : frame, s : store, x : idx} elem(`%;%`(s, f), x) = s.ELEM_store[f.MODULE_frame.ELEM_moduleinst[x]]
+
+;; 4-runtime.watsup:112.1-112.67
+def data : (state, dataidx) -> datainst
+  ;; 4-runtime.watsup:120.1-120.48
+  def {f : frame, s : store, x : idx} data(`%;%`(s, f), x) = s.DATA_store[f.MODULE_frame.DATA_moduleinst[x]]
+
+;; 4-runtime.watsup:113.1-113.68
+def local : (state, localidx) -> val
+  ;; 4-runtime.watsup:121.1-121.35
+  def {f : frame, s : store, x : idx} local(`%;%`(s, f), x) = f.LOCAL_frame[x]
+
+;; 4-runtime.watsup:124.1-124.78
+def with_local : (state, localidx, val) -> state
+  ;; 4-runtime.watsup:133.1-133.52
+  def {f : frame, s : store, v : val, x : idx} with_local(`%;%`(s, f), x, v) = `%;%`(s, f[LOCAL[x] = v])
+
+;; 4-runtime.watsup:125.1-125.79
+def with_global : (state, globalidx, val) -> state
+  ;; 4-runtime.watsup:134.1-134.71
+  def {f : frame, s : store, v : val, x : idx} with_global(`%;%`(s, f), x, v) = `%;%`(s[GLOBAL[f.MODULE_frame.GLOBAL_moduleinst[x]] = v], f)
+
+;; 4-runtime.watsup:126.1-126.83
+def with_table : (state, tableidx, nat, ref) -> state
+  ;; 4-runtime.watsup:135.1-135.74
+  def {f : frame, i : nat, r : ref, s : store, x : idx} with_table(`%;%`(s, f), x, i, r) = `%;%`(s[TABLE[f.MODULE_frame.TABLE_moduleinst[x]][i] = r], f)
+
+;; 4-runtime.watsup:127.1-127.80
+def with_tableext : (state, tableidx, ref*) -> state
+  ;; 4-runtime.watsup:136.1-136.75
+  def {f : frame, r* : ref*, s : store, x : idx} with_tableext(`%;%`(s, f), x, r*{r}) = `%;%`(s[TABLE[f.MODULE_frame.TABLE_moduleinst[x]] =.. r*{r}], f)
+
+;; 4-runtime.watsup:128.1-128.90
+def with_mem : (state, tableidx, nat, nat, byte*) -> state
+  ;; 4-runtime.watsup:137.1-137.77
+  def {b* : byte*, f : frame, i : nat, j : nat, s : store, x : idx} with_mem(`%;%`(s, f), x, i, j, b*{b}) = `%;%`(s[MEM[f.MODULE_frame.MEM_moduleinst[x]][i : j] = b*{b}], f)
+
+;; 4-runtime.watsup:129.1-129.78
+def with_memext : (state, tableidx, byte*) -> state
+  ;; 4-runtime.watsup:138.1-138.69
+  def {b* : byte*, f : frame, s : store, x : idx} with_memext(`%;%`(s, f), x, b*{b}) = `%;%`(s[MEM[f.MODULE_frame.MEM_moduleinst[x]] =.. b*{b}], f)
+
+;; 4-runtime.watsup:130.1-130.77
+def with_elem : (state, elemidx, ref*) -> state
+  ;; 4-runtime.watsup:139.1-139.69
+  def {f : frame, r* : ref*, s : store, x : idx} with_elem(`%;%`(s, f), x, r*{r}) = `%;%`(s[TABLE[f.MODULE_frame.TABLE_moduleinst[x]] = r*{r}], f)
+
+;; 4-runtime.watsup:131.1-131.77
+def with_data : (state, dataidx, byte*) -> state
+  ;; 4-runtime.watsup:140.1-140.65
+  def {b* : byte*, f : frame, s : store, x : idx} with_data(`%;%`(s, f), x, b*{b}) = `%;%`(s[MEM[f.MODULE_frame.MEM_moduleinst[x]] = b*{b}], f)
+
+;; 4-runtime.watsup:154.1-157.21
+rec {
+
+;; 4-runtime.watsup:154.1-157.21
+syntax E =
+  | _HOLE
+  | _SEQ(val*, E, instr*)
+  | LABEL_(n, instr*, E)
+}
+
+;; 5-numerics.watsup:3.1-3.79
+def unop : (unop_numtype, numtype, c_numtype) -> c_numtype*
+
+;; 5-numerics.watsup:4.1-4.80
+def binop : (binop_numtype, numtype, c_numtype, c_numtype) -> c_numtype*
+
+;; 5-numerics.watsup:5.1-5.79
+def testop : (testop_numtype, numtype, c_numtype) -> c_numtype
+
+;; 5-numerics.watsup:6.1-6.80
+def relop : (relop_numtype, numtype, c_numtype, c_numtype) -> c_numtype
+
+;; 5-numerics.watsup:8.1-8.84
+def ext : (nat, nat, sx, c_numtype) -> c_numtype
+
+;; 5-numerics.watsup:9.1-9.84
+def cvtop : (numtype, cvtop, numtype, sx?, c_numtype) -> c_numtype*
+
+;; 5-numerics.watsup:11.1-11.32
+def wrap_ : ((nat, nat), c_numtype) -> nat
+
+;; 5-numerics.watsup:13.1-13.28
+def bytes_ : (nat, c_numtype) -> byte*
+
+;; 6-reduction.watsup:4.1-4.63
+relation Step_pure: `%*~>%*`(admininstr*, admininstr*)
+  ;; 6-reduction.watsup:16.1-17.24
+  rule unreachable:
+    `%*~>%*`([UNREACHABLE_admininstr], [TRAP_admininstr])
+
+  ;; 6-reduction.watsup:19.1-20.19
+  rule nop:
+    `%*~>%*`([NOP_admininstr], [])
+
+  ;; 6-reduction.watsup:22.1-23.24
+  rule drop {val : val}:
+    `%*~>%*`([(val <: admininstr) DROP_admininstr], [])
+
+  ;; 6-reduction.watsup:26.1-28.16
+  rule select-true {c : c_numtype, t? : valtype?, val_1 : val, val_2 : val}:
+    `%*~>%*`([(val_1 <: admininstr) (val_2 <: admininstr) CONST_admininstr(I32_numtype, c) SELECT_admininstr(t?{t})], [(val_1 <: admininstr)])
+    -- if (c =/= 0)
+
+  ;; 6-reduction.watsup:30.1-32.14
+  rule select-false {c : c_numtype, t? : valtype?, val_1 : val, val_2 : val}:
+    `%*~>%*`([(val_1 <: admininstr) (val_2 <: admininstr) CONST_admininstr(I32_numtype, c) SELECT_admininstr(t?{t})], [(val_2 <: admininstr)])
+    -- if (c = 0)
+
+  ;; 6-reduction.watsup:35.1-37.28
+  rule block {bt : blocktype, instr* : instr*, k : nat, n : n, t_1^k : valtype^k, t_2^n : valtype^n, val^k : val^k}:
+    `%*~>%*`((val <: admininstr)^k{val} :: [BLOCK_admininstr(bt, instr*{instr})], [LABEL__admininstr(n, [], (val <: admininstr)^k{val} :: (instr <: admininstr)*{instr})])
     -- if (|t_1^k{t_1}| = k)
     -- if (|t_2^n{t_2}| = n)
     -- if (|val^k{val}| = k)
@@ -6319,16 +6464,17 @@
     -- otherwise
 
   ;; 6-reduction.watsup:268.1-270.49
-  rule load-num-trap {i : nat, n_A : n, n_O : n, nt : numtype, z : state}:
+  rule load-num-trap {i : nat, n_A : n, n_O : n, nt : numtype, z : state, o0 : nat}:
     `%~>%*`(`%;%*`(z, [CONST_admininstr(I32_numtype, i) LOAD_admininstr(nt, ?(), n_A, n_O)]), [TRAP_admininstr])
-    -- if ($size(nt <: valtype) =/= ?())
-    -- if (((i + n_O) + (!($size(nt <: valtype)) / 8)) >= |$mem(z, 0)|)
+    -- if ($size(nt <: valtype) = ?(o0))
+    -- if (((i + n_O) + (o0 / 8)) >= |$mem(z, 0)|)
 
   ;; 6-reduction.watsup:272.1-274.66
-  rule load-num-val {c : c_numtype, i : nat, n_A : n, n_O : n, nt : numtype, z : state}:
+  rule load-num-val {c : c_numtype, i : nat, n_A : n, n_O : n, nt : numtype, z : state, o0 : nat, o1 : nat}:
     `%~>%*`(`%;%*`(z, [CONST_admininstr(I32_numtype, i) LOAD_admininstr(nt, ?(), n_A, n_O)]), [CONST_admininstr(nt, c)])
-    -- if ($size(nt <: valtype) =/= ?())
-    -- if ($bytes_(!($size(nt <: valtype)), c) = $mem(z, 0)[(i + n_O) : (!($size(nt <: valtype)) / 8)])
+    -- if ($size(nt <: valtype) = ?(o0))
+    -- if ($size(nt <: valtype) = ?(o1))
+    -- if ($bytes_(o0, c) = $mem(z, 0)[(i + n_O) : (o1 / 8)])
 
   ;; 6-reduction.watsup:276.1-278.41
   rule load-pack-trap {i : nat, n : n, n_A : n, n_O : n, nt : numtype, sx : sx, z : state}:
@@ -6438,16 +6584,17 @@
     `%~>%`(`%;%*`(z, [ELEM.DROP_admininstr(x)]), `%;%*`($with_elem(z, x, []), []))
 
   ;; 6-reduction.watsup:285.1-287.49
-  rule store-num-trap {c : c_numtype, i : nat, n_A : n, n_O : n, nt : numtype, z : state}:
+  rule store-num-trap {c : c_numtype, i : nat, n_A : n, n_O : n, nt : numtype, z : state, o0 : nat}:
     `%~>%`(`%;%*`(z, [CONST_admininstr(I32_numtype, i) CONST_admininstr(I32_numtype, c) STORE_admininstr(nt, ?(), n_A, n_O)]), `%;%*`(z, [TRAP_admininstr]))
-    -- if ($size(nt <: valtype) =/= ?())
-    -- if (((i + n_O) + (!($size(nt <: valtype)) / 8)) >= |$mem(z, 0)|)
+    -- if ($size(nt <: valtype) = ?(o0))
+    -- if (((i + n_O) + (o0 / 8)) >= |$mem(z, 0)|)
 
   ;; 6-reduction.watsup:289.1-291.35
-  rule store-num-val {b* : byte*, c : c_numtype, i : nat, n_A : n, n_O : n, nt : numtype, z : state}:
-    `%~>%`(`%;%*`(z, [CONST_admininstr(I32_numtype, i) CONST_admininstr(I32_numtype, c) STORE_admininstr(nt, ?(), n_A, n_O)]), `%;%*`($with_mem(z, 0, (i + n_O), (!($size(nt <: valtype)) / 8), b*{b}), []))
-    -- if ($size(nt <: valtype) =/= ?())
-    -- if (b*{b} = $bytes_(!($size(nt <: valtype)), c))
+  rule store-num-val {b* : byte*, c : c_numtype, i : nat, n_A : n, n_O : n, nt : numtype, z : state, o0 : nat, o1 : nat}:
+    `%~>%`(`%;%*`(z, [CONST_admininstr(I32_numtype, i) CONST_admininstr(I32_numtype, c) STORE_admininstr(nt, ?(), n_A, n_O)]), `%;%*`($with_mem(z, 0, (i + n_O), (o0 / 8), b*{b}), []))
+    -- if ($size(nt <: valtype) = ?(o0))
+    -- if ($size(nt <: valtype) = ?(o1))
+    -- if (b*{b} = $bytes_(o1, c))
 
   ;; 6-reduction.watsup:293.1-295.41
   rule store-pack-trap {c : c_numtype, i : nat, n : n, n_A : n, n_O : n, nt : numtype, z : state}:
@@ -6455,10 +6602,10 @@
     -- if (((i + n_O) + (n / 8)) >= |$mem(z, 0)|)
 
   ;; 6-reduction.watsup:297.1-299.50
-  rule store-pack-val {b* : byte*, c : c_numtype, i : nat, n : n, n_A : n, n_O : n, nt : numtype, z : state}:
+  rule store-pack-val {b* : byte*, c : c_numtype, i : nat, n : n, n_A : n, n_O : n, nt : numtype, z : state, o0 : nat}:
     `%~>%`(`%;%*`(z, [CONST_admininstr(I32_numtype, i) CONST_admininstr(I32_numtype, c) STORE_admininstr(nt, ?(n), n_A, n_O)]), `%;%*`($with_mem(z, 0, (i + n_O), (n / 8), b*{b}), []))
-    -- if ($size(nt <: valtype) =/= ?())
-    -- if (b*{b} = $bytes_(n, $wrap_((!($size(nt <: valtype)), n), c)))
+    -- if ($size(nt <: valtype) = ?(o0))
+    -- if (b*{b} = $bytes_(n, $wrap_((o0, n), c)))
 
   ;; 6-reduction.watsup:302.1-303.104
   rule memory.grow-succeed {n : n, z : state}:
