# Preview

```sh
$ (../src/exe-watsup/main.exe ../spec/wasm-3.0/*.watsup -l --splice-latex -p spec-latex.in.tex -w)
== Parsing...
== Elaboration...
== IL Validation...
== Running pass sideconditions...
== IL Validation after pass sideconditions...
== Translating to AL...
== Prose Generation...
../spec/wasm-3.0/6-typing.watsup:194.10-194.32: if_expr_to_instrs: Yet `$before(typeuse, x, i)`
../spec/wasm-3.0/6-typing.watsup:817.9-817.55: if_expr_to_instrs: Yet `(($unpack(zt) = (numtype : numtype <: valtype)) \/ ($unpack(zt) = (vectype : vectype <: valtype)))`
../spec/wasm-3.0/6-typing.watsup:851.9-851.55: if_expr_to_instrs: Yet `(($unpack(zt) = (numtype : numtype <: valtype)) \/ ($unpack(zt) = (vectype : vectype <: valtype)))`
../spec/wasm-3.0/6-typing.watsup:1309.9-1309.30: if_expr_to_instrs: Yet `$disjoint_(syntax name, nm*{nm : name})`
== Splicing...
\documentclass[a4paper]{scrartcl}

\usepackage{amsmath}
\usepackage{amssymb}
\usepackage{color}

\hyphenation{Web-Assembly}

%%%%%%%%%%%%%%%%%%%%%%%%%%%%%%%%%%%%%%%%%%%%%%%%

\title{Wasm Formal Semantics}

\begin{document}

\small

\maketitle


\subsection*{Syntax}

$$
\begin{array}{@{}lcl@{}l@{}}
{|\mathsf{i{\scriptstyle 32}}|} &=& 32 \\
{|\mathsf{i{\scriptstyle 64}}|} &=& 64 \\
{|\mathsf{f{\scriptstyle 32}}|} &=& 32 \\
{|\mathsf{f{\scriptstyle 64}}|} &=& 64 \\
\end{array}
$$

$$
\begin{array}{@{}lrrl@{}l@{}}
\mbox{(limits)} & {\mathit{limits}} &::=& {}[ {\mathit{u{\kern-0.1em\scriptstyle 32}}} .. {\mathit{u{\kern-0.1em\scriptstyle 32}}} ] \\[0.8ex]
\mbox{(global type)} & {\mathit{globaltype}} &::=& {\mathsf{mut}^?}~{\mathit{valtype}} \\
\mbox{(function type)} & {\mathit{functype}} &::=& {\mathit{resulttype}} \rightarrow {\mathit{resulttype}} \\
\mbox{(table type)} & {\mathit{tabletype}} &::=& {\mathit{limits}}~{\mathit{reftype}} \\
\mbox{(memory type)} & {\mathit{memtype}} &::=& {\mathit{limits}}~\mathsf{page} \\[0.8ex]
{} \\[-2ex]
\mbox{(external type)} & {\mathit{externtype}} &::=& \mathsf{func}~{\mathit{typeuse}} ~|~ \mathsf{global}~{\mathit{globaltype}} ~|~ \mathsf{table}~{\mathit{tabletype}} ~|~ \mathsf{mem}~{\mathit{memtype}} \\
\end{array}
$$

$$
\begin{array}{@{}l@{}rrl@{}l@{}}
& {\mathit{instr}} &::=& \ldots \\ &&|&
\mathsf{block}~{\mathit{blocktype}}~{{\mathit{instr}}^\ast} \\ &&|&
\mathsf{loop}~{\mathit{blocktype}}~{{\mathit{instr}}^\ast} \\ &&|&
\mathsf{if}~{\mathit{blocktype}}~{{\mathit{instr}}^\ast}~\mathsf{else}~{{\mathit{instr}}^\ast} \\ &&|&
\ldots \\
\end{array}
$$

$$
\begin{array}{@{}l@{}rrl@{}l@{}}
& {\mathit{instr}} &::=& \ldots \\ &&|&
{\mathit{numtype}}{.}\mathsf{const}~{{\mathit{num}}}_{{\mathit{numtype}}} \\ &&|&
{\mathit{numtype}} {.} {{\mathit{unop}}}_{{\mathit{numtype}}} \\ &&|&
{\mathit{numtype}} {.} {{\mathit{binop}}}_{{\mathit{numtype}}} \\ &&|&
{\mathit{numtype}} {.} {{\mathit{testop}}}_{{\mathit{numtype}}} \\ &&|&
{\mathit{numtype}} {.} {{\mathit{relop}}}_{{\mathit{numtype}}} \\ &&|&
{\mathit{numtype}}_1 {.} {{{\mathit{cvtop}}}_{{\mathit{numtype}}_2, {\mathit{numtype}}_1}}{\mathsf{\_}}{{\mathit{numtype}}_2} \\ &&|&
\mathsf{local{.}get}~{\mathit{localidx}} \\ &&|&
\mathsf{local{.}set}~{\mathit{localidx}} \\ &&|&
\mathsf{local{.}tee}~{\mathit{localidx}} \\ &&|&
\mathsf{global{.}get}~{\mathit{globalidx}} \\ &&|&
\mathsf{global{.}set}~{\mathit{globalidx}} \\ &&|&
{{\mathit{numtype}}{.}\mathsf{load}}{{{{\mathit{loadop}}}_{{\mathit{numtype}}}^?}}~{\mathit{memidx}}~{\mathit{memarg}} \\ &&|&
{{\mathit{numtype}}{.}\mathsf{store}}{{{\mathit{sz}}^?}}~{\mathit{memidx}}~{\mathit{memarg}} \\ &&|&
{{\mathit{vectype}}{.}\mathsf{load}}{{{{\mathit{vloadop}}}_{{\mathit{vectype}}}^?}}~{\mathit{memidx}}~{\mathit{memarg}} \\ &&|&
{{\mathit{vectype}}{.}\mathsf{load}}{{\mathit{sz}}}{\mathsf{\_}}{\mathsf{lane}}~{\mathit{memidx}}~{\mathit{memarg}}~{\mathit{laneidx}} \\ &&|&
{\mathit{vectype}}{.}\mathsf{store}~{\mathit{memidx}}~{\mathit{memarg}} \\ &&|&
{{\mathit{vectype}}{.}\mathsf{store}}{{\mathit{sz}}}{\mathsf{\_}}{\mathsf{lane}}~{\mathit{memidx}}~{\mathit{memarg}}~{\mathit{laneidx}} \\ &&|&
\mathsf{memory{.}size}~{\mathit{memidx}} \\ &&|&
\mathsf{memory{.}grow}~{\mathit{memidx}} \\ &&|&
\mathsf{memory{.}fill}~{\mathit{memidx}} \\ &&|&
\mathsf{memory{.}copy}~{\mathit{memidx}}~{\mathit{memidx}} \\ &&|&
\mathsf{memory{.}init}~{\mathit{memidx}}~{\mathit{dataidx}} \\ &&|&
\ldots \\[0.8ex]
& {\mathit{expr}} &::=& {{\mathit{instr}}^\ast} \\
\end{array}
$$


\subsection*{Typing $\boxed{{\mathit{context}} \vdash {\mathit{instr}} : {\mathit{instrtype}}}$}

An instruction sequence ${{\mathit{instr}}^\ast}$ is well-typed with an instruction type ${t_1^\ast} \rightarrow {t_2^\ast}$, written ${{\mathit{instr}}^\ast}$ $:$ ${t_1^\ast} \rightarrow {t_2^\ast}$, according to the following rules:

$$
\begin{array}{@{}c@{}}\displaystyle
\frac{
}{
C \vdash \epsilon : \epsilon \rightarrow \epsilon
}
\qquad
\frac{
C \vdash {\mathit{instr}}_1 : {t_1^\ast} \rightarrow_{{x_1^\ast}} {t_2^\ast}
 \qquad
(C{.}\mathsf{locals}{}[x_1] = {\mathit{init}}~t)^\ast
 \qquad
C{}[{.}\mathsf{local}{}[{x_1^\ast}] = {(\mathsf{set}~t)^\ast}] \vdash {{\mathit{instr}}_2^\ast} : {t_2^\ast} \rightarrow_{{x_2^\ast}} {t_3^\ast}
}{
C \vdash {\mathit{instr}}_1~{{\mathit{instr}}_2^\ast} : {t_1^\ast} \rightarrow_{{x_1^\ast}~{x_2^\ast}} {t_3^\ast}
}
\\[3ex]\displaystyle
\frac{
C \vdash {{\mathit{instr}}^\ast} : {t_1^\ast} \rightarrow_{{x^\ast}} {t_2^\ast}
 \qquad
C \vdash {t^\ast} : \mathsf{ok}
}{
C \vdash {{\mathit{instr}}^\ast} : ({t^\ast}~{t_1^\ast}) \rightarrow_{{x^\ast}} ({t^\ast}~{t_2^\ast})
}
\qquad
\end{array}
$$

$$
\begin{array}{@{}c@{}}\displaystyle
\frac{
}{
C \vdash \epsilon : \epsilon \rightarrow \epsilon
} \, {[\textsc{\scriptsize T{-}instr*{-}empty}]}
\\[3ex]\displaystyle
\frac{
C \vdash {{\mathit{instr}}^\ast} : {t_1^\ast} \rightarrow_{{x^\ast}} {t_2^\ast}
 \qquad
C \vdash {t^\ast} : \mathsf{ok}
}{
C \vdash {{\mathit{instr}}^\ast} : ({t^\ast}~{t_1^\ast}) \rightarrow_{{x^\ast}} ({t^\ast}~{t_2^\ast})
} \, {[\textsc{\scriptsize T{-}instr*{-}frame}]}
\\[3ex]\displaystyle
\frac{
}{
C \vdash \epsilon : \epsilon \rightarrow \epsilon
} \, {[\textsc{\scriptsize T{-}instr*{-}empty}]}
\qquad
\frac{
C \vdash {{\mathit{instr}}^\ast} : {t_1^\ast} \rightarrow_{{x^\ast}} {t_2^\ast}
 \qquad
C \vdash {t^\ast} : \mathsf{ok}
}{
C \vdash {{\mathit{instr}}^\ast} : ({t^\ast}~{t_1^\ast}) \rightarrow_{{x^\ast}} ({t^\ast}~{t_2^\ast})
} \, {[\textsc{\scriptsize T{-}instr*{-}frame}]}
\qquad
\end{array}
$$

$$
\begin{array}{@{}c@{}}\displaystyle
\frac{
C \vdash {t_1^\ast} \rightarrow {t_2^\ast} : \mathsf{ok}
}{
C \vdash \mathsf{unreachable} : {t_1^\ast} \rightarrow {t_2^\ast}
}
\qquad
\frac{
}{
C \vdash \mathsf{nop} : \epsilon \rightarrow \epsilon
}
\qquad
\frac{
C \vdash t : \mathsf{ok}
}{
C \vdash \mathsf{drop} : t \rightarrow \epsilon
}
\qquad
\end{array}
$$

$$
\begin{array}{@{}c@{}}\displaystyle
\frac{
C \vdash {\mathit{bt}} : {t_1^\ast} \rightarrow {t_2^\ast}
 \qquad
\{ \begin{array}[t]{@{}l@{}}
\mathsf{labels}~({t_2^\ast}) \}\end{array} \oplus C \vdash {{\mathit{instr}}^\ast} : {t_1^\ast} \rightarrow_{{x^\ast}} {t_2^\ast}
}{
C \vdash \mathsf{block}~{\mathit{bt}}~{{\mathit{instr}}^\ast} : {t_1^\ast} \rightarrow {t_2^\ast}
} \, {[\textsc{\scriptsize T{-}block}]}
\qquad
\end{array}
$$

$$
\begin{array}{@{}c@{}}\displaystyle
\frac{
C \vdash {\mathit{bt}} : {t_1^\ast} \rightarrow {t_2^\ast}
 \qquad
\{ \begin{array}[t]{@{}l@{}}
\mathsf{labels}~({t_1^\ast}) \}\end{array} \oplus C \vdash {{\mathit{instr}}^\ast} : {t_1^\ast} \rightarrow_{{x^\ast}} {t_2^\ast}
}{
C \vdash \mathsf{loop}~{\mathit{bt}}~{{\mathit{instr}}^\ast} : {t_1^\ast} \rightarrow {t_2^\ast}
} \, {[\textsc{\scriptsize T{-}loop}]}
\qquad
\end{array}
$$

$$
\begin{array}{@{}c@{}}\displaystyle
\frac{
C \vdash {\mathit{bt}} : {t_1^\ast} \rightarrow {t_2^\ast}
 \qquad
\{ \begin{array}[t]{@{}l@{}}
\mathsf{labels}~({t_2^\ast}) \}\end{array} \oplus C \vdash {{\mathit{instr}}_1^\ast} : {t_1^\ast} \rightarrow_{{x_1^\ast}} {t_2^\ast}
 \qquad
\{ \begin{array}[t]{@{}l@{}}
\mathsf{labels}~({t_2^\ast}) \}\end{array} \oplus C \vdash {{\mathit{instr}}_2^\ast} : {t_1^\ast} \rightarrow_{{x_2^\ast}} {t_2^\ast}
}{
C \vdash \mathsf{if}~{\mathit{bt}}~{{\mathit{instr}}_1^\ast}~\mathsf{else}~{{\mathit{instr}}_2^\ast} : {t_1^\ast}~\mathsf{i{\scriptstyle 32}} \rightarrow {t_2^\ast}
} \, {[\textsc{\scriptsize T{-}if}]}
\qquad
\end{array}
$$





\subsection*{Runtime}

$$
\begin{array}{@{}lcl@{}l@{}}
{{\mathrm{default}}}_{{\mathsf{i}}{N}} &=& ({\mathsf{i}}{N}{.}\mathsf{const}~0) \\
{{\mathrm{default}}}_{{\mathsf{f}}{N}} &=& ({\mathsf{f}}{N}{.}\mathsf{const}~{+0}) \\
{{\mathrm{default}}}_{{\mathsf{v}}{N}} &=& ({\mathsf{v}}{N}{.}\mathsf{const}~0) \\
{{\mathrm{default}}}_{\mathsf{ref}~\mathsf{null}~{\mathit{ht}}} &=& (\mathsf{ref{.}null}~{\mathit{ht}}) \\
{{\mathrm{default}}}_{\mathsf{ref}~{\mathit{ht}}} &=& \epsilon \\
\end{array}
$$

$$
\begin{array}{@{}lcl@{}l@{}}
(s ; f){.}\mathsf{funcs} &=& s{.}\mathsf{funcs} \\[0.8ex]
(s ; f){.}\mathsf{funcs}{}[x] &=& s{.}\mathsf{funcs}{}[f{.}\mathsf{module}{.}\mathsf{funcs}{}[x]] \\
(s ; f){.}\mathsf{tables}{}[x] &=& s{.}\mathsf{tables}{}[f{.}\mathsf{module}{.}\mathsf{tables}{}[x]] \\
\end{array}
$$


\subsection*{Reduction $\boxed{{{\mathit{instr}}^\ast} \hookrightarrow {{\mathit{instr}}^\ast}}$}

The relation ${\mathit{config}} \hookrightarrow {\mathit{config}}$ checks that a function type is well-formed.

$$
\begin{array}{@{}l@{}rcl@{}l@{}}
& z ; {{\mathit{instr}}^\ast} &\hookrightarrow& z ; {{\mathit{instr}'}^\ast}
  &\qquad \mbox{if}~{{\mathit{instr}}^\ast} \hookrightarrow {{\mathit{instr}'}^\ast} \\[0.8ex]
& z ; {{\mathit{instr}}^\ast} &\hookrightarrow& z ; {{\mathit{instr}'}^\ast}
  &\qquad \mbox{if}~z ; {{\mathit{instr}}^\ast} \hookrightarrow {{\mathit{instr}'}^\ast} \\
\end{array}
$$

$$
\begin{array}{@{}l@{}rcl@{}l@{}}
{[\textsc{\scriptsize E{-}block}]} \quad & z ; {{\mathit{val}}^{m}}~(\mathsf{block}~{\mathit{bt}}~{{\mathit{instr}}^\ast}) &\hookrightarrow& ({{\mathsf{label}}_{n}}{\{ \epsilon \}}~{{\mathit{val}}^{m}}~{{\mathit{instr}}^\ast})
  &\qquad \mbox{if}~{{\mathrm{blocktype}}}_{z}({\mathit{bt}}) = {t_1^{m}} \rightarrow {t_2^{n}} \\
{[\textsc{\scriptsize E{-}loop}]} \quad & z ; {{\mathit{val}}^{m}}~(\mathsf{loop}~{\mathit{bt}}~{{\mathit{instr}}^\ast}) &\hookrightarrow& ({{\mathsf{label}}_{m}}{\{ \mathsf{loop}~{\mathit{bt}}~{{\mathit{instr}}^\ast} \}}~{{\mathit{val}}^{m}}~{{\mathit{instr}}^\ast})
  &\qquad \mbox{if}~{{\mathrm{blocktype}}}_{z}({\mathit{bt}}) = {t_1^{m}} \rightarrow {t_2^{n}} \\[0.8ex]
{[\textsc{\scriptsize E{-}if{-}true}]} \quad & (\mathsf{i{\scriptstyle 32}}{.}\mathsf{const}~c)~(\mathsf{if}~{\mathit{bt}}~{{\mathit{instr}}_1^\ast}~\mathsf{else}~{{\mathit{instr}}_2^\ast}) &\hookrightarrow& (\mathsf{block}~{\mathit{bt}}~{{\mathit{instr}}_1^\ast})
  &\qquad \mbox{if}~c \neq 0 \\
{[\textsc{\scriptsize E{-}if{-}false}]} \quad & (\mathsf{i{\scriptstyle 32}}{.}\mathsf{const}~c)~(\mathsf{if}~{\mathit{bt}}~{{\mathit{instr}}_1^\ast}~\mathsf{else}~{{\mathit{instr}}_2^\ast}) &\hookrightarrow& (\mathsf{block}~{\mathit{bt}}~{{\mathit{instr}}_2^\ast})
  &\qquad \mbox{if}~c = 0 \\
\end{array}
$$

$$
\begin{array}{@{}l@{}rcl@{}l@{}}
{[\textsc{\scriptsize E{-}if{-}true}]} \quad & (\mathsf{i{\scriptstyle 32}}{.}\mathsf{const}~c)~(\mathsf{if}~{\mathit{bt}}~{{\mathit{instr}}_1^\ast}~\mathsf{else}~{{\mathit{instr}}_2^\ast}) &\hookrightarrow& (\mathsf{block}~{\mathit{bt}}~{{\mathit{instr}}_1^\ast})
  &\qquad \mbox{if}~c \neq 0 \\[0.8ex]
{[\textsc{\scriptsize E{-}if{-}false}]} \quad & (\mathsf{i{\scriptstyle 32}}{.}\mathsf{const}~c)~(\mathsf{if}~{\mathit{bt}}~{{\mathit{instr}}_1^\ast}~\mathsf{else}~{{\mathit{instr}}_2^\ast}) &\hookrightarrow& (\mathsf{block}~{\mathit{bt}}~{{\mathit{instr}}_2^\ast})
  &\qquad \mbox{if}~c = 0 \\
\end{array}
$$

\end{document}

%%%%%%%%%%%%%%%%%%%%%%%%%%%%%%%%%%%%%%%%%%%%%%%%

warning: syntax `A` was never spliced
warning: syntax `B` was never spliced
warning: syntax `Cnn` was never spliced
warning: syntax `Fnn` was never spliced
warning: syntax `Inn` was never spliced
warning: syntax `Jnn` was never spliced
warning: syntax `K` was never spliced
warning: syntax `Lnn` was never spliced
warning: syntax `M` was never spliced
warning: syntax `N` was never spliced
warning: syntax `Pnn` was never spliced
warning: syntax `T` was never spliced
warning: syntax `Vnn` was never spliced
warning: syntax `absheaptype/syn` was never spliced
warning: syntax `absheaptype/sem` was never spliced
warning: syntax `addr` was never spliced
warning: syntax `addrref` was never spliced
warning: syntax `arrayaddr` was never spliced
warning: syntax `arrayinst` was never spliced
warning: syntax `arraytype` was never spliced
warning: syntax `binop_` was never spliced
warning: syntax `binop_` was never spliced
warning: syntax `bit` was never spliced
warning: syntax `blocktype` was never spliced
warning: syntax `byte` was never spliced
warning: syntax `callframe` was never spliced
warning: syntax `castop` was never spliced
warning: syntax `char` was never spliced
warning: syntax `code` was never spliced
warning: syntax `comptype` was never spliced
warning: syntax `config` was never spliced
warning: syntax `consttype` was never spliced
warning: syntax `context` was never spliced
warning: syntax `cvtop__` was never spliced
warning: syntax `cvtop__` was never spliced
warning: syntax `cvtop__` was never spliced
warning: syntax `cvtop__` was never spliced
warning: syntax `data` was never spliced
warning: syntax `dataaddr` was never spliced
warning: syntax `dataidx` was never spliced
warning: syntax `datainst` was never spliced
warning: syntax `datamode` was never spliced
warning: syntax `datatype` was never spliced
warning: syntax `deftype` was never spliced
warning: syntax `dim` was never spliced
warning: syntax `elem` was never spliced
warning: syntax `elemaddr` was never spliced
warning: syntax `elemidx` was never spliced
warning: syntax `eleminst` was never spliced
warning: syntax `elemmode` was never spliced
warning: syntax `elemtype` was never spliced
warning: syntax `export` was never spliced
warning: syntax `exportinst` was never spliced
warning: syntax `externidx` was never spliced
warning: syntax `externval` was never spliced
warning: syntax `f32` was never spliced
warning: syntax `f64` was never spliced
warning: syntax `fN` was never spliced
warning: syntax `fNmag` was never spliced
warning: syntax `fieldidx` was never spliced
warning: syntax `fieldtype` was never spliced
warning: syntax `fieldval` was never spliced
warning: syntax `fin` was never spliced
warning: syntax `frame` was never spliced
warning: syntax `free` was never spliced
warning: syntax `fshape` was never spliced
warning: syntax `func` was never spliced
warning: syntax `funcaddr` was never spliced
warning: syntax `funccode` was never spliced
warning: syntax `funcidx` was never spliced
warning: syntax `funcinst` was never spliced
warning: syntax `global` was never spliced
warning: syntax `globaladdr` was never spliced
warning: syntax `globalidx` was never spliced
warning: syntax `globalinst` was never spliced
warning: syntax `half__` was never spliced
warning: syntax `half__` was never spliced
warning: syntax `heaptype` was never spliced
warning: syntax `hostaddr` was never spliced
warning: syntax `hostfunc` was never spliced
warning: syntax `iN` was never spliced
warning: syntax `idx` was never spliced
warning: syntax `import` was never spliced
warning: syntax `init` was never spliced
warning: syntax `instr/parametric` was never spliced
warning: syntax `instr/br` was never spliced
warning: syntax `instr/call` was never spliced
warning: syntax `instr/vec` was never spliced
warning: syntax `instr/ref` was never spliced
warning: syntax `instr/func` was never spliced
warning: syntax `instr/i31` was never spliced
warning: syntax `instr/struct` was never spliced
warning: syntax `instr/array` was never spliced
warning: syntax `instr/extern` was never spliced
warning: syntax `instr/table` was never spliced
warning: syntax `instr/elem` was never spliced
warning: syntax `instr/data` was never spliced
warning: syntax `instr/admin` was never spliced
warning: syntax `instrtype` was never spliced
warning: syntax `ishape` was never spliced
warning: syntax `label` was never spliced
warning: syntax `labelidx` was never spliced
warning: syntax `lane_` was never spliced
warning: syntax `lane_` was never spliced
warning: syntax `lane_` was never spliced
warning: syntax `laneidx` was never spliced
warning: syntax `lanetype` was never spliced
warning: syntax `list` was never spliced
warning: syntax `lit_` was never spliced
warning: syntax `lit_` was never spliced
warning: syntax `lit_` was never spliced
warning: syntax `loadop_` was never spliced
warning: syntax `local` was never spliced
warning: syntax `localidx` was never spliced
warning: syntax `localtype` was never spliced
warning: syntax `m` was never spliced
warning: syntax `mem` was never spliced
warning: syntax `memaddr` was never spliced
warning: syntax `memarg` was never spliced
warning: syntax `memidx` was never spliced
warning: syntax `memidxop` was never spliced
warning: syntax `meminst` was never spliced
warning: syntax `module` was never spliced
warning: syntax `moduleinst` was never spliced
warning: syntax `moduletype` was never spliced
warning: syntax `mut` was never spliced
warning: syntax `mut1` was never spliced
warning: syntax `mut2` was never spliced
warning: syntax `n` was never spliced
warning: syntax `name` was never spliced
warning: syntax `nonfuncs` was never spliced
warning: syntax `nopt` was never spliced
warning: syntax `nul` was never spliced
warning: syntax `nul1` was never spliced
warning: syntax `nul2` was never spliced
warning: syntax `num` was never spliced
warning: syntax `num_` was never spliced
warning: syntax `num_` was never spliced
warning: syntax `numtype` was never spliced
warning: syntax `oktypeidx` was never spliced
warning: syntax `oktypeidxnat` was never spliced
warning: syntax `pack_` was never spliced
warning: syntax `packtype` was never spliced
warning: syntax `packval` was never spliced
warning: syntax `pshape` was never spliced
warning: syntax `pth` was never spliced
warning: syntax `record` was never spliced
warning: syntax `recorddots` was never spliced
warning: syntax `rectype` was never spliced
warning: syntax `ref` was never spliced
warning: syntax `reftype` was never spliced
warning: syntax `relop_` was never spliced
warning: syntax `relop_` was never spliced
warning: syntax `result` was never spliced
warning: syntax `resulttype` was never spliced
warning: syntax `s33` was never spliced
warning: syntax `sN` was never spliced
warning: syntax `shape` was never spliced
warning: syntax `start` was never spliced
warning: syntax `startopt` was never spliced
warning: syntax `state` was never spliced
warning: syntax `storagetype` was never spliced
warning: syntax `store` was never spliced
warning: syntax `structaddr` was never spliced
warning: syntax `structinst` was never spliced
warning: syntax `structtype` was never spliced
warning: syntax `subtype` was never spliced
warning: syntax `sx` was never spliced
warning: syntax `sym` was never spliced
warning: syntax `symdots` was never spliced
warning: syntax `symsplit/1` was never spliced
warning: syntax `symsplit/2` was never spliced
warning: syntax `sz` was never spliced
warning: syntax `table` was never spliced
warning: syntax `tableaddr` was never spliced
warning: syntax `tableidx` was never spliced
warning: syntax `tableinst` was never spliced
warning: syntax `testop_` was never spliced
warning: syntax `type` was never spliced
warning: syntax `typeidx` was never spliced
warning: syntax `typeuse/syn` was never spliced
warning: syntax `typeuse/sem` was never spliced
warning: syntax `typevar` was never spliced
warning: syntax `u128` was never spliced
warning: syntax `u16` was never spliced
warning: syntax `u31` was never spliced
warning: syntax `u32` was never spliced
warning: syntax `u64` was never spliced
warning: syntax `u8` was never spliced
warning: syntax `uN` was never spliced
warning: syntax `unop_` was never spliced
warning: syntax `unop_` was never spliced
warning: syntax `vN` was never spliced
warning: syntax `val` was never spliced
warning: syntax `valtype/syn` was never spliced
warning: syntax `valtype/sem` was never spliced
warning: syntax `vbinop_` was never spliced
warning: syntax `vbinop_` was never spliced
warning: syntax `vcvtop__` was never spliced
warning: syntax `vcvtop__` was never spliced
warning: syntax `vcvtop__` was never spliced
warning: syntax `vcvtop__` was never spliced
warning: syntax `vec` was never spliced
warning: syntax `vec_` was never spliced
warning: syntax `vectype` was never spliced
warning: syntax `vextbinop__` was never spliced
warning: syntax `vextunop__` was never spliced
warning: syntax `vloadop_` was never spliced
warning: syntax `vrelop_` was never spliced
warning: syntax `vrelop_` was never spliced
warning: syntax `vshiftop_` was never spliced
warning: syntax `vtestop_` was never spliced
warning: syntax `vunop_` was never spliced
warning: syntax `vunop_` was never spliced
warning: syntax `vvbinop` was never spliced
warning: syntax `vvternop` was never spliced
warning: syntax `vvtestop` was never spliced
warning: syntax `vvunop` was never spliced
warning: syntax `zero__` was never spliced
warning: grammar `Babsheaptype` was never spliced
warning: grammar `Bblocktype` was never spliced
warning: grammar `Bbyte` was never spliced
warning: grammar `Bcastop` was never spliced
warning: grammar `Bcode` was never spliced
warning: grammar `Bcodesec` was never spliced
warning: grammar `Bcomptype` was never spliced
warning: grammar `Bcustom` was never spliced
warning: grammar `Bcustomsec` was never spliced
warning: grammar `Bdata` was never spliced
warning: grammar `Bdatacnt` was never spliced
warning: grammar `Bdatacntsec` was never spliced
warning: grammar `Bdataidx` was never spliced
warning: grammar `Bdatasec` was never spliced
warning: grammar `Belem` was never spliced
warning: grammar `Belemidx` was never spliced
warning: grammar `Belemkind` was never spliced
warning: grammar `Belemsec` was never spliced
warning: grammar `Bexport` was never spliced
warning: grammar `Bexportsec` was never spliced
warning: grammar `Bexpr` was never spliced
warning: grammar `Bexternidx` was never spliced
warning: grammar `Bexterntype` was never spliced
warning: grammar `Bf32` was never spliced
warning: grammar `Bf64` was never spliced
warning: grammar `BfN` was never spliced
warning: grammar `Bfieldtype` was never spliced
warning: grammar `Bfunc` was never spliced
warning: grammar `Bfuncidx` was never spliced
warning: grammar `Bfuncsec` was never spliced
warning: grammar `Bglobal` was never spliced
warning: grammar `Bglobalidx` was never spliced
warning: grammar `Bglobalsec` was never spliced
warning: grammar `Bglobaltype` was never spliced
warning: grammar `Bheaptype` was never spliced
warning: grammar `BiN` was never spliced
warning: grammar `Bimport` was never spliced
warning: grammar `Bimportsec` was never spliced
warning: grammar `Binstr/control` was never spliced
warning: grammar `Binstr/ref` was never spliced
warning: grammar `Binstr/struct` was never spliced
warning: grammar `Binstr/array` was never spliced
warning: grammar `Binstr/cast` was never spliced
warning: grammar `Binstr/extern` was never spliced
warning: grammar `Binstr/i31` was never spliced
warning: grammar `Binstr/parametric` was never spliced
warning: grammar `Binstr/local` was never spliced
warning: grammar `Binstr/global` was never spliced
warning: grammar `Binstr/table` was never spliced
warning: grammar `Binstr/memory` was never spliced
warning: grammar `Binstr/num-const` was never spliced
warning: grammar `Binstr/num-test-i32` was never spliced
warning: grammar `Binstr/num-rel-i32` was never spliced
warning: grammar `Binstr/num-test-i64` was never spliced
warning: grammar `Binstr/num-rel-i64` was never spliced
warning: grammar `Binstr/num-rel-f32` was never spliced
warning: grammar `Binstr/num-rel-f64` was never spliced
warning: grammar `Binstr/num-un-i32` was never spliced
warning: grammar `Binstr/num-bin-i32` was never spliced
warning: grammar `Binstr/num-un-i64` was never spliced
warning: grammar `Binstr/num-un-ext-i32` was never spliced
warning: grammar `Binstr/num-un-ext-i64` was never spliced
warning: grammar `Binstr/num-bin-i64` was never spliced
warning: grammar `Binstr/num-un-f32` was never spliced
warning: grammar `Binstr/num-bin-f32` was never spliced
warning: grammar `Binstr/num-un-f64` was never spliced
warning: grammar `Binstr/num-bin-f64` was never spliced
warning: grammar `Binstr/num-cvt` was never spliced
warning: grammar `Binstr/num-cvt-sat` was never spliced
warning: grammar `Binstr/vec-memory` was never spliced
warning: grammar `Binstr/vec-const` was never spliced
warning: grammar `Binstr/vec-shuffle` was never spliced
warning: grammar `Binstr/vec-splat` was never spliced
warning: grammar `Binstr/vec-lane` was never spliced
warning: grammar `Binstr/vec-rel-i8x16` was never spliced
warning: grammar `Binstr/vec-rel-i16x8` was never spliced
warning: grammar `Binstr/vec-rel-i32x4` was never spliced
warning: grammar `Binstr/vec-rel-f32x4` was never spliced
warning: grammar `Binstr/vec-rel-f64x2` was never spliced
warning: grammar `Binstr/vec-un-v128` was never spliced
warning: grammar `Binstr/vec-bin-v128` was never spliced
warning: grammar `Binstr/vec-tern-v128` was never spliced
warning: grammar `Binstr/vec-test-v128` was never spliced
warning: grammar `Binstr/vec-un-i8x16` was never spliced
warning: grammar `Binstr/vec-test-i8x16` was never spliced
warning: grammar `Binstr/vec-bitmask-i8x16` was never spliced
warning: grammar `Binstr/vec-narrow-i8x16` was never spliced
warning: grammar `Binstr/vec-shift-i8x16` was never spliced
warning: grammar `Binstr/vec-bin-i8x16` was never spliced
warning: grammar `Binstr/vec-extun-i16x8` was never spliced
warning: grammar `Binstr/vec-un-i16x8` was never spliced
warning: grammar `Binstr/vec-bin-i16x8` was never spliced
warning: grammar `Binstr/vec-test-i16x8` was never spliced
warning: grammar `Binstr/vec-bitmask-i16x8` was never spliced
warning: grammar `Binstr/vec-narrow-i16x8` was never spliced
warning: grammar `Binstr/vec-ext-i16x8` was never spliced
warning: grammar `Binstr/vec-shift-i16x8` was never spliced
warning: grammar `Binstr/vec-bin-i16x8` was never spliced
warning: grammar `Binstr/vec-extbin-i16x8` was never spliced
warning: grammar `Binstr/vec-extun-i32x4` was never spliced
warning: grammar `Binstr/vec-un-i32x4` was never spliced
warning: grammar `Binstr/vec-test-i32x4` was never spliced
warning: grammar `Binstr/vec-bitmask-i32x4` was never spliced
warning: grammar `Binstr/vec-ext-i32x4` was never spliced
warning: grammar `Binstr/vec-shift-i32x4` was never spliced
warning: grammar `Binstr/vec-bin-i32x4` was never spliced
warning: grammar `Binstr/vec-extbin-i32x4` was never spliced
warning: grammar `Binstr/vec-un-i64x2` was never spliced
warning: grammar `Binstr/vec-test-i64x2` was never spliced
warning: grammar `Binstr/vec-bitmask-i64x2` was never spliced
warning: grammar `Binstr/vec-ext-i64x2` was never spliced
warning: grammar `Binstr/vec-shift-i64x2` was never spliced
warning: grammar `Binstr/vec-bin-i64x2` was never spliced
warning: grammar `Binstr/vec-rel-i64x2` was never spliced
warning: grammar `Binstr/vec-extbin-i64x2` was never spliced
warning: grammar `Binstr/vec-un-f32x4` was never spliced
warning: grammar `Binstr/vec-bin-f32x4` was never spliced
warning: grammar `Binstr/vec-un-f64x2` was never spliced
warning: grammar `Binstr/vec-bin-f64x2` was never spliced
warning: grammar `Binstr/vec-cvt` was never spliced
warning: grammar `Blabelidx` was never spliced
warning: grammar `Blaneidx` was never spliced
warning: grammar `Blimits` was never spliced
warning: grammar `Blist` was never spliced
warning: grammar `Blocalidx` was never spliced
warning: grammar `Blocals` was never spliced
warning: grammar `Bmagic` was never spliced
warning: grammar `Bmem` was never spliced
warning: grammar `Bmemarg` was never spliced
warning: grammar `Bmemidx` was never spliced
warning: grammar `Bmemsec` was never spliced
warning: grammar `Bmemtype` was never spliced
warning: grammar `Bmodule` was never spliced
warning: grammar `Bmut` was never spliced
warning: grammar `Bname` was never spliced
warning: grammar `Bnumtype` was never spliced
warning: grammar `Bpacktype` was never spliced
warning: grammar `Brectype` was never spliced
warning: grammar `Breftype` was never spliced
warning: grammar `Bresulttype` was never spliced
warning: grammar `Bs33` was never spliced
warning: grammar `BsN` was never spliced
warning: grammar `Bsection_` was never spliced
warning: grammar `Bstart` was never spliced
warning: grammar `Bstartsec` was never spliced
warning: grammar `Bstoragetype` was never spliced
warning: grammar `Bsubtype` was never spliced
warning: grammar `Bsym` was never spliced
warning: grammar `Btable` was never spliced
warning: grammar `Btableidx` was never spliced
warning: grammar `Btablesec` was never spliced
warning: grammar `Btabletype` was never spliced
warning: grammar `Btype` was never spliced
warning: grammar `Btypeidx` was never spliced
warning: grammar `Btypesec` was never spliced
warning: grammar `Btypewriter` was never spliced
warning: grammar `Bu32` was never spliced
warning: grammar `Bu64` was never spliced
warning: grammar `BuN` was never spliced
warning: grammar `Bvaltype` was never spliced
warning: grammar `Bvar` was never spliced
warning: grammar `Bvectype` was never spliced
warning: grammar `Bversion` was never spliced
warning: rule `Blocktype_ok/valtype` was never spliced
warning: rule `Blocktype_ok/typeidx` was never spliced
warning: rule `Comptype_ok/struct` was never spliced
warning: rule `Comptype_ok/array` was never spliced
warning: rule `Comptype_ok/func` was never spliced
warning: rule `Comptype_sub/struct` was never spliced
warning: rule `Comptype_sub/array` was never spliced
warning: rule `Comptype_sub/func` was never spliced
warning: rule `Data_ok` was never spliced
warning: rule `Datamode_ok/active` was never spliced
warning: rule `Datamode_ok/passive` was never spliced
warning: rule `Deftype_ok` was never spliced
warning: rule `Deftype_sub/refl` was never spliced
warning: rule `Deftype_sub/super` was never spliced
warning: rule `Elem_ok` was never spliced
warning: rule `Elemmode_ok/active` was never spliced
warning: rule `Elemmode_ok/passive` was never spliced
warning: rule `Elemmode_ok/declare` was never spliced
warning: rule `Eval_expr` was never spliced
warning: rule `Expand` was never spliced
warning: rule `Export_ok` was never spliced
warning: rule `Expr_const` was never spliced
warning: rule `Expr_ok` was never spliced
warning: rule `Expr_ok_const` was never spliced
warning: rule `Externidx_ok/func` was never spliced
warning: rule `Externidx_ok/global` was never spliced
warning: rule `Externidx_ok/table` was never spliced
warning: rule `Externidx_ok/mem` was never spliced
warning: rule `Externtype_ok/func` was never spliced
warning: rule `Externtype_ok/global` was never spliced
warning: rule `Externtype_ok/table` was never spliced
warning: rule `Externtype_ok/mem` was never spliced
warning: rule `Externtype_sub/func` was never spliced
warning: rule `Externtype_sub/global` was never spliced
warning: rule `Externtype_sub/table` was never spliced
warning: rule `Externtype_sub/mem` was never spliced
warning: rule `Externval_type/func` was never spliced
warning: rule `Externval_type/global` was never spliced
warning: rule `Externval_type/table` was never spliced
warning: rule `Externval_type/mem` was never spliced
warning: rule `Externval_type/sub` was never spliced
warning: rule `Fieldtype_ok` was never spliced
warning: rule `Fieldtype_sub/const` was never spliced
warning: rule `Fieldtype_sub/var` was never spliced
warning: rule `Func_ok` was never spliced
warning: rule `Functype_ok` was never spliced
warning: rule `Functype_sub` was never spliced
warning: rule `Global_ok` was never spliced
warning: rule `Globals_ok/empty` was never spliced
warning: rule `Globals_ok/cons` was never spliced
warning: rule `Globaltype_ok` was never spliced
warning: rule `Globaltype_sub/const` was never spliced
warning: rule `Globaltype_sub/var` was never spliced
warning: rule `Heaptype_ok/abs` was never spliced
warning: rule `Heaptype_ok/typeidx` was never spliced
warning: rule `Heaptype_ok/rec` was never spliced
warning: rule `Heaptype_sub/refl` was never spliced
warning: rule `Heaptype_sub/trans` was never spliced
warning: rule `Heaptype_sub/eq-any` was never spliced
warning: rule `Heaptype_sub/i31-eq` was never spliced
warning: rule `Heaptype_sub/struct-eq` was never spliced
warning: rule `Heaptype_sub/array-eq` was never spliced
warning: rule `Heaptype_sub/struct` was never spliced
warning: rule `Heaptype_sub/array` was never spliced
warning: rule `Heaptype_sub/func` was never spliced
warning: rule `Heaptype_sub/def` was never spliced
warning: rule `Heaptype_sub/typeidx-l` was never spliced
warning: rule `Heaptype_sub/typeidx-r` was never spliced
warning: rule `Heaptype_sub/rec` was never spliced
warning: rule `Heaptype_sub/none` was never spliced
warning: rule `Heaptype_sub/nofunc` was never spliced
warning: rule `Heaptype_sub/noextern` was never spliced
warning: rule `Heaptype_sub/bot` was never spliced
warning: rule `Import_ok` was never spliced
warning: rule `Instr_const/const` was never spliced
warning: rule `Instr_const/vconst` was never spliced
warning: rule `Instr_const/ref.null` was never spliced
warning: rule `Instr_const/ref.i31` was never spliced
warning: rule `Instr_const/ref.func` was never spliced
warning: rule `Instr_const/struct.new` was never spliced
warning: rule `Instr_const/struct.new_default` was never spliced
warning: rule `Instr_const/array.new` was never spliced
warning: rule `Instr_const/array.new_default` was never spliced
warning: rule `Instr_const/array.new_fixed` was never spliced
warning: rule `Instr_const/any.convert_extern` was never spliced
warning: rule `Instr_const/extern.convert_any` was never spliced
warning: rule `Instr_const/global.get` was never spliced
warning: rule `Instr_const/binop` was never spliced
warning: rule `Instr_ok/select-expl` was never spliced
warning: rule `Instr_ok/select-impl` was never spliced
warning: rule `Instr_ok/br` was never spliced
warning: rule `Instr_ok/br_if` was never spliced
warning: rule `Instr_ok/br_table` was never spliced
warning: rule `Instr_ok/br_on_null` was never spliced
warning: rule `Instr_ok/br_on_non_null` was never spliced
warning: rule `Instr_ok/br_on_cast` was never spliced
warning: rule `Instr_ok/br_on_cast_fail` was never spliced
warning: rule `Instr_ok/call` was never spliced
warning: rule `Instr_ok/call_ref` was never spliced
warning: rule `Instr_ok/call_indirect` was never spliced
warning: rule `Instr_ok/return` was never spliced
warning: rule `Instr_ok/return_call` was never spliced
warning: rule `Instr_ok/return_call_ref` was never spliced
warning: rule `Instr_ok/return_call_indirect` was never spliced
warning: rule `Instr_ok/const` was never spliced
warning: rule `Instr_ok/unop` was never spliced
warning: rule `Instr_ok/binop` was never spliced
warning: rule `Instr_ok/testop` was never spliced
warning: rule `Instr_ok/relop` was never spliced
warning: rule `Instr_ok/cvtop` was never spliced
warning: rule `Instr_ok/ref.null` was never spliced
warning: rule `Instr_ok/ref.func` was never spliced
warning: rule `Instr_ok/ref.i31` was never spliced
warning: rule `Instr_ok/ref.is_null` was never spliced
warning: rule `Instr_ok/ref.as_non_null` was never spliced
warning: rule `Instr_ok/ref.eq` was never spliced
warning: rule `Instr_ok/ref.test` was never spliced
warning: rule `Instr_ok/ref.cast` was never spliced
warning: rule `Instr_ok/i31.get` was never spliced
warning: rule `Instr_ok/struct.new` was never spliced
warning: rule `Instr_ok/struct.new_default` was never spliced
warning: rule `Instr_ok/struct.get` was never spliced
warning: rule `Instr_ok/struct.set` was never spliced
warning: rule `Instr_ok/array.new` was never spliced
warning: rule `Instr_ok/array.new_default` was never spliced
warning: rule `Instr_ok/array.new_fixed` was never spliced
warning: rule `Instr_ok/array.new_elem` was never spliced
warning: rule `Instr_ok/array.new_data` was never spliced
warning: rule `Instr_ok/array.get` was never spliced
warning: rule `Instr_ok/array.set` was never spliced
warning: rule `Instr_ok/array.len` was never spliced
warning: rule `Instr_ok/array.fill` was never spliced
warning: rule `Instr_ok/array.copy` was never spliced
warning: rule `Instr_ok/array.init_elem` was never spliced
warning: rule `Instr_ok/array.init_data` was never spliced
warning: rule `Instr_ok/extern.convert_any` was never spliced
warning: rule `Instr_ok/any.convert_extern` was never spliced
warning: rule `Instr_ok/vconst` was never spliced
warning: rule `Instr_ok/vvunop` was never spliced
warning: rule `Instr_ok/vvbinop` was never spliced
warning: rule `Instr_ok/vvternop` was never spliced
warning: rule `Instr_ok/vvtestop` was never spliced
warning: rule `Instr_ok/vunop` was never spliced
warning: rule `Instr_ok/vbinop` was never spliced
warning: rule `Instr_ok/vtestop` was never spliced
warning: rule `Instr_ok/vrelop` was never spliced
warning: rule `Instr_ok/vshiftop` was never spliced
warning: rule `Instr_ok/vbitmask` was never spliced
warning: rule `Instr_ok/vswizzle` was never spliced
warning: rule `Instr_ok/vshuffle` was never spliced
warning: rule `Instr_ok/vsplat` was never spliced
warning: rule `Instr_ok/vextract_lane` was never spliced
warning: rule `Instr_ok/vreplace_lane` was never spliced
warning: rule `Instr_ok/vextunop` was never spliced
warning: rule `Instr_ok/vextbinop` was never spliced
warning: rule `Instr_ok/vnarrow` was never spliced
warning: rule `Instr_ok/vcvtop` was never spliced
warning: rule `Instr_ok/local.get` was never spliced
warning: rule `Instr_ok/local.set` was never spliced
warning: rule `Instr_ok/local.tee` was never spliced
warning: rule `Instr_ok/global.get` was never spliced
warning: rule `Instr_ok/global.set` was never spliced
warning: rule `Instr_ok/table.get` was never spliced
warning: rule `Instr_ok/table.set` was never spliced
warning: rule `Instr_ok/table.size` was never spliced
warning: rule `Instr_ok/table.grow` was never spliced
warning: rule `Instr_ok/table.fill` was never spliced
warning: rule `Instr_ok/table.copy` was never spliced
warning: rule `Instr_ok/table.init` was never spliced
warning: rule `Instr_ok/elem.drop` was never spliced
warning: rule `Instr_ok/memory.size` was never spliced
warning: rule `Instr_ok/memory.fill` was never spliced
warning: rule `Instr_ok/memory.copy` was never spliced
warning: rule `Instr_ok/memory.init` was never spliced
warning: rule `Instr_ok/data.drop` was never spliced
warning: rule `Instr_ok/load-val` was never spliced
warning: rule `Instr_ok/load-pack` was never spliced
warning: rule `Instr_ok/store-val` was never spliced
warning: rule `Instr_ok/store-pack` was never spliced
warning: rule `Instr_ok/vload-val` was never spliced
warning: rule `Instr_ok/vload-pack` was never spliced
warning: rule `Instr_ok/vload-splat` was never spliced
warning: rule `Instr_ok/vload-zero` was never spliced
warning: rule `Instr_ok/vload_lane` was never spliced
warning: rule `Instr_ok/vstore` was never spliced
warning: rule `Instr_ok/vstore_lane` was never spliced
warning: rule `Instrs_ok/empty` was spliced more than once
warning: rule `Instrs_ok/sub` was never spliced
warning: rule `Instrs_ok/frame` was spliced more than once
warning: rule `Instrtype_ok` was never spliced
warning: rule `Instrtype_sub` was never spliced
warning: rule `Limits_ok` was never spliced
warning: rule `Limits_sub` was never spliced
warning: rule `Local_ok/set` was never spliced
warning: rule `Local_ok/unset` was never spliced
warning: rule `Mem_ok` was never spliced
warning: rule `Memtype_ok` was never spliced
warning: rule `Memtype_sub` was never spliced
warning: rule `Module_ok` was never spliced
warning: rule `NotationReduct/2` was never spliced
warning: rule `NotationReduct/3` was never spliced
warning: rule `NotationReduct/4` was never spliced
warning: rule `NotationTypingInstrScheme/i32.add` was never spliced
warning: rule `NotationTypingInstrScheme/global.get` was never spliced
warning: rule `NotationTypingInstrScheme/block` was never spliced
warning: rule `NotationTypingScheme` was never spliced
warning: rule `Num_type` was never spliced
warning: rule `Numtype_ok` was never spliced
warning: rule `Numtype_sub` was never spliced
warning: rule `Packtype_ok` was never spliced
warning: rule `Packtype_sub` was never spliced
warning: rule `Rectype_ok/empty` was never spliced
warning: rule `Rectype_ok/cons` was never spliced
warning: rule `Rectype_ok/rec2` was never spliced
warning: rule `Rectype_ok2/empty` was never spliced
warning: rule `Rectype_ok2/cons` was never spliced
warning: rule `Ref_type/null` was never spliced
warning: rule `Ref_type/i31` was never spliced
warning: rule `Ref_type/struct` was never spliced
warning: rule `Ref_type/array` was never spliced
warning: rule `Ref_type/func` was never spliced
warning: rule `Ref_type/host` was never spliced
warning: rule `Ref_type/extern` was never spliced
warning: rule `Ref_type/sub` was never spliced
warning: rule `Reftype_ok` was never spliced
warning: rule `Reftype_sub/nonnull` was never spliced
warning: rule `Reftype_sub/null` was never spliced
warning: rule `Resulttype_ok` was never spliced
warning: rule `Resulttype_sub` was never spliced
warning: rule `Start_ok` was never spliced
warning: rule `Step/ctxt-label` was never spliced
warning: rule `Step/ctxt-frame` was never spliced
warning: rule `Step/struct.new` was never spliced
warning: rule `Step/struct.set-null` was never spliced
warning: rule `Step/struct.set-struct` was never spliced
warning: rule `Step/array.new_fixed` was never spliced
warning: rule `Step/array.set-null` was never spliced
warning: rule `Step/array.set-oob` was never spliced
warning: rule `Step/array.set-array` was never spliced
warning: rule `Step/local.set` was never spliced
warning: rule `Step/global.set` was never spliced
warning: rule `Step/table.set-oob` was never spliced
warning: rule `Step/table.set-val` was never spliced
warning: rule `Step/table.grow-succeed` was never spliced
warning: rule `Step/table.grow-fail` was never spliced
warning: rule `Step/elem.drop` was never spliced
warning: rule `Step/store-num-oob` was never spliced
warning: rule `Step/store-num-val` was never spliced
warning: rule `Step/store-pack-oob` was never spliced
warning: rule `Step/store-pack-val` was never spliced
warning: rule `Step/vstore-oob` was never spliced
warning: rule `Step/vstore-val` was never spliced
warning: rule `Step/vstore_lane-oob` was never spliced
warning: rule `Step/vstore_lane-val` was never spliced
warning: rule `Step/memory.grow-succeed` was never spliced
warning: rule `Step/memory.grow-fail` was never spliced
warning: rule `Step/data.drop` was never spliced
warning: rule `Step_pure/unreachable` was never spliced
warning: rule `Step_pure/nop` was never spliced
warning: rule `Step_pure/drop` was never spliced
warning: rule `Step_pure/select-true` was never spliced
warning: rule `Step_pure/select-false` was never spliced
warning: rule `Step_pure/if-true` was spliced more than once
warning: rule `Step_pure/if-false` was spliced more than once
warning: rule `Step_pure/label-vals` was never spliced
warning: rule `Step_pure/br-zero` was never spliced
warning: rule `Step_pure/br-succ` was never spliced
warning: rule `Step_pure/br_if-true` was never spliced
warning: rule `Step_pure/br_if-false` was never spliced
warning: rule `Step_pure/br_table-lt` was never spliced
warning: rule `Step_pure/br_table-ge` was never spliced
warning: rule `Step_pure/br_on_null-null` was never spliced
warning: rule `Step_pure/br_on_null-addr` was never spliced
warning: rule `Step_pure/br_on_non_null-null` was never spliced
warning: rule `Step_pure/br_on_non_null-addr` was never spliced
warning: rule `Step_pure/call_indirect` was never spliced
warning: rule `Step_pure/return_call_indirect` was never spliced
warning: rule `Step_pure/frame-vals` was never spliced
warning: rule `Step_pure/return-frame` was never spliced
warning: rule `Step_pure/return-label` was never spliced
warning: rule `Step_pure/trap-vals` was never spliced
warning: rule `Step_pure/trap-label` was never spliced
warning: rule `Step_pure/trap-frame` was never spliced
warning: rule `Step_pure/unop-val` was never spliced
warning: rule `Step_pure/unop-trap` was never spliced
warning: rule `Step_pure/binop-val` was never spliced
warning: rule `Step_pure/binop-trap` was never spliced
warning: rule `Step_pure/testop` was never spliced
warning: rule `Step_pure/relop` was never spliced
warning: rule `Step_pure/cvtop-val` was never spliced
warning: rule `Step_pure/cvtop-trap` was never spliced
warning: rule `Step_pure/ref.i31` was never spliced
warning: rule `Step_pure/ref.is_null-true` was never spliced
warning: rule `Step_pure/ref.is_null-false` was never spliced
warning: rule `Step_pure/ref.as_non_null-null` was never spliced
warning: rule `Step_pure/ref.as_non_null-addr` was never spliced
warning: rule `Step_pure/ref.eq-null` was never spliced
warning: rule `Step_pure/ref.eq-true` was never spliced
warning: rule `Step_pure/ref.eq-false` was never spliced
warning: rule `Step_pure/i31.get-null` was never spliced
warning: rule `Step_pure/i31.get-num` was never spliced
warning: rule `Step_pure/array.new` was never spliced
warning: rule `Step_pure/extern.convert_any-null` was never spliced
warning: rule `Step_pure/extern.convert_any-addr` was never spliced
warning: rule `Step_pure/any.convert_extern-null` was never spliced
warning: rule `Step_pure/any.convert_extern-addr` was never spliced
warning: rule `Step_pure/vvunop` was never spliced
warning: rule `Step_pure/vvbinop` was never spliced
warning: rule `Step_pure/vvternop` was never spliced
warning: rule `Step_pure/vvtestop` was never spliced
warning: rule `Step_pure/vunop-val` was never spliced
warning: rule `Step_pure/vunop-trap` was never spliced
warning: rule `Step_pure/vbinop-val` was never spliced
warning: rule `Step_pure/vbinop-trap` was never spliced
warning: rule `Step_pure/vtestop-true` was never spliced
warning: rule `Step_pure/vtestop-false` was never spliced
warning: rule `Step_pure/vrelop` was never spliced
warning: rule `Step_pure/vshiftop` was never spliced
warning: rule `Step_pure/vbitmask` was never spliced
warning: rule `Step_pure/vswizzle` was never spliced
warning: rule `Step_pure/vshuffle` was never spliced
warning: rule `Step_pure/vsplat` was never spliced
warning: rule `Step_pure/vextract_lane-num` was never spliced
warning: rule `Step_pure/vextract_lane-pack` was never spliced
warning: rule `Step_pure/vreplace_lane` was never spliced
warning: rule `Step_pure/vextunop` was never spliced
warning: rule `Step_pure/vextbinop` was never spliced
warning: rule `Step_pure/vnarrow` was never spliced
warning: rule `Step_pure/vcvtop-full` was never spliced
warning: rule `Step_pure/vcvtop-half` was never spliced
warning: rule `Step_pure/vcvtop-zero` was never spliced
warning: rule `Step_pure/local.tee` was never spliced
warning: rule `Step_read/br_on_cast-succeed` was never spliced
warning: rule `Step_read/br_on_cast-fail` was never spliced
warning: rule `Step_read/br_on_cast_fail-succeed` was never spliced
warning: rule `Step_read/br_on_cast_fail-fail` was never spliced
warning: rule `Step_read/call` was never spliced
warning: rule `Step_read/call_ref-null` was never spliced
warning: rule `Step_read/call_ref-func` was never spliced
warning: rule `Step_read/return_call` was never spliced
warning: rule `Step_read/return_call_ref-label` was never spliced
warning: rule `Step_read/return_call_ref-frame-null` was never spliced
warning: rule `Step_read/return_call_ref-frame-addr` was never spliced
warning: rule `Step_read/ref.null-idx` was never spliced
warning: rule `Step_read/ref.func` was never spliced
warning: rule `Step_read/ref.test-true` was never spliced
warning: rule `Step_read/ref.test-false` was never spliced
warning: rule `Step_read/ref.cast-succeed` was never spliced
warning: rule `Step_read/ref.cast-fail` was never spliced
warning: rule `Step_read/struct.new_default` was never spliced
warning: rule `Step_read/struct.get-null` was never spliced
warning: rule `Step_read/struct.get-struct` was never spliced
warning: rule `Step_read/array.new_default` was never spliced
warning: rule `Step_read/array.new_elem-oob` was never spliced
warning: rule `Step_read/array.new_elem-alloc` was never spliced
warning: rule `Step_read/array.new_data-oob` was never spliced
warning: rule `Step_read/array.new_data-num` was never spliced
warning: rule `Step_read/array.get-null` was never spliced
warning: rule `Step_read/array.get-oob` was never spliced
warning: rule `Step_read/array.get-array` was never spliced
warning: rule `Step_read/array.len-null` was never spliced
warning: rule `Step_read/array.len-array` was never spliced
warning: rule `Step_read/array.fill-null` was never spliced
warning: rule `Step_read/array.fill-oob` was never spliced
warning: rule `Step_read/array.fill-zero` was never spliced
warning: rule `Step_read/array.fill-succ` was never spliced
warning: rule `Step_read/array.copy-null1` was never spliced
warning: rule `Step_read/array.copy-null2` was never spliced
warning: rule `Step_read/array.copy-oob1` was never spliced
warning: rule `Step_read/array.copy-oob2` was never spliced
warning: rule `Step_read/array.copy-zero` was never spliced
warning: rule `Step_read/array.copy-le` was never spliced
warning: rule `Step_read/array.copy-gt` was never spliced
warning: rule `Step_read/array.init_elem-null` was never spliced
warning: rule `Step_read/array.init_elem-oob1` was never spliced
warning: rule `Step_read/array.init_elem-oob2` was never spliced
warning: rule `Step_read/array.init_elem-zero` was never spliced
warning: rule `Step_read/array.init_elem-succ` was never spliced
warning: rule `Step_read/array.init_data-null` was never spliced
warning: rule `Step_read/array.init_data-oob1` was never spliced
warning: rule `Step_read/array.init_data-oob2` was never spliced
warning: rule `Step_read/array.init_data-zero` was never spliced
warning: rule `Step_read/array.init_data-num` was never spliced
warning: rule `Step_read/local.get` was never spliced
warning: rule `Step_read/global.get` was never spliced
warning: rule `Step_read/table.get-oob` was never spliced
warning: rule `Step_read/table.get-val` was never spliced
warning: rule `Step_read/table.size` was never spliced
warning: rule `Step_read/table.fill-oob` was never spliced
warning: rule `Step_read/table.fill-zero` was never spliced
warning: rule `Step_read/table.fill-succ` was never spliced
warning: rule `Step_read/table.copy-oob` was never spliced
warning: rule `Step_read/table.copy-zero` was never spliced
warning: rule `Step_read/table.copy-le` was never spliced
warning: rule `Step_read/table.copy-gt` was never spliced
warning: rule `Step_read/table.init-oob` was never spliced
warning: rule `Step_read/table.init-zero` was never spliced
warning: rule `Step_read/table.init-succ` was never spliced
warning: rule `Step_read/load-num-oob` was never spliced
warning: rule `Step_read/load-num-val` was never spliced
warning: rule `Step_read/load-pack-oob` was never spliced
warning: rule `Step_read/load-pack-val` was never spliced
warning: rule `Step_read/vload-oob` was never spliced
warning: rule `Step_read/vload-val` was never spliced
warning: rule `Step_read/vload-pack-oob` was never spliced
warning: rule `Step_read/vload-pack-val` was never spliced
warning: rule `Step_read/vload-splat-oob` was never spliced
warning: rule `Step_read/vload-splat-val` was never spliced
warning: rule `Step_read/vload-zero-oob` was never spliced
warning: rule `Step_read/vload-zero-val` was never spliced
warning: rule `Step_read/vload_lane-oob` was never spliced
warning: rule `Step_read/vload_lane-val` was never spliced
warning: rule `Step_read/memory.size` was never spliced
warning: rule `Step_read/memory.fill-oob` was never spliced
warning: rule `Step_read/memory.fill-zero` was never spliced
warning: rule `Step_read/memory.fill-succ` was never spliced
warning: rule `Step_read/memory.copy-oob` was never spliced
warning: rule `Step_read/memory.copy-zero` was never spliced
warning: rule `Step_read/memory.copy-le` was never spliced
warning: rule `Step_read/memory.copy-gt` was never spliced
warning: rule `Step_read/memory.init-oob` was never spliced
warning: rule `Step_read/memory.init-zero` was never spliced
warning: rule `Step_read/memory.init-succ` was never spliced
warning: rule `Steps/refl` was never spliced
warning: rule `Steps/trans` was never spliced
warning: rule `Storagetype_ok/val` was never spliced
warning: rule `Storagetype_ok/pack` was never spliced
warning: rule `Storagetype_sub/val` was never spliced
warning: rule `Storagetype_sub/pack` was never spliced
warning: rule `Subtype_ok` was never spliced
warning: rule `Subtype_ok2` was never spliced
warning: rule `Table_ok` was never spliced
warning: rule `Tabletype_ok` was never spliced
warning: rule `Tabletype_sub` was never spliced
warning: rule `Type_ok` was never spliced
warning: rule `Types_ok/empty` was never spliced
warning: rule `Types_ok/cons` was never spliced
warning: rule `Val_type/num` was never spliced
warning: rule `Val_type/vec` was never spliced
warning: rule `Val_type/ref` was never spliced
warning: rule `Valtype_ok/num` was never spliced
warning: rule `Valtype_ok/vec` was never spliced
warning: rule `Valtype_ok/ref` was never spliced
warning: rule `Valtype_ok/bot` was never spliced
warning: rule `Valtype_sub/num` was never spliced
warning: rule `Valtype_sub/vec` was never spliced
warning: rule `Valtype_sub/ref` was never spliced
warning: rule `Valtype_sub/bot` was never spliced
warning: rule `Vec_type` was never spliced
warning: rule `Vectype_ok` was never spliced
warning: rule `Vectype_sub` was never spliced
warning: definition `ANYREF` was never spliced
warning: definition `ARRAYREF` was never spliced
warning: definition `E` was never spliced
warning: definition `EQREF` was never spliced
warning: definition `EXTERNREF` was never spliced
warning: definition `FN` was never spliced
warning: definition `FUNCREF` was never spliced
warning: definition `I31REF` was never spliced
warning: definition `IN` was never spliced
warning: definition `JN` was never spliced
warning: definition `Ki` was never spliced
warning: definition `M` was never spliced
warning: definition `NULLEXTERNREF` was never spliced
warning: definition `NULLFUNCREF` was never spliced
warning: definition `NULLREF` was never spliced
warning: definition `STRUCTREF` was never spliced
warning: definition `add_arrayinst` was never spliced
warning: definition `add_structinst` was never spliced
warning: definition `allocX` was never spliced
warning: definition `allocXs` was never spliced
warning: definition `allocdata` was never spliced
warning: definition `allocdatas` was never spliced
warning: definition `allocelem` was never spliced
warning: definition `allocelems` was never spliced
warning: definition `allocexport` was never spliced
warning: definition `allocexports` was never spliced
warning: definition `allocfunc` was never spliced
warning: definition `allocfuncs` was never spliced
warning: definition `allocglobal` was never spliced
warning: definition `allocglobals` was never spliced
warning: definition `allocmem` was never spliced
warning: definition `allocmems` was never spliced
warning: definition `allocmodule` was never spliced
warning: definition `alloctable` was never spliced
warning: definition `alloctables` was never spliced
warning: definition `alloctypes` was never spliced
warning: definition `arrayinst` was never spliced
warning: definition `before` was never spliced
warning: definition `binop_` was never spliced
warning: definition `blocktype_` was never spliced
warning: definition `canon_` was never spliced
warning: definition `cbytes_` was never spliced
warning: definition `clos_deftype` was never spliced
warning: definition `clos_deftypes` was never spliced
warning: definition `clos_moduletype` was never spliced
warning: definition `clos_valtype` was never spliced
warning: definition `concat_` was never spliced
warning: definition `concatn` was never spliced
warning: definition `const` was never spliced
warning: definition `cont` was never spliced
warning: definition `convert__` was never spliced
warning: definition `cpacknum_` was never spliced
warning: definition `cunpack` was never spliced
warning: definition `cunpacknum_` was never spliced
warning: definition `cvtop__` was never spliced
warning: definition `data` was never spliced
warning: definition `dataidx_funcs` was never spliced
warning: definition `datainst` was never spliced
warning: definition `demote__` was never spliced
warning: definition `diffrt` was never spliced
warning: definition `dim` was never spliced
warning: definition `disjoint_` was never spliced
warning: definition `elem` was never spliced
warning: definition `eleminst` was never spliced
warning: definition `expanddt` was never spliced
warning: definition `expon` was never spliced
warning: definition `extend__` was never spliced
warning: definition `fabs_` was never spliced
warning: definition `fadd_` was never spliced
warning: definition `fbits_` was never spliced
warning: definition `fbytes_` was never spliced
warning: definition `fceil_` was never spliced
warning: definition `fcopysign_` was never spliced
warning: definition `fdiv_` was never spliced
warning: definition `feq_` was never spliced
warning: definition `ffloor_` was never spliced
warning: definition `fge_` was never spliced
warning: definition `fgt_` was never spliced
warning: definition `fle_` was never spliced
warning: definition `flt_` was never spliced
warning: definition `fmax_` was never spliced
warning: definition `fmin_` was never spliced
warning: definition `fmul_` was never spliced
warning: definition `fne_` was never spliced
warning: definition `fnearest_` was never spliced
warning: definition `fneg_` was never spliced
warning: definition `fone` was never spliced
warning: definition `fpmax_` was never spliced
warning: definition `fpmin_` was never spliced
warning: definition `frame` was never spliced
warning: definition `free_absheaptype` was never spliced
warning: definition `free_arraytype` was never spliced
warning: definition `free_block` was never spliced
warning: definition `free_blocktype` was never spliced
warning: definition `free_comptype` was never spliced
warning: definition `free_consttype` was never spliced
warning: definition `free_data` was never spliced
warning: definition `free_dataidx` was never spliced
warning: definition `free_datamode` was never spliced
warning: definition `free_datatype` was never spliced
warning: definition `free_deftype` was never spliced
warning: definition `free_elem` was never spliced
warning: definition `free_elemidx` was never spliced
warning: definition `free_elemmode` was never spliced
warning: definition `free_elemtype` was never spliced
warning: definition `free_export` was never spliced
warning: definition `free_expr` was never spliced
warning: definition `free_externidx` was never spliced
warning: definition `free_externtype` was never spliced
warning: definition `free_fieldtype` was never spliced
warning: definition `free_func` was never spliced
warning: definition `free_funcidx` was never spliced
warning: definition `free_functype` was never spliced
warning: definition `free_global` was never spliced
warning: definition `free_globalidx` was never spliced
warning: definition `free_globaltype` was never spliced
warning: definition `free_heaptype` was never spliced
warning: definition `free_import` was never spliced
warning: definition `free_instr` was never spliced
warning: definition `free_labelidx` was never spliced
warning: definition `free_lanetype` was never spliced
warning: definition `free_list` was never spliced
warning: definition `free_local` was never spliced
warning: definition `free_localidx` was never spliced
warning: definition `free_mem` was never spliced
warning: definition `free_memidx` was never spliced
warning: definition `free_memtype` was never spliced
warning: definition `free_module` was never spliced
warning: definition `free_moduletype` was never spliced
warning: definition `free_numtype` was never spliced
warning: definition `free_opt` was never spliced
warning: definition `free_packtype` was never spliced
warning: definition `free_rectype` was never spliced
warning: definition `free_reftype` was never spliced
warning: definition `free_resulttype` was never spliced
warning: definition `free_shape` was never spliced
warning: definition `free_start` was never spliced
warning: definition `free_storagetype` was never spliced
warning: definition `free_structtype` was never spliced
warning: definition `free_subtype` was never spliced
warning: definition `free_table` was never spliced
warning: definition `free_tableidx` was never spliced
warning: definition `free_tabletype` was never spliced
warning: definition `free_type` was never spliced
warning: definition `free_typeidx` was never spliced
warning: definition `free_typeuse` was never spliced
warning: definition `free_valtype` was never spliced
warning: definition `free_vectype` was never spliced
warning: definition `fsqrt_` was never spliced
warning: definition `fsub_` was never spliced
warning: definition `ftrunc_` was never spliced
warning: definition `funcidx_module` was never spliced
warning: definition `funcidx_nonfuncs` was never spliced
warning: definition `funcsxt` was never spliced
warning: definition `funcsxv` was never spliced
warning: definition `funcsxx` was never spliced
warning: definition `fzero` was never spliced
warning: definition `global` was never spliced
warning: definition `globalinst` was never spliced
warning: definition `globalsxt` was never spliced
warning: definition `globalsxv` was never spliced
warning: definition `globalsxx` was never spliced
warning: definition `growmem` was never spliced
warning: definition `growtable` was never spliced
warning: definition `half__` was never spliced
warning: definition `iabs_` was never spliced
warning: definition `iadd_` was never spliced
warning: definition `iadd_sat_` was never spliced
warning: definition `iand_` was never spliced
warning: definition `iandnot_` was never spliced
warning: definition `iavgr_` was never spliced
warning: definition `ibits_` was never spliced
warning: definition `ibitselect_` was never spliced
warning: definition `ibytes_` was never spliced
warning: definition `iclz_` was never spliced
warning: definition `ictz_` was never spliced
warning: definition `idiv_` was never spliced
warning: definition `idx` was never spliced
warning: definition `ieq_` was never spliced
warning: definition `ieqz_` was never spliced
warning: definition `ige_` was never spliced
warning: definition `igt_` was never spliced
warning: definition `ile_` was never spliced
warning: definition `ilt_` was never spliced
warning: definition `imax_` was never spliced
warning: definition `imin_` was never spliced
warning: definition `imul_` was never spliced
warning: definition `ine_` was never spliced
warning: definition `ineg_` was never spliced
warning: definition `inot_` was never spliced
warning: definition `inst_reftype` was never spliced
warning: definition `inst_valtype` was never spliced
warning: definition `instantiate` was never spliced
warning: definition `instrdots` was never spliced
warning: definition `invfbytes_` was never spliced
warning: definition `invibytes_` was never spliced
warning: definition `invlanes_` was never spliced
warning: definition `invoke` was never spliced
warning: definition `invsigned_` was never spliced
warning: definition `ior_` was never spliced
warning: definition `ipopcnt_` was never spliced
warning: definition `iq15mulr_sat_` was never spliced
warning: definition `irem_` was never spliced
warning: definition `irotl_` was never spliced
warning: definition `irotr_` was never spliced
warning: definition `ishl_` was never spliced
warning: definition `ishr_` was never spliced
warning: definition `isize` was never spliced
warning: definition `isub_` was never spliced
warning: definition `isub_sat_` was never spliced
warning: definition `ixor_` was never spliced
warning: definition `lanes_` was never spliced
warning: definition `lanetype` was never spliced
warning: definition `list_` was never spliced
warning: definition `local` was never spliced
warning: definition `lpacknum_` was never spliced
warning: definition `lsize` was never spliced
warning: definition `lsizenn` was never spliced
warning: definition `lsizenn1` was never spliced
warning: definition `lsizenn2` was never spliced
warning: definition `lunpack` was never spliced
warning: definition `lunpacknum_` was never spliced
warning: definition `mem` was never spliced
warning: definition `memarg0` was never spliced
warning: definition `meminst` was never spliced
warning: definition `memsxt` was never spliced
warning: definition `memsxv` was never spliced
warning: definition `memsxx` was never spliced
warning: definition `min` was never spliced
warning: definition `moduleinst` was never spliced
warning: definition `narrow__` was never spliced
warning: definition `nbytes_` was never spliced
warning: definition `nunpack` was never spliced
warning: definition `opt_` was never spliced
warning: definition `packfield_` was never spliced
warning: definition `promote__` was never spliced
warning: definition `psize` was never spliced
warning: definition `psizenn` was never spliced
warning: definition `reinterpret__` was never spliced
warning: definition `relop_` was never spliced
warning: definition `rolldt` was never spliced
warning: definition `rollrt` was never spliced
warning: definition `rundata_` was never spliced
warning: definition `runelem_` was never spliced
warning: definition `s33_to_u32` was never spliced
warning: definition `setminus1_` was never spliced
warning: definition `setminus_` was never spliced
warning: definition `setproduct1_` was never spliced
warning: definition `setproduct2_` was never spliced
warning: definition `setproduct_` was never spliced
warning: definition `shift_labelidxs` was never spliced
warning: definition `shsize` was never spliced
warning: definition `signed_` was never spliced
warning: definition `signif` was never spliced
warning: definition `sizenn` was never spliced
warning: definition `sizenn1` was never spliced
warning: definition `sizenn2` was never spliced
warning: definition `store` was never spliced
warning: definition `structinst` was never spliced
warning: definition `subst_all_deftype` was never spliced
warning: definition `subst_all_deftypes` was never spliced
warning: definition `subst_all_moduletype` was never spliced
warning: definition `subst_all_reftype` was never spliced
warning: definition `subst_all_valtype` was never spliced
warning: definition `subst_comptype` was never spliced
warning: definition `subst_deftype` was never spliced
warning: definition `subst_externtype` was never spliced
warning: definition `subst_fieldtype` was never spliced
warning: definition `subst_functype` was never spliced
warning: definition `subst_globaltype` was never spliced
warning: definition `subst_heaptype` was never spliced
warning: definition `subst_memtype` was never spliced
warning: definition `subst_moduletype` was never spliced
warning: definition `subst_numtype` was never spliced
warning: definition `subst_packtype` was never spliced
warning: definition `subst_rectype` was never spliced
warning: definition `subst_reftype` was never spliced
warning: definition `subst_storagetype` was never spliced
warning: definition `subst_subtype` was never spliced
warning: definition `subst_tabletype` was never spliced
warning: definition `subst_typeuse` was never spliced
warning: definition `subst_typevar` was never spliced
warning: definition `subst_valtype` was never spliced
warning: definition `subst_vectype` was never spliced
warning: definition `sum` was never spliced
warning: definition `sx` was never spliced
warning: definition `tableinst` was never spliced
warning: definition `tablesxt` was never spliced
warning: definition `tablesxv` was never spliced
warning: definition `tablesxx` was never spliced
warning: definition `testop_` was never spliced
warning: definition `trunc__` was never spliced
warning: definition `trunc_sat__` was never spliced
warning: definition `type` was never spliced
warning: definition `unop_` was never spliced
warning: definition `unpack` was never spliced
warning: definition `unpackfield_` was never spliced
warning: definition `unpackshape` was never spliced
warning: definition `unrolldt` was never spliced
warning: definition `unrollht` was never spliced
warning: definition `unrollrt` was never spliced
warning: definition `utf8` was never spliced
warning: definition `var` was never spliced
warning: definition `vbinop_` was never spliced
warning: definition `vbytes_` was never spliced
warning: definition `vcvtop__` was never spliced
warning: definition `vextbinop__` was never spliced
warning: definition `vextunop__` was never spliced
warning: definition `vrelop_` was never spliced
warning: definition `vshiftop_` was never spliced
warning: definition `vsize` was never spliced
warning: definition `vunop_` was never spliced
warning: definition `vunpack` was never spliced
warning: definition `vvbinop_` was never spliced
warning: definition `vvternop_` was never spliced
warning: definition `vvunop_` was never spliced
warning: definition `with_array` was never spliced
warning: definition `with_data` was never spliced
warning: definition `with_elem` was never spliced
warning: definition `with_global` was never spliced
warning: definition `with_local` was never spliced
warning: definition `with_locals` was never spliced
warning: definition `with_mem` was never spliced
warning: definition `with_meminst` was never spliced
warning: definition `with_struct` was never spliced
warning: definition `with_table` was never spliced
warning: definition `with_tableinst` was never spliced
warning: definition `wrap__` was never spliced
warning: definition `zbytes_` was never spliced
warning: definition `zero` was never spliced
warning: definition `zsize` was never spliced
<<<<<<< HEAD
warning: rule prose `exec/data.drop` was never spliced
warning: rule prose `exec/memory.grow` was never spliced
warning: rule prose `exec/vstore_lane` was never spliced
warning: rule prose `exec/vstore` was never spliced
warning: rule prose `exec/store` was never spliced
warning: rule prose `exec/elem.drop` was never spliced
warning: rule prose `exec/table.grow` was never spliced
warning: rule prose `exec/table.set` was never spliced
warning: rule prose `exec/global.set` was never spliced
warning: rule prose `exec/local.set` was never spliced
warning: rule prose `exec/array.set` was never spliced
warning: rule prose `exec/array.new_fixed` was never spliced
warning: rule prose `exec/struct.set` was never spliced
warning: rule prose `exec/struct.new` was never spliced
warning: rule prose `exec/ctxt` was never spliced
warning: rule prose `exec/memory.init` was never spliced
warning: rule prose `exec/memory.copy` was never spliced
warning: rule prose `exec/memory.fill` was never spliced
warning: rule prose `exec/memory.size` was never spliced
warning: rule prose `exec/vload_lane` was never spliced
warning: rule prose `exec/vload` was never spliced
warning: rule prose `exec/load` was never spliced
warning: rule prose `exec/table.init` was never spliced
warning: rule prose `exec/table.copy` was never spliced
warning: rule prose `exec/table.fill` was never spliced
warning: rule prose `exec/table.size` was never spliced
warning: rule prose `exec/table.get` was never spliced
warning: rule prose `exec/global.get` was never spliced
warning: rule prose `exec/local.get` was never spliced
warning: rule prose `exec/array.init_data` was never spliced
warning: rule prose `exec/array.init_elem` was never spliced
warning: rule prose `exec/array.copy` was never spliced
warning: rule prose `exec/array.fill` was never spliced
warning: rule prose `exec/array.len` was never spliced
warning: rule prose `exec/array.get` was never spliced
warning: rule prose `exec/array.new_data` was never spliced
warning: rule prose `exec/array.new_elem` was never spliced
warning: rule prose `exec/array.new_default` was never spliced
warning: rule prose `exec/struct.get` was never spliced
warning: rule prose `exec/struct.new_default` was never spliced
warning: rule prose `exec/ref.cast` was never spliced
warning: rule prose `exec/ref.test` was never spliced
warning: rule prose `exec/ref.func` was never spliced
warning: rule prose `exec/ref.null` was never spliced
warning: rule prose `exec/return_call_ref` was never spliced
warning: rule prose `exec/return_call` was never spliced
warning: rule prose `exec/call_ref` was never spliced
warning: rule prose `exec/call` was never spliced
warning: rule prose `exec/br_on_cast_fail` was never spliced
warning: rule prose `exec/br_on_cast` was never spliced
warning: rule prose `exec/loop` was never spliced
warning: rule prose `exec/block` was never spliced
warning: rule prose `exec/local.tee` was never spliced
warning: rule prose `exec/vcvtop` was never spliced
warning: rule prose `exec/vnarrow` was never spliced
warning: rule prose `exec/vextbinop` was never spliced
warning: rule prose `exec/vextunop` was never spliced
warning: rule prose `exec/vreplace_lane` was never spliced
warning: rule prose `exec/vextract_lane` was never spliced
warning: rule prose `exec/vsplat` was never spliced
warning: rule prose `exec/vshuffle` was never spliced
warning: rule prose `exec/vswizzle` was never spliced
warning: rule prose `exec/vbitmask` was never spliced
warning: rule prose `exec/vshiftop` was never spliced
warning: rule prose `exec/vrelop` was never spliced
warning: rule prose `exec/vtestop` was never spliced
warning: rule prose `exec/vbinop` was never spliced
warning: rule prose `exec/vunop` was never spliced
warning: rule prose `exec/vvtestop` was never spliced
warning: rule prose `exec/vvternop` was never spliced
warning: rule prose `exec/vvbinop` was never spliced
warning: rule prose `exec/vvunop` was never spliced
warning: rule prose `exec/any.convert_extern` was never spliced
warning: rule prose `exec/extern.convert_any` was never spliced
warning: rule prose `exec/array.new` was never spliced
warning: rule prose `exec/i31.get` was never spliced
warning: rule prose `exec/ref.eq` was never spliced
warning: rule prose `exec/ref.as_non_null` was never spliced
warning: rule prose `exec/ref.is_null` was never spliced
warning: rule prose `exec/ref.i31` was never spliced
warning: rule prose `exec/cvtop` was never spliced
warning: rule prose `exec/relop` was never spliced
warning: rule prose `exec/testop` was never spliced
warning: rule prose `exec/binop` was never spliced
warning: rule prose `exec/unop` was never spliced
warning: rule prose `exec/trap` was never spliced
warning: rule prose `exec/return` was never spliced
warning: rule prose `exec/frame` was never spliced
warning: rule prose `exec/return_call_indirect` was never spliced
warning: rule prose `exec/call_indirect` was never spliced
warning: rule prose `exec/br_on_non_null` was never spliced
warning: rule prose `exec/br_on_null` was never spliced
warning: rule prose `exec/br_table` was never spliced
warning: rule prose `exec/br_if` was never spliced
warning: rule prose `exec/br` was never spliced
warning: rule prose `exec/label` was never spliced
warning: rule prose `exec/if` was never spliced
warning: rule prose `exec/select` was never spliced
warning: rule prose `exec/drop` was never spliced
warning: rule prose `exec/nop` was never spliced
warning: rule prose `exec/unreachable` was never spliced
warning: rule prose `valid/[instr_u0]` was never spliced
warning: rule prose `valid/module` was never spliced
warning: rule prose `valid/type_u0*` was never spliced
warning: rule prose `valid/globa_u0*` was never spliced
warning: rule prose `valid/export` was never spliced
warning: rule prose `valid/exter_u0` was never spliced
warning: rule prose `valid/import` was never spliced
warning: rule prose `valid/start` was never spliced
warning: rule prose `valid/data` was never spliced
warning: rule prose `valid/datam_u0` was never spliced
warning: rule prose `valid/elem` was never spliced
warning: rule prose `valid/elemm_u0` was never spliced
warning: rule prose `valid/memory` was never spliced
warning: rule prose `valid/table` was never spliced
warning: rule prose `valid/global` was never spliced
warning: rule prose `valid/func` was never spliced
warning: rule prose `valid/local` was never spliced
warning: rule prose `valid/type` was never spliced
warning: rule prose `valid/instr*` was never spliced
warning: rule prose `valid/instr_u0` was never spliced
warning: rule prose `valid/instr*` was never spliced
warning: rule prose `valid/instr_u0*` was never spliced
warning: rule prose `valid/vstore_lane` was never spliced
warning: rule prose `valid/vstore` was never spliced
warning: rule prose `valid/vload_lane` was never spliced
warning: rule prose `valid/vload` was never spliced
warning: rule prose `valid/store` was never spliced
warning: rule prose `valid/load` was never spliced
warning: rule prose `valid/data.drop` was never spliced
warning: rule prose `valid/memory.init` was never spliced
warning: rule prose `valid/memory.copy` was never spliced
warning: rule prose `valid/memory.fill` was never spliced
warning: rule prose `valid/memory.grow` was never spliced
warning: rule prose `valid/memory.size` was never spliced
warning: rule prose `valid/elem.drop` was never spliced
warning: rule prose `valid/table.init` was never spliced
warning: rule prose `valid/table.copy` was never spliced
warning: rule prose `valid/table.fill` was never spliced
warning: rule prose `valid/table.grow` was never spliced
warning: rule prose `valid/table.size` was never spliced
warning: rule prose `valid/table.set` was never spliced
warning: rule prose `valid/table.get` was never spliced
warning: rule prose `valid/global.set` was never spliced
warning: rule prose `valid/global.get` was never spliced
warning: rule prose `valid/local.tee` was never spliced
warning: rule prose `valid/local.set` was never spliced
warning: rule prose `valid/local.get` was never spliced
warning: rule prose `valid/vcvtop` was never spliced
warning: rule prose `valid/vnarrow` was never spliced
warning: rule prose `valid/vextbinop` was never spliced
warning: rule prose `valid/vextunop` was never spliced
warning: rule prose `valid/vreplace_lane` was never spliced
warning: rule prose `valid/vextract_lane` was never spliced
warning: rule prose `valid/vsplat` was never spliced
warning: rule prose `valid/vshuffle` was never spliced
warning: rule prose `valid/vswizzle` was never spliced
warning: rule prose `valid/vbitmask` was never spliced
warning: rule prose `valid/vshiftop` was never spliced
warning: rule prose `valid/vrelop` was never spliced
warning: rule prose `valid/vtestop` was never spliced
warning: rule prose `valid/vbinop` was never spliced
warning: rule prose `valid/vunop` was never spliced
warning: rule prose `valid/vvtestop` was never spliced
warning: rule prose `valid/vvternop` was never spliced
warning: rule prose `valid/vvbinop` was never spliced
warning: rule prose `valid/vvunop` was never spliced
warning: rule prose `valid/vconst` was never spliced
warning: rule prose `valid/any.convert_extern` was never spliced
warning: rule prose `valid/extern.convert_any` was never spliced
warning: rule prose `valid/array.init_data` was never spliced
warning: rule prose `valid/array.init_elem` was never spliced
warning: rule prose `valid/array.copy` was never spliced
warning: rule prose `valid/array.fill` was never spliced
warning: rule prose `valid/array.len` was never spliced
warning: rule prose `valid/array.set` was never spliced
warning: rule prose `valid/array.get` was never spliced
warning: rule prose `valid/array.new_data` was never spliced
warning: rule prose `valid/array.new_elem` was never spliced
warning: rule prose `valid/array.new_fixed` was never spliced
warning: rule prose `valid/array.new_default` was never spliced
warning: rule prose `valid/array.new` was never spliced
warning: rule prose `valid/struct.set` was never spliced
warning: rule prose `valid/struct.get` was never spliced
warning: rule prose `valid/struct.new_default` was never spliced
warning: rule prose `valid/struct.new` was never spliced
warning: rule prose `valid/i31.get` was never spliced
warning: rule prose `valid/ref.cast` was never spliced
warning: rule prose `valid/ref.test` was never spliced
warning: rule prose `valid/ref.eq` was never spliced
warning: rule prose `valid/ref.as_non_null` was never spliced
warning: rule prose `valid/ref.is_null` was never spliced
warning: rule prose `valid/ref.i31` was never spliced
warning: rule prose `valid/ref.func` was never spliced
warning: rule prose `valid/ref.null` was never spliced
warning: rule prose `valid/cvtop` was never spliced
warning: rule prose `valid/relop` was never spliced
warning: rule prose `valid/testop` was never spliced
warning: rule prose `valid/binop` was never spliced
warning: rule prose `valid/unop` was never spliced
warning: rule prose `valid/const` was never spliced
warning: rule prose `valid/return_call_indirect` was never spliced
warning: rule prose `valid/return_call_ref` was never spliced
warning: rule prose `valid/return_call` was never spliced
warning: rule prose `valid/return` was never spliced
warning: rule prose `valid/call_indirect` was never spliced
warning: rule prose `valid/call_ref` was never spliced
warning: rule prose `valid/call` was never spliced
warning: rule prose `valid/br_on_cast_fail` was never spliced
warning: rule prose `valid/br_on_cast` was never spliced
warning: rule prose `valid/br_on_non_null` was never spliced
warning: rule prose `valid/br_on_null` was never spliced
warning: rule prose `valid/br_table` was never spliced
warning: rule prose `valid/br_if` was never spliced
warning: rule prose `valid/br` was never spliced
warning: rule prose `valid/if` was never spliced
warning: rule prose `valid/loop` was never spliced
warning: rule prose `valid/block` was never spliced
warning: rule prose `valid/select` was never spliced
warning: rule prose `valid/drop` was never spliced
warning: rule prose `valid/unreachable` was never spliced
warning: rule prose `valid/nop` was never spliced
warning: rule prose `valid/block_u0` was never spliced
warning: rule prose `valid/exter_u0` was never spliced
warning: rule prose `valid/page` was never spliced
warning: rule prose `valid/(limits_1, reftype_1)` was never spliced
warning: rule prose `valid/((mut _u0?), valtype_1)` was never spliced
warning: rule prose `valid/(n_1, m_1)` was never spliced
warning: rule prose `valid/(t_11* ->_ x_1* ++ t_12*)` was never spliced
warning: rule prose `valid/exter_u0` was never spliced
warning: rule prose `valid/page` was never spliced
warning: rule prose `valid/(limits, reftype)` was never spliced
warning: rule prose `valid/((mut ()?), t)` was never spliced
warning: rule prose `valid/(n, m)` was never spliced
warning: rule prose `valid/def` was never spliced
warning: rule prose `valid/rec` was never spliced
warning: rule prose `valid/rec` was never spliced
warning: rule prose `valid/sub` was never spliced
warning: rule prose `valid/sub` was never spliced
warning: rule prose `valid/compt_u0` was never spliced
warning: rule prose `valid/(t_11* -> t_12*)` was never spliced
warning: rule prose `valid/t_1*` was never spliced
warning: rule prose `valid/((mut _u0?), zt_1)` was never spliced
warning: rule prose `valid/stora_u0` was never spliced
warning: rule prose `valid/valty_u0` was never spliced
warning: rule prose `valid/vectype` was never spliced
warning: rule prose `valid/ref` was never spliced
warning: rule prose `valid/heapt_u0` was never spliced
warning: rule prose `valid/deftype_1` was never spliced
warning: rule prose `valid/numtype` was never spliced
warning: rule prose `valid/packtype` was never spliced
warning: rule prose `valid/compt_u0` was never spliced
warning: rule prose `valid/(t_1* -> t_2*)` was never spliced
warning: rule prose `valid/((mut ()?), storagetype)` was never spliced
warning: rule prose `valid/stora_u0` was never spliced
warning: rule prose `valid/packtype` was never spliced
warning: rule prose `valid/(t_1* ->_ x* ++ t_2*)` was never spliced
warning: rule prose `valid/t*` was never spliced
warning: rule prose `valid/valty_u0` was never spliced
warning: rule prose `valid/ref` was never spliced
warning: rule prose `valid/heapt_u0` was never spliced
warning: rule prose `valid/vectype` was never spliced
warning: rule prose `valid/numtype` was never spliced
=======
warning: rule prose `Blocktype_ok` was never spliced
warning: rule prose `Comptype_ok` was never spliced
warning: rule prose `Comptype_sub` was never spliced
warning: rule prose `Data_ok` was never spliced
warning: rule prose `Datamode_ok` was never spliced
warning: rule prose `Deftype_ok` was never spliced
warning: rule prose `Deftype_sub` was never spliced
warning: rule prose `Elem_ok` was never spliced
warning: rule prose `Elemmode_ok` was never spliced
warning: rule prose `Export_ok` was never spliced
warning: rule prose `Expr_const` was never spliced
warning: rule prose `Expr_ok` was never spliced
warning: rule prose `Externidx_ok` was never spliced
warning: rule prose `Externtype_ok` was never spliced
warning: rule prose `Externtype_sub` was never spliced
warning: rule prose `Fieldtype_ok` was never spliced
warning: rule prose `Fieldtype_sub` was never spliced
warning: rule prose `Func_ok` was never spliced
warning: rule prose `Functype_ok` was never spliced
warning: rule prose `Functype_sub` was never spliced
warning: rule prose `Global_ok` was never spliced
warning: rule prose `Globals_ok` was never spliced
warning: rule prose `Globaltype_ok` was never spliced
warning: rule prose `Globaltype_sub` was never spliced
warning: rule prose `Heaptype_ok` was never spliced
warning: rule prose `Heaptype_sub` was never spliced
warning: rule prose `Import_ok` was never spliced
warning: rule prose `Instr_const` was never spliced
warning: rule prose `Instr_ok/any.convert_extern` was never spliced
warning: rule prose `Instr_ok/array.copy` was never spliced
warning: rule prose `Instr_ok/array.fill` was never spliced
warning: rule prose `Instr_ok/array.get` was never spliced
warning: rule prose `Instr_ok/array.init_data` was never spliced
warning: rule prose `Instr_ok/array.init_elem` was never spliced
warning: rule prose `Instr_ok/array.len` was never spliced
warning: rule prose `Instr_ok/array.new` was never spliced
warning: rule prose `Instr_ok/array.new_data` was never spliced
warning: rule prose `Instr_ok/array.new_default` was never spliced
warning: rule prose `Instr_ok/array.new_elem` was never spliced
warning: rule prose `Instr_ok/array.new_fixed` was never spliced
warning: rule prose `Instr_ok/array.set` was never spliced
warning: rule prose `Instr_ok/binop` was never spliced
warning: rule prose `Instr_ok/block` was never spliced
warning: rule prose `Instr_ok/br` was never spliced
warning: rule prose `Instr_ok/br_if` was never spliced
warning: rule prose `Instr_ok/br_on_cast` was never spliced
warning: rule prose `Instr_ok/br_on_cast_fail` was never spliced
warning: rule prose `Instr_ok/br_on_non_null` was never spliced
warning: rule prose `Instr_ok/br_on_null` was never spliced
warning: rule prose `Instr_ok/br_table` was never spliced
warning: rule prose `Instr_ok/call` was never spliced
warning: rule prose `Instr_ok/call_indirect` was never spliced
warning: rule prose `Instr_ok/call_ref` was never spliced
warning: rule prose `Instr_ok/const` was never spliced
warning: rule prose `Instr_ok/cvtop` was never spliced
warning: rule prose `Instr_ok/data.drop` was never spliced
warning: rule prose `Instr_ok/drop` was never spliced
warning: rule prose `Instr_ok/elem.drop` was never spliced
warning: rule prose `Instr_ok/extern.convert_any` was never spliced
warning: rule prose `Instr_ok/global.get` was never spliced
warning: rule prose `Instr_ok/global.set` was never spliced
warning: rule prose `Instr_ok/i31.get` was never spliced
warning: rule prose `Instr_ok/if` was never spliced
warning: rule prose `Instr_ok/load` was never spliced
warning: rule prose `Instr_ok/local.get` was never spliced
warning: rule prose `Instr_ok/local.set` was never spliced
warning: rule prose `Instr_ok/local.tee` was never spliced
warning: rule prose `Instr_ok/loop` was never spliced
warning: rule prose `Instr_ok/memory.copy` was never spliced
warning: rule prose `Instr_ok/memory.fill` was never spliced
warning: rule prose `Instr_ok/memory.grow` was never spliced
warning: rule prose `Instr_ok/memory.init` was never spliced
warning: rule prose `Instr_ok/memory.size` was never spliced
warning: rule prose `Instr_ok/nop` was never spliced
warning: rule prose `Instr_ok/ref.as_non_null` was never spliced
warning: rule prose `Instr_ok/ref.cast` was never spliced
warning: rule prose `Instr_ok/ref.eq` was never spliced
warning: rule prose `Instr_ok/ref.func` was never spliced
warning: rule prose `Instr_ok/ref.i31` was never spliced
warning: rule prose `Instr_ok/ref.is_null` was never spliced
warning: rule prose `Instr_ok/ref.null` was never spliced
warning: rule prose `Instr_ok/ref.test` was never spliced
warning: rule prose `Instr_ok/relop` was never spliced
warning: rule prose `Instr_ok/return` was never spliced
warning: rule prose `Instr_ok/return_call` was never spliced
warning: rule prose `Instr_ok/return_call_indirect` was never spliced
warning: rule prose `Instr_ok/return_call_ref` was never spliced
warning: rule prose `Instr_ok/select` was never spliced
warning: rule prose `Instr_ok/store` was never spliced
warning: rule prose `Instr_ok/struct.get` was never spliced
warning: rule prose `Instr_ok/struct.new` was never spliced
warning: rule prose `Instr_ok/struct.new_default` was never spliced
warning: rule prose `Instr_ok/struct.set` was never spliced
warning: rule prose `Instr_ok/table.copy` was never spliced
warning: rule prose `Instr_ok/table.fill` was never spliced
warning: rule prose `Instr_ok/table.get` was never spliced
warning: rule prose `Instr_ok/table.grow` was never spliced
warning: rule prose `Instr_ok/table.init` was never spliced
warning: rule prose `Instr_ok/table.set` was never spliced
warning: rule prose `Instr_ok/table.size` was never spliced
warning: rule prose `Instr_ok/testop` was never spliced
warning: rule prose `Instr_ok/unop` was never spliced
warning: rule prose `Instr_ok/unreachable` was never spliced
warning: rule prose `Instr_ok/vbinop` was never spliced
warning: rule prose `Instr_ok/vbitmask` was never spliced
warning: rule prose `Instr_ok/vconst` was never spliced
warning: rule prose `Instr_ok/vcvtop` was never spliced
warning: rule prose `Instr_ok/vextbinop` was never spliced
warning: rule prose `Instr_ok/vextract_lane` was never spliced
warning: rule prose `Instr_ok/vextunop` was never spliced
warning: rule prose `Instr_ok/vload` was never spliced
warning: rule prose `Instr_ok/vload_lane` was never spliced
warning: rule prose `Instr_ok/vnarrow` was never spliced
warning: rule prose `Instr_ok/vrelop` was never spliced
warning: rule prose `Instr_ok/vreplace_lane` was never spliced
warning: rule prose `Instr_ok/vshiftop` was never spliced
warning: rule prose `Instr_ok/vshuffle` was never spliced
warning: rule prose `Instr_ok/vsplat` was never spliced
warning: rule prose `Instr_ok/vstore` was never spliced
warning: rule prose `Instr_ok/vstore_lane` was never spliced
warning: rule prose `Instr_ok/vswizzle` was never spliced
warning: rule prose `Instr_ok/vtestop` was never spliced
warning: rule prose `Instr_ok/vunop` was never spliced
warning: rule prose `Instr_ok/vvbinop` was never spliced
warning: rule prose `Instr_ok/vvternop` was never spliced
warning: rule prose `Instr_ok/vvtestop` was never spliced
warning: rule prose `Instr_ok/vvunop` was never spliced
warning: rule prose `Instrs_ok` was never spliced
warning: rule prose `Instrtype_ok` was never spliced
warning: rule prose `Instrtype_sub` was never spliced
warning: rule prose `Limits_ok` was never spliced
warning: rule prose `Limits_sub` was never spliced
warning: rule prose `Local_ok` was never spliced
warning: rule prose `Mem_ok` was never spliced
warning: rule prose `Memtype_ok` was never spliced
warning: rule prose `Memtype_sub` was never spliced
warning: rule prose `Module_ok` was never spliced
warning: rule prose `NotationTypingInstrScheme` was never spliced
warning: rule prose `Numtype_ok` was never spliced
warning: rule prose `Numtype_sub` was never spliced
warning: rule prose `Packtype_ok` was never spliced
warning: rule prose `Packtype_sub` was never spliced
warning: rule prose `Rectype_ok` was never spliced
warning: rule prose `Rectype_ok2` was never spliced
warning: rule prose `Reftype_ok` was never spliced
warning: rule prose `Reftype_sub` was never spliced
warning: rule prose `Resulttype_ok` was never spliced
warning: rule prose `Resulttype_sub` was never spliced
warning: rule prose `Start_ok` was never spliced
warning: rule prose `Step/array.new_fixed` was never spliced
warning: rule prose `Step/array.set` was never spliced
warning: rule prose `Step/ctxt` was never spliced
warning: rule prose `Step/data.drop` was never spliced
warning: rule prose `Step/elem.drop` was never spliced
warning: rule prose `Step/global.set` was never spliced
warning: rule prose `Step/local.set` was never spliced
warning: rule prose `Step/memory.grow` was never spliced
warning: rule prose `Step/store` was never spliced
warning: rule prose `Step/struct.new` was never spliced
warning: rule prose `Step/struct.set` was never spliced
warning: rule prose `Step/table.grow` was never spliced
warning: rule prose `Step/table.set` was never spliced
warning: rule prose `Step/vstore` was never spliced
warning: rule prose `Step/vstore_lane` was never spliced
warning: rule prose `Step_pure/any.convert_extern` was never spliced
warning: rule prose `Step_pure/array.new` was never spliced
warning: rule prose `Step_pure/binop` was never spliced
warning: rule prose `Step_pure/br` was never spliced
warning: rule prose `Step_pure/br_if` was never spliced
warning: rule prose `Step_pure/br_on_non_null` was never spliced
warning: rule prose `Step_pure/br_on_null` was never spliced
warning: rule prose `Step_pure/br_table` was never spliced
warning: rule prose `Step_pure/call_indirect` was never spliced
warning: rule prose `Step_pure/cvtop` was never spliced
warning: rule prose `Step_pure/drop` was never spliced
warning: rule prose `Step_pure/extern.convert_any` was never spliced
warning: rule prose `Step_pure/frame` was never spliced
warning: rule prose `Step_pure/i31.get` was never spliced
warning: rule prose `Step_pure/if` was never spliced
warning: rule prose `Step_pure/label` was never spliced
warning: rule prose `Step_pure/local.tee` was never spliced
warning: rule prose `Step_pure/nop` was never spliced
warning: rule prose `Step_pure/ref.as_non_null` was never spliced
warning: rule prose `Step_pure/ref.eq` was never spliced
warning: rule prose `Step_pure/ref.i31` was never spliced
warning: rule prose `Step_pure/ref.is_null` was never spliced
warning: rule prose `Step_pure/relop` was never spliced
warning: rule prose `Step_pure/return` was never spliced
warning: rule prose `Step_pure/return_call_indirect` was never spliced
warning: rule prose `Step_pure/select` was never spliced
warning: rule prose `Step_pure/testop` was never spliced
warning: rule prose `Step_pure/trap` was never spliced
warning: rule prose `Step_pure/unop` was never spliced
warning: rule prose `Step_pure/unreachable` was never spliced
warning: rule prose `Step_pure/vbinop` was never spliced
warning: rule prose `Step_pure/vbitmask` was never spliced
warning: rule prose `Step_pure/vcvtop` was never spliced
warning: rule prose `Step_pure/vextbinop` was never spliced
warning: rule prose `Step_pure/vextract_lane` was never spliced
warning: rule prose `Step_pure/vextunop` was never spliced
warning: rule prose `Step_pure/vnarrow` was never spliced
warning: rule prose `Step_pure/vrelop` was never spliced
warning: rule prose `Step_pure/vreplace_lane` was never spliced
warning: rule prose `Step_pure/vshiftop` was never spliced
warning: rule prose `Step_pure/vshuffle` was never spliced
warning: rule prose `Step_pure/vsplat` was never spliced
warning: rule prose `Step_pure/vswizzle` was never spliced
warning: rule prose `Step_pure/vtestop` was never spliced
warning: rule prose `Step_pure/vunop` was never spliced
warning: rule prose `Step_pure/vvbinop` was never spliced
warning: rule prose `Step_pure/vvternop` was never spliced
warning: rule prose `Step_pure/vvtestop` was never spliced
warning: rule prose `Step_pure/vvunop` was never spliced
warning: rule prose `Step_read/array.copy` was never spliced
warning: rule prose `Step_read/array.fill` was never spliced
warning: rule prose `Step_read/array.get` was never spliced
warning: rule prose `Step_read/array.init_data` was never spliced
warning: rule prose `Step_read/array.init_elem` was never spliced
warning: rule prose `Step_read/array.len` was never spliced
warning: rule prose `Step_read/array.new_data` was never spliced
warning: rule prose `Step_read/array.new_default` was never spliced
warning: rule prose `Step_read/array.new_elem` was never spliced
warning: rule prose `Step_read/block` was never spliced
warning: rule prose `Step_read/br_on_cast` was never spliced
warning: rule prose `Step_read/br_on_cast_fail` was never spliced
warning: rule prose `Step_read/call` was never spliced
warning: rule prose `Step_read/call_ref` was never spliced
warning: rule prose `Step_read/global.get` was never spliced
warning: rule prose `Step_read/load` was never spliced
warning: rule prose `Step_read/local.get` was never spliced
warning: rule prose `Step_read/loop` was never spliced
warning: rule prose `Step_read/memory.copy` was never spliced
warning: rule prose `Step_read/memory.fill` was never spliced
warning: rule prose `Step_read/memory.init` was never spliced
warning: rule prose `Step_read/memory.size` was never spliced
warning: rule prose `Step_read/ref.cast` was never spliced
warning: rule prose `Step_read/ref.func` was never spliced
warning: rule prose `Step_read/ref.null` was never spliced
warning: rule prose `Step_read/ref.test` was never spliced
warning: rule prose `Step_read/return_call` was never spliced
warning: rule prose `Step_read/return_call_ref` was never spliced
warning: rule prose `Step_read/struct.get` was never spliced
warning: rule prose `Step_read/struct.new_default` was never spliced
warning: rule prose `Step_read/table.copy` was never spliced
warning: rule prose `Step_read/table.fill` was never spliced
warning: rule prose `Step_read/table.get` was never spliced
warning: rule prose `Step_read/table.init` was never spliced
warning: rule prose `Step_read/table.size` was never spliced
warning: rule prose `Step_read/vload` was never spliced
warning: rule prose `Step_read/vload_lane` was never spliced
warning: rule prose `Storagetype_ok` was never spliced
warning: rule prose `Storagetype_sub` was never spliced
warning: rule prose `Subtype_ok` was never spliced
warning: rule prose `Subtype_ok2` was never spliced
warning: rule prose `Table_ok` was never spliced
warning: rule prose `Tabletype_ok` was never spliced
warning: rule prose `Tabletype_sub` was never spliced
warning: rule prose `Type_ok` was never spliced
warning: rule prose `Types_ok` was never spliced
warning: rule prose `Valtype_ok` was never spliced
warning: rule prose `Valtype_sub` was never spliced
warning: rule prose `Vectype_ok` was never spliced
warning: rule prose `Vectype_sub` was never spliced
>>>>>>> eea9577f
warning: definition prose `ANYREF` was never spliced
warning: definition prose `ARRAYREF` was never spliced
warning: definition prose `E` was never spliced
warning: definition prose `EQREF` was never spliced
warning: definition prose `EXTERNREF` was never spliced
warning: definition prose `FN` was never spliced
warning: definition prose `FUNCREF` was never spliced
warning: definition prose `I31REF` was never spliced
warning: definition prose `IN` was never spliced
warning: definition prose `JN` was never spliced
warning: definition prose `Ki` was never spliced
warning: definition prose `M` was never spliced
warning: definition prose `NULLEXTERNREF` was never spliced
warning: definition prose `NULLFUNCREF` was never spliced
warning: definition prose `NULLREF` was never spliced
warning: definition prose `STRUCTREF` was never spliced
warning: definition prose `add_arrayinst` was never spliced
warning: definition prose `add_structinst` was never spliced
warning: definition prose `allocXs` was never spliced
warning: definition prose `allocdata` was never spliced
warning: definition prose `allocdatas` was never spliced
warning: definition prose `allocelem` was never spliced
warning: definition prose `allocelems` was never spliced
warning: definition prose `allocexport` was never spliced
warning: definition prose `allocexports` was never spliced
warning: definition prose `allocfunc` was never spliced
warning: definition prose `allocfuncs` was never spliced
warning: definition prose `allocglobal` was never spliced
warning: definition prose `allocglobals` was never spliced
warning: definition prose `allocmem` was never spliced
warning: definition prose `allocmems` was never spliced
warning: definition prose `allocmodule` was never spliced
warning: definition prose `alloctable` was never spliced
warning: definition prose `alloctables` was never spliced
warning: definition prose `alloctypes` was never spliced
warning: definition prose `arrayinst` was never spliced
warning: definition prose `before` was never spliced
warning: definition prose `binop_` was never spliced
warning: definition prose `blocktype_` was never spliced
warning: definition prose `canon_` was never spliced
warning: definition prose `clos_deftype` was never spliced
warning: definition prose `clos_deftypes` was never spliced
warning: definition prose `clos_moduletype` was never spliced
warning: definition prose `clos_valtype` was never spliced
warning: definition prose `concat_` was never spliced
warning: definition prose `concatn` was never spliced
warning: definition prose `const` was never spliced
warning: definition prose `cont` was never spliced
warning: definition prose `cpacknum_` was never spliced
warning: definition prose `cunpack` was never spliced
warning: definition prose `cunpacknum_` was never spliced
warning: definition prose `cvtop__` was never spliced
warning: definition prose `data` was never spliced
warning: definition prose `dataidx_funcs` was never spliced
warning: definition prose `datainst` was never spliced
warning: definition prose `default_` was never spliced
warning: definition prose `diffrt` was never spliced
warning: definition prose `dim` was never spliced
warning: definition prose `disjoint_` was never spliced
warning: definition prose `elem` was never spliced
warning: definition prose `eleminst` was never spliced
warning: definition prose `eval_expr` was never spliced
warning: definition prose `expanddt` was never spliced
warning: definition prose `expon` was never spliced
warning: definition prose `fone` was never spliced
warning: definition prose `frame` was never spliced
warning: definition prose `free_absheaptype` was never spliced
warning: definition prose `free_arraytype` was never spliced
warning: definition prose `free_block` was never spliced
warning: definition prose `free_blocktype` was never spliced
warning: definition prose `free_comptype` was never spliced
warning: definition prose `free_consttype` was never spliced
warning: definition prose `free_data` was never spliced
warning: definition prose `free_dataidx` was never spliced
warning: definition prose `free_datamode` was never spliced
warning: definition prose `free_datatype` was never spliced
warning: definition prose `free_deftype` was never spliced
warning: definition prose `free_elem` was never spliced
warning: definition prose `free_elemidx` was never spliced
warning: definition prose `free_elemmode` was never spliced
warning: definition prose `free_elemtype` was never spliced
warning: definition prose `free_export` was never spliced
warning: definition prose `free_expr` was never spliced
warning: definition prose `free_externidx` was never spliced
warning: definition prose `free_externtype` was never spliced
warning: definition prose `free_fieldtype` was never spliced
warning: definition prose `free_func` was never spliced
warning: definition prose `free_funcidx` was never spliced
warning: definition prose `free_functype` was never spliced
warning: definition prose `free_global` was never spliced
warning: definition prose `free_globalidx` was never spliced
warning: definition prose `free_globaltype` was never spliced
warning: definition prose `free_heaptype` was never spliced
warning: definition prose `free_import` was never spliced
warning: definition prose `free_instr` was never spliced
warning: definition prose `free_labelidx` was never spliced
warning: definition prose `free_lanetype` was never spliced
warning: definition prose `free_list` was never spliced
warning: definition prose `free_local` was never spliced
warning: definition prose `free_localidx` was never spliced
warning: definition prose `free_mem` was never spliced
warning: definition prose `free_memidx` was never spliced
warning: definition prose `free_memtype` was never spliced
warning: definition prose `free_module` was never spliced
warning: definition prose `free_moduletype` was never spliced
warning: definition prose `free_numtype` was never spliced
warning: definition prose `free_opt` was never spliced
warning: definition prose `free_packtype` was never spliced
warning: definition prose `free_rectype` was never spliced
warning: definition prose `free_reftype` was never spliced
warning: definition prose `free_resulttype` was never spliced
warning: definition prose `free_shape` was never spliced
warning: definition prose `free_start` was never spliced
warning: definition prose `free_storagetype` was never spliced
warning: definition prose `free_structtype` was never spliced
warning: definition prose `free_subtype` was never spliced
warning: definition prose `free_table` was never spliced
warning: definition prose `free_tableidx` was never spliced
warning: definition prose `free_tabletype` was never spliced
warning: definition prose `free_type` was never spliced
warning: definition prose `free_typeidx` was never spliced
warning: definition prose `free_typeuse` was never spliced
warning: definition prose `free_valtype` was never spliced
warning: definition prose `free_vectype` was never spliced
warning: definition prose `func` was never spliced
warning: definition prose `funcidx_module` was never spliced
warning: definition prose `funcidx_nonfuncs` was never spliced
warning: definition prose `funcinst` was never spliced
warning: definition prose `funcsxt` was never spliced
warning: definition prose `funcsxv` was never spliced
warning: definition prose `funcsxx` was never spliced
warning: definition prose `fzero` was never spliced
warning: definition prose `global` was never spliced
warning: definition prose `globalinst` was never spliced
warning: definition prose `globalsxt` was never spliced
warning: definition prose `globalsxv` was never spliced
warning: definition prose `globalsxx` was never spliced
warning: definition prose `group_bytes_by` was never spliced
warning: definition prose `growmem` was never spliced
warning: definition prose `growtable` was never spliced
warning: definition prose `half__` was never spliced
warning: definition prose `idx` was never spliced
warning: definition prose `inst_reftype` was never spliced
warning: definition prose `inst_valtype` was never spliced
warning: definition prose `instantiate` was never spliced
warning: definition prose `invfbytes_` was never spliced
warning: definition prose `invibytes_` was never spliced
warning: definition prose `invlanes_` was never spliced
warning: definition prose `invoke` was never spliced
warning: definition prose `invsigned_` was never spliced
warning: definition prose `lanetype` was never spliced
warning: definition prose `list_` was never spliced
warning: definition prose `local` was never spliced
warning: definition prose `lpacknum_` was never spliced
warning: definition prose `lsize` was never spliced
warning: definition prose `lsizenn` was never spliced
warning: definition prose `lsizenn1` was never spliced
warning: definition prose `lsizenn2` was never spliced
warning: definition prose `lunpack` was never spliced
warning: definition prose `lunpacknum_` was never spliced
warning: definition prose `mem` was never spliced
warning: definition prose `memarg0` was never spliced
warning: definition prose `meminst` was never spliced
warning: definition prose `memsxt` was never spliced
warning: definition prose `memsxv` was never spliced
warning: definition prose `memsxx` was never spliced
warning: definition prose `min` was never spliced
warning: definition prose `moduleinst` was never spliced
warning: definition prose `nunpack` was never spliced
warning: definition prose `opt_` was never spliced
warning: definition prose `packfield_` was never spliced
warning: definition prose `psize` was never spliced
warning: definition prose `psizenn` was never spliced
warning: definition prose `relop_` was never spliced
warning: definition prose `rolldt` was never spliced
warning: definition prose `rollrt` was never spliced
warning: definition prose `rundata_` was never spliced
warning: definition prose `runelem_` was never spliced
warning: definition prose `setminus1_` was never spliced
warning: definition prose `setminus_` was never spliced
warning: definition prose `setproduct1_` was never spliced
warning: definition prose `setproduct2_` was never spliced
warning: definition prose `setproduct_` was never spliced
warning: definition prose `shift_labelidxs` was never spliced
warning: definition prose `shsize` was never spliced
warning: definition prose `signed_` was never spliced
warning: definition prose `signif` was never spliced
warning: definition prose `size` was never spliced
warning: definition prose `sizenn` was never spliced
warning: definition prose `sizenn1` was never spliced
warning: definition prose `sizenn2` was never spliced
warning: definition prose `store` was never spliced
warning: definition prose `structinst` was never spliced
warning: definition prose `subst_all_deftype` was never spliced
warning: definition prose `subst_all_deftypes` was never spliced
warning: definition prose `subst_all_moduletype` was never spliced
warning: definition prose `subst_all_reftype` was never spliced
warning: definition prose `subst_all_valtype` was never spliced
warning: definition prose `subst_comptype` was never spliced
warning: definition prose `subst_deftype` was never spliced
warning: definition prose `subst_externtype` was never spliced
warning: definition prose `subst_fieldtype` was never spliced
warning: definition prose `subst_functype` was never spliced
warning: definition prose `subst_globaltype` was never spliced
warning: definition prose `subst_heaptype` was never spliced
warning: definition prose `subst_memtype` was never spliced
warning: definition prose `subst_moduletype` was never spliced
warning: definition prose `subst_numtype` was never spliced
warning: definition prose `subst_packtype` was never spliced
warning: definition prose `subst_rectype` was never spliced
warning: definition prose `subst_reftype` was never spliced
warning: definition prose `subst_storagetype` was never spliced
warning: definition prose `subst_subtype` was never spliced
warning: definition prose `subst_tabletype` was never spliced
warning: definition prose `subst_typeuse` was never spliced
warning: definition prose `subst_typevar` was never spliced
warning: definition prose `subst_valtype` was never spliced
warning: definition prose `subst_vectype` was never spliced
warning: definition prose `sum` was never spliced
warning: definition prose `sx` was never spliced
warning: definition prose `table` was never spliced
warning: definition prose `tableinst` was never spliced
warning: definition prose `tablesxt` was never spliced
warning: definition prose `tablesxv` was never spliced
warning: definition prose `tablesxx` was never spliced
warning: definition prose `testop_` was never spliced
warning: definition prose `type` was never spliced
warning: definition prose `unop_` was never spliced
warning: definition prose `unpack` was never spliced
warning: definition prose `unpackfield_` was never spliced
warning: definition prose `unpackshape` was never spliced
warning: definition prose `unrolldt` was never spliced
warning: definition prose `unrollht` was never spliced
warning: definition prose `unrollrt` was never spliced
warning: definition prose `utf8` was never spliced
warning: definition prose `var` was never spliced
warning: definition prose `vbinop_` was never spliced
warning: definition prose `vcvtop__` was never spliced
warning: definition prose `vextbinop__` was never spliced
warning: definition prose `vextunop__` was never spliced
warning: definition prose `vrelop_` was never spliced
warning: definition prose `vshiftop_` was never spliced
warning: definition prose `vsize` was never spliced
warning: definition prose `vunop_` was never spliced
warning: definition prose `vunpack` was never spliced
warning: definition prose `vvbinop_` was never spliced
warning: definition prose `vvternop_` was never spliced
warning: definition prose `vvunop_` was never spliced
warning: definition prose `with_array` was never spliced
warning: definition prose `with_data` was never spliced
warning: definition prose `with_elem` was never spliced
warning: definition prose `with_global` was never spliced
warning: definition prose `with_local` was never spliced
warning: definition prose `with_locals` was never spliced
warning: definition prose `with_mem` was never spliced
warning: definition prose `with_meminst` was never spliced
warning: definition prose `with_struct` was never spliced
warning: definition prose `with_table` was never spliced
warning: definition prose `with_tableinst` was never spliced
warning: definition prose `zero` was never spliced
warning: definition prose `zsize` was never spliced
== Complete.
```<|MERGE_RESOLUTION|>--- conflicted
+++ resolved
@@ -1171,7 +1171,7 @@
 warning: definition `clos_moduletype` was never spliced
 warning: definition `clos_valtype` was never spliced
 warning: definition `concat_` was never spliced
-warning: definition `concatn` was never spliced
+warning: definition `concatn_` was never spliced
 warning: definition `const` was never spliced
 warning: definition `cont` was never spliced
 warning: definition `convert__` was never spliced
@@ -1455,271 +1455,6 @@
 warning: definition `zbytes_` was never spliced
 warning: definition `zero` was never spliced
 warning: definition `zsize` was never spliced
-<<<<<<< HEAD
-warning: rule prose `exec/data.drop` was never spliced
-warning: rule prose `exec/memory.grow` was never spliced
-warning: rule prose `exec/vstore_lane` was never spliced
-warning: rule prose `exec/vstore` was never spliced
-warning: rule prose `exec/store` was never spliced
-warning: rule prose `exec/elem.drop` was never spliced
-warning: rule prose `exec/table.grow` was never spliced
-warning: rule prose `exec/table.set` was never spliced
-warning: rule prose `exec/global.set` was never spliced
-warning: rule prose `exec/local.set` was never spliced
-warning: rule prose `exec/array.set` was never spliced
-warning: rule prose `exec/array.new_fixed` was never spliced
-warning: rule prose `exec/struct.set` was never spliced
-warning: rule prose `exec/struct.new` was never spliced
-warning: rule prose `exec/ctxt` was never spliced
-warning: rule prose `exec/memory.init` was never spliced
-warning: rule prose `exec/memory.copy` was never spliced
-warning: rule prose `exec/memory.fill` was never spliced
-warning: rule prose `exec/memory.size` was never spliced
-warning: rule prose `exec/vload_lane` was never spliced
-warning: rule prose `exec/vload` was never spliced
-warning: rule prose `exec/load` was never spliced
-warning: rule prose `exec/table.init` was never spliced
-warning: rule prose `exec/table.copy` was never spliced
-warning: rule prose `exec/table.fill` was never spliced
-warning: rule prose `exec/table.size` was never spliced
-warning: rule prose `exec/table.get` was never spliced
-warning: rule prose `exec/global.get` was never spliced
-warning: rule prose `exec/local.get` was never spliced
-warning: rule prose `exec/array.init_data` was never spliced
-warning: rule prose `exec/array.init_elem` was never spliced
-warning: rule prose `exec/array.copy` was never spliced
-warning: rule prose `exec/array.fill` was never spliced
-warning: rule prose `exec/array.len` was never spliced
-warning: rule prose `exec/array.get` was never spliced
-warning: rule prose `exec/array.new_data` was never spliced
-warning: rule prose `exec/array.new_elem` was never spliced
-warning: rule prose `exec/array.new_default` was never spliced
-warning: rule prose `exec/struct.get` was never spliced
-warning: rule prose `exec/struct.new_default` was never spliced
-warning: rule prose `exec/ref.cast` was never spliced
-warning: rule prose `exec/ref.test` was never spliced
-warning: rule prose `exec/ref.func` was never spliced
-warning: rule prose `exec/ref.null` was never spliced
-warning: rule prose `exec/return_call_ref` was never spliced
-warning: rule prose `exec/return_call` was never spliced
-warning: rule prose `exec/call_ref` was never spliced
-warning: rule prose `exec/call` was never spliced
-warning: rule prose `exec/br_on_cast_fail` was never spliced
-warning: rule prose `exec/br_on_cast` was never spliced
-warning: rule prose `exec/loop` was never spliced
-warning: rule prose `exec/block` was never spliced
-warning: rule prose `exec/local.tee` was never spliced
-warning: rule prose `exec/vcvtop` was never spliced
-warning: rule prose `exec/vnarrow` was never spliced
-warning: rule prose `exec/vextbinop` was never spliced
-warning: rule prose `exec/vextunop` was never spliced
-warning: rule prose `exec/vreplace_lane` was never spliced
-warning: rule prose `exec/vextract_lane` was never spliced
-warning: rule prose `exec/vsplat` was never spliced
-warning: rule prose `exec/vshuffle` was never spliced
-warning: rule prose `exec/vswizzle` was never spliced
-warning: rule prose `exec/vbitmask` was never spliced
-warning: rule prose `exec/vshiftop` was never spliced
-warning: rule prose `exec/vrelop` was never spliced
-warning: rule prose `exec/vtestop` was never spliced
-warning: rule prose `exec/vbinop` was never spliced
-warning: rule prose `exec/vunop` was never spliced
-warning: rule prose `exec/vvtestop` was never spliced
-warning: rule prose `exec/vvternop` was never spliced
-warning: rule prose `exec/vvbinop` was never spliced
-warning: rule prose `exec/vvunop` was never spliced
-warning: rule prose `exec/any.convert_extern` was never spliced
-warning: rule prose `exec/extern.convert_any` was never spliced
-warning: rule prose `exec/array.new` was never spliced
-warning: rule prose `exec/i31.get` was never spliced
-warning: rule prose `exec/ref.eq` was never spliced
-warning: rule prose `exec/ref.as_non_null` was never spliced
-warning: rule prose `exec/ref.is_null` was never spliced
-warning: rule prose `exec/ref.i31` was never spliced
-warning: rule prose `exec/cvtop` was never spliced
-warning: rule prose `exec/relop` was never spliced
-warning: rule prose `exec/testop` was never spliced
-warning: rule prose `exec/binop` was never spliced
-warning: rule prose `exec/unop` was never spliced
-warning: rule prose `exec/trap` was never spliced
-warning: rule prose `exec/return` was never spliced
-warning: rule prose `exec/frame` was never spliced
-warning: rule prose `exec/return_call_indirect` was never spliced
-warning: rule prose `exec/call_indirect` was never spliced
-warning: rule prose `exec/br_on_non_null` was never spliced
-warning: rule prose `exec/br_on_null` was never spliced
-warning: rule prose `exec/br_table` was never spliced
-warning: rule prose `exec/br_if` was never spliced
-warning: rule prose `exec/br` was never spliced
-warning: rule prose `exec/label` was never spliced
-warning: rule prose `exec/if` was never spliced
-warning: rule prose `exec/select` was never spliced
-warning: rule prose `exec/drop` was never spliced
-warning: rule prose `exec/nop` was never spliced
-warning: rule prose `exec/unreachable` was never spliced
-warning: rule prose `valid/[instr_u0]` was never spliced
-warning: rule prose `valid/module` was never spliced
-warning: rule prose `valid/type_u0*` was never spliced
-warning: rule prose `valid/globa_u0*` was never spliced
-warning: rule prose `valid/export` was never spliced
-warning: rule prose `valid/exter_u0` was never spliced
-warning: rule prose `valid/import` was never spliced
-warning: rule prose `valid/start` was never spliced
-warning: rule prose `valid/data` was never spliced
-warning: rule prose `valid/datam_u0` was never spliced
-warning: rule prose `valid/elem` was never spliced
-warning: rule prose `valid/elemm_u0` was never spliced
-warning: rule prose `valid/memory` was never spliced
-warning: rule prose `valid/table` was never spliced
-warning: rule prose `valid/global` was never spliced
-warning: rule prose `valid/func` was never spliced
-warning: rule prose `valid/local` was never spliced
-warning: rule prose `valid/type` was never spliced
-warning: rule prose `valid/instr*` was never spliced
-warning: rule prose `valid/instr_u0` was never spliced
-warning: rule prose `valid/instr*` was never spliced
-warning: rule prose `valid/instr_u0*` was never spliced
-warning: rule prose `valid/vstore_lane` was never spliced
-warning: rule prose `valid/vstore` was never spliced
-warning: rule prose `valid/vload_lane` was never spliced
-warning: rule prose `valid/vload` was never spliced
-warning: rule prose `valid/store` was never spliced
-warning: rule prose `valid/load` was never spliced
-warning: rule prose `valid/data.drop` was never spliced
-warning: rule prose `valid/memory.init` was never spliced
-warning: rule prose `valid/memory.copy` was never spliced
-warning: rule prose `valid/memory.fill` was never spliced
-warning: rule prose `valid/memory.grow` was never spliced
-warning: rule prose `valid/memory.size` was never spliced
-warning: rule prose `valid/elem.drop` was never spliced
-warning: rule prose `valid/table.init` was never spliced
-warning: rule prose `valid/table.copy` was never spliced
-warning: rule prose `valid/table.fill` was never spliced
-warning: rule prose `valid/table.grow` was never spliced
-warning: rule prose `valid/table.size` was never spliced
-warning: rule prose `valid/table.set` was never spliced
-warning: rule prose `valid/table.get` was never spliced
-warning: rule prose `valid/global.set` was never spliced
-warning: rule prose `valid/global.get` was never spliced
-warning: rule prose `valid/local.tee` was never spliced
-warning: rule prose `valid/local.set` was never spliced
-warning: rule prose `valid/local.get` was never spliced
-warning: rule prose `valid/vcvtop` was never spliced
-warning: rule prose `valid/vnarrow` was never spliced
-warning: rule prose `valid/vextbinop` was never spliced
-warning: rule prose `valid/vextunop` was never spliced
-warning: rule prose `valid/vreplace_lane` was never spliced
-warning: rule prose `valid/vextract_lane` was never spliced
-warning: rule prose `valid/vsplat` was never spliced
-warning: rule prose `valid/vshuffle` was never spliced
-warning: rule prose `valid/vswizzle` was never spliced
-warning: rule prose `valid/vbitmask` was never spliced
-warning: rule prose `valid/vshiftop` was never spliced
-warning: rule prose `valid/vrelop` was never spliced
-warning: rule prose `valid/vtestop` was never spliced
-warning: rule prose `valid/vbinop` was never spliced
-warning: rule prose `valid/vunop` was never spliced
-warning: rule prose `valid/vvtestop` was never spliced
-warning: rule prose `valid/vvternop` was never spliced
-warning: rule prose `valid/vvbinop` was never spliced
-warning: rule prose `valid/vvunop` was never spliced
-warning: rule prose `valid/vconst` was never spliced
-warning: rule prose `valid/any.convert_extern` was never spliced
-warning: rule prose `valid/extern.convert_any` was never spliced
-warning: rule prose `valid/array.init_data` was never spliced
-warning: rule prose `valid/array.init_elem` was never spliced
-warning: rule prose `valid/array.copy` was never spliced
-warning: rule prose `valid/array.fill` was never spliced
-warning: rule prose `valid/array.len` was never spliced
-warning: rule prose `valid/array.set` was never spliced
-warning: rule prose `valid/array.get` was never spliced
-warning: rule prose `valid/array.new_data` was never spliced
-warning: rule prose `valid/array.new_elem` was never spliced
-warning: rule prose `valid/array.new_fixed` was never spliced
-warning: rule prose `valid/array.new_default` was never spliced
-warning: rule prose `valid/array.new` was never spliced
-warning: rule prose `valid/struct.set` was never spliced
-warning: rule prose `valid/struct.get` was never spliced
-warning: rule prose `valid/struct.new_default` was never spliced
-warning: rule prose `valid/struct.new` was never spliced
-warning: rule prose `valid/i31.get` was never spliced
-warning: rule prose `valid/ref.cast` was never spliced
-warning: rule prose `valid/ref.test` was never spliced
-warning: rule prose `valid/ref.eq` was never spliced
-warning: rule prose `valid/ref.as_non_null` was never spliced
-warning: rule prose `valid/ref.is_null` was never spliced
-warning: rule prose `valid/ref.i31` was never spliced
-warning: rule prose `valid/ref.func` was never spliced
-warning: rule prose `valid/ref.null` was never spliced
-warning: rule prose `valid/cvtop` was never spliced
-warning: rule prose `valid/relop` was never spliced
-warning: rule prose `valid/testop` was never spliced
-warning: rule prose `valid/binop` was never spliced
-warning: rule prose `valid/unop` was never spliced
-warning: rule prose `valid/const` was never spliced
-warning: rule prose `valid/return_call_indirect` was never spliced
-warning: rule prose `valid/return_call_ref` was never spliced
-warning: rule prose `valid/return_call` was never spliced
-warning: rule prose `valid/return` was never spliced
-warning: rule prose `valid/call_indirect` was never spliced
-warning: rule prose `valid/call_ref` was never spliced
-warning: rule prose `valid/call` was never spliced
-warning: rule prose `valid/br_on_cast_fail` was never spliced
-warning: rule prose `valid/br_on_cast` was never spliced
-warning: rule prose `valid/br_on_non_null` was never spliced
-warning: rule prose `valid/br_on_null` was never spliced
-warning: rule prose `valid/br_table` was never spliced
-warning: rule prose `valid/br_if` was never spliced
-warning: rule prose `valid/br` was never spliced
-warning: rule prose `valid/if` was never spliced
-warning: rule prose `valid/loop` was never spliced
-warning: rule prose `valid/block` was never spliced
-warning: rule prose `valid/select` was never spliced
-warning: rule prose `valid/drop` was never spliced
-warning: rule prose `valid/unreachable` was never spliced
-warning: rule prose `valid/nop` was never spliced
-warning: rule prose `valid/block_u0` was never spliced
-warning: rule prose `valid/exter_u0` was never spliced
-warning: rule prose `valid/page` was never spliced
-warning: rule prose `valid/(limits_1, reftype_1)` was never spliced
-warning: rule prose `valid/((mut _u0?), valtype_1)` was never spliced
-warning: rule prose `valid/(n_1, m_1)` was never spliced
-warning: rule prose `valid/(t_11* ->_ x_1* ++ t_12*)` was never spliced
-warning: rule prose `valid/exter_u0` was never spliced
-warning: rule prose `valid/page` was never spliced
-warning: rule prose `valid/(limits, reftype)` was never spliced
-warning: rule prose `valid/((mut ()?), t)` was never spliced
-warning: rule prose `valid/(n, m)` was never spliced
-warning: rule prose `valid/def` was never spliced
-warning: rule prose `valid/rec` was never spliced
-warning: rule prose `valid/rec` was never spliced
-warning: rule prose `valid/sub` was never spliced
-warning: rule prose `valid/sub` was never spliced
-warning: rule prose `valid/compt_u0` was never spliced
-warning: rule prose `valid/(t_11* -> t_12*)` was never spliced
-warning: rule prose `valid/t_1*` was never spliced
-warning: rule prose `valid/((mut _u0?), zt_1)` was never spliced
-warning: rule prose `valid/stora_u0` was never spliced
-warning: rule prose `valid/valty_u0` was never spliced
-warning: rule prose `valid/vectype` was never spliced
-warning: rule prose `valid/ref` was never spliced
-warning: rule prose `valid/heapt_u0` was never spliced
-warning: rule prose `valid/deftype_1` was never spliced
-warning: rule prose `valid/numtype` was never spliced
-warning: rule prose `valid/packtype` was never spliced
-warning: rule prose `valid/compt_u0` was never spliced
-warning: rule prose `valid/(t_1* -> t_2*)` was never spliced
-warning: rule prose `valid/((mut ()?), storagetype)` was never spliced
-warning: rule prose `valid/stora_u0` was never spliced
-warning: rule prose `valid/packtype` was never spliced
-warning: rule prose `valid/(t_1* ->_ x* ++ t_2*)` was never spliced
-warning: rule prose `valid/t*` was never spliced
-warning: rule prose `valid/valty_u0` was never spliced
-warning: rule prose `valid/ref` was never spliced
-warning: rule prose `valid/heapt_u0` was never spliced
-warning: rule prose `valid/vectype` was never spliced
-warning: rule prose `valid/numtype` was never spliced
-=======
 warning: rule prose `Blocktype_ok` was never spliced
 warning: rule prose `Comptype_ok` was never spliced
 warning: rule prose `Comptype_sub` was never spliced
@@ -1983,7 +1718,6 @@
 warning: rule prose `Valtype_sub` was never spliced
 warning: rule prose `Vectype_ok` was never spliced
 warning: rule prose `Vectype_sub` was never spliced
->>>>>>> eea9577f
 warning: definition prose `ANYREF` was never spliced
 warning: definition prose `ARRAYREF` was never spliced
 warning: definition prose `E` was never spliced
@@ -2029,7 +1763,7 @@
 warning: definition prose `clos_moduletype` was never spliced
 warning: definition prose `clos_valtype` was never spliced
 warning: definition prose `concat_` was never spliced
-warning: definition prose `concatn` was never spliced
+warning: definition prose `concatn_` was never spliced
 warning: definition prose `const` was never spliced
 warning: definition prose `cont` was never spliced
 warning: definition prose `cpacknum_` was never spliced
