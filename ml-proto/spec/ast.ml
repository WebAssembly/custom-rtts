(*
 * Throughout the implementation we use consistent naming conventions for
 * syntactic elements, associated with the types defined here and in a few
 * other places:
 *
 *   x : var
 *   v : value
 *   e : instrr
 *   f : func
 *   m : module_
 *
 *   t : value_type
 *   s : func_type
 *   c : context / config
 *
 * These conventions mostly follow standard practice in language semantics.
 *)

open Types


(* Operators *)

module IntOp =
struct
  type unop = Clz | Ctz | Popcnt
  type binop = Add | Sub | Mul | DivS | DivU | RemS | RemU
             | And | Or | Xor | Shl | ShrS | ShrU | Rotl | Rotr
  type testop = Eqz
  type relop = Eq | Ne | LtS | LtU | LeS | LeU | GtS | GtU | GeS | GeU
  type cvtop = ExtendSI32 | ExtendUI32 | WrapI64
             | TruncSF32 | TruncUF32 | TruncSF64 | TruncUF64
             | ReinterpretFloat
end

module FloatOp =
struct
  type unop = Neg | Abs | Ceil | Floor | Trunc | Nearest | Sqrt
  type binop = Add | Sub | Mul | Div | Min | Max | CopySign
  type testop
  type relop = Eq | Ne | Lt | Le | Gt | Ge
  type cvtop = ConvertSI32 | ConvertUI32 | ConvertSI64 | ConvertUI64
             | PromoteF32 | DemoteF64
             | ReinterpretInt
end

module I32Op = IntOp
module I64Op = IntOp
module F32Op = FloatOp
module F64Op = FloatOp

type unop = (I32Op.unop, I64Op.unop, F32Op.unop, F64Op.unop) Values.op
type binop = (I32Op.binop, I64Op.binop, F32Op.binop, F64Op.binop) Values.op
type testop = (I32Op.testop, I64Op.testop, F32Op.testop, F64Op.testop) Values.op
type relop = (I32Op.relop, I64Op.relop, F32Op.relop, F64Op.relop) Values.op
type cvtop = (I32Op.cvtop, I64Op.cvtop, F32Op.cvtop, F64Op.cvtop) Values.op

type 'a memop =
  {ty : value_type; align : int; offset : Memory.offset; sz : 'a option}
type loadop = (Memory.mem_size * Memory.extension) memop
type storeop = Memory.mem_size memop


(* Expressions *)

<<<<<<< HEAD
type var = int32 Source.phrase
type literal = Values.value Source.phrase

type instr = instr' Source.phrase
and instr' =
  | Unreachable                       (* trap unconditionally *)
  | Nop                               (* do nothing *)
  | Drop                              (* forget a value *)
  | Select                            (* branchless conditional *)
  | Block of instr list               (* execute in sequence *)
  | Loop of instr list                (* loop header *)
  | Br of int * var                   (* break to n-th surrounding label *)
  | BrIf of int * var                 (* conditional break *)
  | BrTable of int * var list * var   (* indexed break *)
  | Return                            (* break from function body *)
  | If of instr list * instr list     (* conditional *)
  | Call of var                       (* call function *)
  | CallIndirect of var               (* call function through table *)
  | GetLocal of var                   (* read local variable *)
  | SetLocal of var                   (* write local variable *)
  | TeeLocal of var                   (* write local variable and keep value *)
  | GetGlobal of var                  (* read global variable *)
  | SetGlobal of var                  (* write global variable *)
  | Load of loadop                    (* read memory at address *)
  | Store of storeop                  (* write memory at address *)
  | Const of literal                  (* constant *)
  | Unary of unop                     (* unary numeric operator *)
  | Binary of binop                   (* binary numeric operator *)
  | Test of testop                    (* numeric test *)
  | Compare of relop                  (* numeric comparison *)
  | Convert of cvtop                  (* conversion *)
  | CurrentMemory                     (* size of linear memory *)
  | GrowMemory                        (* grow linear memory *)


(* Globals & Functions *)

type const = instr list Source.phrase
=======
type var = int Source.phrase

type expr = expr' Source.phrase
and expr' =
  (* Constants *)
  | I32_const of I32.t Source.phrase
  | I64_const of I64.t Source.phrase
  | F32_const of F32.t Source.phrase
  | F64_const of F64.t Source.phrase

  (* Control *)
  | Nop
  | Unreachable
  | Drop of expr
  | Block of expr list
  | Loop of expr list
  | Br of var * expr option
  | Br_if of var * expr option * expr
  | Br_table of var list * var * expr option * expr
  | Return of expr option
  | If of expr * expr list * expr list
  | Select of expr * expr * expr
  | Call of var * expr list
  | Call_indirect of var * expr * expr list

  (* Variables *)
  | Get_local of var
  | Set_local of var * expr
  | Tee_local of var * expr
  | Get_global of var
  | Set_global of var * expr

  (* Memory access *)
  | I32_load of Memory.offset * int * expr
  | I64_load of Memory.offset * int * expr
  | F32_load of Memory.offset * int * expr
  | F64_load of Memory.offset * int * expr
  | I32_store of Memory.offset * int * expr * expr
  | I64_store of Memory.offset * int * expr * expr
  | F32_store of Memory.offset * int * expr * expr
  | F64_store of Memory.offset * int * expr * expr
  | I32_load8_s of Memory.offset * int * expr
  | I32_load8_u of Memory.offset * int * expr
  | I32_load16_s of Memory.offset * int * expr
  | I32_load16_u of Memory.offset * int * expr
  | I64_load8_s of Memory.offset * int * expr
  | I64_load8_u of Memory.offset * int * expr
  | I64_load16_s of Memory.offset * int * expr
  | I64_load16_u of Memory.offset * int * expr
  | I64_load32_s of Memory.offset * int * expr
  | I64_load32_u of Memory.offset * int * expr
  | I32_store8 of Memory.offset * int * expr * expr
  | I32_store16 of Memory.offset * int * expr * expr
  | I64_store8 of Memory.offset * int * expr * expr
  | I64_store16 of Memory.offset * int * expr * expr
  | I64_store32 of Memory.offset * int * expr * expr

  (* Unary arithmetic *)
  | I32_clz of expr
  | I32_ctz of expr
  | I32_popcnt of expr
  | I64_clz of expr
  | I64_ctz of expr
  | I64_popcnt of expr
  | F32_neg of expr
  | F32_abs of expr
  | F32_sqrt of expr
  | F32_ceil of expr
  | F32_floor of expr
  | F32_trunc of expr
  | F32_nearest of expr
  | F64_neg of expr
  | F64_abs of expr
  | F64_sqrt of expr
  | F64_ceil of expr
  | F64_floor of expr
  | F64_trunc of expr
  | F64_nearest of expr

  (* Binary arithmetic *)
  | I32_add of expr * expr
  | I32_sub of expr * expr
  | I32_mul of expr * expr
  | I32_div_s of expr * expr
  | I32_div_u of expr * expr
  | I32_rem_s of expr * expr
  | I32_rem_u of expr * expr
  | I32_and of expr * expr
  | I32_or of expr * expr
  | I32_xor of expr * expr
  | I32_shl of expr * expr
  | I32_shr_s of expr * expr
  | I32_shr_u of expr * expr
  | I32_rotl of expr * expr
  | I32_rotr of expr * expr
  | I64_add of expr * expr
  | I64_sub of expr * expr
  | I64_mul of expr * expr
  | I64_div_s of expr * expr
  | I64_div_u of expr * expr
  | I64_rem_s of expr * expr
  | I64_rem_u of expr * expr
  | I64_and of expr * expr
  | I64_or of expr * expr
  | I64_xor of expr * expr
  | I64_shl of expr * expr
  | I64_shr_s of expr * expr
  | I64_shr_u of expr * expr
  | I64_rotl of expr * expr
  | I64_rotr of expr * expr
  | F32_add of expr * expr
  | F32_sub of expr * expr
  | F32_mul of expr * expr
  | F32_div of expr * expr
  | F32_min of expr * expr
  | F32_max of expr * expr
  | F32_copysign of expr * expr
  | F64_add of expr * expr
  | F64_sub of expr * expr
  | F64_mul of expr * expr
  | F64_div of expr * expr
  | F64_min of expr * expr
  | F64_max of expr * expr
  | F64_copysign of expr * expr

  (* Predicates *)
  | I32_eqz of expr
  | I64_eqz of expr

  (* Comparisons *)
  | I32_eq of expr * expr
  | I32_ne of expr * expr
  | I32_lt_s of expr * expr
  | I32_lt_u of expr * expr
  | I32_le_s of expr * expr
  | I32_le_u of expr * expr
  | I32_gt_s of expr * expr
  | I32_gt_u of expr * expr
  | I32_ge_s of expr * expr
  | I32_ge_u of expr * expr
  | I64_eq of expr * expr
  | I64_ne of expr * expr
  | I64_lt_s of expr * expr
  | I64_lt_u of expr * expr
  | I64_le_s of expr * expr
  | I64_le_u of expr * expr
  | I64_gt_s of expr * expr
  | I64_gt_u of expr * expr
  | I64_ge_s of expr * expr
  | I64_ge_u of expr * expr
  | F32_eq of expr * expr
  | F32_ne of expr * expr
  | F32_lt of expr * expr
  | F32_le of expr * expr
  | F32_gt of expr * expr
  | F32_ge of expr * expr
  | F64_eq of expr * expr
  | F64_ne of expr * expr
  | F64_lt of expr * expr
  | F64_le of expr * expr
  | F64_gt of expr * expr
  | F64_ge of expr * expr

  (* Conversions *)
  | I32_wrap_i64 of expr
  | I32_trunc_s_f32 of expr
  | I32_trunc_u_f32 of expr
  | I32_trunc_s_f64 of expr
  | I32_trunc_u_f64 of expr
  | I64_extend_s_i32 of expr
  | I64_extend_u_i32 of expr
  | I64_trunc_s_f32 of expr
  | I64_trunc_u_f32 of expr
  | I64_trunc_s_f64 of expr
  | I64_trunc_u_f64 of expr
  | F32_convert_s_i32 of expr
  | F32_convert_u_i32 of expr
  | F32_convert_s_i64 of expr
  | F32_convert_u_i64 of expr
  | F32_demote_f64 of expr
  | F64_convert_s_i32 of expr
  | F64_convert_u_i32 of expr
  | F64_convert_s_i64 of expr
  | F64_convert_u_i64 of expr
  | F64_promote_f32 of expr
  | I32_reinterpret_f32 of expr
  | I64_reinterpret_f64 of expr
  | F32_reinterpret_i32 of expr
  | F64_reinterpret_i64 of expr

  (* Host queries *)
  | Current_memory
  | Grow_memory of expr


(* Globals and Functions *)
>>>>>>> 2c096801

type global = global' Source.phrase
and global' =
{
<<<<<<< HEAD
  gtype : global_type;
  value : const;
=======
  gtype : Types.global_type;
  value : expr;
>>>>>>> 2c096801
}

type func = func' Source.phrase
and func' =
{
  ftype : var;
  locals : value_type list;
  body : instr list;
}


(* Tables & Memories *)

type table = table' Source.phrase
and table' =
{
  ttype : table_type;
}

type memory = memory' Source.phrase
and memory' =
{
  mtype : memory_type;
}

type 'data segment = 'data segment' Source.phrase
and 'data segment' =
{
  index : var;
<<<<<<< HEAD
  offset : const;
=======
  offset : expr;
>>>>>>> 2c096801
  init : 'data;
}

type table_segment = var list segment
type memory_segment = string segment


(* Modules *)

type export_kind = export_kind' Source.phrase
and export_kind' = FuncExport | TableExport | MemoryExport | GlobalExport

type export = export' Source.phrase
and export' =
{
  name : string;
  ekind : export_kind;
  item : var;
}

type import_kind = import_kind' Source.phrase
and import_kind' =
  | FuncImport of var
  | TableImport of table_type
  | MemoryImport of memory_type
  | GlobalImport of global_type

type import = import' Source.phrase
and import' =
{
  module_name : string;
  item_name : string;
  ikind : import_kind;
}

type module_ = module_' Source.phrase
and module_' =
{
  types : Types.func_type list;
  globals : global list;
<<<<<<< HEAD
  tables : table list;
  memories : memory list;
=======
  tables : Kernel.table list;
  memories : Kernel.memory list;
>>>>>>> 2c096801
  funcs : func list;
  start : var option;
  elems : var list segment list;
  data : string segment list;
  imports : import list;
  exports : export list;
}<|MERGE_RESOLUTION|>--- conflicted
+++ resolved
@@ -63,7 +63,6 @@
 
 (* Expressions *)
 
-<<<<<<< HEAD
 type var = int32 Source.phrase
 type literal = Values.value Source.phrase
 
@@ -102,215 +101,12 @@
 (* Globals & Functions *)
 
 type const = instr list Source.phrase
-=======
-type var = int Source.phrase
-
-type expr = expr' Source.phrase
-and expr' =
-  (* Constants *)
-  | I32_const of I32.t Source.phrase
-  | I64_const of I64.t Source.phrase
-  | F32_const of F32.t Source.phrase
-  | F64_const of F64.t Source.phrase
-
-  (* Control *)
-  | Nop
-  | Unreachable
-  | Drop of expr
-  | Block of expr list
-  | Loop of expr list
-  | Br of var * expr option
-  | Br_if of var * expr option * expr
-  | Br_table of var list * var * expr option * expr
-  | Return of expr option
-  | If of expr * expr list * expr list
-  | Select of expr * expr * expr
-  | Call of var * expr list
-  | Call_indirect of var * expr * expr list
-
-  (* Variables *)
-  | Get_local of var
-  | Set_local of var * expr
-  | Tee_local of var * expr
-  | Get_global of var
-  | Set_global of var * expr
-
-  (* Memory access *)
-  | I32_load of Memory.offset * int * expr
-  | I64_load of Memory.offset * int * expr
-  | F32_load of Memory.offset * int * expr
-  | F64_load of Memory.offset * int * expr
-  | I32_store of Memory.offset * int * expr * expr
-  | I64_store of Memory.offset * int * expr * expr
-  | F32_store of Memory.offset * int * expr * expr
-  | F64_store of Memory.offset * int * expr * expr
-  | I32_load8_s of Memory.offset * int * expr
-  | I32_load8_u of Memory.offset * int * expr
-  | I32_load16_s of Memory.offset * int * expr
-  | I32_load16_u of Memory.offset * int * expr
-  | I64_load8_s of Memory.offset * int * expr
-  | I64_load8_u of Memory.offset * int * expr
-  | I64_load16_s of Memory.offset * int * expr
-  | I64_load16_u of Memory.offset * int * expr
-  | I64_load32_s of Memory.offset * int * expr
-  | I64_load32_u of Memory.offset * int * expr
-  | I32_store8 of Memory.offset * int * expr * expr
-  | I32_store16 of Memory.offset * int * expr * expr
-  | I64_store8 of Memory.offset * int * expr * expr
-  | I64_store16 of Memory.offset * int * expr * expr
-  | I64_store32 of Memory.offset * int * expr * expr
-
-  (* Unary arithmetic *)
-  | I32_clz of expr
-  | I32_ctz of expr
-  | I32_popcnt of expr
-  | I64_clz of expr
-  | I64_ctz of expr
-  | I64_popcnt of expr
-  | F32_neg of expr
-  | F32_abs of expr
-  | F32_sqrt of expr
-  | F32_ceil of expr
-  | F32_floor of expr
-  | F32_trunc of expr
-  | F32_nearest of expr
-  | F64_neg of expr
-  | F64_abs of expr
-  | F64_sqrt of expr
-  | F64_ceil of expr
-  | F64_floor of expr
-  | F64_trunc of expr
-  | F64_nearest of expr
-
-  (* Binary arithmetic *)
-  | I32_add of expr * expr
-  | I32_sub of expr * expr
-  | I32_mul of expr * expr
-  | I32_div_s of expr * expr
-  | I32_div_u of expr * expr
-  | I32_rem_s of expr * expr
-  | I32_rem_u of expr * expr
-  | I32_and of expr * expr
-  | I32_or of expr * expr
-  | I32_xor of expr * expr
-  | I32_shl of expr * expr
-  | I32_shr_s of expr * expr
-  | I32_shr_u of expr * expr
-  | I32_rotl of expr * expr
-  | I32_rotr of expr * expr
-  | I64_add of expr * expr
-  | I64_sub of expr * expr
-  | I64_mul of expr * expr
-  | I64_div_s of expr * expr
-  | I64_div_u of expr * expr
-  | I64_rem_s of expr * expr
-  | I64_rem_u of expr * expr
-  | I64_and of expr * expr
-  | I64_or of expr * expr
-  | I64_xor of expr * expr
-  | I64_shl of expr * expr
-  | I64_shr_s of expr * expr
-  | I64_shr_u of expr * expr
-  | I64_rotl of expr * expr
-  | I64_rotr of expr * expr
-  | F32_add of expr * expr
-  | F32_sub of expr * expr
-  | F32_mul of expr * expr
-  | F32_div of expr * expr
-  | F32_min of expr * expr
-  | F32_max of expr * expr
-  | F32_copysign of expr * expr
-  | F64_add of expr * expr
-  | F64_sub of expr * expr
-  | F64_mul of expr * expr
-  | F64_div of expr * expr
-  | F64_min of expr * expr
-  | F64_max of expr * expr
-  | F64_copysign of expr * expr
-
-  (* Predicates *)
-  | I32_eqz of expr
-  | I64_eqz of expr
-
-  (* Comparisons *)
-  | I32_eq of expr * expr
-  | I32_ne of expr * expr
-  | I32_lt_s of expr * expr
-  | I32_lt_u of expr * expr
-  | I32_le_s of expr * expr
-  | I32_le_u of expr * expr
-  | I32_gt_s of expr * expr
-  | I32_gt_u of expr * expr
-  | I32_ge_s of expr * expr
-  | I32_ge_u of expr * expr
-  | I64_eq of expr * expr
-  | I64_ne of expr * expr
-  | I64_lt_s of expr * expr
-  | I64_lt_u of expr * expr
-  | I64_le_s of expr * expr
-  | I64_le_u of expr * expr
-  | I64_gt_s of expr * expr
-  | I64_gt_u of expr * expr
-  | I64_ge_s of expr * expr
-  | I64_ge_u of expr * expr
-  | F32_eq of expr * expr
-  | F32_ne of expr * expr
-  | F32_lt of expr * expr
-  | F32_le of expr * expr
-  | F32_gt of expr * expr
-  | F32_ge of expr * expr
-  | F64_eq of expr * expr
-  | F64_ne of expr * expr
-  | F64_lt of expr * expr
-  | F64_le of expr * expr
-  | F64_gt of expr * expr
-  | F64_ge of expr * expr
-
-  (* Conversions *)
-  | I32_wrap_i64 of expr
-  | I32_trunc_s_f32 of expr
-  | I32_trunc_u_f32 of expr
-  | I32_trunc_s_f64 of expr
-  | I32_trunc_u_f64 of expr
-  | I64_extend_s_i32 of expr
-  | I64_extend_u_i32 of expr
-  | I64_trunc_s_f32 of expr
-  | I64_trunc_u_f32 of expr
-  | I64_trunc_s_f64 of expr
-  | I64_trunc_u_f64 of expr
-  | F32_convert_s_i32 of expr
-  | F32_convert_u_i32 of expr
-  | F32_convert_s_i64 of expr
-  | F32_convert_u_i64 of expr
-  | F32_demote_f64 of expr
-  | F64_convert_s_i32 of expr
-  | F64_convert_u_i32 of expr
-  | F64_convert_s_i64 of expr
-  | F64_convert_u_i64 of expr
-  | F64_promote_f32 of expr
-  | I32_reinterpret_f32 of expr
-  | I64_reinterpret_f64 of expr
-  | F32_reinterpret_i32 of expr
-  | F64_reinterpret_i64 of expr
-
-  (* Host queries *)
-  | Current_memory
-  | Grow_memory of expr
-
-
-(* Globals and Functions *)
->>>>>>> 2c096801
 
 type global = global' Source.phrase
 and global' =
 {
-<<<<<<< HEAD
   gtype : global_type;
   value : const;
-=======
-  gtype : Types.global_type;
-  value : expr;
->>>>>>> 2c096801
 }
 
 type func = func' Source.phrase
@@ -340,11 +136,7 @@
 and 'data segment' =
 {
   index : var;
-<<<<<<< HEAD
   offset : const;
-=======
-  offset : expr;
->>>>>>> 2c096801
   init : 'data;
 }
 
@@ -383,15 +175,10 @@
 type module_ = module_' Source.phrase
 and module_' =
 {
-  types : Types.func_type list;
+  types : func_type list;
   globals : global list;
-<<<<<<< HEAD
   tables : table list;
   memories : memory list;
-=======
-  tables : Kernel.table list;
-  memories : Kernel.memory list;
->>>>>>> 2c096801
   funcs : func list;
   start : var option;
   elems : var list segment list;
