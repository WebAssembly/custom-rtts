name: CI for specs

on:
  push:
    branches: [ main ]
<<<<<<< HEAD
    paths: [ document/**, spectec/** ]

  pull_request:
    branches: [ main ]
    paths: [ document/**, spectec/** ]
=======
    paths: [ .github/**, document/** ]

  pull_request:
    branches: [ main ]
    paths: [ .github/**, document/** ]
>>>>>>> ba81d7a2

  # Allows you to run this workflow manually from the Actions tab
  workflow_dispatch:

jobs:
  build-core-spec:
    runs-on: ubuntu-latest
    steps:
      - name: Checkout repo
        uses: actions/checkout@v2
        with:
          submodules: "recursive"
      - name: Setup OCaml
        uses: ocaml/setup-ocaml@v2
        with:
          ocaml-compiler: 4.14.x
      - name: Setup Dune
        run: opam install --yes dune menhir mdx zarith && opam exec dune --version
      - name: Setup Node.js
        uses: actions/setup-node@v3
        with:
          node-version: 16
      # - name: Setup Bikeshed
      #   run: pip install bikeshed && bikeshed update
      - name: Setup TexLive
        run: sudo apt-get update -y && sudo apt-get install -y latexmk texlive-latex-recommended texlive-latex-extra texlive-fonts-recommended
      - name: Setup Sphinx
        run: pip install six && pip install sphinx==5.1.0
      - name: Build SpecTec
        run: cd spectec && opam exec make
      - name: Build main spec
        run: cd document/core && opam exec make main
      # - name: Run Bikeshed
      #   run: cd document/core && opam exec make bikeshed
      - name: Upload artifact
        uses: actions/upload-artifact@v2
        with:
          name: core-rendered
          path: document/core/_build/html

  build-js-api-spec:
    runs-on: ubuntu-latest
    steps:
      - name: Checkout repo
        uses: actions/checkout@v2
      - name: Setup Bikeshed
        run: pip install bikeshed && bikeshed update
      - name: Run Bikeshed
        run: bikeshed spec "document/js-api/index.bs" "document/js-api/index.html"
      - name: Upload artifact
        uses: actions/upload-artifact@v2
        with:
          name: js-api-rendered
          path: document/js-api/index.html

  build-web-api-spec:
    runs-on: ubuntu-latest
    steps:
      - name: Checkout repo
        uses: actions/checkout@v2
      - name: Setup Bikeshed
        run: pip install bikeshed && bikeshed update
      - name: Run Bikeshed
        run: bikeshed spec "document/web-api/index.bs" "document/web-api/index.html"
      - name: Upload artifact
        uses: actions/upload-artifact@v2
        with:
          name: web-api-rendered
          path: document/web-api/index.html

  publish-spec:
    runs-on: ubuntu-latest
    needs: [build-core-spec, build-js-api-spec, build-web-api-spec]
    steps:
      - name: Checkout repo
        uses: actions/checkout@v2
      - name: Create output directory
        run: mkdir _output && cp document/index.html _output/index.html
      - name: Download core spec artifact
        uses: actions/download-artifact@v2
        with:
          name: core-rendered
          path: _output/core
      - name: Download JS API spec artifact
        uses: actions/download-artifact@v2
        with:
          name: js-api-rendered
          path: _output/js-api
      - name: Download Web API spec artifact
        uses: actions/download-artifact@v2
        with:
          name: web-api-rendered
          path: _output/web-api
      - name: Publish to GitHub Pages
        if: github.ref == 'refs/heads/main'
        uses: peaceiris/actions-gh-pages@v3
        with:
          publish_dir: ./_output
          github_token: ${{ secrets.GITHUB_TOKEN }}<|MERGE_RESOLUTION|>--- conflicted
+++ resolved
@@ -3,19 +3,11 @@
 on:
   push:
     branches: [ main ]
-<<<<<<< HEAD
-    paths: [ document/**, spectec/** ]
+    paths: [ .github/**, document/**, spectec/** ]
 
   pull_request:
     branches: [ main ]
-    paths: [ document/**, spectec/** ]
-=======
-    paths: [ .github/**, document/** ]
-
-  pull_request:
-    branches: [ main ]
-    paths: [ .github/**, document/** ]
->>>>>>> ba81d7a2
+    paths: [ .github/**, document/**, spectec/** ]
 
   # Allows you to run this workflow manually from the Actions tab
   workflow_dispatch:
