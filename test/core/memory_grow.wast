--- conflicted
+++ resolved
@@ -398,8 +398,27 @@
 
 (assert_return (invoke "as-memory.grow-size") (i32.const 1))
 
-
-<<<<<<< HEAD
+(module $Mgm
+  (memory (export "memory") 1) ;; initial size is 1
+  (func (export "grow") (result i32) (memory.grow (i32.const 1)))
+)
+(register "grown-memory" $Mgm)
+(assert_return (invoke $Mgm "grow") (i32.const 1)) ;; now size is 2
+(module $Mgim1
+  ;; imported memory limits should match, because external memory size is 2 now
+  (memory (export "memory") (import "grown-memory" "memory") 2)
+  (func (export "grow") (result i32) (memory.grow (i32.const 1)))
+)
+(register "grown-imported-memory" $Mgim1)
+(assert_return (invoke $Mgim1 "grow") (i32.const 2)) ;; now size is 3
+(module $Mgim2
+  ;; imported memory limits should match, because external memory size is 3 now
+  (import "grown-imported-memory" "memory" (memory 3))
+  (func (export "size") (result i32) (memory.size))
+)
+(assert_return (invoke $Mgim2 "size") (i32.const 3))
+
+
 ;; Multiple memories
 
 (module
@@ -437,29 +456,6 @@
   )
   "type mismatch"
 )
-=======
-(module $Mgm
-  (memory (export "memory") 1) ;; initial size is 1
-  (func (export "grow") (result i32) (memory.grow (i32.const 1)))
-)
-(register "grown-memory" $Mgm)
-(assert_return (invoke $Mgm "grow") (i32.const 1)) ;; now size is 2
-(module $Mgim1
-  ;; imported memory limits should match, because external memory size is 2 now
-  (memory (export "memory") (import "grown-memory" "memory") 2)
-  (func (export "grow") (result i32) (memory.grow (i32.const 1)))
-)
-(register "grown-imported-memory" $Mgim1)
-(assert_return (invoke $Mgim1 "grow") (i32.const 2)) ;; now size is 3
-(module $Mgim2
-  ;; imported memory limits should match, because external memory size is 3 now
-  (import "grown-imported-memory" "memory" (memory 3))
-  (func (export "size") (result i32) (memory.size))
-)
-(assert_return (invoke $Mgim2 "size") (i32.const 3))
-
-
->>>>>>> 71755b3f
 (assert_invalid
   (module
     (memory 0)
