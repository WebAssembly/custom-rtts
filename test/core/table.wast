--- conflicted
+++ resolved
@@ -15,8 +15,6 @@
 (module (table 0 funcref) (table 0 funcref))
 (module (table (import "spectest" "table") 0 funcref) (table 0 funcref))
 
-<<<<<<< HEAD
-=======
 (module (table 0 funcref (ref.null func)))
 (module (table 1 funcref (ref.null func)))
 (module (table 1 (ref null func) (ref.null func)))
@@ -24,7 +22,6 @@
 (assert_invalid (module (elem (i32.const 0))) "unknown table")
 (assert_invalid (module (elem (i32.const 0) $f) (func $f)) "unknown table")
 
->>>>>>> fddf6982
 (assert_invalid
   (module (table 1 0 funcref))
   "size minimum must not be greater than maximum"
@@ -67,8 +64,6 @@
 (assert_invalid
   (module (table i64 0xffff_ffff 0 funcref))
   "size minimum must not be greater than maximum"
-<<<<<<< HEAD
-=======
 )
 
 ;; Elem segments with no table
@@ -163,13 +158,8 @@
     (table 0 0 (ref $f))
   )
   "type mismatch"
->>>>>>> fddf6982
 )
 
-;; Elem segments with no table
-
-(assert_invalid (module (elem (i32.const 0))) "unknown table")
-(assert_invalid (module (elem (i32.const 0) $f) (func $f)) "unknown table")
 
 ;; Duplicate table identifiers
 
