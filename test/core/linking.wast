;; Functions

(module $Mf
  (func (export "call") (result i32) (call $g))
  (func $g (result i32) (i32.const 2))
)
(register "Mf" $Mf)

(module $Nf
  (func $f (import "Mf" "call") (result i32))
  (export "Mf.call" (func $f))
  (func (export "call Mf.call") (result i32) (call $f))
  (func (export "call") (result i32) (call $g))
  (func $g (result i32) (i32.const 3))
)

(assert_return (invoke $Mf "call") (i32.const 2))
(assert_return (invoke $Nf "Mf.call") (i32.const 2))
(assert_return (invoke $Nf "call") (i32.const 3))
(assert_return (invoke $Nf "call Mf.call") (i32.const 2))

(module
  (import "spectest" "print_i32" (func $f (param i32)))
  (export "print" (func $f))
)
(register "reexport_f")
(assert_unlinkable
  (module (import "reexport_f" "print" (func (param i64))))
  "incompatible import type"
)
(assert_unlinkable
  (module (import "reexport_f" "print" (func (param i32) (result i32))))
  "incompatible import type"
)


;; Globals

(module $Mg
  (global $glob (export "glob") i32 (i32.const 42))
  (func (export "get") (result i32) (global.get $glob))

  ;; export mutable globals
  (global $mut_glob (export "mut_glob") (mut i32) (i32.const 142))
  (func (export "get_mut") (result i32) (global.get $mut_glob))
  (func (export "set_mut") (param i32) (global.set $mut_glob (local.get 0)))
)
(register "Mg" $Mg)

(module $Ng
  (global $x (import "Mg" "glob") i32)
  (global $mut_glob (import "Mg" "mut_glob") (mut i32))
  (func $f (import "Mg" "get") (result i32))
  (func $get_mut (import "Mg" "get_mut") (result i32))
  (func $set_mut (import "Mg" "set_mut") (param i32))

  (export "Mg.glob" (global $x))
  (export "Mg.get" (func $f))
  (global $glob (export "glob") i32 (i32.const 43))
  (func (export "get") (result i32) (global.get $glob))

  (export "Mg.mut_glob" (global $mut_glob))
  (export "Mg.get_mut" (func $get_mut))
  (export "Mg.set_mut" (func $set_mut))
)

(assert_return (get $Mg "glob") (i32.const 42))
(assert_return (get $Ng "Mg.glob") (i32.const 42))
(assert_return (get $Ng "glob") (i32.const 43))
(assert_return (invoke $Mg "get") (i32.const 42))
(assert_return (invoke $Ng "Mg.get") (i32.const 42))
(assert_return (invoke $Ng "get") (i32.const 43))

<<<<<<< HEAD
(module $Mref-ex
  (global (export "g-const") anyfunc (ref.null))
  ;; Mutable globals cannot be exported yet
  ;; (global (export "g-var") (mut anyfunc) (ref.null))
)
(register "Mref-ex" $Mref-ex)

(module $Mref-im
  (global (import "Mref-ex" "g-const") anyref)
)

;; Mutable globals cannot be imported yet
;;(assert_unlinkable
;;  (module (global (import "Mref-ex" "g-var") (mut anyref)))
;;  "type mismatch"
;;)

=======
(assert_return (get $Mg "mut_glob") (i32.const 142))
(assert_return (get $Ng "Mg.mut_glob") (i32.const 142))
(assert_return (invoke $Mg "get_mut") (i32.const 142))
(assert_return (invoke $Ng "Mg.get_mut") (i32.const 142))

(assert_return (invoke $Mg "set_mut" (i32.const 241)))
(assert_return (get $Mg "mut_glob") (i32.const 241))
(assert_return (get $Ng "Mg.mut_glob") (i32.const 241))
(assert_return (invoke $Mg "get_mut") (i32.const 241))
(assert_return (invoke $Ng "Mg.get_mut") (i32.const 241))


(assert_unlinkable
  (module (import "Mg" "mut_glob" (global i32)))
  "incompatible import type"
)
(assert_unlinkable
  (module (import "Mg" "glob" (global (mut i32))))
  "incompatible import type"
)
>>>>>>> 6fdf92b8

;; Tables

(module $Mt
  (type (func (result i32)))
  (type (func))

  (table (export "tab") 10 funcref)
  (elem (i32.const 2) $g $g $g $g)
  (func $g (result i32) (i32.const 4))
  (func (export "h") (result i32) (i32.const -4))

  (func (export "call") (param i32) (result i32)
    (call_indirect (type 0) (local.get 0))
  )
)
(register "Mt" $Mt)

(module $Nt
  (type (func))
  (type (func (result i32)))

  (func $f (import "Mt" "call") (param i32) (result i32))
  (func $h (import "Mt" "h") (result i32))

  (table funcref (elem $g $g $g $h $f))
  (func $g (result i32) (i32.const 5))

  (export "Mt.call" (func $f))
  (func (export "call Mt.call") (param i32) (result i32)
    (call $f (local.get 0))
  )
  (func (export "call") (param i32) (result i32)
    (call_indirect (type 1) (local.get 0))
  )
)

(assert_return (invoke $Mt "call" (i32.const 2)) (i32.const 4))
(assert_return (invoke $Nt "Mt.call" (i32.const 2)) (i32.const 4))
(assert_return (invoke $Nt "call" (i32.const 2)) (i32.const 5))
(assert_return (invoke $Nt "call Mt.call" (i32.const 2)) (i32.const 4))

(assert_trap (invoke $Mt "call" (i32.const 1)) "uninitialized")
(assert_trap (invoke $Nt "Mt.call" (i32.const 1)) "uninitialized")
(assert_return (invoke $Nt "call" (i32.const 1)) (i32.const 5))
(assert_trap (invoke $Nt "call Mt.call" (i32.const 1)) "uninitialized")

(assert_trap (invoke $Mt "call" (i32.const 0)) "uninitialized")
(assert_trap (invoke $Nt "Mt.call" (i32.const 0)) "uninitialized")
(assert_return (invoke $Nt "call" (i32.const 0)) (i32.const 5))
(assert_trap (invoke $Nt "call Mt.call" (i32.const 0)) "uninitialized")

(assert_trap (invoke $Mt "call" (i32.const 20)) "undefined")
(assert_trap (invoke $Nt "Mt.call" (i32.const 20)) "undefined")
(assert_trap (invoke $Nt "call" (i32.const 7)) "undefined")
(assert_trap (invoke $Nt "call Mt.call" (i32.const 20)) "undefined")

(assert_return (invoke $Nt "call" (i32.const 3)) (i32.const -4))
(assert_trap (invoke $Nt "call" (i32.const 4)) "indirect call")

(module $Ot
  (type (func (result i32)))

  (func $h (import "Mt" "h") (result i32))
  (table (import "Mt" "tab") 5 funcref)
  (elem (i32.const 1) $i $h)
  (func $i (result i32) (i32.const 6))

  (func (export "call") (param i32) (result i32)
    (call_indirect (type 0) (local.get 0))
  )
)

(assert_return (invoke $Mt "call" (i32.const 3)) (i32.const 4))
(assert_return (invoke $Nt "Mt.call" (i32.const 3)) (i32.const 4))
(assert_return (invoke $Nt "call Mt.call" (i32.const 3)) (i32.const 4))
(assert_return (invoke $Ot "call" (i32.const 3)) (i32.const 4))

(assert_return (invoke $Mt "call" (i32.const 2)) (i32.const -4))
(assert_return (invoke $Nt "Mt.call" (i32.const 2)) (i32.const -4))
(assert_return (invoke $Nt "call" (i32.const 2)) (i32.const 5))
(assert_return (invoke $Nt "call Mt.call" (i32.const 2)) (i32.const -4))
(assert_return (invoke $Ot "call" (i32.const 2)) (i32.const -4))

(assert_return (invoke $Mt "call" (i32.const 1)) (i32.const 6))
(assert_return (invoke $Nt "Mt.call" (i32.const 1)) (i32.const 6))
(assert_return (invoke $Nt "call" (i32.const 1)) (i32.const 5))
(assert_return (invoke $Nt "call Mt.call" (i32.const 1)) (i32.const 6))
(assert_return (invoke $Ot "call" (i32.const 1)) (i32.const 6))

(assert_trap (invoke $Mt "call" (i32.const 0)) "uninitialized")
(assert_trap (invoke $Nt "Mt.call" (i32.const 0)) "uninitialized")
(assert_return (invoke $Nt "call" (i32.const 0)) (i32.const 5))
(assert_trap (invoke $Nt "call Mt.call" (i32.const 0)) "uninitialized")
(assert_trap (invoke $Ot "call" (i32.const 0)) "uninitialized")

(assert_trap (invoke $Ot "call" (i32.const 20)) "undefined")

(module
  (table (import "Mt" "tab") 0 funcref)
  (elem (i32.const 9) $f)
  (func $f)
)

(module $G1 (global (export "g") i32 (i32.const 5)))
(register "G1" $G1)
(module $G2
  (global (import "G1" "g") i32)
  (global (export "g") i32 (global.get 0))
)
(assert_return (get $G2 "g") (i32.const 5))

(assert_unlinkable
  (module
    (table (import "Mt" "tab") 0 funcref)
    (elem (i32.const 10) $f)
    (func $f)
  )
  "elements segment does not fit"
)

(assert_unlinkable
  (module
    (table (import "Mt" "tab") 10 funcref)
    (memory (import "Mt" "mem") 1)  ;; does not exist
    (func $f (result i32) (i32.const 0))
    (elem (i32.const 7) $f)
    (elem (i32.const 9) $f)
  )
  "unknown import"
)
(assert_trap (invoke $Mt "call" (i32.const 7)) "uninitialized")

(assert_unlinkable
  (module
    (table (import "Mt" "tab") 10 funcref)
    (func $f (result i32) (i32.const 0))
    (elem (i32.const 7) $f)
    (elem (i32.const 12) $f)  ;; out of bounds
  )
  "elements segment does not fit"
)
(assert_trap (invoke $Mt "call" (i32.const 7)) "uninitialized")

(assert_unlinkable
  (module
    (table (import "Mt" "tab") 10 funcref)
    (func $f (result i32) (i32.const 0))
    (elem (i32.const 7) $f)
    (memory 1)
    (data (i32.const 0x10000) "d") ;; out of bounds
  )
  "data segment does not fit"
)
(assert_trap (invoke $Mt "call" (i32.const 7)) "uninitialized")


;; Memories

(module $Mm
  (memory (export "mem") 1 5)
  (data (i32.const 10) "\00\01\02\03\04\05\06\07\08\09")

  (func (export "load") (param $a i32) (result i32)
    (i32.load8_u (local.get 0))
  )
)
(register "Mm" $Mm)

(module $Nm
  (func $loadM (import "Mm" "load") (param i32) (result i32))

  (memory 1)
  (data (i32.const 10) "\f0\f1\f2\f3\f4\f5")

  (export "Mm.load" (func $loadM))
  (func (export "load") (param $a i32) (result i32)
    (i32.load8_u (local.get 0))
  )
)

(assert_return (invoke $Mm "load" (i32.const 12)) (i32.const 2))
(assert_return (invoke $Nm "Mm.load" (i32.const 12)) (i32.const 2))
(assert_return (invoke $Nm "load" (i32.const 12)) (i32.const 0xf2))

(module $Om
  (memory (import "Mm" "mem") 1)
  (data (i32.const 5) "\a0\a1\a2\a3\a4\a5\a6\a7")

  (func (export "load") (param $a i32) (result i32)
    (i32.load8_u (local.get 0))
  )
)

(assert_return (invoke $Mm "load" (i32.const 12)) (i32.const 0xa7))
(assert_return (invoke $Nm "Mm.load" (i32.const 12)) (i32.const 0xa7))
(assert_return (invoke $Nm "load" (i32.const 12)) (i32.const 0xf2))
(assert_return (invoke $Om "load" (i32.const 12)) (i32.const 0xa7))

(module
  (memory (import "Mm" "mem") 0)
  (data (i32.const 0xffff) "a")
)

(assert_unlinkable
  (module
    (memory (import "Mm" "mem") 0)
    (data (i32.const 0x10000) "a")
  )
  "data segment does not fit"
)

(module $Pm
  (memory (import "Mm" "mem") 1 8)

  (func (export "grow") (param $a i32) (result i32)
    (memory.grow (local.get 0))
  )
)

(assert_return (invoke $Pm "grow" (i32.const 0)) (i32.const 1))
(assert_return (invoke $Pm "grow" (i32.const 2)) (i32.const 1))
(assert_return (invoke $Pm "grow" (i32.const 0)) (i32.const 3))
(assert_return (invoke $Pm "grow" (i32.const 1)) (i32.const 3))
(assert_return (invoke $Pm "grow" (i32.const 1)) (i32.const 4))
(assert_return (invoke $Pm "grow" (i32.const 0)) (i32.const 5))
(assert_return (invoke $Pm "grow" (i32.const 1)) (i32.const -1))
(assert_return (invoke $Pm "grow" (i32.const 0)) (i32.const 5))

(assert_unlinkable
  (module
    (func $host (import "spectest" "print"))
    (memory (import "Mm" "mem") 1)
    (table (import "Mm" "tab") 0 funcref)  ;; does not exist
    (data (i32.const 0) "abc")
  )
  "unknown import"
)
(assert_return (invoke $Mm "load" (i32.const 0)) (i32.const 0))

(assert_unlinkable
  (module
    (memory (import "Mm" "mem") 1)
    (data (i32.const 0) "abc")
    (data (i32.const 0x50000) "d") ;; out of bounds
  )
  "data segment does not fit"
)
(assert_return (invoke $Mm "load" (i32.const 0)) (i32.const 0))

(assert_unlinkable
  (module
    (memory (import "Mm" "mem") 1)
    (data (i32.const 0) "abc")
    (table 0 funcref)
    (func)
    (elem (i32.const 0) 0) ;; out of bounds
  )
  "elements segment does not fit"
)
(assert_return (invoke $Mm "load" (i32.const 0)) (i32.const 0))<|MERGE_RESOLUTION|>--- conflicted
+++ resolved
@@ -71,25 +71,6 @@
 (assert_return (invoke $Ng "Mg.get") (i32.const 42))
 (assert_return (invoke $Ng "get") (i32.const 43))
 
-<<<<<<< HEAD
-(module $Mref-ex
-  (global (export "g-const") anyfunc (ref.null))
-  ;; Mutable globals cannot be exported yet
-  ;; (global (export "g-var") (mut anyfunc) (ref.null))
-)
-(register "Mref-ex" $Mref-ex)
-
-(module $Mref-im
-  (global (import "Mref-ex" "g-const") anyref)
-)
-
-;; Mutable globals cannot be imported yet
-;;(assert_unlinkable
-;;  (module (global (import "Mref-ex" "g-var") (mut anyref)))
-;;  "type mismatch"
-;;)
-
-=======
 (assert_return (get $Mg "mut_glob") (i32.const 142))
 (assert_return (get $Ng "Mg.mut_glob") (i32.const 142))
 (assert_return (invoke $Mg "get_mut") (i32.const 142))
@@ -110,7 +91,23 @@
   (module (import "Mg" "glob" (global (mut i32))))
   "incompatible import type"
 )
->>>>>>> 6fdf92b8
+
+
+(module $Mref-ex
+  (global (export "g-const") funcref (ref.null))
+  (global (export "g-var") (mut funcref) (ref.null))
+)
+(register "Mref-ex" $Mref-ex)
+
+(module $Mref-im
+  (global (import "Mref-ex" "g-const") anyref)
+)
+
+(assert_unlinkable
+  (module (global (import "Mref-ex" "g-var") (mut anyref)))
+  "incompatible import type"
+)
+
 
 ;; Tables
 
